--- conflicted
+++ resolved
@@ -86,8 +86,6 @@
     vote_avg: 75 
    
 - |
-<<<<<<< HEAD
-=======
   I put one comment "We can learn many things from technical presentation" for the idea.
 - 
   !record {model: idea.idea, id: idea.idea_idea_0}:
@@ -97,7 +95,6 @@
         user_id: res_users_user1
         
 - |
->>>>>>> ca07e840
   I connect as Manager and  close this idea by click on "Close" button.
 -
   !workflow {model: idea.idea, action: idea_close, ref: idea_idea_0}
