odoo.define('web_editor.field.html', function (require) {
'use strict';

var ajax = require('web.ajax');
var basic_fields = require('web.basic_fields');
var core = require('web.core');
var Wysiwyg = require('web_editor.wysiwyg.root');
var field_registry = require('web.field_registry');
// must wait for web/ to add the default html widget, otherwise it would override the web_editor one
require('web._field_registry');

var TranslatableFieldMixin = basic_fields.TranslatableFieldMixin;
var QWeb = core.qweb;
var assetsLoaded;

/**
 * FieldHtml Widget
 * Intended to display HTML content. This widget uses the wysiwyg editor
 * improved by odoo.
 *
 * nodeOptions:
 *  - style-inline => convert class to inline style (no re-edition) => for sending by email
 *  - no-attachment
 *  - cssEdit
 *  - cssReadonly
 *  - snippets
 *  - wrapper
 */
var FieldHtml = basic_fields.DebouncedField.extend(TranslatableFieldMixin, {
    className: 'oe_form_field oe_form_field_html',
    supportedFieldTypes: ['html'],

    custom_events: {
        wysiwyg_focus: '_onWysiwygFocus',
        wysiwyg_blur: '_onWysiwygBlur',
        wysiwyg_change: '_onChange',
        wysiwyg_attachment: '_onAttachmentChange',
    },

    /**
     * @override
     */
    willStart: function () {
<<<<<<< HEAD
        var self = this;
=======
        this.isRendered = false;
>>>>>>> c9f832d9
        this._onUpdateIframeId = 'onLoad_' + _.uniqueId('FieldHtml');
        var defAsset;
        if (this.nodeOptions.cssReadonly) {
            defAsset = ajax.loadAsset(this.nodeOptions.cssReadonly);
        }

        if (!assetsLoaded) { // avoid flickering when begin to edit
            assetsLoaded = new Promise(function (resolve) {
                var wysiwyg = new Wysiwyg(self, {});
                wysiwyg.attachTo($('<textarea>')).then(function () {
                    wysiwyg.destroy();
                    resolve();
                });
            });
        }

        return Promise.all([this._super(), assetsLoaded, defAsset]);
    },
    /**
     * @override
     */
    destroy: function () {
        delete window.top[this._onUpdateIframeId];
        if (this.$iframe) {
            this.$iframe.remove();
        }
        this._super();
    },

    //--------------------------------------------------------------------------
    // Public
    //--------------------------------------------------------------------------

    /**
     * @override
     */
    activate: function (options) {
        if (this.wysiwyg) {
            this.wysiwyg.focus();
            return true;
        }
    },
    /**
     * Wysiwyg doesn't notify for changes done in code mode. We override
     * commitChanges to manually switch back to normal mode before committing
     * changes, so that the widget is aware of the changes done in code mode.
     *
     * @override
     */
    commitChanges: function () {
        var self = this;
<<<<<<< HEAD
        if (this.mode == "readonly") {
=======
        if (!this.wysiwyg || !this.isRendered) {
>>>>>>> c9f832d9
            return this._super();
        }
        var _super = this._super.bind(this);
        return this.wysiwyg.save().then(function (result) {
            self._isDirty = result.isDirty;
            _super();
        });
    },
    /**
     * @override
     */
    isSet: function () {
        return this.value && this.value !== "<p><br/></p>" && this.value.match(/\S/);
    },
    /**
     * @override
     */
    getFocusableElement: function () {
        return this.$target || $();
    },
    /**
     * Do not re-render this field if it was the origin of the onchange call.
     *
     * @override
     */
    reset: function (record, event) {
        this._reset(record, event);
        var value = this.value;
        if (this.nodeOptions.wrapper) {
            value = this._wrap(value);
        }
        value = this._textToHtml(value);
        if (!event || event.target !== this) {
            if (this.mode === 'edit') {
                this.wysiwyg.setValue(value);
            } else {
                this.$content.html(value);
            }
        }
        return Promise.resolve();
    },

    //--------------------------------------------------------------------------
    // Private
    //--------------------------------------------------------------------------

    /**
     * @override
     */
    _getValue: function () {
        var value = this.$target.val();
        if (this.nodeOptions.wrapper) {
            return this._unWrap(value);
        }
        return value;
    },
    /**
     * Create the wysiwyg instance with the target (this.$target)
     * then add the editable content (this.$content).
     *
     * @private
     * @returns {$.Promise}
     */
    _createWysiwygIntance: function () {
        var self = this;
        this.wysiwyg = new Wysiwyg(this, this._getWysiwygOptions());

        // by default this is synchronous because the assets are already loaded in willStart
        // but it can be async in the case of options such as iframe, snippets...
        return this.wysiwyg.attachTo(this.$target).then(function () {
            self.$content = self.wysiwyg.$editor;
            self._onLoadWysiwyg();
            self.isRendered = true;
        });
    },
    /**
     * Get wysiwyg options to create wysiwyg instance.
     *
     * @private
     * @returns {Object}
     */
    _getWysiwygOptions: function () {
        return {
            recordInfo: {
                context: this.record.getContext(this.recordParams),
                res_model: this.model,
                res_id: this.res_id,
            },
            noAttachment: this.nodeOptions['no-attachment'],
            inIframe: !!this.nodeOptions.cssEdit,
            iframeCssAssets: this.nodeOptions.cssEdit,
            snippets: this.nodeOptions.snippets,

            tabSize: 0,
            keyMap: {
                pc: {
                    'TAB': null,
                    'SHIFT+TAB': null,
                },
                mac: {
                    'TAB': null,
                    'SHIFT+TAB': null,
                },
            },
            generateOptions: function (options) {
                var para = _.find(options.toolbar, function (item) {
                    return item[0] === 'para';
                });
                para[1].splice(2, 0, 'checklist');
                return options;
            },
        };
    },
    /**
     * trigger_up 'field_changed' add record into the "ir.attachment" field found in the view.
     * This method is called when an image is uploaded via the media dialog.
     *
     * For e.g. when sending email, this allows people to add attachments with the content
     * editor interface and that they appear in the attachment list.
     * The new documents being attached to the email, they will not be erased by the CRON
     * when closing the wizard.
     *
     * @private
     * @param {Object} attachments
     */
    _onAttachmentChange: function (attachments) {
        if (!this.fieldNameAttachment) {
            return;
        }
        this.trigger_up('field_changed', {
            dataPointID: this.dataPointID,
            changes: _.object([this.fieldNameAttachment], [{
                operation: 'ADD_M2M',
                ids: attachments
            }])
        });
    },
    /**
     * @override
     */
    _renderEdit: function () {
        var value = this._textToHtml(this.value);
        if (this.nodeOptions.wrapper) {
            value = this._wrap(value);
        }
        this.$target = $('<textarea>').val(value).hide();
        this.$target.appendTo(this.$el);

        var fieldNameAttachment = _.chain(this.recordData)
            .pairs()
            .find(function (value) {
                return _.isObject(value[1]) && value[1].model === "ir.attachment";
            })
            .first()
            .value();
        if (fieldNameAttachment) {
            this.fieldNameAttachment = fieldNameAttachment;
        }

        if (this.nodeOptions.cssEdit) {
            // must be async because the target must be append in the DOM
            this._createWysiwygIntance();
        } else {
            return this._createWysiwygIntance();
        }
    },
    /**
     * @override
     */
    _renderReadonly: function () {
        var self = this;
        var value = this._textToHtml(this.value);
        if (this.nodeOptions.wrapper) {
            value = this._wrap(value);
        }

        this.$el.empty();
        var resolver;
        var def = new Promise(function (resolve) {
            resolver = resolve;
        });
        if (this.nodeOptions.cssReadonly) {
            this.$iframe = $('<iframe class="o_readonly"/>');
            this.$iframe.appendTo(this.$el);

            var avoidDoubleLoad = 0; // this bug only appears on some computers with some chrome version.

            // inject content in iframe

            this.$iframe.data('loadDef', def); // for unit test
            window.top[this._onUpdateIframeId] = function (_avoidDoubleLoad) {
                if (_avoidDoubleLoad !== avoidDoubleLoad) {
                    console.warn('Wysiwyg iframe double load detected');
                    return;
                }
                self.$content = $('#iframe_target', self.$iframe[0].contentWindow.document.body);
                resolver();
            };

            this.$iframe.one('load', function onLoad() {
                var _avoidDoubleLoad = ++avoidDoubleLoad;
                ajax.loadAsset(self.nodeOptions.cssReadonly).then(function (asset) {
                    if (_avoidDoubleLoad !== avoidDoubleLoad) {
                        console.warn('Wysiwyg immediate iframe double load detected');
                        return;
                    }
                    var cwindow = self.$iframe[0].contentWindow;
                    cwindow.document
                        .open("text/html", "replace")
                        .write(
                            '<head>' +
                                '<meta charset="utf-8"/>' +
                                '<meta http-equiv="X-UA-Compatible" content="IE=edge,chrome=1"/>\n' +
                                '<meta name="viewport" content="width=device-width, initial-scale=1, user-scalable=no"/>\n' +
                                _.map(asset.cssLibs, function (cssLib) {
                                    return '<link type="text/css" rel="stylesheet" href="' + cssLib + '"/>';
                                }).join('\n') + '\n' +
                                _.map(asset.cssContents, function (cssContent) {
                                    return '<style type="text/css">' + cssContent + '</style>';
                                }).join('\n') + '\n' +
                            '</head>\n' +
                            '<body class="o_in_iframe o_readonly">\n' +
                                '<div id="iframe_target">' + value + '</div>\n' +
                                '<script type="text/javascript">' +
                                    'if (window.top.' + self._onUpdateIframeId + ') {' +
                                        'window.top.' + self._onUpdateIframeId + '(' + _avoidDoubleLoad + ')' +
                                    '}' +
                                '</script>\n' +
                            '</body>');

                    var height = cwindow.document.body.scrollHeight;
                    self.$iframe.css('height', Math.max(30, Math.min(height, 500)) + 'px');
                });
            });
        } else {
            this.$content = $('<div class="o_readonly"/>').html(value);
            this.$content.appendTo(this.$el);
            resolver();
        }

        def.then(function () {
            self.$content.on('click', 'ul.o_checklist > li', self._onReadonlyClickChecklist.bind(self));
        });
    },
    /**
     * @private
     * @param {string} text
     * @returns {string} the text converted to html
     */
    _textToHtml: function (text) {
        var value = text || "";
        if (/%\send/.test(value)) { // is jinja
            return value;
        }
        try {
            $(text)[0].innerHTML; // crashes if text isn't html
        } catch (e) {
            if (value.match(/^\s*$/)) {
                value = '<p><br/></p>';
            } else {
                value = "<p>" + value.split(/<br\/?>/).join("<br/></p><p>") + "</p>";
                value = value
                            .replace(/<p><\/p>/g, '')
                            .replace('<p><p>', '<p>')
                            .replace('<p><p ', '<p ')
                            .replace('</p></p>', '</p>');
            }
        }
        return value;
    },
    /**
     * Move HTML contents out of their wrapper.
     *
     * @private
     * @param {string} html content
     * @returns {string} html content
     */
    _unWrap: function (html) {
        var $wrapper = $(html).find('#wrapper');
        return $wrapper.length ? $wrapper.html() : html;
    },
    /**
     * Wrap HTML in order to create a custom display.
     *
     * The wrapper (this.nodeOptions.wrapper) must be a static
     * XML template with content id="wrapper".
     *
     * @private
     * @param {string} html content
     * @returns {string} html content
     */
    _wrap: function (html) {
        return $(QWeb.render(this.nodeOptions.wrapper))
            .find('#wrapper').html(html)
            .end().prop('outerHTML');
    },

    //--------------------------------------------------------------------------
    // Handler
    //--------------------------------------------------------------------------

    /**
     * Method called when wysiwyg triggers a change.
     *
     * @private
     * @param {OdooEvent} ev
     */
    _onChange: function (ev) {
        this._doDebouncedAction.apply(this, arguments);

        var $lis = this.$content.find('.note-editable ul.o_checklist > li:not(:has(> ul.o_checklist))');
        if (!$lis.length) {
            return;
        }
        var max = 0;
        var ids = [];
        $lis.map(function () {
            var checklistId = parseInt(($(this).attr('id') || '0').replace(/^checklist-id-/, ''));
            if (ids.indexOf(checklistId) === -1) {
                if (checklistId > max) {
                    max = checklistId;
                }
                ids.push(checklistId);
            } else {
                $(this).removeAttr('id');
            }
        });
        $lis.not('[id]').each(function () {
            $(this).attr('id', 'checklist-id-' + (++max));
        });
    },
    /**
     * Method called when wysiwyg triggers a change.
     *
     * @private
     * @param {OdooEvent} ev
     */
    _onReadonlyClickChecklist: function (ev) {
        var self = this;
        if (ev.offsetX > 0) {
            return;
        }
        var checked = $(ev.target).hasClass('o_checked');
        var checklistId = parseInt(($(ev.target).attr('id') || '0').replace(/^checklist-id-/, ''));

        this._rpc({
            route: '/web_editor/checklist',
            params: {
                res_model: this.model,
                res_id: this.res_id,
                filename: this.name,
                checklistId: checklistId,
                checked: !checked,
            },
        }).then(function (value) {
            self._setValue(value);
        });
    },
    /**
     * Method called when the wysiwyg instance is loaded.
     *
     * @private
     */
    _onLoadWysiwyg: function () {
        var $button = this._renderTranslateButton();
        $button.css({
            'font-size': '15px',
            position: 'absolute',
            right: '+5px',
        });
        var $toolbar = this.$content.find('.note-toolbar');
        $toolbar.css('position', 'relative');
        $toolbar.append($button);
    },
    /**
     * @private
     * @param {OdooEvent} ev
     */
    _onWysiwygBlur: function (ev) {
        ev.stopPropagation();
        this._doAction();
        if (ev.data.key === 'TAB') {
            this.trigger_up('navigation_move', {
                direction: ev.data.shiftKey ? 'left' : 'right',
            });
        }
    },
    /**
     * @private
     * @param {OdooEvent} ev
     */
    _onWysiwygFocus: function (ev) {},
});


field_registry.add('html', FieldHtml);


return FieldHtml;
});<|MERGE_RESOLUTION|>--- conflicted
+++ resolved
@@ -41,11 +41,8 @@
      * @override
      */
     willStart: function () {
-<<<<<<< HEAD
         var self = this;
-=======
         this.isRendered = false;
->>>>>>> c9f832d9
         this._onUpdateIframeId = 'onLoad_' + _.uniqueId('FieldHtml');
         var defAsset;
         if (this.nodeOptions.cssReadonly) {
@@ -97,11 +94,7 @@
      */
     commitChanges: function () {
         var self = this;
-<<<<<<< HEAD
-        if (this.mode == "readonly") {
-=======
-        if (!this.wysiwyg || !this.isRendered) {
->>>>>>> c9f832d9
+        if (this.mode == "readonly" || !this.isRendered) {
             return this._super();
         }
         var _super = this._super.bind(this);
