--- conflicted
+++ resolved
@@ -13,17 +13,14 @@
                    <field name="categ_id" operator="child_of"/>
                    <filter string="Services" icon="terp-accessories-archiver" domain="[('type','=','service')]"/>
                    <filter string="Products" icon="terp-accessories-archiver" domain="['|',('type','=','product'),('type','=','consu')]" help="Both stockable and consumable products"/>
-<<<<<<< HEAD
                    <separator/>
                    <filter string="To Sell" name="filter_to_sell" icon="terp-accessories-archiver-minus" domain="[('sale_ok','=',1)]"/>
-                   <separator />
+                   <separator/>
                    <filter name="filter_to_purchase" string="To Purchase" icon="terp-accessories-archiver+" domain="[('purchase_ok', '=', 1)]"/>
-=======
                    <filter string="Can be Sold" name="filter_to_sell" icon="terp-accessories-archiver-minus" domain="[('sale_ok','=',1)]"/>
                    <filter name="filter_to_purchase" string="Can be Purchased" icon="terp-accessories-archiver+" domain="[('purchase_ok', '=', 1)]"/>
                    <separator orientation="vertical"/>
                    <field name="categ_id" widget="selection" operator="child_of"/>
->>>>>>> 4ab4dd28
                    <group expand="0" string="Context...">
                        <field name="pricelist_id" context="{'pricelist': self}" groups="product.group_sale_pricelist"/>
                        <field name="company_id" groups="base.group_multi_company"/>
