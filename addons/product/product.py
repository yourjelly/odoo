# -*- coding: utf-8 -*-
##############################################################################
#
#    OpenERP, Open Source Management Solution
#    Copyright (C) 2004-2010 Tiny SPRL (<http://tiny.be>).
#
#    This program is free software: you can redistribute it and/or modify
#    it under the terms of the GNU Affero General Public License as
#    published by the Free Software Foundation, either version 3 of the
#    License, or (at your option) any later version.
#
#    This program is distributed in the hope that it will be useful,
#    but WITHOUT ANY WARRANTY; without even the implied warranty of
#    MERCHANTABILITY or FITNESS FOR A PARTICULAR PURPOSE.  See the
#    GNU Affero General Public License for more details.
#
#    You should have received a copy of the GNU Affero General Public License
#    along with this program.  If not, see <http://www.gnu.org/licenses/>.
#
##############################################################################

import math
import re

from _common import ceiling

from openerp import SUPERUSER_ID
from openerp import tools
from openerp.osv import osv, orm, fields, expression
from openerp.tools.translate import _

import openerp.addons.decimal_precision as dp
from openerp.tools.float_utils import float_round

def ean_checksum(eancode):
    """returns the checksum of an ean string of length 13, returns -1 if the string has the wrong length"""
    if len(eancode) != 13:
        return -1
    oddsum=0
    evensum=0
    total=0
    eanvalue=eancode
    reversevalue = eanvalue[::-1]
    finalean=reversevalue[1:]

    for i in range(len(finalean)):
        if i % 2 == 0:
            oddsum += int(finalean[i])
        else:
            evensum += int(finalean[i])
    total=(oddsum * 3) + evensum

    check = int(10 - math.ceil(total % 10.0)) %10
    return check

def check_ean(eancode):
    """returns True if eancode is a valid ean13 string, or null"""
    if not eancode:
        return True
    if len(eancode) != 13:
        return False
    try:
        int(eancode)
    except:
        return False
    return ean_checksum(eancode) == int(eancode[-1])

def sanitize_ean13(ean13):
    """Creates and returns a valid ean13 from an invalid one"""
    if not ean13:
        return "0000000000000"
    ean13 = re.sub("[A-Za-z]","0",ean13);
    ean13 = re.sub("[^0-9]","",ean13);
    ean13 = ean13[:13]
    if len(ean13) < 13:
        ean13 = ean13 + '0' * (13-len(ean13))
    return ean13[:-1] + str(ean_checksum(ean13))

#----------------------------------------------------------
# UOM
#----------------------------------------------------------

class product_uom_categ(osv.osv):
    _name = 'product.uom.categ'
    _description = 'Product uom categ'
    _columns = {
        'name': fields.char('Name', required=True, translate=True),
    }

class product_uom(osv.osv):
    _name = 'product.uom'
    _description = 'Product Unit of Measure'

    def _compute_factor_inv(self, factor):
        return factor and (1.0 / factor) or 0.0

    def _factor_inv(self, cursor, user, ids, name, arg, context=None):
        res = {}
        for uom in self.browse(cursor, user, ids, context=context):
            res[uom.id] = self._compute_factor_inv(uom.factor)
        return res

    def _factor_inv_write(self, cursor, user, id, name, value, arg, context=None):
        return self.write(cursor, user, id, {'factor': self._compute_factor_inv(value)}, context=context)

    def name_create(self, cr, uid, name, context=None):
        """ The UoM category and factor are required, so we'll have to add temporary values
            for imported UoMs """
        uom_categ = self.pool.get('product.uom.categ')
        # look for the category based on the english name, i.e. no context on purpose!
        # TODO: should find a way to have it translated but not created until actually used
        categ_misc = 'Unsorted/Imported Units'
        categ_id = uom_categ.search(cr, uid, [('name', '=', categ_misc)])
        if categ_id:
            categ_id = categ_id[0]
        else:
            categ_id, _ = uom_categ.name_create(cr, uid, categ_misc)
        uom_id = self.create(cr, uid, {self._rec_name: name,
                                       'category_id': categ_id,
                                       'factor': 1})
        return self.name_get(cr, uid, [uom_id], context=context)[0]

    def create(self, cr, uid, data, context=None):
        if 'factor_inv' in data:
            if data['factor_inv'] != 1:
                data['factor'] = self._compute_factor_inv(data['factor_inv'])
            del(data['factor_inv'])
        return super(product_uom, self).create(cr, uid, data, context)

    _order = "name"
    _columns = {
        'name': fields.char('Unit of Measure', required=True, translate=True),
        'category_id': fields.many2one('product.uom.categ', 'Category', required=True, ondelete='cascade',
            help="Conversion between Units of Measure can only occur if they belong to the same category. The conversion will be made based on the ratios."),
        'factor': fields.float('Ratio', required=True, digits=0, # force NUMERIC with unlimited precision
            help='How much bigger or smaller this unit is compared to the reference Unit of Measure for this category:\n'\
                    '1 * (reference unit) = ratio * (this unit)'),
        'factor_inv': fields.function(_factor_inv, digits=0, # force NUMERIC with unlimited precision
            fnct_inv=_factor_inv_write,
            string='Bigger Ratio',
            help='How many times this Unit of Measure is bigger than the reference Unit of Measure in this category:\n'\
                    '1 * (this unit) = ratio * (reference unit)', required=True),
        'rounding': fields.float('Rounding Precision', digits_compute=dp.get_precision('Product Unit of Measure'), required=True,
            help="The computed quantity will be a multiple of this value. "\
                 "Use 1.0 for a Unit of Measure that cannot be further split, such as a piece."),
        'active': fields.boolean('Active', help="By unchecking the active field you can disable a unit of measure without deleting it."),
        'uom_type': fields.selection([('bigger','Bigger than the reference Unit of Measure'),
                                      ('reference','Reference Unit of Measure for this category'),
                                      ('smaller','Smaller than the reference Unit of Measure')],'Type', required=1),
    }

    _defaults = {
        'active': 1,
        'rounding': 0.01,
        'uom_type': 'reference',
    }

    _sql_constraints = [
        ('factor_gt_zero', 'CHECK (factor!=0)', 'The conversion ratio for a unit of measure cannot be 0!')
    ]

    def _compute_qty(self, cr, uid, from_uom_id, qty, to_uom_id=False):
        if not from_uom_id or not qty or not to_uom_id:
            return qty
        uoms = self.browse(cr, uid, [from_uom_id, to_uom_id])
        if uoms[0].id == from_uom_id:
            from_unit, to_unit = uoms[0], uoms[-1]
        else:
            from_unit, to_unit = uoms[-1], uoms[0]
        return self._compute_qty_obj(cr, uid, from_unit, qty, to_unit)

    def _compute_qty_obj(self, cr, uid, from_unit, qty, to_unit, context=None):
        if context is None:
            context = {}
        if from_unit.category_id.id != to_unit.category_id.id:
            if context.get('raise-exception', True):
                raise osv.except_osv(_('Error!'), _('Conversion from Product UoM %s to Default UoM %s is not possible as they both belong to different Category!.') % (from_unit.name,to_unit.name,))
            else:
                return qty
        # First round to the precision of the original unit, so that
        # float representation errors do not bias the following ceil()
        # e.g. with 1 / (1/12) we could get 12.0000048, ceiling to 13! 
        amount = float_round(qty/from_unit.factor, precision_rounding=from_unit.rounding)
        if to_unit:
            amount = ceiling(amount * to_unit.factor, to_unit.rounding)
        return amount

    def _compute_price(self, cr, uid, from_uom_id, price, to_uom_id=False):
        if not from_uom_id or not price or not to_uom_id:
            return price
        uoms = self.browse(cr, uid, [from_uom_id, to_uom_id])
        if uoms[0].id == from_uom_id:
            from_unit, to_unit = uoms[0], uoms[-1]
        else:
            from_unit, to_unit = uoms[-1], uoms[0]
        if from_unit.category_id.id != to_unit.category_id.id:
            return price
        amount = price * from_unit.factor
        if to_uom_id:
            amount = amount / to_unit.factor
        return amount

    def onchange_type(self, cursor, user, ids, value):
        if value == 'reference':
            return {'value': {'factor': 1, 'factor_inv': 1}}
        return {}

    def write(self, cr, uid, ids, vals, context=None):
        if 'category_id' in vals:
            for uom in self.browse(cr, uid, ids, context=context):
                if uom.category_id.id != vals['category_id']:
                    raise osv.except_osv(_('Warning!'),_("Cannot change the category of existing Unit of Measure '%s'.") % (uom.name,))
        return super(product_uom, self).write(cr, uid, ids, vals, context=context)



class product_ul(osv.osv):
    _name = "product.ul"
    _description = "Shipping Unit"
    _columns = {
        'name' : fields.char('Name', select=True, required=True, translate=True),
        'type' : fields.selection([('unit','Unit'),('pack','Pack'),('box', 'Box'), ('pallet', 'Pallet')], 'Type', required=True),
    }


#----------------------------------------------------------
# Categories
#----------------------------------------------------------
class product_category(osv.osv):

    def name_get(self, cr, uid, ids, context=None):
        if isinstance(ids, (list, tuple)) and not len(ids):
            return []
        if isinstance(ids, (long, int)):
            ids = [ids]
        reads = self.read(cr, uid, ids, ['name','parent_id'], context=context)
        res = []
        for record in reads:
            name = record['name']
            if record['parent_id']:
                name = record['parent_id'][1]+' / '+name
            res.append((record['id'], name))
        return res

    def _name_get_fnc(self, cr, uid, ids, prop, unknow_none, context=None):
        res = self.name_get(cr, uid, ids, context=context)
        return dict(res)

    _name = "product.category"
    _description = "Product Category"
    _columns = {
        'name': fields.char('Name', required=True, translate=True, select=True),
        'complete_name': fields.function(_name_get_fnc, type="char", string='Name'),
        'parent_id': fields.many2one('product.category','Parent Category', select=True, ondelete='cascade'),
        'child_id': fields.one2many('product.category', 'parent_id', string='Child Categories'),
        'sequence': fields.integer('Sequence', select=True, help="Gives the sequence order when displaying a list of product categories."),
        'type': fields.selection([('view','View'), ('normal','Normal')], 'Category Type', help="A category of the view type is a virtual category that can be used as the parent of another category to create a hierarchical structure."),
        'parent_left': fields.integer('Left Parent', select=1),
        'parent_right': fields.integer('Right Parent', select=1),
    }


    _defaults = {
        'type' : lambda *a : 'normal',
    }

    _parent_name = "parent_id"
    _parent_store = True
    _parent_order = 'sequence, name'
    _order = 'parent_left'

    _constraints = [
        (osv.osv._check_recursion, 'Error ! You cannot create recursive categories.', ['parent_id'])
    ]
    def child_get(self, cr, uid, ids):
        return [ids]


class product_public_category(osv.osv):
    _name = "product.public.category"
    _description = "Public Category"
    _order = "sequence, name"

    _constraints = [
        (osv.osv._check_recursion, 'Error ! You cannot create recursive categories.', ['parent_id'])
    ]

    def name_get(self, cr, uid, ids, context=None):
        if not len(ids):
            return []
        reads = self.read(cr, uid, ids, ['name','parent_id'], context=context)
        res = []
        for record in reads:
            name = record['name']
            if record['parent_id']:
                name = record['parent_id'][1]+' / '+name
            res.append((record['id'], name))
        return res

    def _name_get_fnc(self, cr, uid, ids, prop, unknow_none, context=None):
        res = self.name_get(cr, uid, ids, context=context)
        return dict(res)

    def _get_image(self, cr, uid, ids, name, args, context=None):
        result = dict.fromkeys(ids, False)
        for obj in self.browse(cr, uid, ids, context=context):
            result[obj.id] = tools.image_get_resized_images(obj.image)
        return result
    
    def _set_image(self, cr, uid, id, name, value, args, context=None):
        return self.write(cr, uid, [id], {'image': tools.image_resize_image_big(value)}, context=context)

    _columns = {
        'name': fields.char('Name', required=True, translate=True),
        'complete_name': fields.function(_name_get_fnc, type="char", string='Name'),
        'parent_id': fields.many2one('product.public.category','Parent Category', select=True),
        'child_id': fields.one2many('product.public.category', 'parent_id', string='Children Categories'),
        'sequence': fields.integer('Sequence', help="Gives the sequence order when displaying a list of product categories."),
        
        # NOTE: there is no 'default image', because by default we don't show thumbnails for categories. However if we have a thumbnail
        # for at least one category, then we display a default image on the other, so that the buttons have consistent styling.
        # In this case, the default image is set by the js code.
        # NOTE2: image: all image fields are base64 encoded and PIL-supported
        'image': fields.binary("Image",
            help="This field holds the image used as image for the cateogry, limited to 1024x1024px."),
        'image_medium': fields.function(_get_image, fnct_inv=_set_image,
            string="Medium-sized image", type="binary", multi="_get_image",
            store={
                'product.public.category': (lambda self, cr, uid, ids, c={}: ids, ['image'], 10),
            },
            help="Medium-sized image of the category. It is automatically "\
                 "resized as a 128x128px image, with aspect ratio preserved. "\
                 "Use this field in form views or some kanban views."),
        'image_small': fields.function(_get_image, fnct_inv=_set_image,
            string="Smal-sized image", type="binary", multi="_get_image",
            store={
                'product.public.category': (lambda self, cr, uid, ids, c={}: ids, ['image'], 10),
            },
            help="Small-sized image of the category. It is automatically "\
                 "resized as a 64x64px image, with aspect ratio preserved. "\
                 "Use this field anywhere a small image is required."),
    }


#----------------------------------------------------------
# Products
#----------------------------------------------------------
class product_template(osv.osv):
    _name = "product.template"
    _inherit = ['mail.thread']
    _description = "Product Template"

    def _get_image(self, cr, uid, ids, name, args, context=None):
        result = dict.fromkeys(ids, False)
        for obj in self.browse(cr, uid, ids, context=context):
            result[obj.id] = tools.image_get_resized_images(obj.image, avoid_resize_medium=True)
        return result

    def _set_image(self, cr, uid, id, name, value, args, context=None):
        return self.write(cr, uid, [id], {'image': tools.image_resize_image_big(value)}, context=context)

    _columns = {
        'name': fields.char('Name', required=True, translate=True, select=True),
        'product_manager': fields.many2one('res.users','Product Manager'),
        'description': fields.text('Description',translate=True,
            help="A precise description of the Product, used only for internal information purposes."),
        'description_purchase': fields.text('Purchase Description',translate=True,
            help="A description of the Product that you want to communicate to your suppliers. "
                 "This description will be copied to every Purchase Order, Reception and Supplier Invoice/Refund."),
        'description_sale': fields.text('Sale Description',translate=True,
            help="A description of the Product that you want to communicate to your customers. "
                 "This description will be copied to every Sale Order, Delivery Order and Customer Invoice/Refund"),
        'type': fields.selection([('consu', 'Consumable'),('service','Service')], 'Product Type', required=True, help="Consumable are product where you don't manage stock, a service is a non-material product provided by a company or an individual."),
        'produce_delay': fields.float('Manufacturing Lead Time', help="Average delay in days to produce this product. In the case of multi-level BOM, the manufacturing lead times of the components will be added."),
        'rental': fields.boolean('Can be Rent'),
        'categ_id': fields.many2one('product.category','Category', required=True, change_default=True, domain="[('type','=','normal')]" ,help="Select category for the current product"),
        'public_categ_id': fields.many2one('product.public.category','Public Category', help="Those categories are used to group similar products for public sales (eg.: point of sale, e-commerce)."),
        'list_price': fields.float('Sale Price', digits_compute=dp.get_precision('Product Price'), help="Base price to compute the customer price. Sometimes called the catalog price."),
        'standard_price': fields.float('Cost Price', digits_compute=dp.get_precision('Product Price'), help="Cost price of the product template used for standard stock valuation in accounting and used as a base price on purchase orders.", groups="base.group_user"),
        'volume': fields.float('Volume', help="The volume in m3."),
        'weight': fields.float('Gross Weight', digits_compute=dp.get_precision('Stock Weight'), help="The gross weight in Kg."),
        'weight_net': fields.float('Net Weight', digits_compute=dp.get_precision('Stock Weight'), help="The net weight in Kg."),
        'cost_method': fields.selection([('standard','Standard Price'), ('average','Average Price')], 'Costing Method', required=True,
            help="Standard Price: The cost price is manually updated at the end of a specific period (usually every year). \nAverage Price: The cost price is recomputed at each incoming shipment."),
        'warranty': fields.float('Warranty'),
        'sale_ok': fields.boolean('Can be Sold', help="Specify if the product can be selected in a sales order line."),
        'state': fields.selection([('',''),
            ('draft', 'In Development'),
            ('sellable','Normal'),
            ('end','End of Lifecycle'),
            ('obsolete','Obsolete')], 'Status'),
        'uom_id': fields.many2one('product.uom', 'Unit of Measure', required=True, help="Default Unit of Measure used for all stock operation."),
        'uom_po_id': fields.many2one('product.uom', 'Purchase Unit of Measure', required=True, help="Default Unit of Measure used for purchase orders. It must be in the same category than the default unit of measure."),
        'uos_id' : fields.many2one('product.uom', 'Unit of Sale',
            help='Specify a unit of measure here if invoicing is made in another unit of measure than inventory. Keep empty to use the default unit of measure.'),
        'uos_coeff': fields.float('Unit of Measure -> UOS Coeff', digits_compute= dp.get_precision('Product UoS'),
            help='Coefficient to convert default Unit of Measure to Unit of Sale\n'
            ' uos = uom * coeff'),
        'mes_type': fields.selection((('fixed', 'Fixed'), ('variable', 'Variable')), 'Measure Type'),
        'seller_ids': fields.one2many('product.supplierinfo', 'product_tmpl_id', 'Supplier'),
        'company_id': fields.many2one('res.company', 'Company', select=1),
        # image: all image fields are base64 encoded and PIL-supported
        'image': fields.binary("Image",
            help="This field holds the image used as image for the product, limited to 1024x1024px."),
        'image_medium': fields.function(_get_image, fnct_inv=_set_image,
            string="Medium-sized image", type="binary", multi="_get_image",
            store={
                'product.template': (lambda self, cr, uid, ids, c={}: ids, ['image'], 10),
            },
            help="Medium-sized image of the product. It is automatically "\
                 "resized as a 128x128px image, with aspect ratio preserved, "\
                 "only when the image exceeds one of those sizes. Use this field in form views or some kanban views."),
        'image_small': fields.function(_get_image, fnct_inv=_set_image,
            string="Small-sized image", type="binary", multi="_get_image",
            store={
                'product.template': (lambda self, cr, uid, ids, c={}: ids, ['image'], 10),
            },
            help="Small-sized image of the product. It is automatically "\
                 "resized as a 64x64px image, with aspect ratio preserved. "\
                 "Use this field anywhere a small image is required."),
        'product_variant_ids': fields.one2many('product.product', 'product_tmpl_id', 'Product Variants', required=True),
    }

    def _get_uom_id(self, cr, uid, *args):
        cr.execute('select id from product_uom order by id limit 1')
        res = cr.fetchone()
        return res and res[0] or False

    def _default_category(self, cr, uid, context=None):
        if context is None:
            context = {}
        if 'categ_id' in context and context['categ_id']:
            return context['categ_id']
        md = self.pool.get('ir.model.data')
        res = False
        try:
            res = md.get_object_reference(cr, uid, 'product', 'product_category_all')[1]
        except ValueError:
            res = False
        return res

    def onchange_uom(self, cursor, user, ids, uom_id, uom_po_id):
        if uom_id:
            return {'value': {'uom_po_id': uom_id}}
        return {}

    def write(self, cr, uid, ids, vals, context=None):
        if 'uom_po_id' in vals:
            new_uom = self.pool.get('product.uom').browse(cr, uid, vals['uom_po_id'], context=context)
            for product in self.browse(cr, uid, ids, context=context):
                old_uom = product.uom_po_id
                if old_uom.category_id.id != new_uom.category_id.id:
                    raise osv.except_osv(_('Unit of Measure categories Mismatch!'), _("New Unit of Measure '%s' must belong to same Unit of Measure category '%s' as of old Unit of Measure '%s'. If you need to change the unit of measure, you may deactivate this product from the 'Procurements' tab and create a new one.") % (new_uom.name, old_uom.category_id.name, old_uom.name,))
        return super(product_template, self).write(cr, uid, ids, vals, context=context)

    def copy(self, cr, uid, id, default=None, context=None):
        if default is None:
            default = {}
        template = self.browse(cr, uid, id, context=context)
        default['name'] = _("%s (copy)") % (template['name'])
        return super(product_template, self).copy(cr, uid, id, default=default, context=context)

    _defaults = {
        'company_id': lambda s,cr,uid,c: s.pool.get('res.company')._company_default_get(cr, uid, 'product.template', context=c),
        'list_price': 1,
        'cost_method': 'standard',
        'standard_price': 0.0,
        'sale_ok': 1,
        'produce_delay': 1,
        'uom_id': _get_uom_id,
        'uom_po_id': _get_uom_id,
        'uos_coeff' : 1.0,
        'mes_type' : 'fixed',
        'categ_id' : _default_category,
        'type' : 'consu',
    }

    def _check_uom(self, cursor, user, ids, context=None):
        for product in self.browse(cursor, user, ids, context=context):
            if product.uom_id.category_id.id != product.uom_po_id.category_id.id:
                return False
        return True

    def _check_uos(self, cursor, user, ids, context=None):
        for product in self.browse(cursor, user, ids, context=context):
            if product.uos_id \
                    and product.uos_id.category_id.id \
                    == product.uom_id.category_id.id:
                return False
        return True

    _constraints = [
        (_check_uom, 'Error: The default Unit of Measure and the purchase Unit of Measure must be in the same category.', ['uom_id']),
    ]

    def name_get(self, cr, user, ids, context=None):
        if context is None:
            context = {}
        if 'partner_id' in context:
            pass
        return super(product_template, self).name_get(cr, user, ids, context)


class product_product(osv.osv):
    _name = "product.product"
    _description = "Product"
    _inherits = {'product.template': 'product_tmpl_id'}
    _inherit = ['mail.thread']
    _order = 'default_code,name_template'

    def view_header_get(self, cr, uid, view_id, view_type, context=None):
        if context is None:
            context = {}
        res = super(product_product, self).view_header_get(cr, uid, view_id, view_type, context)
        if (context.get('categ_id', False)):
            return _('Products: ')+self.pool.get('product.category').browse(cr, uid, context['categ_id'], context=context).name
        return res

    def _product_price(self, cr, uid, ids, name, arg, context=None):
        plobj = self.pool.get('product.pricelist')
        res = {}
        if context is None:
            context = {}
        quantity = context.get('quantity') or 1.0
        pricelist = context.get('pricelist', False)
        partner = context.get('partner', False)
        if pricelist:
            # Support context pricelists specified as display_name or ID for compatibility
            if isinstance(pricelist, basestring):
                pricelist_ids = plobj.name_search(
                    cr, uid, pricelist, operator='=', context=context, limit=1)
                pricelist = pricelist_ids[0][0] if pricelist_ids else pricelist

            if isinstance(pricelist, (int, long)):
                products = self.browse(cr, uid, ids, context=context)
                qtys = map(lambda x: (x, quantity, partner), products)
                pl = plobj.browse(cr, uid, pricelist, context=context)
                price = plobj._price_get_multi(cr,uid, pl, qtys, context=context)
                for id in ids:
                    res[id] = price.get(id, 0.0)
        for id in ids:
            res.setdefault(id, 0.0)
        return res

    def _get_product_available_func(states, what):
        def _product_available(self, cr, uid, ids, name, arg, context=None):
            return {}.fromkeys(ids, 0.0)
        return _product_available

    _product_qty_available = _get_product_available_func(('done',), ('in', 'out'))
    _product_virtual_available = _get_product_available_func(('confirmed','waiting','assigned','done'), ('in', 'out'))
    _product_outgoing_qty = _get_product_available_func(('confirmed','waiting','assigned'), ('out',))
    _product_incoming_qty = _get_product_available_func(('confirmed','waiting','assigned'), ('in',))

    def _product_lst_price(self, cr, uid, ids, name, arg, context=None):
        res = {}
        product_uom_obj = self.pool.get('product.uom')
        for id in ids:
            res.setdefault(id, 0.0)
        for product in self.browse(cr, uid, ids, context=context):
            if 'uom' in context:
                uom = product.uos_id or product.uom_id
                res[product.id] = product_uom_obj._compute_price(cr, uid,
                        uom.id, product.list_price, context['uom'])
            else:
                res[product.id] = product.list_price
            res[product.id] =  (res[product.id] or 0.0) * (product.price_margin or 1.0) + product.price_extra
        return res

    def _save_product_lst_price(self, cr, uid, product_id, field_name, field_value, arg, context=None):
        field_value = field_value or 0.0
        product = self.browse(cr, uid, product_id, context=context)
        list_price = (field_value - product.price_extra) / (product.price_margin or 1.0)
        return self.write(cr, uid, [product_id], {'list_price': list_price}, context=context)


    def _get_partner_code_name(self, cr, uid, ids, product, partner_id, context=None):
        for supinfo in product.seller_ids:
            if supinfo.name.id == partner_id:
                return {'code': supinfo.product_code or product.default_code, 'name': supinfo.product_name or product.name, 'variants': ''}
        res = {'code': product.default_code, 'name': product.name, 'variants': product.variants}
        return res

    def _product_code(self, cr, uid, ids, name, arg, context=None):
        res = {}
        if context is None:
            context = {}
        for p in self.browse(cr, uid, ids, context=context):
            res[p.id] = self._get_partner_code_name(cr, uid, [], p, context.get('partner_id', None), context=context)['code']
        return res

    def _product_partner_ref(self, cr, uid, ids, name, arg, context=None):
        res = {}
        if context is None:
            context = {}
        for p in self.browse(cr, uid, ids, context=context):
            data = self._get_partner_code_name(cr, uid, [], p, context.get('partner_id', None), context=context)
            if not data['variants']:
                data['variants'] = p.variants
            if not data['code']:
                data['code'] = p.code
            if not data['name']:
                data['name'] = p.name
            res[p.id] = (data['code'] and ('['+data['code']+'] ') or '') + \
                    (data['name'] or '') + (data['variants'] and (' - '+data['variants']) or '')
        return res

    def _is_only_child(self, cr, uid, ids, name, arg, context=None):
        res = dict.fromkeys(ids, True)
        for product in self.browse(cr, uid, ids, context=context):
            if product.product_tmpl_id and len(product.product_tmpl_id.product_variant_ids) > 1:
                res[product.id] = False
        return res

    def _get_main_product_supplier(self, cr, uid, product, context=None):
        """Determines the main (best) product supplier for ``product``,
        returning the corresponding ``supplierinfo`` record, or False
        if none were found. The default strategy is to select the
        supplier with the highest priority (i.e. smallest sequence).

        :param browse_record product: product to supply
        :rtype: product.supplierinfo browse_record or False
        """
        sellers = [(seller_info.sequence, seller_info)
                       for seller_info in product.seller_ids or []
                       if seller_info and isinstance(seller_info.sequence, (int, long))]
        return sellers and sellers[0][1] or False

    def _calc_seller(self, cr, uid, ids, fields, arg, context=None):
        result = {}
        for product in self.browse(cr, uid, ids, context=context):
            main_supplier = self._get_main_product_supplier(cr, uid, product, context=context)
            result[product.id] = {
                'seller_info_id': main_supplier and main_supplier.id or False,
                'seller_delay': main_supplier.delay if main_supplier else 1,
                'seller_qty': main_supplier and main_supplier.qty or 0.0,
                'seller_id': main_supplier and main_supplier.name.id or False
            }
        return result

    def _get_name_template_ids(self, cr, uid, ids, context=None):
        result = set()
        template_ids = self.pool.get('product.product').search(cr, uid, [('product_tmpl_id', 'in', ids)])
        for el in template_ids:
            result.add(el)
        return list(result)

    _columns = {
        'qty_available': fields.function(_product_qty_available, type='float', string='Quantity On Hand'),
        'virtual_available': fields.function(_product_virtual_available, type='float', string='Quantity Available'),
        'incoming_qty': fields.function(_product_incoming_qty, type='float', string='Incoming'),
        'outgoing_qty': fields.function(_product_outgoing_qty, type='float', string='Outgoing'),
        'price': fields.function(_product_price, fnct_inv=_save_product_lst_price, type='float', string='Price', digits_compute=dp.get_precision('Product Price')),
        'lst_price' : fields.function(_product_lst_price, fnct_inv=_save_product_lst_price, type='float', string='Public Price', digits_compute=dp.get_precision('Product Price')),
        'code': fields.function(_product_code, type='char', string='Internal Reference'),
        'partner_ref' : fields.function(_product_partner_ref, type='char', string='Customer ref'),
        'default_code' : fields.char('Internal Reference', select=True),
        'active': fields.boolean('Active', help="If unchecked, it will allow you to hide the product without removing it."),
        'variants': fields.char('Variants', translate=True),
        'product_tmpl_id': fields.many2one('product.template', 'Product Template', required=True, ondelete="cascade", select=True),
        'is_only_child': fields.function(
            _is_only_child, type='boolean', string='Sole child of the parent template'),
        'ean13': fields.char('EAN13 Barcode', size=13, help="International Article Number used for product identification."),
        'packaging' : fields.one2many('product.packaging', 'product_id', 'Logistical Units', help="Gives the different ways to package the same product. This has no impact on the picking order and is mainly used if you use the EDI module."),
        'price_extra': fields.float('Variant Price Extra', digits_compute=dp.get_precision('Product Price'), help="Price Extra: Extra price for the variant on sale price. eg. 200 price extra, 1000 + 200 = 1200."),
        'price_margin': fields.float('Variant Price Margin', digits_compute=dp.get_precision('Product Price'), help="Price Margin: Margin in percentage amount on sale price for the variant. eg. 10 price margin, 1000 * 1.1 = 1100."),
        'pricelist_id': fields.dummy(string='Pricelist', relation='product.pricelist', type='many2one'),
        'name_template': fields.related('product_tmpl_id', 'name', string="Template Name", type='char', store={
            'product.template': (_get_name_template_ids, ['name'], 10),
            'product.product': (lambda self, cr, uid, ids, c=None: ids, [], 10),
        }, select=True),
        'color': fields.integer('Color Index'),
        'seller_info_id': fields.function(_calc_seller, type='many2one', relation="product.supplierinfo", string="Supplier Info", multi="seller_info"),
        'seller_delay': fields.function(_calc_seller, type='integer', string='Supplier Lead Time', multi="seller_info", help="This is the average delay in days between the purchase order confirmation and the reception of goods for this product and for the default supplier. It is used by the scheduler to order requests based on reordering delays."),
        'seller_qty': fields.function(_calc_seller, type='float', string='Supplier Quantity', multi="seller_info", help="This is minimum quantity to purchase from Main Supplier."),
        'seller_id': fields.function(_calc_seller, type='many2one', relation="res.partner", string='Main Supplier', help="Main Supplier who has highest priority in Supplier List.", multi="seller_info"),
    }

    _defaults = {
        'active': lambda *a: 1,
        'price_extra': lambda *a: 0.0,
        'price_margin': lambda *a: 1.0,
        'color': 0,
        'is_only_child': True,
    }

    def unlink(self, cr, uid, ids, context=None):
        unlink_ids = []
        unlink_product_tmpl_ids = []
        for product in self.browse(cr, uid, ids, context=context):
            # Check if product still exists, in case it has been unlinked by unlinking its template
            if not product.exists():
                continue
            tmpl_id = product.product_tmpl_id.id
            # Check if the product is last product of this template
            other_product_ids = self.search(cr, uid, [('product_tmpl_id', '=', tmpl_id), ('id', '!=', product.id)], context=context)
            if not other_product_ids:
                unlink_product_tmpl_ids.append(tmpl_id)
            unlink_ids.append(product.id)
        res = super(product_product, self).unlink(cr, uid, unlink_ids, context=context)
        # delete templates after calling super, as deleting template could lead to deleting
        # products due to ondelete='cascade'
        self.pool.get('product.template').unlink(cr, uid, unlink_product_tmpl_ids, context=context)
        return res

    def onchange_uom(self, cursor, user, ids, uom_id, uom_po_id):
        if uom_id and uom_po_id:
            uom_obj=self.pool.get('product.uom')
            uom=uom_obj.browse(cursor,user,[uom_id])[0]
            uom_po=uom_obj.browse(cursor,user,[uom_po_id])[0]
            if uom.category_id.id != uom_po.category_id.id:
                return {'value': {'uom_po_id': uom_id}}
        return False

    def _check_ean_key(self, cr, uid, ids, context=None):
        for product in self.read(cr, uid, ids, ['ean13'], context=context):
            res = check_ean(product['ean13'])
        return res

    _constraints = [(_check_ean_key, 'You provided an invalid "EAN13 Barcode" reference. You may use the "Internal Reference" field instead.', ['ean13'])]

    def on_order(self, cr, uid, ids, orderline, quantity):
        pass

    def name_get(self, cr, user, ids, context=None):
        if context is None:
            context = {}
        if isinstance(ids, (int, long)):
            ids = [ids]
        if not len(ids):
            return []
        def _name_get(d):
            name = d.get('name','')
            code = d.get('default_code',False)
            if code:
                name = '[%s] %s' % (code,name)
            if d.get('variants'):
                name = name + ' - %s' % (d['variants'],)
            return (d['id'], name)

        partner_id = context.get('partner_id', False)
        if partner_id:
            partner_ids = [partner_id, self.pool['res.partner'].browse(cr, user, partner_id, context=context).commercial_partner_id.id]
        else:
            partner_ids = []

        # all user don't have access to seller and partner
        # check access and use superuser
        self.check_access_rights(cr, user, "read")
        self.check_access_rule(cr, user, ids, "read", context=context)

        result = []
        for product in self.browse(cr, SUPERUSER_ID, ids, context=context):
            sellers = partner_ids and filter(lambda x: x.name.id in partner_ids, product.seller_ids) or []
            if sellers:
                for s in sellers:
                    mydict = {
                              'id': product.id,
                              'name': s.product_name or product.name,
                              'default_code': s.product_code or product.default_code,
                              'variants': product.variants
                              }
                    result.append(_name_get(mydict))
            else:
                mydict = {
                          'id': product.id,
                          'name': product.name,
                          'default_code': product.default_code,
                          'variants': product.variants
                          }
                result.append(_name_get(mydict))
        return result

    def name_search(self, cr, user, name='', args=None, operator='ilike', context=None, limit=100):
        if not args:
            args = []
        if name:
            positive_operators = ['=', 'ilike', '=ilike', 'like', '=like']
            ids = []
            if operator in positive_operators:
                ids = self.search(cr, user, [('default_code','=',name)]+ args, limit=limit, context=context)
                if not ids:
                    ids = self.search(cr, user, [('ean13','=',name)]+ args, limit=limit, context=context)
            if not ids and operator not in expression.NEGATIVE_TERM_OPERATORS:
                # Do not merge the 2 next lines into one single search, SQL search performance would be abysmal
                # on a database with thousands of matching products, due to the huge merge+unique needed for the
                # OR operator (and given the fact that the 'name' lookup results come from the ir.translation table
                # Performing a quick memory merge of ids in Python will give much better performance
                ids = set(self.search(cr, user, args + [('default_code', operator, name)], limit=limit, context=context))
                if not limit or len(ids) < limit:
                    # we may underrun the limit because of dupes in the results, that's fine
                    limit2 = (limit - len(ids)) if limit else False
                    ids.update(self.search(cr, user, args + [('name', operator, name)], limit=limit2, context=context))
                ids = list(ids)
            elif not ids and operator in expression.NEGATIVE_TERM_OPERATORS:
                ids = self.search(cr, user, args + ['&', ('default_code', operator, name), ('name', operator, name)], limit=limit, context=context)
            if not ids and operator in positive_operators:
                ptrn = re.compile('(\[(.*?)\])')
                res = ptrn.search(name)
                if res:
                    ids = self.search(cr, user, [('default_code','=', res.group(2))] + args, limit=limit, context=context)
        else:
            ids = self.search(cr, user, args, limit=limit, context=context)
        result = self.name_get(cr, user, ids, context=context)
        return result

    #
    # Could be overrided for variants matrices prices
    #
    def price_get(self, cr, uid, ids, ptype='list_price', context=None):
        products = self.browse(cr, uid, ids, context=context)
        return self._price_get(cr, uid, products, ptype=ptype, context=context)

    def _price_get(self, cr, uid, products, ptype='list_price', context=None):
        if context is None:
            context = {}

        if 'currency_id' in context:
            pricetype_obj = self.pool.get('product.price.type')
            price_type_id = pricetype_obj.search(cr, uid, [('field','=',ptype)])[0]
            price_type_currency_id = pricetype_obj.browse(cr,uid,price_type_id).currency_id.id

        res = {}
        # standard_price field can only be seen by users in base.group_user
        # Thus, in order to compute the sale price from the cost price for users not in this group
        # We fetch the standard price as the superuser
        for product in products:
            if ptype != 'standard_price':
                res[product.id] = product[ptype] or 0.0
            else: 
                res[product.id] = self.read(cr, SUPERUSER_ID, product.id, [ptype], context=context)[ptype] or 0.0

        product_uom_obj = self.pool.get('product.uom')
<<<<<<< HEAD
        for product in products:
=======
        company_id = self.pool['res.users'].read(cr, uid, uid, ['company_id'], context=context)['company_id'][0]
        for product in self.browse(cr, SUPERUSER_ID, ids, context=dict(context, force_company=company_id)):
            res[product.id] = product[ptype] or 0.0
>>>>>>> 5035c76f
            if ptype == 'list_price':
                res[product.id] = (res[product.id] * (product.price_margin or 1.0)) + \
                        product.price_extra
            if 'uom' in context:
                uom = product.uom_id or product.uos_id
                res[product.id] = product_uom_obj._compute_price(cr, uid,
                        uom.id, res[product.id], context['uom'])
            # Convert from price_type currency to asked one
            if 'currency_id' in context:
                # Take the price_type currency from the product field
                # This is right cause a field cannot be in more than one currency
                res[product.id] = self.pool.get('res.currency').compute(cr, uid, price_type_currency_id,
                    context['currency_id'], res[product.id],context=context)

        return res

    def copy(self, cr, uid, id, default=None, context=None):
        if context is None:
            context={}

        product = self.browse(cr, uid, id, context)
        if context.get('variant'):
            # if we copy a variant or create one, we keep the same template
            default['product_tmpl_id'] = product.product_tmpl_id.id
        elif 'name' not in default:
            default['name'] = _("%s (copy)") % (product.name,)

        return super(product_product, self).copy(cr, uid, id, default=default, context=context)

    def search(self, cr, uid, args, offset=0, limit=None, order=None, context=None, count=False):
        if context is None:
            context = {}
        if context.get('search_default_categ_id'):
            args.append((('categ_id', 'child_of', context['search_default_categ_id'])))
        return super(product_product, self).search(cr, uid, args, offset=offset, limit=limit, order=order, context=context, count=count)

    def open_product_template(self, cr, uid, ids, context=None):
        """ Utility method used to add an "Open Template" button in product views """
        product = self.browse(cr, uid, ids[0], context=context)
        return {'type': 'ir.actions.act_window',
                'res_model': 'product.template',
                'view_mode': 'form',
                'res_id': product.product_tmpl_id.id,
                'target': 'new'}

    def _compute_uos_qty(self, cr, uid, ids, uom, qty, uos, context=None):
        '''
        Computes product's invoicing quantity in UoS from quantity in UoM.
        Takes into account the
        :param uom: Source unit
        :param qty: Source quantity
        :param uos: Target UoS unit.
        '''
        if not uom or not qty or not uos:
            return qty
        uom_obj = self.pool['product.uom']
        product_id = ids[0] if isinstance(ids, (list, tuple)) else ids
        product = self.browse(cr, uid, product_id, context=context)
        if isinstance(uos, (int, long)):
            uos = uom_obj.browse(cr, uid, uos, context=context)
        if isinstance(uom, (int, long)):
            uom = uom_obj.browse(cr, uid, uom, context=context)
        if product.uos_id:  # Product has UoS defined
            # We cannot convert directly between units even if the units are of the same category
            # as we need to apply the conversion coefficient which is valid only between quantities
            # in product's default UoM/UoS
            qty_default_uom = uom_obj._compute_qty_obj(cr, uid, uom, qty, product.uom_id)  # qty in product's default UoM
            qty_default_uos = qty_default_uom * product.uos_coeff
            return uom_obj._compute_qty_obj(cr, uid, product.uos_id, qty_default_uos, uos)
        else:
            return uom_obj._compute_qty_obj(cr, uid, uom, qty, uos)



class product_packaging(osv.osv):
    _name = "product.packaging"
    _description = "Packaging"
    _rec_name = 'ean'
    _order = 'sequence'
    _columns = {
        'sequence': fields.integer('Sequence', help="Gives the sequence order when displaying a list of packaging."),
        'name' : fields.text('Description'),
        'qty' : fields.float('Quantity by Package',
            help="The total number of products you can put by pallet or box."),
        'ul' : fields.many2one('product.ul', 'Type of Package', required=True),
        'ul_qty' : fields.integer('Package by layer', help='The number of packages by layer'),
        'rows' : fields.integer('Number of Layers', required=True,
            help='The number of layers on a pallet or box'),
        'product_id' : fields.many2one('product.product', 'Product', select=1, ondelete='cascade', required=True),
        'ean' : fields.char('EAN', size=14, help="The EAN code of the package unit."),
        'code' : fields.char('Code', help="The code of the transport unit."),
        'weight': fields.float('Total Package Weight',
            help='The weight of a full package, pallet or box.'),
        'weight_ul': fields.float('Empty Package Weight'),
        'height': fields.float('Height', help='The height of the package'),
        'width': fields.float('Width', help='The width of the package'),
        'length': fields.float('Length', help='The length of the package'),
    }


    def _check_ean_key(self, cr, uid, ids, context=None):
        for pack in self.browse(cr, uid, ids, context=context):
            res = check_ean(pack.ean)
        return res

    _constraints = [(_check_ean_key, 'Error: Invalid ean code', ['ean'])]

    def name_get(self, cr, uid, ids, context=None):
        if not len(ids):
            return []
        res = []
        for pckg in self.browse(cr, uid, ids, context=context):
            p_name = pckg.ean and '[' + pckg.ean + '] ' or ''
            p_name += pckg.ul.name
            res.append((pckg.id,p_name))
        return res

    def _get_1st_ul(self, cr, uid, context=None):
        cr.execute('select id from product_ul order by id asc limit 1')
        res = cr.fetchone()
        return (res and res[0]) or False

    _defaults = {
        'rows' : lambda *a : 3,
        'sequence' : lambda *a : 1,
        'ul' : _get_1st_ul,
    }

    def checksum(ean):
        salt = '31' * 6 + '3'
        sum = 0
        for ean_part, salt_part in zip(ean, salt):
            sum += int(ean_part) * int(salt_part)
        return (10 - (sum % 10)) % 10
    checksum = staticmethod(checksum)



class product_supplierinfo(osv.osv):
    _name = "product.supplierinfo"
    _description = "Information about a product supplier"
    def _calc_qty(self, cr, uid, ids, fields, arg, context=None):
        result = {}
        for supplier_info in self.browse(cr, uid, ids, context=context):
            for field in fields:
                result[supplier_info.id] = {field:False}
            qty = supplier_info.min_qty
            result[supplier_info.id]['qty'] = qty
        return result

    _columns = {
        'name' : fields.many2one('res.partner', 'Supplier', required=True,domain = [('supplier','=',True)], ondelete='cascade', help="Supplier of this product"),
        'product_name': fields.char('Supplier Product Name', help="This supplier's product name will be used when printing a request for quotation. Keep empty to use the internal one."),
        'product_code': fields.char('Supplier Product Code', help="This supplier's product code will be used when printing a request for quotation. Keep empty to use the internal one."),
        'sequence' : fields.integer('Sequence', help="Assigns the priority to the list of product supplier."),
        'product_uom': fields.related('product_tmpl_id', 'uom_po_id', type='many2one', relation='product.uom', string="Supplier Unit of Measure", readonly="1", help="This comes from the product form."),
        'min_qty': fields.float('Minimal Quantity', required=True, help="The minimal quantity to purchase to this supplier, expressed in the supplier Product Unit of Measure if not empty, in the default unit of measure of the product otherwise."),
        'qty': fields.function(_calc_qty, store=True, type='float', string='Quantity', multi="qty", help="This is a quantity which is converted into Default Unit of Measure."),
        'product_tmpl_id' : fields.many2one('product.template', 'Product Template', required=True, ondelete='cascade', select=True, oldname='product_id'),
        'delay' : fields.integer('Delivery Lead Time', required=True, help="Lead time in days between the confirmation of the purchase order and the reception of the products in your warehouse. Used by the scheduler for automatic computation of the purchase order planning."),
        'pricelist_ids': fields.one2many('pricelist.partnerinfo', 'suppinfo_id', 'Supplier Pricelist'),
        'company_id':fields.many2one('res.company','Company',select=1),
    }
    _defaults = {
        'qty': lambda *a: 0.0,
        'sequence': lambda *a: 1,
        'delay': lambda *a: 1,
        'company_id': lambda self,cr,uid,c: self.pool.get('res.company')._company_default_get(cr, uid, 'product.supplierinfo', context=c),
    }
    def price_get(self, cr, uid, supplier_ids, product_id, product_qty=1, context=None):
        """
        Calculate price from supplier pricelist.
        @param supplier_ids: Ids of res.partner object.
        @param product_id: Id of product.
        @param product_qty: specify quantity to purchase.
        """
        if type(supplier_ids) in (int,long,):
            supplier_ids = [supplier_ids]
        res = {}
        product_pool = self.pool.get('product.product')
        partner_pool = self.pool.get('res.partner')
        pricelist_pool = self.pool.get('product.pricelist')
        currency_pool = self.pool.get('res.currency')
        currency_id = self.pool.get('res.users').browse(cr, uid, uid, context=context).company_id.currency_id.id
        # Compute price from standard price of product
        product_price = product_pool.price_get(cr, uid, [product_id], 'standard_price', context=context)[product_id]
        product = product_pool.browse(cr, uid, product_id, context=context)
        for supplier in partner_pool.browse(cr, uid, supplier_ids, context=context):
            price = product_price
            # Compute price from Purchase pricelist of supplier
            pricelist_id = supplier.property_product_pricelist_purchase.id
            if pricelist_id:
                price = pricelist_pool.price_get(cr, uid, [pricelist_id], product_id, product_qty, context=context).setdefault(pricelist_id, 0)
                price = currency_pool.compute(cr, uid, pricelist_pool.browse(cr, uid, pricelist_id).currency_id.id, currency_id, price)

            # Compute price from supplier pricelist which are in Supplier Information
            supplier_info_ids = self.search(cr, uid, [('name','=',supplier.id),('product_tmpl_id','=',product.product_tmpl_id.id)])
            if supplier_info_ids:
                cr.execute('SELECT * ' \
                    'FROM pricelist_partnerinfo ' \
                    'WHERE suppinfo_id IN %s' \
                    'AND min_quantity <= %s ' \
                    'ORDER BY min_quantity DESC LIMIT 1', (tuple(supplier_info_ids),product_qty,))
                res2 = cr.dictfetchone()
                if res2:
                    price = res2['price']
            res[supplier.id] = price
        return res
    _order = 'sequence'


class pricelist_partnerinfo(osv.osv):
    _name = 'pricelist.partnerinfo'
    _columns = {
        'name': fields.char('Description'),
        'suppinfo_id': fields.many2one('product.supplierinfo', 'Partner Information', required=True, ondelete='cascade'),
        'min_quantity': fields.float('Quantity', required=True, help="The minimal quantity to trigger this rule, expressed in the supplier Unit of Measure if any or in the default Unit of Measure of the product otherrwise."),
        'price': fields.float('Unit Price', required=True, digits_compute=dp.get_precision('Product Price'), help="This price will be considered as a price for the supplier Unit of Measure if any or the default Unit of Measure of the product otherwise"),
    }
    _order = 'min_quantity asc'

class res_currency(osv.osv):
    _inherit = 'res.currency'

    def _check_main_currency_rounding(self, cr, uid, ids, context=None):
        cr.execute('SELECT digits FROM decimal_precision WHERE name like %s',('Account',))
        digits = cr.fetchone()
        if digits and len(digits):
            digits = digits[0]
            main_currency = self.pool.get('res.users').browse(cr, uid, uid, context=context).company_id.currency_id
            for currency_id in ids:
                if currency_id == main_currency.id:
                    if main_currency.rounding < 10 ** -digits:
                        return False
        return True

    _constraints = [
        (_check_main_currency_rounding, 'Error! You cannot define a rounding factor for the company\'s main currency that is smaller than the decimal precision of \'Account\'.', ['rounding']),
    ]

class decimal_precision(osv.osv):
    _inherit = 'decimal.precision'

    def _check_main_currency_rounding(self, cr, uid, ids, context=None):
        cr.execute('SELECT id, digits FROM decimal_precision WHERE name like %s',('Account',))
        res = cr.fetchone()
        if res and len(res):
            account_precision_id, digits = res
            main_currency = self.pool.get('res.users').browse(cr, uid, uid, context=context).company_id.currency_id
            for decimal_precision in ids:
                if decimal_precision == account_precision_id:
                    if main_currency.rounding < 10 ** -digits:
                        return False
        return True

    _constraints = [
        (_check_main_currency_rounding, 'Error! You cannot define the decimal precision of \'Account\' as greater than the rounding factor of the company\'s main currency', ['digits']),
    ]

# vim:expandtab:smartindent:tabstop=4:softtabstop=4:shiftwidth=4:<|MERGE_RESOLUTION|>--- conflicted
+++ resolved
@@ -821,6 +821,7 @@
             price_type_currency_id = pricetype_obj.browse(cr,uid,price_type_id).currency_id.id
 
         res = {}
+        company_id = self.pool['res.users'].read(cr, uid, uid, ['company_id'], context=context)['company_id'][0]
         # standard_price field can only be seen by users in base.group_user
         # Thus, in order to compute the sale price from the cost price for users not in this group
         # We fetch the standard price as the superuser
@@ -828,16 +829,10 @@
             if ptype != 'standard_price':
                 res[product.id] = product[ptype] or 0.0
             else: 
-                res[product.id] = self.read(cr, SUPERUSER_ID, product.id, [ptype], context=context)[ptype] or 0.0
+                res[product.id] = self.read(cr, SUPERUSER_ID, product.id, [ptype], context=dict(context, force_company=company_id))[ptype] or 0.0
 
         product_uom_obj = self.pool.get('product.uom')
-<<<<<<< HEAD
         for product in products:
-=======
-        company_id = self.pool['res.users'].read(cr, uid, uid, ['company_id'], context=context)['company_id'][0]
-        for product in self.browse(cr, SUPERUSER_ID, ids, context=dict(context, force_company=company_id)):
-            res[product.id] = product[ptype] or 0.0
->>>>>>> 5035c76f
             if ptype == 'list_price':
                 res[product.id] = (res[product.id] * (product.price_margin or 1.0)) + \
                         product.price_extra
