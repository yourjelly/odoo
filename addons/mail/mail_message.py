--- conflicted
+++ resolved
@@ -184,11 +184,7 @@
                         ('comment', 'Comment'),
                         ('notification', 'System notification'),
                         ], 'Type', help="Message type: e-mail for e-mail message, notification for system message, comment for other messages such as user replies"),
-<<<<<<< HEAD
-=======
         'parent_id': fields.many2one('mail.message', 'Parent message', help="Parent message if message belongs to a thread"),
-        'need_action_user_id': fields.many2one('res.users', 'Action by user', help="User requested to perform an action"),
->>>>>>> 0f18e4cf
     }
         
     _defaults = {
