--- conflicted
+++ resolved
@@ -2,19 +2,11 @@
 <openerp>
     <data>
 
-<<<<<<< HEAD
-        <!-- toplevel menu -->
-        <!-- TODO Rename to name of the default company -->
-        <menuitem id="mail_feeds_main" name="Feeds" sequence="0"
-            web_icon="static/src/img/feeds.png"
-            web_icon_hover="static/src/img/feeds-hover.png"/>
-=======
         <!-- Top menu item -->
         <menuitem name="Feeds"
           id="mail_feeds_main"
           groups="base.group_user"
           sequence="10"/>
->>>>>>> 75abad6a
 
         <!-- left-side menu: Feeds !-->
         <menuitem id="mail_feeds" name="Feeds" parent="mail_feeds_main" groups="base.group_user" sequence="10"/>
