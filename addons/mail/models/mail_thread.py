# -*- coding: utf-8 -*-

import base64
import datetime
import dateutil
import email
import hashlib
import hmac
import json
import lxml
from lxml import etree
import logging
import pytz
import re
import socket
import time
import xmlrpclib

from collections import namedtuple
from email.message import Message
from email.utils import formataddr
from werkzeug import url_encode

from openerp import _, api, fields, models
from openerp import exceptions
from openerp import tools
from openerp.addons.mail.models.mail_message import decode
from openerp.tools.safe_eval import safe_eval as eval


_logger = logging.getLogger(__name__)


mail_header_msgid_re = re.compile('<[^<>]+>')


def decode_header(message, header, separator=' '):
    return separator.join(map(decode, filter(None, message.get_all(header, []))))


class MailThread(models.AbstractModel):
    ''' mail_thread model is meant to be inherited by any model that needs to
        act as a discussion topic on which messages can be attached. Public
        methods are prefixed with ``message_`` in order to avoid name
        collisions with methods of the models that will inherit from this class.

        ``mail.thread`` defines fields used to handle and display the
        communication history. ``mail.thread`` also manages followers of
        inheriting classes. All features and expected behavior are managed
        by mail.thread. Widgets has been designed for the 7.0 and following
        versions of OpenERP.

        Inheriting classes are not required to implement any method, as the
        default implementation will work for any model. However it is common
        to override at least the ``message_new`` and ``message_update``
        methods (calling ``super``) to add model-specific behavior at
        creation and update of a thread when processing incoming emails.

        Options:
            - _mail_flat_thread: if set to True, all messages without parent_id
                are automatically attached to the first message posted on the
                ressource. If set to False, the display of Chatter is done using
                threads, and no parent_id is automatically set.

    MailThread features can be somewhat controlled through context keys :

     - ``mail_create_nosubscribe``: at create or message_post, do not subscribe
       uid to the record thread
     - ``mail_create_nolog``: at create, do not log the automatic '<Document>
       created' message
     - ``mail_notrack``: at create and write, do not perform the value tracking
       creating messages
     - ``tracking_disable``: at create and write, perform no MailThread features
       (auto subscription, tracking, post, ...)
     - ``mail_save_message_last_post``: at message_post, update message_last_post
       datetime field
     - ``mail_auto_delete``: auto delete mail notifications; True by default
       (technical hack for templates)
     - ``mail_notify_force_send``: if less than 50 email notifications to send,
       send them directly instead of using the queue; True by default
     - ``mail_notify_user_signature``: add the current user signature in
       email notifications; True by default
    '''
    _name = 'mail.thread'
    _description = 'Email Thread'
    _mail_flat_thread = True  # flatten the discussino history
    _mail_post_access = 'write'  # access required on the document to post on it
    _mail_mass_mailing = False  # enable mass mailing on this model
    _Attachment = namedtuple('Attachment', ('fname', 'content', 'info'))

    message_is_follower = fields.Boolean(
        'Is Follower', compute='_compute_is_follower', search='_search_is_follower')
    message_follower_ids = fields.One2many(
        'mail.followers', 'res_id', string='Followers',
        domain=lambda self: [('res_model', '=', self._name)])
    message_partner_ids = fields.Many2many(
        comodel_name='res.partner', string='Followers (Partners)',
        compute='_get_followers', search='_search_follower_partners')
    message_channel_ids = fields.Many2many(
        comodel_name='mail.channel', string='Followers (Channels)',
        compute='_get_followers', search='_search_follower_channels')
    message_ids = fields.One2many(
        'mail.message', 'res_id', string='Messages',
        domain=lambda self: [('model', '=', self._name)], auto_join=True)
    message_last_post = fields.Datetime('Last Message Date', help='Date of the last message posted on the record.')
    message_unread = fields.Boolean(
        'Unread Messages', compute='_get_message_unread',
        help="If checked new messages require your attention.")
    message_unread_counter = fields.Integer(
        'Unread Messages Counter', compute='_get_message_unread',
        help="Number of unread messages")
    message_needaction = fields.Boolean(
        'Action Needed', compute='_get_message_needaction', search='_search_message_needaction',
        help="If checked, new messages require your attention.")
    message_needaction_counter = fields.Integer(
        'Number of Actions', compute='_get_message_needaction',
        help="Number of messages which requires an action")

    @api.one
    @api.depends('message_follower_ids')
    def _get_followers(self):
        self.message_partner_ids = self.message_follower_ids.mapped('partner_id')
        self.message_channel_ids = self.message_follower_ids.mapped('channel_id')

    @api.model
    def _search_follower_partners(self, operator, operand):
        """Search function for message_follower_ids

        Do not use with operator 'not in'. Use instead message_is_followers
        """
        # TOFIX make it work with not in
        assert operator != "not in", "Do not search message_follower_ids with 'not in'"
        followers = self.env['mail.followers'].sudo().search([
            ('res_model', '=', self._name),
            ('partner_id', operator, operand)])
        return [('id', 'in', followers.mapped('res_id'))]

    @api.model
    def _search_follower_channels(self, operator, operand):
        """Search function for message_follower_ids

        Do not use with operator 'not in'. Use instead message_is_followers
        """
        # TOFIX make it work with not in
        assert operator != "not in", "Do not search message_follower_ids with 'not in'"
        followers = self.env['mail.followers'].sudo().search([
            ('res_model', '=', self._name),
            ('channel_id', operator, operand)])
        return [('id', 'in', followers.mapped('res_id'))]

    @api.multi
    @api.depends('message_follower_ids')
    def _compute_is_follower(self):
        followers = self.env['mail.followers'].sudo().search([
            ('res_model', '=', self._name),
            ('res_id', 'in', self.ids),
            ('partner_id', '=', self.env.user.partner_id.id),
            ])
        following_ids = followers.mapped('res_id')
        for record in self:
            record.message_is_follower = record.id in following_ids

    @api.model
    def _search_is_follower(self, operator, operand):
        followers = self.env['mail.followers'].sudo().search([
            ('res_model', '=', self._name),
            ('partner_id', '=', self.env.user.partner_id.id),
            ])
        # Cases ('message_is_follower', '=', True) or  ('message_is_follower', '!=', False)
        if (operator == '=' and operand) or (operator == '!=' and not operand):
            return [('id', 'in', followers.mapped('res_id'))]
        else:
            return [('id', 'not in', followers.mapped('res_id'))]

    @api.multi
    def _get_message_unread(self):
        res = dict((res_id, 0) for res_id in self.ids)
        partner_id = self.env.user.partner_id.id

        # search for unread messages, directly in SQL to improve performances
        self._cr.execute(""" SELECT msg.res_id FROM mail_message msg
                             RIGHT JOIN mail_message_mail_channel_rel rel
                             ON rel.mail_message_id = msg.id
                             RIGHT JOIN mail_channel_partner cp
                             ON (cp.channel_id = rel.mail_channel_id AND cp.partner_id = %s AND
                                (cp.seen_message_id IS NULL OR cp.seen_message_id < msg.id))
                             WHERE msg.model = %s AND msg.res_id in %s AND
                                   (msg.author_id IS NULL OR msg.author_id != %s) AND
                                   (msg.message_type != 'notification' OR msg.model != 'mail.channel')""",
                         (partner_id, self._name, tuple(self.ids), partner_id,))
        for result in self._cr.fetchall():
            res[result[0]] += 1

        for record in self:
            record.message_unread_counter = res.get(record.id, 0)
            record.message_unread = bool(record.message_unread_counter)

    @api.multi
    def _get_message_needaction(self):
        res = dict((res_id, 0) for res_id in self.ids)

        # search for unread messages, directly in SQL to improve performances
        self._cr.execute(""" SELECT msg.res_id FROM mail_message msg
                             RIGHT JOIN mail_message_res_partner_needaction_rel rel
                             ON rel.mail_message_id = msg.id AND rel.res_partner_id = %s
                             WHERE msg.model = %s AND msg.res_id in %s""",
                         (self.env.user.partner_id.id, self._name, tuple(self.ids),))
        for result in self._cr.fetchall():
            res[result[0]] += 1

        for record in self:
            record.message_needaction_counter = res.get(record.id, 0)
            record.message_needaction = bool(record.message_needaction_counter)

    @api.model
    def _search_message_needaction(self, operator, operand):
        return [('message_ids.needaction', operator, operand)]

    # ------------------------------------------------------
    # CRUD overrides for automatic subscription and logging
    # ------------------------------------------------------

    @api.model
    def create(self, values):
        """ Chatter override :
            - subscribe uid
            - subscribe followers of parent
            - log a creation message
        """
        if self._context.get('tracking_disable'):
            return super(MailThread, self).create(values)

        # subscribe uid unless asked not to
        if not self._context.get('mail_create_nosubscribe'):
            message_follower_ids = values.get('message_follower_ids') or []  # webclient can send None or False
            message_follower_ids += self.env['mail.followers']._add_follower_command(self._name, [], {self.env.user.partner_id.id: None}, {}, force=True)[0]
            values['message_follower_ids'] = message_follower_ids
        thread = super(MailThread, self).create(values)

        # automatic logging unless asked not to (mainly for various testing purpose)
        if not self._context.get('mail_create_nolog'):
            doc_name = self.env['ir.model'].search([('model', '=', self._name)]).read(['name'])[0]['name']
            thread.message_post(body=_('%s created') % doc_name)

        # auto_subscribe: take values and defaults into account
        create_values = dict(values)
        for key, val in self._context.iteritems():
            if key.startswith('default_') and key[8:] not in create_values:
                create_values[key[8:]] = val
        thread.message_auto_subscribe(create_values.keys(), values=create_values)

        # track values
        if not self._context.get('mail_notrack'):
            if 'lang' not in self._context:
                track_thread = thread.with_context(lang=self.env.user.lang)
            else:
                track_thread = thread
            tracked_fields = track_thread._get_tracked_fields(values.keys())
            if tracked_fields:
                initial_values = {thread.id: dict.fromkeys(tracked_fields, False)}
                track_thread.message_track(tracked_fields, initial_values)

        return thread

    @api.multi
    def write(self, values):
        if self._context.get('tracking_disable'):
            return super(MailThread, self).write(values)

        # Track initial values of tracked fields
        if 'lang' not in self._context:
            track_self = self.with_context(lang=self.env.user.lang)
        else:
            track_self = self

        tracked_fields = None
        if not self._context.get('mail_notrack'):
            tracked_fields = track_self._get_tracked_fields(values.keys())
        if tracked_fields:
            initial_values = dict((record.id, dict((key, getattr(record, key)) for key in tracked_fields))
                                  for record in track_self)

        # Perform write
        result = super(MailThread, self).write(values)

        # update followers
        self.message_auto_subscribe(values.keys(), values=values)

        # Perform the tracking
        if tracked_fields:
            track_self.message_track(tracked_fields, initial_values)

        return result

    @api.multi
    def unlink(self):
        """ Override unlink to delete messages and followers. This cannot be
        cascaded, because link is done through (res_model, res_id). """
        self.env['mail.message'].search([('model', '=', self._name), ('res_id', 'in', self.ids)]).unlink()
        res = super(MailThread, self).unlink()
        self.env['mail.followers'].sudo().search(
            [('res_model', '=', self._name), ('res_id', 'in', self.ids)]
        ).unlink()
        return res

    def copy_data(self, cr, uid, id, default=None, context=None):
        context = dict(context or {}, mail_notrack=True)
        # avoid tracking multiple temporary changes during copy
        return super(MailThread, self).copy_data(cr, uid, id, default=default, context=context)

    # ------------------------------------------------------
    # Technical methods (to clean / move to controllers ?)
    # ------------------------------------------------------

    @api.model
    def get_empty_list_help(self, help):
        """ Override of BaseModel.get_empty_list_help() to generate an help message
        that adds alias information. """
        model = self._context.get('empty_list_help_model')
        res_id = self._context.get('empty_list_help_id')
        catchall_domain = self.env['ir.config_parameter'].sudo().get_param("mail.catchall.domain")
        document_name = self._context.get('empty_list_help_document_name', _('document'))
        add_arrow = not help or help.find("oe_view_nocontent_create") == -1
        alias = None

        if catchall_domain and model and res_id:  # specific res_id -> find its alias (i.e. section_id specified)
            record = self.env[model].sudo().browse(res_id)
            # check that the alias effectively creates new records
            if record.alias_id and record.alias_id.alias_name and \
                    record.alias_id.alias_model_id and \
                    record.alias_id.alias_model_id.model == self._name and \
                    record.alias_id.alias_force_thread_id == 0:
                alias = record.alias_id
        if not alias and catchall_domain and model:  # no res_id or res_id not linked to an alias -> generic help message, take a generic alias of the model
            Alias = self.env['mail.alias']
            aliases = Alias.search([
                ("alias_parent_model_id.model", "=", model),
                ("alias_name", "!=", False),
                ('alias_force_thread_id', '=', False),
                ('alias_parent_thread_id', '=', False)], order='id ASC')
            if aliases and len(aliases) == 1:
                alias = aliases[0]

        if alias:
            email_link = "<a href='mailto:%(email)s'>%(email)s</a>" % {'email': alias.name_get()[0][1]}
            if add_arrow:
                return "<p class='oe_view_nocontent_create'>%(dyn_help)s</p>%(static_help)s" % {
                    'static_help': help or '',
                    'dyn_help': _("Click here to add new %(document)s or send an email to: %(email_link)s") % {
                        'document': document_name,
                        'email_link': email_link
                    }
                }
            return "%(static_help)s<p>%(dyn_help)s" % {
                    'static_help': help or '',
                    'dyn_help': _("You could also add a new %(document)s by sending an email to: %(email_link)s.") %  {
                        'document': document_name,
                        'email_link': email_link,
                    }
                }

        if add_arrow:
            return "<p class='oe_view_nocontent_create'>%(dyn_help)s</p>%(static_help)s" % {
                'static_help': help or '',
                'dyn_help': _("Click here to add new %s") % document_name,
                }

        return help

    @api.model
    def fields_view_get(self, view_id=None, view_type='form', toolbar=False, submenu=False):
        res = super(MailThread, self).fields_view_get(view_id=view_id, view_type=view_type, toolbar=toolbar, submenu=submenu)
        if view_type == 'form':
            doc = etree.XML(res['arch'])
            for node in doc.xpath("//field[@name='message_ids']"):
                # the 'Log a note' button is employee only
                options = eval(node.get('options', '{}'))
                is_employee = self.env.user.has_group('base.group_user')
                options['display_log_button'] = is_employee
                # emoji list
                options['emoji_list'] = self.env['mail.shortcode'].search([('shortcode_type', '=', 'image')]).read(['source', 'description', 'substitution'])
                # save options on the node
                node.set('options', repr(options))
            res['arch'] = etree.tostring(doc)
        return res

    # ------------------------------------------------------
    # Automatic log / Tracking
    # ------------------------------------------------------

    @api.model
    def _get_tracked_fields(self, updated_fields):
        """ Return a structure of tracked fields for the current model.
            :param list updated_fields: modified field names
            :return dict: a dict mapping field name to description, containing
                always tracked fields and modified on_change fields
        """
        tracked_fields = []
        for name, field in self._fields.items():
            if getattr(field, 'track_visibility', False):
                tracked_fields.append(name)

        if tracked_fields:
            return self.fields_get(tracked_fields)
        return {}

    @api.multi
    def _track_subtype(self, init_values):
        """ Give the subtypes triggered by the changes on the record according
        to values that have been updated.

        :param ids: list of a single ID, the ID of the record being modified
        :type ids: singleton list
        :param init_values: the original values of the record; only modified fields
                            are present in the dict
        :type init_values: dict
        :returns: a subtype xml_id or False if no subtype is trigerred
        """
        return False

    @api.multi
    def _track_template(self, tracking):
        return dict()

    @api.multi
    def _message_track_post_template(self, tracking):
        if not any(change for rec_id, (change, tracking_value_ids) in tracking.iteritems()):
            return True
        templates = self._track_template(tracking)
        for field_name, (template, post_kwargs) in templates.iteritems():
            if not template:
                continue
            if isinstance(template, basestring):
                self.message_post_with_view(template, **post_kwargs)
            else:
                self.message_post_with_template(template.id, **post_kwargs)
        return True

    @api.multi
    def _message_track_get_changes(self, tracked_fields, initial_values):
        """ Batch method of _message_track. """
        result = dict()
        for record in self:
            result[record.id] = record._message_track(tracked_fields, initial_values[record.id])
        return result

    @api.multi
    def _message_track(self, tracked_fields, initial):
        """ For a given record, fields to check (tuple column name, column info)
        and initial values, return a structure that is a tuple containing :

         - a set of updated column names
         - a list of changes (initial value, new value, column name, column info) """
        self.ensure_one()
        changes = set()
        tracking_value_ids = []

        # generate tracked_values data structure: {'col_name': {col_info, new_value, old_value}}
        for col_name, col_info in tracked_fields.items():
            initial_value = initial[col_name]
            new_value = getattr(self, col_name)

            if new_value != initial_value and (new_value or initial_value):  # because browse null != False
                tracking = self.env['mail.tracking.value'].create_tracking_values(initial_value, new_value, col_name, col_info)
                if tracking:
                    tracking_value_ids.append([0, 0, tracking])

                if col_name in tracked_fields:
                    changes.add(col_name)
        return changes, tracking_value_ids

    @api.multi
    def message_track(self, tracked_fields, initial_values):
        """ Track updated values. Comparing the initial and current values of
        the fields given in tracked_fields, it generates a message containing
        the updated values. This message can be linked to a mail.message.subtype
        given by the ``_track_subtype`` method. """
        if not tracked_fields:
            return True

        tracking = self._message_track_get_changes(tracked_fields, initial_values)
        for record in self:
            changes, tracking_value_ids = tracking[record.id]
            if not changes:
                continue

            # find subtypes and post messages or log if no subtype found
            subtype_xmlid = False
            # By passing this key, that allows to let the subtype empty and so don't sent email because partners_to_notify from mail_message._notify will be empty
            if not self._context.get('mail_track_log_only'):
                subtype_xmlid = record._track_subtype(dict((col_name, initial_values[record.id][col_name]) for col_name in changes))
                # compatibility: use the deprecated _track dict
                if not subtype_xmlid and hasattr(self, '_track'):
                    for field, track_info in self._track.items():
                        if field not in changes or subtype_xmlid:
                            continue
                        for subtype, method in track_info.items():
                            if method(self, self._cr, self._uid, record, self._context):
                                _logger.warning("Model %s still using deprecated _track dict; override _track_subtype method instead" % self._name)
                                subtype_xmlid = subtype

            if subtype_xmlid:
                subtype_rec = self.env.ref(subtype_xmlid)  # TDE FIXME check for raise if not found
                if not (subtype_rec and subtype_rec.exists()):
                    _logger.debug('subtype %s not found' % subtype_xmlid)
                    continue
                record.message_post(subtype=subtype_xmlid, tracking_value_ids=tracking_value_ids)
            elif tracking_value_ids:
                record.message_post(tracking_value_ids=tracking_value_ids)

        self._message_track_post_template(tracking)

        return True

    #------------------------------------------------------
    # mail.message wrappers and tools
    #------------------------------------------------------

    @api.model
    def _needaction_domain_get(self):
        if self._needaction:
            return [('message_needaction', '=', True)]
        return []

    @api.model
    def _garbage_collect_attachments(self):
        """ Garbage collect lost mail attachments. Those are attachments
            - linked to res_model 'mail.compose.message', the composer wizard
            - with res_id 0, because they were created outside of an existing
                wizard (typically user input through Chatter or reports
                created on-the-fly by the templates)
            - unused since at least one day (create_date and write_date)
        """
        limit_date = datetime.datetime.utcnow() - datetime.timedelta(days=1)
        limit_date_str = datetime.datetime.strftime(limit_date, tools.DEFAULT_SERVER_DATETIME_FORMAT)
        self.env['ir.attachment'].search([
            ('res_model', '=', 'mail.compose.message'),
            ('res_id', '=', 0),
            ('create_date', '<', limit_date_str),
            ('write_date', '<', limit_date_str)]
        ).unlink()
        return True

    @api.model
    def check_mail_message_access(self, res_ids, operation, model_name=None):
        """ mail.message check permission rules for related document. This method is
            meant to be inherited in order to implement addons-specific behavior.
            A common behavior would be to allow creating messages when having read
            access rule on the document, for portal document such as issues. """
        if model_name:
            DocModel = self.env[model_name]
        else:
            DocModel = self
        if hasattr(DocModel, '_mail_post_access'):
            create_allow = DocModel._mail_post_access
        else:
            create_allow = 'write'

        if operation in ['write', 'unlink']:
            check_operation = 'write'
        elif operation == 'create' and create_allow in ['create', 'read', 'write', 'unlink']:
            check_operation = create_allow
        elif operation == 'create':
            check_operation = 'write'
        else:
            check_operation = operation

        DocModel.check_access_rights(check_operation)
        DocModel.browse(res_ids).check_access_rule(check_operation)

    @api.model
    def _get_inbox_action_xml_id(self):
        """ When redirecting towards the Inbox, choose which action xml_id has
            to be fetched. This method is meant to be inherited, at least in portal
            because portal users have a different Inbox action than classic users. """
        return 'mail.mail_channel_action_client_chat'

    @api.model
    def _generate_notification_token(self, base_link, params):
        secret = self.env['ir.config_parameter'].sudo().get_param('database.secret')
        token = '%s?%s' % (base_link, ' '.join('%s=%s' % (key, params[key]) for key in sorted(params.keys())))
        hm = hmac.new(str(secret), token, hashlib.sha1).hexdigest()
        return hm

    @api.multi
    def _notification_link_helper(self, link_type, **kwargs):
        if kwargs.get('message_id'):
            base_params = {
                'message_id': kwargs.pop('message_id')
            }
        else:
            base_params = {
                'model': kwargs.get('model', self._name),
                'res_id': kwargs.get('res_id', self.ids and self.ids[0] or False),
            }

        if link_type in ['view', 'assign', 'follow', 'unfollow']:
            params = dict(base_params)
            base_link = '/mail/%s' % link_type
        elif link_type == 'new':
            params = dict(base_params, action_id=kwargs.get('action_id', ''))
            base_link = '/mail/new'
        elif link_type == 'controller':
            controller = kwargs.pop('controller')
            params = dict(base_params)
            params.pop('model')
            base_link = '%s' % controller
        else:
            return ''

        if link_type not in ['view', 'new']:
            token = self._generate_notification_token(base_link, params)
            params['token'] = token

        link = '%s?%s' % (base_link, url_encode(params))
        return link

    @api.multi
    def _notification_group_recipients(self, message, recipients, done_ids, group_data):
        """ Given the categories of partners to emails in group_data, set the
        right group for the recipients. The basic behavior is simply to
        distinguish users from partners.

        Inherit this method to group recipients according to specific criterions
        allowing to tune the notification email. Generally this will be based
        on user groups (res.groups), but not necessarily.

        Example: having defined a group_hr_user entry, store HR users and
        officers. """
        # TDE note: recipients is normally sudo-ed
        group_user = self.env['ir.model.data'].xmlid_to_res_id('base.group_user')
        for recipient in recipients:
            if recipient.id in done_ids:
                continue
            if recipient.user_ids and group_user in recipient.user_ids[0].groups_id.ids:
                group_data['user'] |= recipient
            else:
                group_data['partner'] |= recipient
        return group_data

    @api.multi
    def _notification_get_recipient_groups(self, message, recipients):
        """ Give the categories of recipients for notification emails. As emails
        are generated once for group of recipients to work in batch, the first
        thing to do is to categorize them. The basic behavior is simply
        to distinguish users from partners.

        Specific values :

         - button_access: used to display 'View Document' in email, if set
         - button_follow: used to display 'Follow' in email, if set
         - button unfollow: used to display 'Unfollow' in email, if set
        """
        # TDE note: recipients is normally sudo-ed
        return {
            'partner': {
                'button_access': None,
                'button_follow': False,
                'button_unfollow': False,
            },
            'user': {
            }
        }

    @api.multi
    def _message_notification_recipients(self, message, recipients):
        # At this point, all access rights should be ok. We sudo everything to
        # access rights checks and speedup the computation.
        recipients_sudo = recipients.sudo()
        if self._context.get('auto_delete', False):
            access_link = self._notification_link_helper('view')
        else:
            access_link = self._notification_link_helper('view', message_id=message.id)

        if message.model:
            model_name = self.env['ir.model'].sudo().search([('model', '=', self.env[message.model]._name)]).name_get()[0][1]
            view_title = '%s %s' % (_('View'), model_name)
        else:
            view_title = _('View')

        result = {}
        group_data = {}

        for category, data in self._notification_get_recipient_groups(message, recipients).iteritems():
            result[category] = {
                'followers': self.env['res.partner'],
                'not_followers': self.env['res.partner'],
                'button_access': {'url': access_link, 'title': view_title},
                'button_follow': {'url': self._notification_link_helper('follow', model=message.model, res_id=message.res_id), 'title': _('Follow')},
                'button_unfollow': {'url': self._notification_link_helper('unfollow', model=message.model, res_id=message.res_id), 'title': _('Unfollow')},
                'actions': list(),
            }
            group_data[category] = self.env['res.partner']
            result[category].update(data)

        doc_followers = self.env['mail.followers']
        if message.model and message.res_id:
            doc_followers = self.env['mail.followers'].sudo().search([
                ('res_model', '=', message.model),
                ('res_id', '=', message.res_id),
                ('partner_id', 'in', recipients_sudo.ids)])
        partner_followers = doc_followers.mapped('partner_id')

        # classify recipients, then set them in followers / not followers
        group_data = self._notification_group_recipients(message, recipients, set(), group_data)
        for category, recipients in group_data.iteritems():
            for recipient in recipients:
                if recipient in partner_followers:
                    result[category]['followers'] |= recipient
                else:
                    result[category]['not_followers'] |= recipient

        return result

    # ------------------------------------------------------
    # Email specific
    # ------------------------------------------------------

    @api.multi
    def message_get_default_recipients(self, res_model=None, res_ids=None):
        if res_model and res_ids:
            if hasattr(self.env[res_model], 'message_get_default_recipients'):
                return self.env[res_model].browse(res_ids).message_get_default_recipients()
            records = self.env[res_model].sudo().browse(res_ids)
        else:
            records = self.sudo()
        res = {}
        for record in records:
            recipient_ids, email_to, email_cc = set(), False, False
            if 'partner_id' in self._fields and record.partner_id:
                recipient_ids.add(record.partner_id.id)
            elif 'email_from' in self._fields and record.email_from:
                email_to = record.email_from
            elif 'email' in self._fields:
                email_to = record.email
            res[record.id] = {'partner_ids': list(recipient_ids), 'email_to': email_to, 'email_cc': email_cc}
        return res

    @api.model
    def message_get_reply_to(self, res_ids, default=None):
        """ Returns the preferred reply-to email address that is basically the
        alias of the document, if it exists. Override this method to implement
        a custom behavior about reply-to for generated emails. """
        model_name = self.env.context.get('thread_model') or self._name
        alias_domain = self.env['ir.config_parameter'].get_param("mail.catchall.domain")
        res = dict.fromkeys(res_ids, False)

        # alias domain: check for aliases and catchall
        aliases = {}
        doc_names = {}
        if alias_domain:
            if model_name and model_name != 'mail.thread' and res_ids:
                mail_aliases = self.env['mail.alias'].sudo().search([
                    ('alias_parent_model_id.model', '=', model_name),
                    ('alias_parent_thread_id', 'in', res_ids),
                    ('alias_name', '!=', False)])
                # take only first found alias for each thread_id, to match
                # order (1 found -> limit=1 for each res_id)
                for alias in mail_aliases:
                    if alias.alias_parent_thread_id not in aliases:
                        aliases[alias.alias_parent_thread_id] = '%s@%s' % (alias.alias_name, alias_domain)
                doc_names.update(
                    dict((ng_res[0], ng_res[1])
                         for ng_res in self.env[model_name].sudo().browse(aliases.keys()).name_get()))
            # left ids: use catchall
            left_ids = set(res_ids).difference(set(aliases.keys()))
            if left_ids:
                catchall_alias = self.env['ir.config_parameter'].get_param("mail.catchall.alias")
                if catchall_alias:
                    aliases.update(dict((res_id, '%s@%s' % (catchall_alias, alias_domain)) for res_id in left_ids))
            # compute name of reply-to
            company_name = self.env.user.company_id.name
            for res_id in aliases.keys():
                email_name = '%s%s' % (company_name, doc_names.get(res_id) and (' ' + doc_names[res_id]) or '')
                email_addr = aliases[res_id]
                res[res_id] = formataddr((email_name, email_addr))
        left_ids = set(res_ids).difference(set(aliases.keys()))
        if left_ids:
            res.update(dict((res_id, default) for res_id in res_ids))
        return res

    @api.multi
    def message_get_email_values(self, notif_mail=None):
        """ Get specific notification email values to store on the notification
        mail_mail. Void method, inherit it to add custom values. """
        self.ensure_one()
        database_uuid = self.env['ir.config_parameter'].get_param('database.uuid')
        return {'headers': repr({
            'X-Odoo-Objects': "%s-%s" % (self._model, self.id),
            'X-Odoo-db-uuid': database_uuid
        })}

    @api.multi
    def message_get_recipient_values(self, notif_message=None, recipient_ids=None):
        """ Get specific notification recipient values to store on the notification
        mail_mail. Basic method just set the recipient partners as mail_mail
        recipients. Inherit this method to add custom behavior like using
        recipient email_to to bypass the recipint_ids heuristics in the
        mail sending mechanism. """
        return {
            'recipient_ids': [(4, pid) for pid in recipient_ids]
        }

    # ------------------------------------------------------
    # Mail gateway
    # ------------------------------------------------------

    @api.model
    def message_capable_models(self):
        """ Used by the plugin addon, based for plugin_outlook and others. """
        ret_dict = {}
        for model_name in self.pool.obj_list():
            model = self.pool[model_name]
            if hasattr(model, "message_process") and hasattr(model, "message_post"):
                ret_dict[model_name] = model._description
        return ret_dict

    def _message_find_partners(self, message, header_fields=['From']):
        """ Find partners related to some header fields of the message.

            :param string message: an email.message instance """
        s = ', '.join([decode(message.get(h)) for h in header_fields if message.get(h)])
        return filter(lambda x: x, self._find_partner_from_emails(tools.email_split(s)))

    @api.model
    def message_route_verify(self, message, message_dict, route, update_author=True, assert_model=True, create_fallback=True, allow_private=False):
        """ Verify route validity. Check and rules:
            1 - if thread_id -> check that document effectively exists; otherwise
                fallback on a message_new by resetting thread_id
            2 - check that message_update exists if thread_id is set; or at least
                that message_new exist
            [ - find author_id if udpate_author is set]
            3 - if there is an alias, check alias_contact:
                'followers' and thread_id:
                    check on target document that the author is in the followers
                'followers' and alias_parent_thread_id:
                    check on alias parent document that the author is in the
                    followers
                'partners': check that author_id id set
        """

        assert isinstance(route, (list, tuple)), 'A route should be a list or a tuple'
        assert len(route) == 5, 'A route should contain 5 elements: model, thread_id, custom_values, uid, alias record'

        message_id = message.get('Message-Id')
        email_from = decode_header(message, 'From')
        author_id = message_dict.get('author_id')
        model, thread_id, alias = route[0], route[1], route[4]
        record_set = None

        def _create_bounce_email():
            bounce_to = decode_header(message, 'Return-Path') or email_from
            bounce_mail_values = {
                'body_html': '<div><p>Hello,</p>'
                             '<p>The following email sent to %s cannot be accepted because this is '
                             'a private email address. Only allowed people can contact us at this address.</p></div>'
                             '<blockquote>%s</blockquote>' % (message.get('to'), message_dict.get('body')),
                'subject': 'Re: %s' % message.get('subject'),
                'email_to': bounce_to,
                'auto_delete': True,
            }
            bounce_from = self.env['ir.mail_server']._get_default_bounce_address()
            if bounce_from:
                bounce_mail_values['email_from'] = 'MAILER-DAEMON <%s>' % bounce_from
            self.env['mail.mail'].create(bounce_mail_values).send()

        def _warn(message):
            _logger.info('Routing mail with Message-Id %s: route %s: %s',
                         message_id, route, message)

        # Wrong model
        if model and model not in self.pool:
            if assert_model:
                assert model in self.pool, 'Routing: unknown target model %s' % model
            _warn('unknown target model %s' % model)
            return ()

        # Private message: should not contain any thread_id
        if not model and thread_id:
            if assert_model:
                if thread_id:
                    raise ValueError('Routing: posting a message without model should be with a null res_id (private message), received %s.' % thread_id)
            _warn('posting a message without model should be with a null res_id (private message), received %s resetting thread_id' % thread_id)
            thread_id = 0
        # Private message: should have a parent_id (only answers)
        if not model and not message_dict.get('parent_id'):
            if assert_model:
                if not message_dict.get('parent_id'):
                    raise ValueError('Routing: posting a message without model should be with a parent_id (private mesage).')
            _warn('posting a message without model should be with a parent_id (private mesage), skipping')
            return False

        if model and thread_id:
            record_set = self.env[model].browse(thread_id)
        elif model:
            record_set = self.env[model]

        # Existing Document: check if exists; if not, fallback on create if allowed
        if thread_id and not record_set.exists():
            if create_fallback:
                _warn('reply to missing document (%s,%s), fall back on new document creation' % (model, thread_id))
                thread_id = None
            elif assert_model:
                # TDE FIXME: change assert to some real error
                assert record_set.exists(), 'Routing: reply to missing document (%s,%s)' % (model, thread_id)
            else:
                _warn('reply to missing document (%s,%s), skipping' % (model, thread_id))
                return False

        # Existing Document: check model accepts the mailgateway
        if thread_id and model and not hasattr(record_set, 'message_update'):
            if create_fallback:
                _warn('model %s does not accept document update, fall back on document creation' % model)
                thread_id = None
            elif assert_model:
                assert hasattr(record_set, 'message_update'), 'Routing: model %s does not accept document update, crashing' % model
            else:
                _warn('model %s does not accept document update, skipping' % model)
                return False

        # New Document: check model accepts the mailgateway
        if not thread_id and model and not hasattr(record_set, 'message_new'):
            if assert_model:
                if not hasattr(record_set, 'message_new'):
                    raise ValueError(
                        'Model %s does not accept document creation, crashing' % model
                    )
            _warn('model %s does not accept document creation, skipping' % model)
            return False

        # Update message author if asked
        # We do it now because we need it for aliases (contact settings)
        if not author_id and update_author:
            author_ids = self.env['mail.thread']._find_partner_from_emails([email_from], res_model=model, res_id=thread_id)
            if author_ids:
                author_id = author_ids[0]
                message_dict['author_id'] = author_id

        # Alias: check alias_contact settings
        if alias and alias.alias_contact == 'followers' and (thread_id or alias.alias_parent_thread_id):
            if thread_id:
                obj = record_set[0]
            else:
                obj = self.env[alias.alias_parent_model_id.model].browse(alias.alias_parent_thread_id)
            accepted_partner_ids = list(
                set(partner.id for partner in obj.message_partner_ids) |
                set(partner.id for channel in obj.message_channel_ids for partner in channel.channel_partner_ids)
            )
            if not author_id or author_id not in accepted_partner_ids:
                _warn('alias %s restricted to internal followers, skipping' % alias.alias_name)
                _create_bounce_email()
                return False
        elif alias and alias.alias_contact == 'partners' and not author_id:
            _warn('alias %s does not accept unknown author, skipping' % alias.alias_name)
            _create_bounce_email()
            return False

        if not model and not thread_id and not alias and not allow_private:
            return ()

        return (model, thread_id, route[2], route[3], None if self._context.get('drop_alias', False) else route[4])

    @api.model
    def message_route(self, message, message_dict, model=None, thread_id=None, custom_values=None):
        """Attempt to figure out the correct target model, thread_id,
        custom_values and user_id to use for an incoming message.
        Multiple values may be returned, if a message had multiple
        recipients matching existing mail.aliases, for example.

        The following heuristics are used, in this order:
             1. If the message replies to an existing thread_id, and
                properly contains the thread model in the 'In-Reply-To'
                header, use this model/thread_id pair, and ignore
                custom_value (not needed as no creation will take place)
             2. Look for a mail.alias entry matching the message
                recipient, and use the corresponding model, thread_id,
                custom_values and user_id.
             3. Fallback to the ``model``, ``thread_id`` and ``custom_values``
                provided.
             4. If all the above fails, raise an exception.

           :param string message: an email.message instance
           :param dict message_dict: dictionary holding message variables
           :param string model: the fallback model to use if the message
               does not match any of the currently configured mail aliases
               (may be None if a matching alias is supposed to be present)
           :type dict custom_values: optional dictionary of default field values
                to pass to ``message_new`` if a new record needs to be created.
                Ignored if the thread record already exists, and also if a
                matching mail.alias was found (aliases define their own defaults)
           :param int thread_id: optional ID of the record/thread from ``model``
               to which this mail should be attached. Only used if the message
               does not reply to an existing thread and does not match any mail alias.
           :return: list of [model, thread_id, custom_values, user_id, alias]

        :raises: ValueError, TypeError
        """
        if not isinstance(message, Message):
            raise TypeError('message must be an email.message.Message at this point')
        MailMessage = self.env['mail.message']
        Alias = self.env['mail.alias']
        fallback_model = model

        # Get email.message.Message variables for future processing
        message_id = message.get('Message-Id')
        email_from = decode_header(message, 'From')
        email_to = decode_header(message, 'To')
        references = decode_header(message, 'References')
        in_reply_to = decode_header(message, 'In-Reply-To').strip()
        thread_references = references or in_reply_to

        # 0. First check if this is a bounce message or not.
        #    See http://datatracker.ietf.org/doc/rfc3462/?include_text=1
        #    As all MTA does not respect this RFC (googlemail is one of them),
        #    we also need to verify if the message come from "mailer-daemon"
        localpart = (tools.email_split(email_from) or [''])[0].split('@', 1)[0].lower()
        if message.get_content_type() == 'multipart/report' or localpart == 'mailer-daemon':
            _logger.info("Not routing bounce email from %s to %s with Message-Id %s",
                         email_from, email_to, message_id)
            return []

        # 1. message is a reply to an existing message (exact match of message_id)
        ref_match = thread_references and tools.reference_re.search(thread_references)
        msg_references = mail_header_msgid_re.findall(thread_references)
        mail_messages = MailMessage.sudo().search([('message_id', 'in', msg_references)], limit=1)
        if ref_match and mail_messages:
            model, thread_id = mail_messages.model, mail_messages.res_id
            alias = Alias.search([('alias_name', '=', (tools.email_split(email_to) or [''])[0].split('@', 1)[0].lower())])
            alias = alias[0] if alias else None
            route = self.with_context(drop_alias=True).message_route_verify(
                message, message_dict,
                (model, thread_id, custom_values, self._uid, alias),
                update_author=True, assert_model=False, create_fallback=True)
            if route:
                _logger.info(
                    'Routing mail from %s to %s with Message-Id %s: direct reply to msg: model: %s, thread_id: %s, custom_values: %s, uid: %s',
                    email_from, email_to, message_id, model, thread_id, custom_values, self._uid)
                return [route]
            elif route is False:
                return []

        # 2. message is a reply to an existign thread (6.1 compatibility)
        if ref_match:
            reply_thread_id = int(ref_match.group(1))
            reply_model = ref_match.group(2) or fallback_model
            reply_hostname = ref_match.group(3)
            local_hostname = socket.gethostname()
            # do not match forwarded emails from another OpenERP system (thread_id collision!)
            if local_hostname == reply_hostname:
                thread_id, model = reply_thread_id, reply_model
                if thread_id and model in self.pool:
                    record = self.env[model].browse(thread_id)
                    compat_mail_msg_ids = MailMessage.search([
                        ('message_id', '=', False),
                        ('model', '=', model),
                        ('res_id', '=', thread_id)])
                    if compat_mail_msg_ids and record.exists() and hasattr(record, 'message_update'):
                        route = self.message_route_verify(
                            message, message_dict,
                            (model, thread_id, custom_values, self._uid, None),
                            update_author=True, assert_model=True, create_fallback=True)
                        if route:
                            # parent is invalid for a compat-reply
                            message_dict.pop('parent_id', None)
                            _logger.info(
                                'Routing mail from %s to %s with Message-Id %s: direct thread reply (compat-mode) to model: %s, thread_id: %s, custom_values: %s, uid: %s',
                                email_from, email_to, message_id, model, thread_id, custom_values, self._uid)
                            return [route]
                        elif route is False:
                            return []

        # 3. Reply to a private message
        if in_reply_to:
            mail_message_ids = MailMessage.search([
                ('message_id', '=', in_reply_to),
                '!', ('message_id', 'ilike', 'reply_to')
            ], limit=1)
            if mail_message_ids:
                route = self.message_route_verify(
                    message, message_dict,
                    (mail_message_ids.model, mail_message_ids.res_id, custom_values, self._uid, None),
                    update_author=True, assert_model=True, create_fallback=True, allow_private=True)
                if route:
                    _logger.info(
                        'Routing mail from %s to %s with Message-Id %s: direct reply to a private message: %s, custom_values: %s, uid: %s',
                        email_from, email_to, message_id, mail_message_ids.id, custom_values, self._uid)
                    return [route]
                elif route is False:
                    return []

        # no route found for a matching reference (or reply), so parent is invalid
        message_dict.pop('parent_id', None)

        # 4. Look for a matching mail.alias entry
        # Delivered-To is a safe bet in most modern MTAs, but we have to fallback on To + Cc values
        # for all the odd MTAs out there, as there is no standard header for the envelope's `rcpt_to` value.
        rcpt_tos = \
             ','.join([decode_header(message, 'Delivered-To'),
                       decode_header(message, 'To'),
                       decode_header(message, 'Cc'),
                       decode_header(message, 'Resent-To'),
                       decode_header(message, 'Resent-Cc')])
        local_parts = [e.split('@')[0].lower() for e in tools.email_split(rcpt_tos)]
        if local_parts:
            aliases = Alias.search([('alias_name', 'in', local_parts)])
            if aliases:
                routes = []
                for alias in aliases:
                    user_id = alias.alias_user_id.id
                    if not user_id:
                        # TDE note: this could cause crashes, because no clue that the user
                        # that send the email has the right to create or modify a new document
                        # Fallback on user_id = uid
                        # Note: recognized partners will be added as followers anyway
                        # user_id = self._message_find_user_id(cr, uid, message, context=context)
                        user_id = self._uid
                        _logger.info('No matching user_id for the alias %s', alias.alias_name)
                    route = (alias.alias_model_id.model, alias.alias_force_thread_id, eval(alias.alias_defaults), user_id, alias)
                    route = self.message_route_verify(
                        message, message_dict, route,
                        update_author=True, assert_model=True, create_fallback=True)
                    if route:
                        _logger.info(
                            'Routing mail from %s to %s with Message-Id %s: direct alias match: %r',
                            email_from, email_to, message_id, route)
                        routes.append(route)
                return routes

        # 5. Fallback to the provided parameters, if they work
        if not thread_id:
            # Legacy: fallback to matching [ID] in the Subject
            match = tools.res_re.search(decode_header(message, 'Subject'))
            thread_id = match and match.group(1)
            # Convert into int (bug spotted in 7.0 because of str)
            try:
                thread_id = int(thread_id)
            except:
                thread_id = False
        route = self.message_route_verify(
            message, message_dict,
            (fallback_model, thread_id, custom_values, self._uid, None),
            update_author=True, assert_model=True)
        if route:
            _logger.info(
                'Routing mail from %s to %s with Message-Id %s: fallback to model:%s, thread_id:%s, custom_values:%s, uid:%s',
                email_from, email_to, message_id, fallback_model, thread_id, custom_values, self._uid)
            return [route]

        # ValueError if no routes found and if no bounce occured
        raise ValueError(
            'No possible route found for incoming message from %s to %s (Message-Id %s:). '
            'Create an appropriate mail.alias or force the destination model.' %
            (email_from, email_to, message_id)
        )

    @api.model
    def message_route_process(self, message, message_dict, routes):
        self = self.with_context(attachments_mime_plainxml=True) # import XML attachments as text
        # postpone setting message_dict.partner_ids after message_post, to avoid double notifications
        partner_ids = message_dict.pop('partner_ids', [])
        thread_id = False
        for model, thread_id, custom_values, user_id, alias in routes or ():
            if model:
                Model = self.env[model]
                if not (thread_id and hasattr(Model, 'message_update') or hasattr(Model, 'message_new')):
                    raise ValueError(
                        "Undeliverable mail with Message-Id %s, model %s does not accept incoming emails" %
                        (message_dict['message_id'], model)
                    )

                # disabled subscriptions during message_new/update to avoid having the system user running the
                # email gateway become a follower of all inbound messages
                MessageModel = Model.sudo(user_id).with_context(mail_create_nosubscribe=True, mail_create_nolog=True)
                if thread_id and hasattr(MessageModel, 'message_update'):
                    MessageModel.browse(thread_id).message_update(message_dict)
                else:
                    # if a new thread is created, parent is irrelevant
                    message_dict.pop('parent_id', None)
                    thread_id = MessageModel.message_new(message_dict, custom_values)
            else:
                if thread_id:
                    raise ValueError("Posting a message without model should be with a null res_id, to create a private message.")
                Model = self.env['mail.thread']
            if not hasattr(Model, 'message_post'):
                Model = self.env['mail.thread'].with_context(thread_model=model)
            new_msg = Model.browse(thread_id).message_post(subtype='mail.mt_comment', **message_dict)

            if partner_ids:
                # postponed after message_post, because this is an external message and we don't want to create
                # duplicate emails due to notifications
                new_msg.write({'partner_ids': partner_ids})
        return thread_id

    @api.model
    def message_process(self, model, message, custom_values=None,
                        save_original=False, strip_attachments=False,
                        thread_id=None):
        """ Process an incoming RFC2822 email message, relying on
            ``mail.message.parse()`` for the parsing operation,
            and ``message_route()`` to figure out the target model.

            Once the target model is known, its ``message_new`` method
            is called with the new message (if the thread record did not exist)
            or its ``message_update`` method (if it did).

            There is a special case where the target model is False: a reply
            to a private message. In this case, we skip the message_new /
            message_update step, to just post a new message using mail_thread
            message_post.

           :param string model: the fallback model to use if the message
               does not match any of the currently configured mail aliases
               (may be None if a matching alias is supposed to be present)
           :param message: source of the RFC2822 message
           :type message: string or xmlrpclib.Binary
           :type dict custom_values: optional dictionary of field values
                to pass to ``message_new`` if a new record needs to be created.
                Ignored if the thread record already exists, and also if a
                matching mail.alias was found (aliases define their own defaults)
           :param bool save_original: whether to keep a copy of the original
                email source attached to the message after it is imported.
           :param bool strip_attachments: whether to strip all attachments
                before processing the message, in order to save some space.
           :param int thread_id: optional ID of the record/thread from ``model``
               to which this mail should be attached. When provided, this
               overrides the automatic detection based on the message
               headers.
        """
        # extract message bytes - we are forced to pass the message as binary because
        # we don't know its encoding until we parse its headers and hence can't
        # convert it to utf-8 for transport between the mailgate script and here.
        if isinstance(message, xmlrpclib.Binary):
            message = str(message.data)
        # Warning: message_from_string doesn't always work correctly on unicode,
        # we must use utf-8 strings here :-(
        if isinstance(message, unicode):
            message = message.encode('utf-8')
        msg_txt = email.message_from_string(message)

        # parse the message, verify we are not in a loop by checking message_id is not duplicated
        msg = self.message_parse(msg_txt, save_original=save_original)
        if strip_attachments:
            msg.pop('attachments', None)

        if msg.get('message_id'):   # should always be True as message_parse generate one if missing
            existing_msg_ids = self.env['mail.message'].search([('message_id', '=', msg.get('message_id'))])
            if existing_msg_ids:
                _logger.info('Ignored mail from %s to %s with Message-Id %s: found duplicated Message-Id during processing',
                                msg.get('from'), msg.get('to'), msg.get('message_id'))
                return False

        # find possible routes for the message
        routes = self.message_route(msg_txt, msg, model, thread_id, custom_values)
        thread_id = self.message_route_process(msg_txt, msg, routes)
        return thread_id

    @api.model
    def message_new(self, msg_dict, custom_values=None):
        """Called by ``message_process`` when a new message is received
           for a given thread model, if the message did not belong to
           an existing thread.
           The default behavior is to create a new record of the corresponding
           model (based on some very basic info extracted from the message).
           Additional behavior may be implemented by overriding this method.

           :param dict msg_dict: a map containing the email details and
                                 attachments. See ``message_process`` and
                                ``mail.message.parse`` for details.
           :param dict custom_values: optional dictionary of additional
                                      field values to pass to create()
                                      when creating the new thread record.
                                      Be careful, these values may override
                                      any other values coming from the message.
           :param dict context: if a ``thread_model`` value is present
                                in the context, its value will be used
                                to determine the model of the record
                                to create (instead of the current model).
           :rtype: int
           :return: the id of the newly created thread object
        """
        data = {}
        if isinstance(custom_values, dict):
            data = custom_values.copy()
        model = self._context.get('thread_model') or self._name
        RecordModel = self.env[model]
        fields = RecordModel.fields_get()
        name_field = RecordModel._rec_name or 'name'
        if name_field in fields and not data.get('name'):
            data[name_field] = msg_dict.get('subject', '')
        res = RecordModel.create(data)
        return res.id

    @api.multi
    def message_update(self, msg_dict, update_vals=None):
        """Called by ``message_process`` when a new message is received
           for an existing thread. The default behavior is to update the record
           with update_vals taken from the incoming email.
           Additional behavior may be implemented by overriding this
           method.
           :param dict msg_dict: a map containing the email details and
                               attachments. See ``message_process`` and
                               ``mail.message.parse()`` for details.
           :param dict update_vals: a dict containing values to update records
                              given their ids; if the dict is None or is
                              void, no write operation is performed.
        """
        if update_vals:
            self.write(update_vals)
        return True

    def _message_extract_payload_postprocess(self, message, body, attachments):
        """ Perform some cleaning / postprocess in the body and attachments
        extracted from the email. Note that this processing is specific to the
        mail module, and should not contain security or generic html cleaning.
        Indeed those aspects should be covered by the html_sanitize method
        located in tools. """
        root = lxml.html.fromstring(body)
        postprocessed = False
        to_remove = []
        for node in root.iter():
            if 'o_mail_notification' in (node.get('class') or '') or 'o_mail_notification' in (node.get('summary') or ''):
                postprocessed = True
                if node.getparent() is not None:
                    to_remove.append(node)
            if node.tag == 'img' and node.get('src', '').startswith('cid:'):
                cid = node.get('src').split(':', 1)[1]
                related_attachment = [attach for attach in attachments if attach[2] and attach[2].get('cid') == cid]
                if related_attachment:
                    node.set('data-filename', related_attachment[0][0])
                    postprocessed = True

        for node in to_remove:
            node.getparent().remove(node)
        if postprocessed:
            body = etree.tostring(root, pretty_print=False, encoding='UTF-8')
        return body, attachments

    def _message_extract_payload(self, message, save_original=False):
        """Extract body as HTML and attachments from the mail message"""
        attachments = []
        body = u''
        if save_original:
            attachments.append(self._Attachment('original_email.eml', message.as_string(), {}))

        # Be careful, content-type may contain tricky content like in the
        # following example so test the MIME type with startswith()
        #
        # Content-Type: multipart/related;
        #   boundary="_004_3f1e4da175f349248b8d43cdeb9866f1AMSPR06MB343eurprd06pro_";
        #   type="text/html"
        if not message.is_multipart() or message.get('content-type', '').startswith("text/"):
            encoding = message.get_content_charset()
            body = message.get_payload(decode=True)
            body = tools.ustr(body, encoding, errors='replace')
            if message.get_content_type() == 'text/plain':
                # text/plain -> <pre/>
                body = tools.append_content_to_html(u'', body, preserve=True)
        else:
            alternative = False
            mixed = False
            html = u''
            for part in message.walk():
                if part.get_content_type() == 'multipart/alternative':
                    alternative = True
                if part.get_content_type() == 'multipart/mixed':
                    mixed = True
                if part.get_content_maintype() == 'multipart':
                    continue  # skip container
                # part.get_filename returns decoded value if able to decode, coded otherwise.
                # original get_filename is not able to decode iso-8859-1 (for instance).
                # therefore, iso encoded attachements are not able to be decoded properly with get_filename
                # code here partially copy the original get_filename method, but handle more encoding
                filename = part.get_param('filename', None, 'content-disposition')
                if not filename:
                    filename = part.get_param('name', None)
                if filename:
                    if isinstance(filename, tuple):
                        # RFC2231
                        filename = email.utils.collapse_rfc2231_value(filename).strip()
                    else:
                        filename = decode(filename)
                encoding = part.get_content_charset()  # None if attachment

                # 0) Inline Attachments -> attachments, with a third part in the tuple to match cid / attachment
                if filename and part.get('content-id'):
                    inner_cid = part.get('content-id').strip('><')
                    attachments.append(self._Attachment(filename, part.get_payload(decode=True), {'cid': inner_cid}))
                    continue
                # 1) Explicit Attachments -> attachments
                if filename or part.get('content-disposition', '').strip().startswith('attachment'):
                    attachments.append(self._Attachment(filename or 'attachment', part.get_payload(decode=True), {}))
                    continue
                # 2) text/plain -> <pre/>
                if part.get_content_type() == 'text/plain' and (not alternative or not body):
                    body = tools.append_content_to_html(body, tools.ustr(part.get_payload(decode=True),
                                                                         encoding, errors='replace'), preserve=True)
                # 3) text/html -> raw
                elif part.get_content_type() == 'text/html':
                    # mutlipart/alternative have one text and a html part, keep only the second
                    # mixed allows several html parts, append html content
                    append_content = not alternative or (html and mixed)
                    html = tools.ustr(part.get_payload(decode=True), encoding, errors='replace')
                    if not append_content:
                        body = html
                    else:
                        body = tools.append_content_to_html(body, html, plaintext=False)
                # 4) Anything else -> attachment
                else:
                    attachments.append(self._Attachment(filename or 'attachment', part.get_payload(decode=True), {}))

        body, attachments = self._message_extract_payload_postprocess(message, body, attachments)
        return body, attachments

    @api.model
    def message_parse(self, message, save_original=False):
        """Parses a string or email.message.Message representing an
           RFC-2822 email, and returns a generic dict holding the
           message details.

           :param message: the message to parse
           :type message: email.message.Message | string | unicode
           :param bool save_original: whether the returned dict
               should include an ``original`` attachment containing
               the source of the message
           :rtype: dict
           :return: A dict with the following structure, where each
                    field may not be present if missing in original
                    message::

                    { 'message_id': msg_id,
                      'subject': subject,
                      'from': from,
                      'to': to,
                      'cc': cc,
                      'body': unified_body,
                      'attachments': [('file1', 'bytes'),
                                      ('file2', 'bytes')}
                    }
        """
        msg_dict = {
            'message_type': 'email',
        }
        if not isinstance(message, Message):
            if isinstance(message, unicode):
                # Warning: message_from_string doesn't always work correctly on unicode,
                # we must use utf-8 strings here :-(
                message = message.encode('utf-8')
            message = email.message_from_string(message)

        message_id = message['message-id']
        if not message_id:
            # Very unusual situation, be we should be fault-tolerant here
            message_id = "<%s@localhost>" % time.time()
            _logger.debug('Parsing Message without message-id, generating a random one: %s', message_id)
        msg_dict['message_id'] = message_id

        if message.get('Subject'):
            msg_dict['subject'] = decode(message.get('Subject'))

        # Envelope fields not stored in mail.message but made available for message_new()
        msg_dict['from'] = decode(message.get('from'))
        msg_dict['to'] = decode(message.get('to'))
        msg_dict['cc'] = decode(message.get('cc'))
        msg_dict['email_from'] = decode(message.get('from'))
        partner_ids = self._message_find_partners(message, ['To', 'Cc'])
        msg_dict['partner_ids'] = [(4, partner_id) for partner_id in partner_ids]

        if message.get('Date'):
            try:
                date_hdr = decode(message.get('Date'))
                parsed_date = dateutil.parser.parse(date_hdr, fuzzy=True)
                if parsed_date.utcoffset() is None:
                    # naive datetime, so we arbitrarily decide to make it
                    # UTC, there's no better choice. Should not happen,
                    # as RFC2822 requires timezone offset in Date headers.
                    stored_date = parsed_date.replace(tzinfo=pytz.utc)
                else:
                    stored_date = parsed_date.astimezone(tz=pytz.utc)
            except Exception:
                _logger.info('Failed to parse Date header %r in incoming mail '
                                'with message-id %r, assuming current date/time.',
                                message.get('Date'), message_id)
                stored_date = datetime.datetime.now()
            msg_dict['date'] = stored_date.strftime(tools.DEFAULT_SERVER_DATETIME_FORMAT)

        if message.get('In-Reply-To'):
            parent_ids = self.env['mail.message'].search([('message_id', '=', decode(message['In-Reply-To'].strip()))], limit=1)
            if parent_ids:
                msg_dict['parent_id'] = parent_ids.id

        if message.get('References') and 'parent_id' not in msg_dict:
            msg_list = mail_header_msgid_re.findall(decode(message['References']))
            parent_ids = self.env['mail.message'].search([('message_id', 'in', [x.strip() for x in msg_list])], limit=1)
            if parent_ids:
                msg_dict['parent_id'] = parent_ids.id

        msg_dict['body'], msg_dict['attachments'] = self._message_extract_payload(message, save_original=save_original)
        return msg_dict

    #------------------------------------------------------
    # Note specific
    #------------------------------------------------------

    @api.multi
    def _message_add_suggested_recipient(self, result, partner=None, email=None, reason=''):
        """ Called by message_get_suggested_recipients, to add a suggested
            recipient in the result dictionary. The form is :
                partner_id, partner_name<partner_email> or partner_name, reason """
        self.ensure_one()
        if email and not partner:
            # get partner info from email
            partner_info = self.message_partner_info_from_emails([email])[0]
            if partner_info.get('partner_id'):
                partner = self.env['res.partner'].sudo().browse([partner_info['partner_id']])[0]
        if email and email in [val[1] for val in result[self.ids[0]]]:  # already existing email -> skip
            return result
        if partner and partner in self.message_partner_ids:  # recipient already in the followers -> skip
            return result
        if partner and partner.id in [val[0] for val in result[self.ids[0]]]:  # already existing partner ID -> skip
            return result
        if partner and partner.email:  # complete profile: id, name <email>
            result[self.ids[0]].append((partner.id, '%s<%s>' % (partner.name, partner.email), reason))
        elif partner:  # incomplete profile: id, name
            result[self.ids[0]].append((partner.id, '%s' % (partner.name), reason))
        else:  # unknown partner, we are probably managing an email address
            result[self.ids[0]].append((False, email, reason))
        return result

    @api.multi
    def message_get_suggested_recipients(self):
        """ Returns suggested recipients for ids. Those are a list of
        tuple (partner_id, partner_name, reason), to be managed by Chatter. """
        result = dict((res_id, []) for res_id in self.ids)
        if 'user_id' in self._fields:
            for obj in self.sudo():  # SUPERUSER because of a read on res.users that would crash otherwise
                if not obj.user_id or not obj.user_id.partner_id:
                    continue
                obj._message_add_suggested_recipient(result, partner=obj.user_id.partner_id, reason=self._fields['user_id'].string)
        return result

    @api.multi
    def _find_partner_from_emails(self, emails, res_model=None, res_id=None, check_followers=True, force_create=False):
        """ Utility method to find partners from email addresses. The rules are :
            1 - check in document (model | self, id) followers
            2 - try to find a matching partner that is also an user
            3 - try to find a matching partner
            4 - create a new one if force_create = True

            :param list emails: list of email addresses
            :param string model: model to fetch related record; by default self
                is used.
            :param boolean check_followers: check in document followers
            :param boolean force_create: create a new partner if not found
        """
        if res_model is None:
            res_model = self._name
        if res_id is None and self.ids:
            res_id = self.ids[0]
        followers = self.env['res.partner']
        if res_model and res_id:
            record = self.env[res_model].browse(res_id)
            if hasattr(record, 'message_partner_ids'):
                followers = record.message_partner_ids

        Partner = self.env['res.partner'].sudo()
        Users = self.env['res.users'].sudo()
        partner_ids = []

        for contact in emails:
            partner_id = False
            email_address = tools.email_split(contact)
            if not email_address:
                partner_ids.append(partner_id)
                continue
            email_address = email_address[0]
            # first try: check in document's followers
            for follower in followers:
                if follower.email == email_address:
                    partner_id = follower.id
                    break
            # second try: check in partners that are also users
            # Escape special SQL characters in email_address to avoid invalid matches
            email_address = (email_address.replace('\\', '\\\\').replace('%', '\\%').replace('_', '\\_'))
            email_brackets = "<%s>" % email_address
            if not partner_id:
                # exact, case-insensitive match
                partners = Users.search([('email', '=ilike', email_address)], limit=1).mapped('partner_id')
                if not partners:
                    # if no match with addr-spec, attempt substring match within name-addr pair
                    partners = Users.search([('email', 'ilike', email_brackets)], limit=1).mapped('partner_id')
                if partners:
                    partner_id = partners[0].id
            # third try: check in partners
            if not partner_id:
                # exact, case-insensitive match
                partners = Partner.search([('email', '=ilike', email_address)], limit=1)
                if not partners:
                    # if no match with addr-spec, attempt substring match within name-addr pair
                    partners = Partner.search([('email', 'ilike', email_brackets)], limit=1)
                if partners:
                    partner_id = partners[0].id
            if not partner_id and force_create:
                partner_id = self.env['res.partner'].name_create(contact)[0]
            partner_ids.append(partner_id)
        return partner_ids

    @api.multi
    def message_partner_info_from_emails(self, emails, link_mail=False):
        """ Convert a list of emails into a list partner_ids and a list
            new_partner_ids. The return value is non conventional because
            it is meant to be used by the mail widget.

            :return dict: partner_ids and new_partner_ids """
        self.ensure_one()
        MailMessage = self.env['mail.message'].sudo()
        partner_ids = self._find_partner_from_emails(emails)
        result = list()
        for idx in range(len(emails)):
            email_address = emails[idx]
            partner_id = partner_ids[idx]
            partner_info = {'full_name': email_address, 'partner_id': partner_id}
            result.append(partner_info)
            # link mail with this from mail to the new partner id
            if link_mail and partner_info['partner_id']:
                # Escape special SQL characters in email_address to avoid invalid matches
                email_address = (email_address.replace('\\', '\\\\').replace('%', '\\%').replace('_', '\\_'))
                email_brackets = "<%s>" % email_address
                MailMessage.search([
                    '|',
                    ('email_from', '=ilike', email_address),
                    ('email_from', 'ilike', email_brackets),
                    ('author_id', '=', False)
                ]).write({'author_id': partner_info['partner_id']})
        return result

    def _message_preprocess_attachments(self, attachments, attachment_ids, attach_model, attach_res_id):
        """ Preprocess attachments for mail_thread.message_post() or mail_mail.create().

        :param list attachments: list of attachment tuples in the form ``(name,content)``,
                                 where content is NOT base64 encoded
        :param list attachment_ids: a list of attachment ids, not in tomany command form
        :param str attach_model: the model of the attachments parent record
        :param integer attach_res_id: the id of the attachments parent record
        """
        return self._message_post_process_attachments(attachments, attachment_ids, {'model': attach_model, 'res_id': attach_res_id})

    def _message_post_process_attachments(self, attachments, attachment_ids, message_data):
        IrAttachment, parameter_attachments = self.env['ir.attachment'], self.env['ir.attachment']
        m2m_attachment_ids = []
        cid_mapping = {}
        if attachment_ids:
            filtered_attachment_ids = self.env['ir.attachment'].sudo().search([
                ('res_model', '=', 'mail.compose.message'),
                ('create_uid', '=', self._uid),
                ('id', 'in', attachment_ids)])
            if filtered_attachment_ids:
                filtered_attachment_ids.write({'res_model': message_data['model'], 'res_id': message_data['res_id']})
            m2m_attachment_ids += [(4, id) for id in attachment_ids]
        # Handle attachments parameter, that is a dictionary of attachments
        for attachment in attachments:
            cid = False
            if len(attachment) == 2:
                name, content = attachment
            elif len(attachment) == 3:
                name, content, info = attachment
                if info and info.get('cid'):
                    cid = info['cid']
                    cid_mapping[cid] = name
            else:
                continue
            if isinstance(content, unicode):
                content = content.encode('utf-8')
            data_attach = {
                'name': name,
                'datas': base64.b64encode(str(content)),
<<<<<<< HEAD
                'datas_fname': cid or name,
=======
                'type': 'binary',
                'datas_fname': name,
>>>>>>> baca743c
                'description': name,
                'res_model': message_data['model'],
                'res_id': message_data['res_id'],
            }
            parameter_attachments |= IrAttachment.create(data_attach)
        m2m_attachment_ids += [(4, attach.id) for attach in parameter_attachments]

        if cid_mapping and message_data.get('body'):
            root = lxml.html.fromstring(tools.ustr(message_data['body']))
            postprocessed = False
            for node in root.iter('img'):
                if node.get('src', '').startswith('cid:'):
                    cid = node.get('src').split('cid:')[1]
                    fname = cid_mapping.get(cid, node.get('data-filename', ''))
                    attachment = parameter_attachments.filtered(lambda attachment: attachment.datas_fname == cid)
                    if not attachment:
                        attachment = parameter_attachments.filtered(lambda attachment: attachment.datas_fname == fname)
                    if attachment:
                        node.set('src', '/web/image/%s' % attachment.ids[0])
                        postprocessed = True
            if postprocessed:
                body = lxml.html.tostring(root, pretty_print=False, encoding='UTF-8')
                message_data['body'] = body

        return m2m_attachment_ids

    @api.multi
    @api.returns('self', lambda value: value.id)
    def message_post(self, body='', subject=None, message_type='notification',
                     subtype=None, parent_id=False, attachments=None,
                     content_subtype='html', **kwargs):
        """ Post a new message in an existing thread, returning the new
            mail.message ID.
            :param int thread_id: thread ID to post into, or list with one ID;
                if False/0, mail.message model will also be set as False
            :param str body: body of the message, usually raw HTML that will
                be sanitized
            :param str type: see mail_message.type field
            :param str content_subtype:: if plaintext: convert body into html
            :param int parent_id: handle reply to a previous message by adding the
                parent partners to the message in case of private discussion
            :param tuple(str,str) attachments or list id: list of attachment tuples in the form
                ``(name,content)``, where content is NOT base64 encoded
            Extra keyword arguments will be used as default column values for the
            new mail.message record. Special cases:
                - attachment_ids: supposed not attached to any document; attach them
                    to the related document. Should only be set by Chatter.
            :return int: ID of newly created mail.message
        """
        if attachments is None:
            attachments = {}
        if self.ids and not self.ensure_one():
            raise exceptions.Warning(_('Invalid record set: should be called as model (without records) or on single-record recordset'))

        # if we're processing a message directly coming from the gateway, the destination model was
        # set in the context.
        model = False
        if self.ids:
            self.ensure_one()
            model = self._context.get('thread_model', False) if self._name == 'mail.thread' else self._name
            if model and model != self._name and hasattr(self.env[model], 'message_post'):
                RecordModel = self.env[model].with_context(thread_model=None)  # TDE: was removing the key ?
                return RecordModel.browse(self.ids).message_post(
                    body=body, subject=subject, message_type=message_type,
                    subtype=subtype, parent_id=parent_id, attachments=attachments,
                    content_subtype=content_subtype, **kwargs)

        # 0: Find the message's author, because we need it for private discussion
        author_id = kwargs.get('author_id')
        if author_id is None:  # keep False values
            author_id = self.env['mail.message']._get_default_author().id

        # 1: Handle content subtype: if plaintext, converto into HTML
        if content_subtype == 'plaintext':
            body = tools.plaintext2html(body)

        # 2: Private message: add recipients (recipients and author of parent message) - current author
        #   + legacy-code management (! we manage only 4 and 6 commands)
        partner_ids = set()
        kwargs_partner_ids = kwargs.pop('partner_ids', [])
        for partner_id in kwargs_partner_ids:
            if isinstance(partner_id, (list, tuple)) and partner_id[0] == 4 and len(partner_id) == 2:
                partner_ids.add(partner_id[1])
            if isinstance(partner_id, (list, tuple)) and partner_id[0] == 6 and len(partner_id) == 3:
                partner_ids |= set(partner_id[2])
            elif isinstance(partner_id, (int, long)):
                partner_ids.add(partner_id)
            else:
                pass  # we do not manage anything else
        if parent_id and not model:
            parent_message = self.env['mail.message'].browse(parent_id)
            private_followers = set([partner.id for partner in parent_message.partner_ids])
            if parent_message.author_id:
                private_followers.add(parent_message.author_id.id)
            private_followers -= set([author_id])
            partner_ids |= private_followers

        # 4: mail.message.subtype
        subtype_id = kwargs.get('subtype_id', False)
        if not subtype_id:
            subtype = subtype or 'mt_note'
            if '.' not in subtype:
                subtype = 'mail.%s' % subtype
            subtype_id = self.env['ir.model.data'].xmlid_to_res_id(subtype)

        # automatically subscribe recipients if asked to
        if self._context.get('mail_post_autofollow') and self.ids and partner_ids:
            partner_to_subscribe = partner_ids
            if self._context.get('mail_post_autofollow_partner_ids'):
                partner_to_subscribe = filter(lambda item: item in self._context.get('mail_post_autofollow_partner_ids'), partner_ids)
            self.message_subscribe(list(partner_to_subscribe), force=False)

        # _mail_flat_thread: automatically set free messages to the first posted message
        MailMessage = self.env['mail.message']
        if self._mail_flat_thread and model and not parent_id and self.ids:
            messages = MailMessage.search(['&', ('res_id', '=', self.ids[0]), ('model', '=', model), ('message_type', '=', 'email')], order="id ASC", limit=1)
            if not messages:
                messages = MailMessage.search(['&', ('res_id', '=', self.ids[0]), ('model', '=', model)], order="id ASC", limit=1)
            parent_id = messages and messages[0].id or False
        # we want to set a parent: force to set the parent_id to the oldest ancestor, to avoid having more than 1 level of thread
        elif parent_id:
            messages = MailMessage.sudo().search([('id', '=', parent_id), ('parent_id', '!=', False)], limit=1)
            # avoid loops when finding ancestors
            processed_list = []
            if messages:
                message = messages[0]
                while (message.parent_id and message.parent_id.id not in processed_list):
                    processed_list.append(message.parent_id.id)
                    message = message.parent_id
                parent_id = message.id

        values = kwargs
        values.update({
            'author_id': author_id,
            'model': model,
            'res_id': model and self.ids[0] or False,
            'body': body,
            'subject': subject or False,
            'message_type': message_type,
            'parent_id': parent_id,
            'subtype_id': subtype_id,
            'partner_ids': [(4, pid) for pid in partner_ids],
        })

        # 3. Attachments
        #   - HACK TDE FIXME: Chatter: attachments linked to the document (not done JS-side), load the message
        attachment_ids = self._message_post_process_attachments(attachments, kwargs.pop('attachment_ids', []), values)
        values['attachment_ids'] = attachment_ids

        # Avoid warnings about non-existing fields
        for x in ('from', 'to', 'cc'):
            values.pop(x, None)

        # Post the message
        new_message = MailMessage.create(values)

        # Post-process: subscribe author, update message_last_post
        # Note: the message_last_post mechanism is no longer used.  This
        # will be removed in a later version.
        if (self._context.get('mail_save_message_last_post') and
                model and model != 'mail.thread' and self.ids and subtype_id):
            subtype_rec = self.env['mail.message.subtype'].sudo().browse(subtype_id)
            if not subtype_rec.internal:
                # done with SUPERUSER_ID, because on some models users can post only with read access, not necessarily write access
                self.sudo().write({'message_last_post': fields.Datetime.now()})
        if new_message.author_id and model and self.ids and message_type != 'notification' and not self._context.get('mail_create_nosubscribe'):
            self.message_subscribe([new_message.author_id.id], force=False)
        return new_message

    @api.multi
    def message_post_with_view(self, views_or_xmlid, **kwargs):
        """ Helper method to send a mail / post a message using a view_id to
        render using the ir.qweb engine. This method is stand alone, because
        there is nothing in template and composer that allows to handle
        views in batch. This method should probably disappear when templates
        handle ir ui views. """
        values = kwargs.pop('values', None) or dict()
        try:
            from openerp.addons.website.models.website import slug
            values['slug'] = slug
        except ImportError:
            values['slug'] = lambda self: self.id
        if isinstance(views_or_xmlid, basestring):
            views = self.env.ref(views_or_xmlid, raise_if_not_found=False)
        else:
            views = views_or_xmlid
        if not views:
            return
        for record in self:
            values['object'] = record
            rendered_template = views.render(values, engine='ir.qweb')
            kwargs['body'] = rendered_template
            record.message_post_with_template(False, **kwargs)

    @api.multi
    def message_post_with_template(self, template_id, **kwargs):
        """ Helper method to send a mail with a template
            :param template_id : the id of the template to render to create the body of the message
            :param **kwargs : parameter to create a mail.compose.message woaerd (which inherit from mail.message)
        """
        # Get composition mode, or force it according to the number of record in self
        if not kwargs.get('composition_mode'):
            kwargs['composition_mode'] = 'comment' if len(self.ids) == 1 else 'mass_mail'
        if not kwargs.get('message_type'):
            kwargs['message_type'] = 'notification'
        res_id = self.ids[0] or 0

        # Create the composer
        composer = self.env['mail.compose.message'].with_context(
            active_ids=self.ids,
            active_model=self._name,
            default_composition_mode=kwargs['composition_mode'],
            default_model=self._name,
            default_res_id=self.ids[0] or 0,
            default_template_id=template_id,
        ).create(kwargs)
        # Simulate the onchange (like trigger in form the view) only
        # when having a template in single-email mode
        if template_id:
            update_values = composer.onchange_template_id(template_id, kwargs['composition_mode'], self._name, res_id)['value']
            composer.write(update_values)
        return composer.send_mail()

    # ------------------------------------------------------
    # Followers API
    # ------------------------------------------------------

    @api.multi
    def message_subscribe_users(self, user_ids=None, subtype_ids=None):
        """ Wrapper on message_subscribe, using users. If user_ids is not
            provided, subscribe uid instead. """
        if user_ids is None:
            user_ids = [self._uid]
        return self.message_subscribe(self.env['res.users'].browse(user_ids).mapped('partner_id').ids, subtype_ids=subtype_ids)

    @api.multi
    def message_subscribe(self, partner_ids=None, channel_ids=None, subtype_ids=None, force=True):
        """ Add partners to the records followers. """
        # not necessary for computation, but saves an access right check
        if not partner_ids and not channel_ids:
            return True
        if partner_ids is None:
            partner_ids = []
        if channel_ids is None:
            channel_ids = []

        # TDE CHECK THIS
        if not channel_ids and partner_ids and set(partner_ids) == set([self.env.user.partner_id.id]):
            try:
                self.check_access_rights('read')
                self.check_access_rule('read')
            except exceptions.AccessError:
                return False
        else:
            self.check_access_rights('write')
            self.check_access_rule('write')

        partner_data = dict((pid, subtype_ids) for pid in partner_ids)
        channel_data = dict((cid, subtype_ids) for cid in channel_ids)
        gen, part = self.env['mail.followers']._add_follower_command(self._name, self.ids, partner_data, channel_data, force=force)
        self.sudo().write({'message_follower_ids': gen})
        for record in self.filtered(lambda self: self.id in part):
            record.write({'message_follower_ids': part[record.id]})

        self.invalidate_cache()
        return True

    @api.multi
    def message_unsubscribe_users(self, user_ids=None):
        """ Wrapper on message_subscribe, using users. If user_ids is not
            provided, unsubscribe uid instead. """
        if user_ids is None:
            user_ids = [self._uid]
        partner_ids = [user.partner_id.id for user in self.env['res.users'].browse(user_ids)]
        return self.message_unsubscribe(partner_ids)

    @api.multi
    def message_unsubscribe(self, partner_ids=None, channel_ids=None):
        """ Remove partners from the records followers. """
        # not necessary for computation, but saves an access right check
        if not partner_ids and not channel_ids:
            return True
        user_pid = self.env.user.partner_id.id
        if not channel_ids and set(partner_ids) == set([user_pid]):
            self.check_access_rights('read')
            self.check_access_rule('read')
        else:
            self.check_access_rights('write')
            self.check_access_rule('write')
        self.env['mail.followers'].sudo().search([
            ('res_model', '=', self._name),
            ('res_id', 'in', self.ids),
            '|',
            ('partner_id', 'in', partner_ids or []),
            ('channel_id', 'in', channel_ids or [])
        ]).unlink()

    @api.model
    def _message_get_auto_subscribe_fields(self, updated_fields, auto_follow_fields=None):
        """ Returns the list of relational fields linking to res.users that should
            trigger an auto subscribe. The default list checks for the fields
            - called 'user_id'
            - linking to res.users
            - with track_visibility set
            In OpenERP V7, this is sufficent for all major addon such as opportunity,
            project, issue, recruitment, sale.
            Override this method if a custom behavior is needed about fields
            that automatically subscribe users.
        """
        if auto_follow_fields is None:
            auto_follow_fields = ['user_id']
        user_field_lst = []
        for name, field in self._fields.items():
            if name in auto_follow_fields and name in updated_fields and getattr(field, 'track_visibility', False) and field.comodel_name == 'res.users':
                user_field_lst.append(name)
        return user_field_lst

    @api.multi
    def _message_auto_subscribe_notify(self, partner_ids):
        """ Notify newly subscribed followers of the last posted message.
            :param partner_ids : the list of partner to add as needaction partner of the last message
                                 (This excludes the current partner)
        """
        if not partner_ids:
            return
        for record_id in self.ids:
            messages = self.env['mail.message'].sudo().search([
                ('model', '=', self._name),
                ('res_id', '=', record_id),
                ('subtype_id', '!=', False),
                ('subtype_id.internal', '=', False)], limit=1)
            if messages:
                messages.write({'needaction_partner_ids': [(4, pid) for pid in partner_ids]})

    @api.multi
    def message_auto_subscribe(self, updated_fields, values=None):
        """ Handle auto subscription. Two methods for auto subscription exist:

         - tracked res.users relational fields, such as user_id fields. Those fields
           must be relation fields toward a res.users record, and must have the
           track_visilibity attribute set.
         - using subtypes parent relationship: check if the current model being
           modified has an header record (such as a project for tasks) whose followers
           can be added as followers of the current records. Example of structure
           with project and task:

          - st_project_1.parent_id = st_task_1
          - st_project_1.res_model = 'project.project'
          - st_project_1.relation_field = 'project_id'
          - st_task_1.model = 'project.task'

        :param list updated_fields: list of updated fields to track
        :param dict values: updated values; if None, the first record will be browsed
                            to get the values. Added after releasing 7.0, therefore
                            not merged with updated_fields argumment.
        """
        new_partners, new_channels = dict(), dict()

        # fetch auto_follow_fields: res.users relation fields whose changes are tracked for subscription
        user_field_lst = self._message_get_auto_subscribe_fields(updated_fields)

        # fetch header subtypes
        subtypes = self.env['mail.message.subtype'].search(['|', ('res_model', '=', False), ('parent_id.res_model', '=', self._name)])

        # if no change in tracked field or no change in tracked relational field: quit
        relation_fields = set([subtype.relation_field for subtype in subtypes if subtype.relation_field is not False])
        if not any(relation in updated_fields for relation in relation_fields) and not user_field_lst:
            return True

        # legacy behavior: if values is not given, compute the values by browsing
        # @TDENOTE: remove me in 8.0
        if values is None:
            record = self[0]
            for updated_field in updated_fields:
                field_value = getattr(record, updated_field)
                if isinstance(field_value, models.BaseModel):
                    field_value = field_value.id
                values[updated_field] = field_value

        # find followers of headers, update structure for new followers
        headers = set()
        for subtype in subtypes:
            if subtype.relation_field and values.get(subtype.relation_field):
                headers.add((subtype.res_model, values.get(subtype.relation_field)))
        if headers:
            header_domain = ['|'] * (len(headers) - 1)
            for header in headers:
                header_domain += ['&', ('res_model', '=', header[0]), ('res_id', '=', header[1])]
            for header_follower in self.env['mail.followers'].sudo().search(header_domain):
                for subtype in header_follower.subtype_ids:
                    if subtype.parent_id and subtype.parent_id.res_model == self._name:
                        new_subtype = subtype.parent_id
                    elif subtype.res_model is False:
                        new_subtype = subtype
                    else:
                        continue
                    if header_follower.partner_id:
                        new_partners.setdefault(header_follower.partner_id.id, set()).add(new_subtype.id)
                    else:
                        new_channels.setdefault(header_follower.channel_id.id, set()).add(new_subtype.id)

        # add followers coming from res.users relational fields that are tracked
        user_ids = [values[name] for name in user_field_lst if values.get(name)]
        user_pids = [user.partner_id.id for user in self.env['res.users'].sudo().browse(user_ids)]
        for partner_id in user_pids:
            new_partners.setdefault(partner_id, None)

        for pid, subtypes in new_partners.items():
            subtypes = list(subtypes) if subtypes is not None else None
            self.message_subscribe(partner_ids=[pid], subtype_ids=subtypes, force=(subtypes != None))
        for cid, subtypes in new_channels.items():
            subtypes = list(subtypes) if subtypes is not None else None
            self.message_subscribe(channel_ids=[cid], subtype_ids=subtypes, force=(subtypes != None))

        # remove the current user from the needaction partner to avoid to notify the author of the message
        user_pids = [user_pid for user_pid in user_pids if user_pid != self.env.user.partner_id.id]
        self._message_auto_subscribe_notify(user_pids)

        return True

    # ------------------------------------------------------
    # Thread management
    # ------------------------------------------------------

    @api.multi
    def message_set_read(self):
        messages = self.env['mail.message'].search([('model', '=', self._name), ('res_id', 'in', self.ids), ('needaction', '=', True)])
        messages.write({'needaction_partner_ids': [(3, self.env.user.partner_id.id)]})
        return messages.ids

    @api.multi
    def message_change_thread(self, new_thread):
        """
        Transfer the list of the mail thread messages from an model to another

        :param id : the old res_id of the mail.message
        :param new_res_id : the new res_id of the mail.message
        :param new_model : the name of the new model of the mail.message

        Example :   my_lead.message_change_thread(my_project_issue)
                    will transfer the context of the thread of my_lead to my_project_issue
        """
        self.ensure_one()
        # get the subtype of the comment Message
        subtype_comment = self.env.ref('mail.mt_comment')

        # get the ids of the comment and not-comment of the thread
        # TDE check: sudo on mail.message, to be sure all messages are moved ?
        MailMessage = self.env['mail.message']
        msg_comment = MailMessage.search([
            ('model', '=', self._name),
            ('res_id', '=', self.id),
            ('subtype_id', '=', subtype_comment.id)])
        msg_not_comment = MailMessage.search([
            ('model', '=', self._name),
            ('res_id', '=', self.id),
            ('subtype_id', '!=', subtype_comment.id)])

        # update the messages
        msg_comment.write({"res_id": new_thread.id, "model": new_thread._name})
        msg_not_comment.write({"res_id": new_thread.id, "model": new_thread._name, "subtype_id": None})
        return True

    # ------------------------------------------------------
    # Mass mailing
    # ------------------------------------------------------

    def message_mass_mailing_enabled(self):
        if self._mail_mass_mailing:
            # TODO master properly translate
            # the _mail_mass_mailing is evaluted at code start so not translated
            return _(self._mail_mass_mailing)<|MERGE_RESOLUTION|>--- conflicted
+++ resolved
@@ -1673,12 +1673,8 @@
             data_attach = {
                 'name': name,
                 'datas': base64.b64encode(str(content)),
-<<<<<<< HEAD
+                'type': 'binary',
                 'datas_fname': cid or name,
-=======
-                'type': 'binary',
-                'datas_fname': name,
->>>>>>> baca743c
                 'description': name,
                 'res_model': message_data['model'],
                 'res_id': message_data['res_id'],
