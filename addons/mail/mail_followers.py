--- conflicted
+++ resolved
@@ -84,17 +84,6 @@
         return False
 
     def set_message_read(self, cr, uid, msg_ids, read=None, context=None):
-<<<<<<< HEAD
-        if msg_ids == None:
-            return False
-        if type(msg_ids) is not list:
-            msg_ids=[msg_ids]
-
-        partner_id = self.pool.get('res.users').browse(cr, uid, uid, context=context).partner_id.id
-        notif_ids = self.search(cr, uid, [('partner_id', '=', partner_id), ('message_id', 'in', msg_ids)], context=context)
-
-        return self.write(cr, 1, notif_ids, {'read': read}, context=context)
-=======
         """ TDE note: add a comment, verify method calls, because js seems obfuscated. """
         user_pid = self.pool.get('res.users').read(cr, uid, uid, ['partner_id'], context=context)['partner_id'][0]
         notif_ids = self.search(cr, uid, [('partner_id', '=', user_pid), ('message_id', 'in', msg_ids)], context=context)
@@ -110,7 +99,6 @@
         for msg_id in exist_notification.keys():
             self.create(cr, uid, {'partner_id': user_pid, 'read': read, 'message_id': msg_id}, context=context)
         return self.write(cr, uid, notif_ids, {'read': read}, context=context)
->>>>>>> 896c92f7
 
     def get_partners_to_notify(self, cr, uid, message, context=None):
         """ Return the list of partners to notify, based on their preferences.
