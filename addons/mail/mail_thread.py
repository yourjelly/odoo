--- conflicted
+++ resolved
@@ -113,18 +113,10 @@
                     object_id.alias_id.alias_model_id.model == self._name and \
                     object_id.alias_id.alias_force_thread_id == 0:
                 alias = object_id.alias_id
-<<<<<<< HEAD
-        if catchall_domain and model and not alias:  #check for example alias if res_id not given or given res_id dose not contain alias-> generic help message, take an example alias (i.e. alias of some section_id)
-            model_id = self.pool.get('ir.model').search(cr, uid, [("model", "=", self._name)], context=context)[0]
-            alias_obj = self.pool.get('mail.alias')
-            alias_ids = alias_obj.search(cr, uid, [("alias_model_id", "=", model_id), ("alias_name", "!=", False), ('alias_force_thread_id', '=', False), ('alias_parent_thread_id', '=', False)], context=context, order='id ASC')
-            if alias_ids and len(alias_ids) == 1:  # if several aliases -> incoherent to propose one guessed from nowhere, therefore avoid if several aliases
-=======
         if not alias and catchall_domain and model:  # no res_id or res_id not linked to an alias -> generic help message, take a generic alias of the model
             alias_obj = self.pool.get('mail.alias')
             alias_ids = alias_obj.search(cr, uid, [("alias_parent_model_id.model", "=", model), ("alias_name", "!=", False), ('alias_force_thread_id', '=', False), ('alias_parent_thread_id', '=', False)], context=context, order='id ASC')
             if alias_ids and len(alias_ids) == 1:
->>>>>>> 0bbf709f
                 alias = alias_obj.browse(cr, uid, alias_ids[0], context=context)
 
         if alias:
