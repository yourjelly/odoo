--- conflicted
+++ resolved
@@ -855,13 +855,7 @@
         email_from = decode_header(message, 'From')
         email_to = decode_header(message, 'To')
         references = decode_header(message, 'References')
-<<<<<<< HEAD
-        in_reply_to = decode_header(message, 'In-Reply-To')
-=======
         in_reply_to = decode_header(message, 'In-Reply-To').strip()
-
-        # 1. Verify if this is a reply to an existing thread
->>>>>>> e470385d
         thread_references = references or in_reply_to
 
         # 1. message is a reply to an existing message (exact match of message_id)
