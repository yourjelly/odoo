--- conflicted
+++ resolved
@@ -316,12 +316,8 @@
                     <t t-if="message.originatesFromChannel() and (message.getOriginChannelID() !== thread.getID())">
                         (from <a t-att-data-oe-id="message.getOriginChannelID()" href="#">#<t t-esc="message.getOriginChannelName()"/></a>)
                     </t>
-<<<<<<< HEAD
-                    <span t-if="options.displayEmailIcons and message.hasCustomerEmailData()" class="o_thread_tooltip_container">
-=======
-                    <span t-if="options.display_email_icon and ((message.customer_email_data and message.customer_email_data.length) or ['exception', 'bounce'].indexOf(message.customer_email_status) > -1)" class="o_thread_tooltip_container">
-
->>>>>>> d78f23df
+                    <span t-if="options.displayEmailIcons and (message.hasCustomerEmailData() or ['exception', 'bounce'].indexOf(message._customerEmailStatus) > -1" class="o_thread_tooltip_container">
+
                         <t t-set="fatype" t-value="''"/>
                         <t t-if="message.getCustomerEmailStatus() === 'sent' or message.getCustomerEmailStatus() === 'ready'">
                             <t t-set="fatype" t-value="'-o'"/>
