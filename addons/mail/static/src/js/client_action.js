odoo.define('mail.chat_client_action', function (require) {
"use strict";

var chat_manager = require('mail.chat_manager');
var composer = require('mail.composer');
var ChatThread = require('mail.ChatThread');
var utils = require('mail.utils');

var config = require('web.config');
var ControlPanelMixin = require('web.ControlPanelMixin');
var core = require('web.core');
var data = require('web.data');
var Dialog = require('web.Dialog');
var dom = require('web.dom');

var pyeval = require('web.pyeval');
var SearchView = require('web.SearchView');
var Widget = require('web.Widget');

var QWeb = core.qweb;
var _t = core._t;

/**
 * Widget : Invite People to Channel Dialog
 *
 * Popup containing a 'many2many_tags' custom input to select multiple partners.
 * Search user according to the input, and trigger event when selection is validated.
 **/
var PartnerInviteDialog = Dialog.extend({
    dialog_title: _t('Invite people'),
    template: "mail.PartnerInviteDialog",
    init: function(parent, title, channel_id){
        this.channel_id = channel_id;

        this._super(parent, {
            title: title,
            size: "medium",
            buttons: [{
                text: _t("Invite"),
                close: true,
                classes: "btn-primary",
                click: _.bind(this.on_click_add, this),
            }],
        });
    },
    start: function(){
        this.$input = this.$('.o_mail_chat_partner_invite_input');
        this.$input.select2({
            width: '100%',
            allowClear: true,
            multiple: true,
            formatResult: function(item) {
                var status = QWeb.render('mail.chat.UserStatus', {status: item.im_status});
                return $('<span>').text(item.text).prepend(status);
            },
            query: function (query) {
                chat_manager.search_partner(query.term, 20).then(function (partners) {
                    query.callback({
                        results: _.map(partners, function (partner) {
                            return _.extend(partner, { text: partner.label });
                        }),
                    });
                });
            }
        });
        return this._super.apply(this, arguments);
    },
    on_click_add: function(){
        var self = this;
        var data = this.$input.select2('data');
        if(data.length >= 1){
            return this._rpc({
                    model: 'mail.channel',
                    method: 'channel_invite',
                    args: [this.channel_id],
                    kwargs: {partner_ids: _.pluck(data, 'id')},
                })
                .then(function(){
                    var names = _.escape(_.pluck(data, 'text').join(', '));
                    var notification = _.str.sprintf(_t('You added <b>%s</b> to the conversation.'), names);
                    self.do_notify(_t('New people'), notification);
                    // Clear the members_deferred to fetch again the partner
                    // when get_mention_partner_suggestions from the chat_manager is triggered
                    delete chat_manager.get_channel(self.channel_id).members_deferred;
                });
        }
    },
});

var ChatAction = Widget.extend(ControlPanelMixin, {
    template: 'mail.client_action',

    custom_events: {
        search: '_onSearch',
    },
    events: {
        "click .o_mail_chat_channel_item": function (event) {
            event.preventDefault();
            var channel_id = this.$(event.currentTarget).data('channel-id');
            this.set_channel(chat_manager.get_channel(channel_id));
        },
        "click .o_mail_sidebar_title .o_add": function (event) {
            event.preventDefault();
            var type = $(event.target).data("type");
            this.$('.o_mail_add_channel[data-type=' + type + ']')
                .show()
                .find("input").focus();
        },
        "blur .o_mail_add_channel input": function () {
            this.$('.o_mail_add_channel')
                .hide();
        },
        "click .o_mail_partner_unpin": function (event) {
            event.stopPropagation();
            var channel_id = $(event.target).data("channel-id");
            chat_manager.unsubscribe(chat_manager.get_channel(channel_id));
        },
        "click .o_mail_annoying_notification_bar .fa-close": function () {
            this.$(".o_mail_annoying_notification_bar").slideUp();
        },
        "click .o_mail_request_permission": function (event) {
            var self = this;
            event.preventDefault();
            this.$(".o_mail_annoying_notification_bar").slideUp();
            var def = window.Notification && window.Notification.requestPermission();
            if (def) {
                def.then(function (value) {
                    if (value === 'denied') {
                        utils.send_notification(self, _t('Permission denied'), _t('Odoo will not have the permission to send native notifications on this device.'));
                    } else {
                        utils.send_notification(self, _t('Permission granted'), _t('Odoo has now the permission to send you native notifications on this device.'));
                    }
                });
            }
        },
        "keydown": function (event) {
            if (event.which === $.ui.keyCode.ESCAPE && this.selected_message) {
                this.unselect_message();
            }
        },
        "click .o_mail_open_channels": function () {
            this.do_action({
                name: _t('Public Channels'),
                type: 'ir.actions.act_window',
                res_model: "mail.channel",
                views: [[false, 'kanban'], [false, 'form']],
                domain: [['public', '!=', 'private']],
            }, {
                on_reverse_breadcrumb: this.on_reverse_breadcrumb,
            });
        },
    },

    on_attach_callback: function () {
        chat_manager.bus.trigger('client_action_open', true);
        if (this.channel) {
            this.thread.scroll_to({offset: this.channels_scrolltop[this.channel.id]});
        }
    },
    on_detach_callback: function () {
        chat_manager.bus.trigger('client_action_open', false);
        this.channels_scrolltop[this.channel.id] = this.thread.get_scrolltop();
    },

    init: function(parent, action, options) {
        this._super.apply(this, arguments);
        this.action_manager = parent;
        this.dataset = new data.DataSetSearch(this, 'mail.message');
        this.domain = [];
        this.action = action;
        this.options = options || {};
        this.channels_scrolltop = {};
        this.throttled_renderSidebar = _.throttle(this.renderSidebar.bind(this), 100, { leading: false });
        this.notification_bar = (window.Notification && window.Notification.permission === "default");
        this.selected_message = null;
    },

    willStart: function () {
        var self = this;
        var view_id = this.action && this.action.search_view_id && this.action.search_view_id[0];
        var def = this
            .loadFieldView(this.dataset, view_id, 'search')
            .then(function (fields_view) {
                self.fields_view = fields_view;
            });
        return $.when(this._super(), chat_manager.is_ready, def);
    },

    start: function() {
        var self = this;

        // create searchview
        var options = {
            $buttons: $("<div>"),
            action: this.action,
            disable_groupby: true,
        };
        var default_channel_id = this.options.active_id ||
                                 this.action.context.active_id ||
                                 this.action.params.default_active_id ||
                                 'channel_inbox';
        var default_channel = chat_manager.get_channel(default_channel_id) ||
                              chat_manager.get_channel('channel_inbox');

        this.searchview = new SearchView(this, this.dataset, this.fields_view, options);

        this.basic_composer = new composer.BasicComposer(this, {mention_partners_restricted: true});
        this.extended_composer = new composer.ExtendedComposer(this, {mention_partners_restricted: true});
        this.thread = new ChatThread(this, {
            display_help: true,
        });

        this.$buttons = $(QWeb.render("mail.chat.ControlButtons", {}));
        this.$buttons.find('button').css({display:"inline-block"});
        this.$buttons.on('click', '.o_mail_chat_button_invite', this.on_click_button_invite);
        this.$buttons.on('click', '.o_mail_chat_button_unsubscribe', this.on_click_button_unsubscribe);
        this.$buttons.on('click', '.o_mail_chat_button_settings', this.on_click_button_settings);
        this.$buttons.on('click', '.o_mail_toggle_channels', function () {
            self.$('.o_mail_chat_sidebar').slideToggle(200);
        });
        this.$buttons.on('click', '.o_mail_chat_button_mark_read', function () {
            chat_manager.mark_all_as_read(self.channel, self.domain);
        });
        this.$buttons.on('click', '.o_mail_chat_button_unstar_all', function () {
            chat_manager.unstar_all();
        });

        this.thread.on('redirect', this, function (res_model, res_id) {
            chat_manager.redirect(res_model, res_id, this.set_channel.bind(this));
        });
        this.thread.on('redirect_to_channel', this, function (channel_id) {
            chat_manager.join_channel(channel_id).then(this.set_channel.bind(this));
        });
        this.thread.on('load_more_messages', this, this.load_more_messages);
        this.thread.on('mark_as_read', this, function (message_id) {
            chat_manager.mark_as_read([message_id]);
        });
        this.thread.on('toggle_star_status', this, function (message_id) {
            chat_manager.toggle_star_status(message_id);
        });
        this.thread.on('select_message', this, this.select_message);
        this.thread.on('unselect_message', this, this.unselect_message);

        this.basic_composer.on('post_message', this, this.on_post_message);
        this.basic_composer.on('input_focused', this, this.on_composer_input_focused);
        this.extended_composer.on('post_message', this, this.on_post_message);
        this.extended_composer.on('input_focused', this, this.on_composer_input_focused);

        var def1 = this.thread.appendTo(this.$('.o_mail_chat_content'));
        var def2 = this.basic_composer.appendTo(this.$('.o_mail_chat_content'));
        var def3 = this.extended_composer.appendTo(this.$('.o_mail_chat_content'));
        var def4 = this.searchview.appendTo($("<div>")).then(function () {
            self.$searchview_buttons = self.searchview.$buttons.contents();
            // manually call do_search to generate the initial domain and filter
            // the messages in the default channel
            self.searchview.do_search();
        });

        this.renderSidebar();

        return $.when(def1, def2, def3, def4)
            .then(this.set_channel.bind(this, default_channel))
            .then(function () {
                chat_manager.bus.on('open_channel', self, self.set_channel);
                chat_manager.bus.on('new_message', self, self.on_new_message);
                chat_manager.bus.on('update_message', self, self.on_update_message);
                chat_manager.bus.on('new_channel', self, self.on_new_channel);
                chat_manager.bus.on('anyone_listening', self, function (channel, query) {
                    query.is_displayed = query.is_displayed || (channel.id === self.channel.id && self.thread.is_at_bottom());
                });
                chat_manager.bus.on('unsubscribe_from_channel', self, self.on_channel_unsubscribed);
                chat_manager.bus.on('update_needaction', self, self.throttled_renderSidebar);
                chat_manager.bus.on('update_starred', self, self.throttled_renderSidebar);
                chat_manager.bus.on('update_channel_unread_counter', self, self.throttled_renderSidebar);
                chat_manager.bus.on('update_dm_presence', self, self.throttled_renderSidebar);
                self.thread.$el.on("scroll", null, _.debounce(function () {
                    if (self.thread.is_at_bottom()) {
                        chat_manager.mark_channel_as_seen(self.channel);
                    }
                }, 100));
            });
    },

    select_message: function(message_id) {
        this.$el.addClass('o_mail_selection_mode');
        var message = chat_manager.get_message(message_id);
        this.selected_message = message;
        var subject = "Re: " + message.record_name;
        this.extended_composer.set_subject(subject);
        if (this.channel.type !== 'static') {
            this.basic_composer.toggle(false);
        }
        this.extended_composer.toggle(true);
        this.thread.scroll_to({id: message_id, duration: 200, only_if_necessary: true});
        this.extended_composer.focus('body');
    },

    unselect_message: function() {
        this.basic_composer.toggle(this.channel.type !== 'static' && !this.channel.mass_mailing);
        this.extended_composer.toggle(this.channel.type !== 'static' && this.channel.mass_mailing);
        if (!config.device.touch) {
            var composer = this.channel.mass_mailing ? this.extended_composer : this.basic_composer;
            composer.focus();
        }
        this.$el.removeClass('o_mail_selection_mode');
        this.thread.unselect();
        this.selected_message = null;
    },

    renderSidebar: function () {
        var self = this;
        var $sidebar = this._renderSidebar({
            active_channel_id: this.channel ? this.channel.id: undefined,
            channels: chat_manager.get_channels(),
            needaction_counter: chat_manager.get_needaction_counter(),
            starred_counter: chat_manager.get_starred_counter(),
        });
        this.$(".o_mail_chat_sidebar").html($sidebar.contents());

        this.$('.o_mail_add_channel[data-type=public]').find("input").autocomplete({
            source: function(request, response) {
                self.last_search_val = _.escape(request.term);
                self.do_search_channel(self.last_search_val).done(function(result){
                    result.push({
                        'label':  _.str.sprintf('<strong>'+_t("Create %s")+'</strong>', '<em>"#'+self.last_search_val+'"</em>'),
                        'value': '_create',
                    });
                    response(result);
                });
            },
            select: function(event, ui) {
                if (self.last_search_val) {
                    if (ui.item.value === '_create') {
                        chat_manager.create_channel(self.last_search_val, "public");
                    } else {
                        chat_manager.join_channel(ui.item.id);
                    }
                }
            },
            focus: function(event) {
                event.preventDefault();
            },
            html: true,
        });

        this.$('.o_mail_add_channel[data-type=dm]').find("input").autocomplete({
            source: function(request, response) {
                self.last_search_val = _.escape(request.term);
                chat_manager.search_partner(self.last_search_val, 10).done(response);
            },
            select: function(event, ui) {
                var partner_id = ui.item.id;
                var dm = chat_manager.get_dm_from_partner_id(partner_id);
                if (dm) {
                    self.set_channel(dm);
                } else {
                    chat_manager.create_channel(partner_id, "dm");
                }
                // clear the input
                $(this).val('');
                return false;
            },
            focus: function(event) {
                event.preventDefault();
            },
        });

        this.$('.o_mail_add_channel[data-type=private]').find("input").on('keyup', this, function (event) {
            var name = _.escape($(event.target).val());
            if(event.which === $.ui.keyCode.ENTER && name) {
                chat_manager.create_channel(name, "private");
            }
        });
    },

    _renderSidebar: function (options) {
        return $(QWeb.render("mail.chat.Sidebar", options));
    },

    render_snackbar: function (template, context, timeout) {
        if (this.$snackbar) {
            this.$snackbar.remove();
        }
        timeout = timeout || 20000;
        this.$snackbar = $(QWeb.render(template, context));
        this.$('.o_mail_chat_content').append(this.$snackbar);
        // Hide snackbar after [timeout] milliseconds (by default, 20s)
        var $snackbar = this.$snackbar;
        setTimeout(function() { $snackbar.fadeOut(); }, timeout);
    },

    do_search_channel: function(search_val){
        return this._rpc({
                model: 'mail.channel',
                method: 'channel_search_to_join',
                args: [search_val]
            })
            .then(function(result){
                var values = [];
                _.each(result, function(channel){
                    var escaped_name = _.escape(channel.name);
                    values.push(_.extend(channel, {
                        'value': escaped_name,
                        'label': escaped_name,
                    }));
                });
                return values;
            });
    },

    set_channel: function (channel) {
        var self = this;
        // Store scroll position of previous channel
        if (this.channel) {
            this.channels_scrolltop[this.channel.id] = this.thread.get_scrolltop();
        }
        var new_channel_scrolltop = this.channels_scrolltop[channel.id];

        this.channel = channel;
        this.messages_separator_position = undefined; // reset value on channel change
        this.unread_counter = this.channel.unread_counter;
        this.last_seen_message_id = this.channel.last_seen_message_id;
        if (this.$snackbar) {
            this.$snackbar.remove();
        }

        this.action.context.active_id = channel.id;
        this.action.context.active_ids = [channel.id];

        return this.fetch_and_render_thread().then(function () {
            // Mark channel's messages as read and clear needactions
            if (channel.type !== 'static') {
                chat_manager.mark_channel_as_seen(channel);
            }

            // Update control panel
            self.set("title", '#' + channel.name);
            // Hide 'unsubscribe' button in state channels and DM and channels with group-based subscription
            self.$buttons
                .find('.o_mail_chat_button_unsubscribe')
                .toggle(channel.type !== "dm" && channel.type !== 'static' && ! channel.group_based_subscription);
            // Hide 'invite', 'unsubscribe' and 'settings' buttons in static channels and DM
            self.$buttons
                .find('.o_mail_chat_button_invite, .o_mail_chat_button_settings')
                .toggle(channel.type !== "dm" && channel.type !== 'static');
            self.$buttons
                .find('.o_mail_chat_button_mark_read')
                .toggle(channel.id === "channel_inbox");
            self.$buttons
                .find('.o_mail_chat_button_unstar_all')
                .toggle(channel.id === "channel_starred");

            self.$('.o_mail_chat_channel_item')
                .removeClass('o_active')
                .filter('[data-channel-id=' + channel.id + ']')
                .removeClass('o_unread_message')
                .addClass('o_active');

            var $new_messages_separator = self.$('.o_thread_new_messages_separator');
            if ($new_messages_separator.length) {
                self.thread.$el.scrollTo($new_messages_separator);
            } else {
                self.thread.scroll_to({offset: new_channel_scrolltop});
            }

            // Update control panel before focusing the composer, otherwise focus is on the searchview
            self.update_cp();
            if (config.device.size_class === config.device.SIZES.XS) {
                self.$('.o_mail_chat_sidebar').hide();
            }

            // Display and focus the adequate composer, and unselect possibly selected message
            // to prevent sending messages as reply to that message
            self.unselect_message();

            self.action_manager.do_push_state({
                action: self.action.id,
                active_id: self.channel.id,
            });
        });
    },

    get_thread_rendering_options: function (messages) {
        // Compute position of the 'New messages' separator, only once when joining
        // a channel to keep it in the thread when new messages arrive
        if (_.isUndefined(this.messages_separator_position)) {
            if (!this.unread_counter) {
                this.messages_separator_position = false; // no unread message -> don't display separator
            } else {
                var msg = chat_manager.get_last_seen_message(this.channel);
                this.messages_separator_position = msg ? msg.id : 'top';
            }
        }
        return {
            channel_id: this.channel.id,
            display_load_more: !chat_manager.all_history_loaded(this.channel, this.domain),
            display_needactions: this.channel.display_needactions,
            messages_separator_position: this.messages_separator_position,
            squash_close_messages: this.channel.type !== 'static' && !this.channel.mass_mailing,
            display_empty_channel: !messages.length && !this.domain.length,
            display_no_match: !messages.length && this.domain.length,
            display_subject: this.channel.mass_mailing || this.channel.id === "channel_inbox",
            display_email_icon: false,
            display_reply_icon: true,
        };
    },

    fetch_and_render_thread: function () {
        var self = this;
        return chat_manager.get_messages({channel_id: this.channel.id, domain: this.domain}).then(function(result) {
            self.thread.render(result, self.get_thread_rendering_options(result));
            self.update_button_status(result.length === 0);
        });
    },

    update_button_status: function (disabled) {
        if (this.channel.id === "channel_inbox") {
            this.$buttons
                .find('.o_mail_chat_button_mark_read')
                .toggleClass('disabled', disabled);
        }
        if (this.channel.id === "channel_starred") {
            this.$buttons
                .find('.o_mail_chat_button_unstar_all')
                .toggleClass('disabled', disabled);
        }
    },

    load_more_messages: function () {
        var self = this;
        var oldest_msg_id = this.$('.o_thread_message').first().data('messageId');
        var oldest_msg_selector = '.o_thread_message[data-message-id="' + oldest_msg_id + '"]';
        var offset = -dom.getPosition(document.querySelector(oldest_msg_selector)).top;
        return chat_manager
            .get_messages({channel_id: this.channel.id, domain: this.domain, load_more: true})
            .then(function(result) {
                if (self.messages_separator_position === 'top') {
                    self.messages_separator_position = undefined; // reset value to re-compute separator position
                }
                self.thread.render(result, self.get_thread_rendering_options(result));
                offset += dom.getPosition(document.querySelector(oldest_msg_selector)).top;
                self.thread.scroll_to({offset: offset});
            });
    },

    update_cp: function () {
        this.update_control_panel({
            breadcrumbs: this.action_manager.get_breadcrumbs(),
            cp_content: {
                $buttons: this.$buttons,
                $searchview: this.searchview.$el,
                $searchview_buttons: this.$searchview_buttons,
            },
            searchview: this.searchview,
        });
    },

    do_show: function () {
        this._super.apply(this, arguments);
        this.update_cp();
        this.action_manager.do_push_state({
            action: this.action.id,
            active_id: this.channel.id,
        });
    },

<<<<<<< HEAD
=======
    on_search: function (domains) {
        var result = pyeval.sync_eval_domains_and_contexts({
            domains: domains
        });

        this.domain = result.domain;
        if (this.channel) {
            // initially (when do_search is called manually), there is no
            // channel set yet, so don't try to fetch and render the thread as
            // this will be done as soon as the default channel is set
            this.fetch_and_render_thread();
        }
    },

>>>>>>> 38b201ab
    on_post_message: function (message) {
        var self = this;
        var options = this.selected_message ? {} : {channel_id: this.channel.id};
        if (this.selected_message) {
            message.subtype = this.selected_message.is_note ? 'mail.mt_note': 'mail.mt_comment';
            message.subtype_id = false;
            message.message_type = 'comment';
            message.content_subtype = 'html';

            options.model = this.selected_message.model;
            options.res_id = this.selected_message.res_id;
        }
        chat_manager
            .post_message(message, options)
            .then(function() {
                if (self.selected_message) {
                    self.render_snackbar('mail.chat.MessageSentSnackbar', {record_name: self.selected_message.record_name}, 5000);
                    self.unselect_message();
                } else {
                    self.thread.scroll_to();
                }
            })
            .fail(function () {
                // todo: display notification
            });
    },
    on_new_message: function (message) {
        var self = this;
        if (_.contains(message.channel_ids, this.channel.id)) {
            if (this.channel.type !== 'static' && this.thread.is_at_bottom()) {
                chat_manager.mark_channel_as_seen(this.channel);
            }

            var should_scroll = this.thread.is_at_bottom();
            this.fetch_and_render_thread().then(function () {
                if (should_scroll) {
                    self.thread.scroll_to({id: message.id});
                }
            });
        }
        // Re-render sidebar to indicate that there is a new message in the corresponding channels
        this.renderSidebar();
        // Dump scroll position of channels in which the new message arrived
        this.channels_scrolltop = _.omit(this.channels_scrolltop, message.channel_ids);
    },
    on_update_message: function (message) {
        var self = this;
        var current_channel_id = this.channel.id;
        if ((current_channel_id === "channel_starred" && !message.is_starred) ||
            (current_channel_id === "channel_inbox" && !message.is_needaction)) {
            chat_manager.get_messages({channel_id: this.channel.id, domain: this.domain}).then(function (messages) {
                var options = self.get_thread_rendering_options(messages);
                self.thread.remove_message_and_render(message.id, messages, options).then(function () {
                    self.update_button_status(messages.length === 0);
                });
            });
        } else if (_.contains(message.channel_ids, current_channel_id)) {
            this.fetch_and_render_thread();
        }
    },
    on_new_channel: function (channel) {
        this.renderSidebar();
        if (channel.autoswitch) {
            this.set_channel(channel);
        }
    },
    on_channel_unsubscribed: function (channel_id) {
        if (this.channel.id === channel_id) {
            this.set_channel(chat_manager.get_channel("channel_inbox"));
        }
        this.renderSidebar();
        delete this.channels_scrolltop[channel_id];
    },
    on_composer_input_focused: function () {
        var composer = this.channel.mass_mailing ? this.extended_composer : this.basic_composer;
        var commands = chat_manager.get_commands(this.channel);
        var partners = chat_manager.get_mention_partner_suggestions(this.channel);
        composer.mention_set_enabled_commands(commands);
        composer.mention_set_prefetched_partners(partners);
    },

    on_click_button_invite: function () {
        var title = _.str.sprintf(_t('Invite people to #%s'), this.channel.name);
        new PartnerInviteDialog(this, title, this.channel.id).open();
    },

    on_click_button_unsubscribe: function () {
        chat_manager.unsubscribe(this.channel);
    },
    on_click_button_settings: function() {
        this.do_action({
            type: 'ir.actions.act_window',
            res_model: "mail.channel",
            res_id: this.channel.id,
            views: [[false, 'form']],
            target: 'current'
        });
    },
    destroy: function() {
        if (this.$buttons) {
            this.$buttons.off().destroy();
        }
        this._super.apply(this, arguments);
    },

    //--------------------------------------------------------------------------
    // Handlers
    //--------------------------------------------------------------------------

    /**
     * @private
     * @param {OdooEvent}
     */
    _onSearch: function (event) {
        var session = this.getSession();
        var result = pyeval.eval_domains_and_contexts({
            domains: event.data.domains,
            contexts: [session.user_context],
        });
        this.domain = result.domain;
        this.fetch_and_render_thread();
    },
});


core.action_registry.add('mail.chat.instant_messaging', ChatAction);

});<|MERGE_RESOLUTION|>--- conflicted
+++ resolved
@@ -564,23 +564,6 @@
         });
     },
 
-<<<<<<< HEAD
-=======
-    on_search: function (domains) {
-        var result = pyeval.sync_eval_domains_and_contexts({
-            domains: domains
-        });
-
-        this.domain = result.domain;
-        if (this.channel) {
-            // initially (when do_search is called manually), there is no
-            // channel set yet, so don't try to fetch and render the thread as
-            // this will be done as soon as the default channel is set
-            this.fetch_and_render_thread();
-        }
-    },
-
->>>>>>> 38b201ab
     on_post_message: function (message) {
         var self = this;
         var options = this.selected_message ? {} : {channel_id: this.channel.id};
@@ -701,7 +684,12 @@
             contexts: [session.user_context],
         });
         this.domain = result.domain;
-        this.fetch_and_render_thread();
+        if (this.channel) {
+            // initially (when _onSearch is called manually), there is no
+            // channel set yet, so don't try to fetch and render the thread as
+            // this will be done as soon as the default channel is set
+            this.fetch_and_render_thread();
+        }
     },
 });
 
