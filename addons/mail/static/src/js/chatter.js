--- conflicted
+++ resolved
@@ -10,11 +10,8 @@
 var core = require('web.core');
 var form_common = require('web.form_common');
 var framework = require('web.framework');
-<<<<<<< HEAD
+var pyeval = require('web.pyeval');
 var Model = require("web.Model");
-=======
-var pyeval = require('web.pyeval');
->>>>>>> 387b2acf
 var web_utils = require('web.utils');
 var Widget = require('web.Widget');
 
