--- conflicted
+++ resolved
@@ -72,27 +72,15 @@
         </template>
 
         <template id="message_user_assigned">
-<<<<<<< HEAD
 <p style="margin: 0px;">
     <span>Dear <t t-esc="object.user_id.sudo().name"/>,</span><br />
-    <span style="margin-top: 8px;">You have been assigned to the <t t-esc="object._description.lower()"/> <t t-esc="object.name_get()[0][1]"/>.</span>
+    <span style="margin-top: 8px;">You have been assigned to the <t t-esc="object.env['ir.model']._get(object._name).name.lower()"/> <t t-esc="object.name_get()[0][1]"/>.</span>
 </p>
 <p style="margin-top: 24px; margin-bottom: 16px;">
     <a t-att-href="'/mail/view?model=%s&amp;res_id=%s' % (object._name, object.id)" style="background-color:#875A7B; padding: 10px; text-decoration: none; color: #fff; border-radius: 5px;">
-            View <t t-esc="object._description.lower()"/>
+            View <t t-esc="object.env['ir.model']._get(object._name).name.lower()"/>
     </a>
 </p>
-=======
-            <p>Dear <t t-esc="object.user_id.sudo().name"/>,</p>
-            <p>You have been assigned to the <t t-esc="object.env['ir.model']._get(object._name).name.lower()"/> <t t-esc="object.name_get()[0][1]"/>.</p>
-            <p>
-                <a t-att-href="'/mail/view?model=%s&amp;res_id=%s' % (object._name, object.id)"
-                        style="background-color: #9E588B; margin-top: 10px; padding: 10px; text-decoration: none; color: #fff; border-radius: 5px; font-size: 16px;">
-                    View <t t-esc="object.env['ir.model']._get(object._name).name.lower()"/>
-                </a>
-            </p>
-            <p style="color:#9E588B;">Powered by <a target="_blank" href="https://www.odoo.com">Odoo</a>.</p>
->>>>>>> 593f631e
         </template>
 
         <template id="message_activity_done">
