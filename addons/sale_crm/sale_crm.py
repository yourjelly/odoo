--- conflicted
+++ resolved
@@ -26,8 +26,6 @@
 from openerp import tools
 from openerp.osv import osv, fields
 
-<<<<<<< HEAD
-=======
 class res_users(osv.Model):
     _inherit = 'res.users'
     _columns = {
@@ -40,7 +38,6 @@
         self.SELF_WRITEABLE_FIELDS = list(self.SELF_WRITEABLE_FIELDS)
         self.SELF_WRITEABLE_FIELDS.extend(['default_section_id'])
         return init_res
->>>>>>> df0a13ab
 
 class sale_order(osv.osv):
     _inherit = 'sale.order'
@@ -68,7 +65,6 @@
         return invoice_vals
 
 
-<<<<<<< HEAD
 class crm_case_section(osv.osv):
     _inherit = 'crm.case.section'
 
@@ -119,23 +115,6 @@
     def action_forecast(self, cr, uid, id, value, context=None):
         return self.write(cr, uid, [id], {'invoiced_forecast': value}, context=context)
 
-
-class res_users(osv.Model):
-    _inherit = 'res.users'
-    _columns = {
-        'default_section_id': fields.many2one('crm.case.section', 'Default Sales Team'),
-    }
-
-    def __init__(self, pool, cr):
-        init_res = super(res_users, self).__init__(pool, cr)
-        # duplicate list to avoid modifying the original reference
-        self.SELF_WRITEABLE_FIELDS = list(self.SELF_WRITEABLE_FIELDS)
-        self.SELF_WRITEABLE_FIELDS.extend(['default_section_id'])
-        return init_res
-
-
-=======
->>>>>>> df0a13ab
 class sale_crm_lead(osv.Model):
     _inherit = 'crm.lead'
 
