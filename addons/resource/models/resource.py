--- conflicted
+++ resolved
@@ -15,14 +15,11 @@
 from odoo.addons.base.models.res_partner import _tz_get
 from odoo.exceptions import ValidationError
 from odoo.tools.float_utils import float_compare, float_round
-<<<<<<< HEAD
 
 # Default hour per day value. The one should
 # only be used when the one from the calendar
 # is not available.
 HOURS_PER_DAY = 8
-=======
->>>>>>> 3513e599
 
 
 def float_to_time(float_hour):
