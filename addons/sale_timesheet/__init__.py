--- conflicted
+++ resolved
@@ -4,13 +4,9 @@
 from odoo import api, SUPERUSER_ID
 
 from . import models
-<<<<<<< HEAD
 from . import wizard
 from . import controllers
 from . import report
-=======
-from . import controllers
-
 
 def uninstall_hook(cr, registry):
     env = api.Environment(cr, SUPERUSER_ID, {})
@@ -19,5 +15,4 @@
     ]).write({'service_type': 'manual'})
     env['product.product'].search([
         ('service_type', '=', 'timesheet')
-    ]).write({'service_type': 'manual'})
->>>>>>> b170a753
+    ]).write({'service_type': 'manual'})