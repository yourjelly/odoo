# Translation of Odoo Server.
# This file contains the translation of the following modules:
# * payment_buckaroo
#
# Translators:
msgid ""
msgstr ""
"Project-Id-Version: Odoo 9.0\n"
"Report-Msgid-Bugs-To: \n"
<<<<<<< HEAD
"POT-Creation-Date: 2016-08-19 10:25+0000\n"
=======
"POT-Creation-Date: 2016-08-18 14:07+0000\n"
>>>>>>> bc1a0a32
"PO-Revision-Date: 2015-11-12 09:36+0000\n"
"Last-Translator: Martin Trigaux\n"
"Language-Team: Afrikaans (http://www.transifex.com/odoo/odoo-9/language/"
"af/)\n"
"Language: af\n"
"MIME-Version: 1.0\n"
"Content-Type: text/plain; charset=UTF-8\n"
"Content-Transfer-Encoding: \n"
"Plural-Forms: nplurals=2; plural=(n != 1);\n"

#. module: payment_buckaroo
#: code:addons/payment_buckaroo/models/buckaroo.py:150
#, python-format
msgid "; multiple order found"
msgstr ""

#. module: payment_buckaroo
#: code:addons/payment_buckaroo/models/buckaroo.py:148
#, python-format
msgid "; no order found"
msgstr ""

#. module: payment_buckaroo
<<<<<<< HEAD
=======
#: model:payment.acquirer,cancel_msg:payment_buckaroo.payment_acquirer_buckaroo
msgid "<span><i>Cancel,</i> Your payment has been cancelled.</span>"
msgstr "<span><i>Kanselleer,</i> Jou betaling is gekanselleer.</span>"

#. module: payment_buckaroo
#: model:payment.acquirer,done_msg:payment_buckaroo.payment_acquirer_buckaroo
msgid ""
"<span><i>Done,</i> Your online payment has been successfully processed. "
"Thank you for your order.</span>"
msgstr ""
"<span><i>Klaar,</i> Your online payment has been successfully processed. "
"Thank you for your order.</span>"

#. module: payment_buckaroo
#: model:payment.acquirer,error_msg:payment_buckaroo.payment_acquirer_buckaroo
msgid ""
"<span><i>Error,</i> Please be aware that an error occurred during the "
"transaction. The order has been confirmed but won't be paid. Don't hesitate "
"to contact us if you have any questions on the status of your order.</span>"
msgstr ""

#. module: payment_buckaroo
#: model:payment.acquirer,pending_msg:payment_buckaroo.payment_acquirer_buckaroo
msgid ""
"<span><i>Pending,</i> Your online payment has been successfully processed. "
"But your order is not validated yet.</span>"
msgstr ""

#. module: payment_buckaroo
#: model:payment.acquirer,name:payment_buckaroo.payment_acquirer_buckaroo
msgid "Buckaroo"
msgstr ""

#. module: payment_buckaroo
>>>>>>> bc1a0a32
#: code:addons/payment_buckaroo/models/buckaroo.py:158
#, python-format
msgid "Buckaroo: invalid shasign, received %s, computed %s, for data %s"
msgstr ""

#. module: payment_buckaroo
#: code:addons/payment_buckaroo/models/buckaroo.py:146
#, python-format
msgid "Buckaroo: received data for reference %s"
msgstr ""

#. module: payment_buckaroo
#: code:addons/payment_buckaroo/models/buckaroo.py:140
#, python-format
msgid ""
"Buckaroo: received data with missing reference (%s) or pay_id (%s) or "
"shasign (%s)"
msgstr ""

#. module: payment_buckaroo
#: model:ir.ui.view,arch_db:payment_buckaroo.acquirer_form_buckaroo
msgid "How to configure your Buckaroo account?"
msgstr ""

#. module: payment_buckaroo
#: model:ir.model,name:payment_buckaroo.model_payment_acquirer
msgid "Payment Acquirer"
msgstr ""

#. module: payment_buckaroo
#: model:ir.model,name:payment_buckaroo.model_payment_transaction
msgid "Payment Transaction"
msgstr ""

#. module: payment_buckaroo
#: model:ir.model.fields,field_description:payment_buckaroo.field_payment_acquirer_brq_secretkey
msgid "SecretKey"
msgstr ""

#. module: payment_buckaroo
#: model:ir.model.fields,field_description:payment_buckaroo.field_payment_acquirer_brq_websitekey
msgid "WebsiteKey"
msgstr ""

<<<<<<< HEAD
#~ msgid "<span><i>Cancel,</i> Your payment has been cancelled.</span>"
#~ msgstr "<span><i>Kanselleer,</i> Jou betaling is gekanselleer.</span>"

#~ msgid ""
#~ "<span><i>Done,</i> Your online payment has been successfully processed. "
#~ "Thank you for your order.</span>"
#~ msgstr ""
#~ "<span><i>Klaar,</i> Your online payment has been successfully processed. "
#~ "Thank you for your order.</span>"
=======
#. module: payment_buckaroo
#: model:payment.acquirer,pre_msg:payment_buckaroo.payment_acquirer_buckaroo
msgid ""
"You will be redirected to the Buckaroo website after clicking on the payment "
"button."
msgstr ""
>>>>>>> bc1a0a32
<|MERGE_RESOLUTION|>--- conflicted
+++ resolved
@@ -7,11 +7,7 @@
 msgstr ""
 "Project-Id-Version: Odoo 9.0\n"
 "Report-Msgid-Bugs-To: \n"
-<<<<<<< HEAD
-"POT-Creation-Date: 2016-08-19 10:25+0000\n"
-=======
 "POT-Creation-Date: 2016-08-18 14:07+0000\n"
->>>>>>> bc1a0a32
 "PO-Revision-Date: 2015-11-12 09:36+0000\n"
 "Last-Translator: Martin Trigaux\n"
 "Language-Team: Afrikaans (http://www.transifex.com/odoo/odoo-9/language/"
@@ -35,8 +31,6 @@
 msgstr ""
 
 #. module: payment_buckaroo
-<<<<<<< HEAD
-=======
 #: model:payment.acquirer,cancel_msg:payment_buckaroo.payment_acquirer_buckaroo
 msgid "<span><i>Cancel,</i> Your payment has been cancelled.</span>"
 msgstr "<span><i>Kanselleer,</i> Jou betaling is gekanselleer.</span>"
@@ -71,7 +65,6 @@
 msgstr ""
 
 #. module: payment_buckaroo
->>>>>>> bc1a0a32
 #: code:addons/payment_buckaroo/models/buckaroo.py:158
 #, python-format
 msgid "Buckaroo: invalid shasign, received %s, computed %s, for data %s"
@@ -116,21 +109,9 @@
 msgid "WebsiteKey"
 msgstr ""
 
-<<<<<<< HEAD
-#~ msgid "<span><i>Cancel,</i> Your payment has been cancelled.</span>"
-#~ msgstr "<span><i>Kanselleer,</i> Jou betaling is gekanselleer.</span>"
-
-#~ msgid ""
-#~ "<span><i>Done,</i> Your online payment has been successfully processed. "
-#~ "Thank you for your order.</span>"
-#~ msgstr ""
-#~ "<span><i>Klaar,</i> Your online payment has been successfully processed. "
-#~ "Thank you for your order.</span>"
-=======
 #. module: payment_buckaroo
 #: model:payment.acquirer,pre_msg:payment_buckaroo.payment_acquirer_buckaroo
 msgid ""
 "You will be redirected to the Buckaroo website after clicking on the payment "
 "button."
-msgstr ""
->>>>>>> bc1a0a32
+msgstr ""