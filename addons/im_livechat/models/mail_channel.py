# -*- coding: utf-8 -*-
# Part of Odoo. See LICENSE file for full copyright and licensing details.

from odoo import api, fields, models, _


class ChannelPartner(models.Model):
    _inherit = 'mail.channel.partner'

    @api.model
    def unpin_old_livechat_sessions(self):
        """ Unpin livechat sessions with no activity for at least one day to
            clean the operator's interface """
        self.env.cr.execute("""
            UPDATE mail_channel_partner
            SET is_pinned = false
            WHERE id in (
                SELECT cp.id FROM mail_channel_partner cp
                INNER JOIN mail_channel c on c.id = cp.channel_id
                WHERE c.channel_type = 'livechat' AND cp.is_pinned is true AND
                    cp.write_date < current_timestamp - interval '1 day'
            )
        """)


class MailChannel(models.Model):
    """ Chat Session
        Reprensenting a conversation between users.
        It extends the base method for anonymous usage.
    """

    _name = 'mail.channel'
    _inherit = ['mail.channel', 'rating.mixin']

    anonymous_name = fields.Char('Anonymous Name')
    create_date = fields.Datetime('Create Date', required=True)
    channel_type = fields.Selection(selection_add=[('livechat', 'Livechat Conversation')])
    livechat_channel_id = fields.Many2one('im_livechat.channel', 'Channel')

    @api.multi
    def _channel_message_notifications(self, message):
        """ When a anonymous user create a mail.channel, the operator is not notify (to avoid massive polling when
            clicking on livechat button). So when the anonymous person is sending its FIRST message, the channel header
            should be added to the notification, since the user cannot be listining to the channel.
        """
        notifications = super(MailChannel, self)._channel_message_notifications(message)
        message_values_dict = notifications[0][1] if len(notifications) else dict(message.message_format()[0])
        for channel in self:
            # add uuid for private livechat channels to allow anonymous to listen
            if channel.channel_type == 'livechat':
                notifications.append([channel.uuid, message_values_dict])
        if not message.author_id:
            unpinned_channel_partner = self.mapped('channel_last_seen_partner_ids').filtered(lambda cp: not cp.is_pinned)
            if unpinned_channel_partner:
                unpinned_channel_partner.write({'is_pinned': True})
                notifications = self._channel_channel_notifications(unpinned_channel_partner.mapped('partner_id').ids) + notifications
        return notifications

    @api.multi
    def channel_info(self, extra_info=False):
        """ Extends the channel header by adding the livechat operator and the 'anonymous' profile
            :rtype : list(dict)
        """
        channel_infos = super(MailChannel, self).channel_info(extra_info)
        # add the operator id
        if self.env.context.get('im_livechat_operator_partner_id'):
            partner_name = self.env['res.partner'].browse(self.env.context.get('im_livechat_operator_partner_id')).name_get()[0]
            for channel_info in channel_infos:
                channel_info['operator_pid'] = partner_name
        channel_infos_dict = dict((c['id'], c) for c in channel_infos)
        for channel in self:
            # add the anonymous name
            if channel.anonymous_name:
                channel_infos_dict[channel.id]['anonymous_name'] = channel.anonymous_name
            # add the last message date
            if channel.channel_type == 'livechat':
                last_msg = self.env['mail.message'].search([("channel_ids", "in", [channel.id])], limit=1)
                if last_msg:
                    channel_infos_dict[channel.id]['last_message_date'] = last_msg.date
        return channel_infos_dict.values()

    @api.model
    def channel_fetch_slot(self):
        values = super(MailChannel, self).channel_fetch_slot()
        pinned_channels = self.env['mail.channel.partner'].search([('partner_id', '=', self.env.user.partner_id.id), ('is_pinned', '=', True)]).mapped('channel_id')
        values['channel_livechat'] = self.search([('channel_type', '=', 'livechat'), ('id', 'in', pinned_channels.ids)]).channel_info()
        return values

    @api.model
    def remove_empty_livechat_sessions(self):
        hours = 1  # never remove empty session created within the last hour
        self.env.cr.execute("""
            SELECT id as id
            FROM mail_channel C
            WHERE NOT EXISTS (
                SELECT *
                FROM mail_message_mail_channel_rel R
                WHERE R.mail_channel_id = C.id
            ) AND C.channel_type = 'livechat' AND livechat_channel_id IS NOT NULL AND
                COALESCE(write_date, create_date, (now() at time zone 'UTC'))::timestamp
                < ((now() at time zone 'UTC') - interval %s)""", ("%s hours" % hours,))
        empty_channel_ids = [item['id'] for item in self.env.cr.dictfetchall()]
        self.browse(empty_channel_ids).unlink()

    @api.model
    def get_empty_list_help(self, help):
        if help:
<<<<<<< HEAD
            return '<p">%s</p>' % (help)
        return super(MailChannel, self).get_empty_list_help(help)

    def _define_command_history(self):
        return {
            'channel_types': ['livechat'],
            'help': _('See 15 last visited pages')
        }

    def _execute_command_history(self, **kwargs):
        notification = []
        notification_values = {
            '_type': 'history_command',
        }
        notification.append([self.uuid, dict(notification_values)])
        return self.env['bus.bus'].sendmany(notification)

    def _send_history_message(self, pid, page_history):
        message_body = _('No history found')
        if page_history:
            html_links = ['<li><a href="%s" target="_blank">%s</a></li>' % (page, page) for page in page_history]
            message_body = '<span class="o_mail_notification"><ul>%s</ul></span>' % (''.join(html_links))
        self.env['bus.bus'].sendone((self._cr.dbname, 'res.partner', pid), {
            'body': message_body,
            'channel_ids': self.ids,
            'info': 'transient_message',
        })
=======
            return '<p>%s</p>' % (help)
        return super(MailChannel, self).get_empty_list_help(help)
>>>>>>> 72b2bab8
<|MERGE_RESOLUTION|>--- conflicted
+++ resolved
@@ -105,8 +105,7 @@
     @api.model
     def get_empty_list_help(self, help):
         if help:
-<<<<<<< HEAD
-            return '<p">%s</p>' % (help)
+            return '<p>%s</p>' % (help)
         return super(MailChannel, self).get_empty_list_help(help)
 
     def _define_command_history(self):
@@ -132,8 +131,4 @@
             'body': message_body,
             'channel_ids': self.ids,
             'info': 'transient_message',
-        })
-=======
-            return '<p>%s</p>' % (help)
-        return super(MailChannel, self).get_empty_list_help(help)
->>>>>>> 72b2bab8
+        })