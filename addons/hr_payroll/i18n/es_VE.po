--- conflicted
+++ resolved
@@ -1,303 +1,284 @@
-# Spanish translation for openobject-addons
-# Copyright (c) 2010 Rosetta Contributors and Canonical Ltd 2010
-# This file is distributed under the same license as the openobject-addons package.
-# FIRST AUTHOR <EMAIL@ADDRESS>, 2010.
-#
+# Translation of Odoo Server.
+# This file contains the translation of the following modules:
+# * hr_payroll
+# 
+# Translators:
 msgid ""
 msgstr ""
-<<<<<<< HEAD
-"Project-Id-Version: openobject-addons\n"
-"Report-Msgid-Bugs-To: FULL NAME <EMAIL@ADDRESS>\n"
-"POT-Creation-Date: 2011-01-11 11:15+0000\n"
-"PO-Revision-Date: 2011-01-18 11:08+0000\n"
-"Last-Translator: Jordi Esteve (www.zikzakmedia.com) "
-"<jesteve@zikzakmedia.com>\n"
-"Language-Team: Spanish <es@li.org>\n"
-=======
 "Project-Id-Version: Odoo 8.0\n"
 "Report-Msgid-Bugs-To: \n"
 "POT-Creation-Date: 2015-01-21 14:07+0000\n"
 "PO-Revision-Date: 2016-05-15 18:49+0000\n"
 "Last-Translator: Martin Trigaux\n"
 "Language-Team: Spanish (Venezuela) (http://www.transifex.com/odoo/odoo-8/language/es_VE/)\n"
->>>>>>> 0af32f3f
 "MIME-Version: 1.0\n"
 "Content-Type: text/plain; charset=UTF-8\n"
-"Content-Transfer-Encoding: 8bit\n"
-"X-Launchpad-Export-Date: 2011-09-05 05:46+0000\n"
-"X-Generator: Launchpad (build 13830)\n"
-
-#. module: hr_payroll
-#: report:employees.salary:0
-msgid "E-mail Address"
-msgstr "Dirección de correo electrónico"
-
-#. module: hr_payroll
-#: view:hr.allounce.deduction.categoty:0
-msgid "Based"
-msgstr "Basado"
-
-#. module: hr_payroll
-#: field:hr.contract,net:0
-#: field:hr.employee,net:0
-#: field:hr.payroll.register,net:0
-#: field:hr.payslip,net:0
-#: report:salary.structure:0
-msgid "Net Salary"
-msgstr "Salario neto"
-
-#. module: hr_payroll
-#: view:hr.payslip:0
-msgid "Recompute Sheet"
-msgstr "Recalcular plantilla"
-
-#. module: hr_payroll
-#: report:employees.salary:0
-msgid "Employees Salary Details"
-msgstr "Detalles salario de los empleados"
-
-#. module: hr_payroll
-#: report:employees.salary:0
-msgid "Allowances with Basic:"
-msgstr "Primas con base:"
-
-#. module: hr_payroll
-#: report:employees.salary:0
-#: report:salary.structure:0
-msgid "Department"
-msgstr "Departamento"
-
-#. module: hr_payroll
-#: report:employees.salary:0
-msgid "Deductions:"
-msgstr "Deducciones:"
-
-#. module: hr_payroll
-#: field:company.contribution,gratuity:0
-msgid "Use for Gratuity ?"
-msgstr "¿Uso de propina?"
-
-#. module: hr_payroll
-#: field:hr.contract,working_days_per_week:0
-#: field:hr.payslip,working_days:0
-#: report:payslip.pdf:0
-msgid "Working Days"
-msgstr "Días de trabajo"
-
-#. module: hr_payroll
-#: selection:hr.allounce.deduction.categoty,type:0
-#: selection:hr.payslip.line,type:0
-msgid "Loan"
-msgstr "Préstamo"
-
-#. module: hr_payroll
-#: report:hr.payroll.register.sheet:0
-msgid "Salary Payment Register"
-msgstr "Registro de pago de nómina"
-
-#. module: hr_payroll
-#: field:hr.employee,slip_ids:0
-#: view:hr.payroll.register:0
-#: field:hr.payroll.register,line_ids:0
-#: model:ir.actions.act_window,name:hr_payroll.act_hr_employee_payslip_list
-msgid "Payslips"
-msgstr "Nóminas"
-
-#. module: hr_payroll
-#: model:ir.actions.report.xml,name:hr_payroll.year_salary_report
-msgid "Year Salary Report"
-msgstr "Informe anual de salarios"
-
-#. module: hr_payroll
-#: selection:hr.payroll.register,state:0
-#: selection:hr.payslip,state:0
-msgid "Paid Salary"
-msgstr "Nómina pagada"
-
-#. module: hr_payroll
-#: report:payslip.pdf:0
-msgid "("
-msgstr "("
-
-#. module: hr_payroll
-#: field:company.contribution,company_id:0
-#: field:hr.allounce.deduction.categoty,company_id:0
-#: field:hr.contibution.register,company_id:0
-#: field:hr.holidays.status,company_id:0
-#: field:hr.payroll.advice,company_id:0
-#: field:hr.payroll.register,company_id:0
-#: field:hr.payroll.structure,company_id:0
-#: field:hr.payslip,company_id:0
+"Content-Transfer-Encoding: \n"
+"Language: es_VE\n"
+"Plural-Forms: nplurals=2; plural=(n != 1);\n"
+
+#. module: hr_payroll
+#: code:addons/hr_payroll/hr_payroll.py:77
+#, python-format
+msgid "%s (copy)"
+msgstr ""
+
+#. module: hr_payroll
+#: help:hr.payslip,state:0
+msgid ""
+"* When the payslip is created the status is 'Draft'.            \n"
+"* If the payslip is under verification, the status is 'Waiting'.             \n"
+"* If the payslip is confirmed then status is set to 'Done'.            \n"
+"* When user cancel payslip the status is 'Rejected'."
+msgstr ""
+
+#. module: hr_payroll
+#: model:ir.actions.act_window,help:hr_payroll.action_contribution_register_form
+msgid ""
+"<p class=\"oe_view_nocontent_create\">\n"
+"                Click to add a new contribution register.\n"
+"              </p><p>\n"
+"                A contribution register is a third party involved in the salary\n"
+"                payment of the employees. It can be the social security, the\n"
+"                estate or anyone that collect or inject money on payslips.\n"
+"              </p>\n"
+"            "
+msgstr ""
+
+#. module: hr_payroll
+#: view:hr.payslip:hr_payroll.view_hr_payslip_form
+msgid "Accounting"
+msgstr "Contabilidad"
+
+#. module: hr_payroll
+#: view:hr.payslip:hr_payroll.view_hr_payslip_form
+msgid "Accounting Information"
+msgstr ""
+
+#. module: hr_payroll
+#: field:hr.payslip.line,active:0 field:hr.salary.rule,active:0
+msgid "Active"
+msgstr "Activo"
+
+#. module: hr_payroll
+#: view:hr.payslip:hr_payroll.view_hr_payslip_form
+msgid "Add an internal note..."
+msgstr ""
+
+#. module: hr_payroll
+#: view:website:hr_payroll.report_payslip
+#: view:website:hr_payroll.report_payslipdetails
+msgid "Address"
+msgstr "Dirección"
+
+#. module: hr_payroll
+#: model:ir.actions.act_window,name:hr_payroll.act_children_salary_rules
+msgid "All Children Rules"
+msgstr ""
+
+#. module: hr_payroll
+#: selection:hr.payslip.line,condition_select:0
+#: selection:hr.salary.rule,condition_select:0
+msgid "Always True"
+msgstr ""
+
+#. module: hr_payroll
+#: field:hr.payslip.input,amount:0 field:hr.payslip.line,amount:0
+#: view:website:hr_payroll.report_contributionregister
+#: view:website:hr_payroll.report_payslip
+#: view:website:hr_payroll.report_payslipdetails
+msgid "Amount"
+msgstr "Importe"
+
+#. module: hr_payroll
+#: view:hr.payslip.line:hr_payroll.view_hr_payslip_line_filter
+#: field:hr.payslip.line,amount_select:0 field:hr.salary.rule,amount_select:0
+msgid "Amount Type"
+msgstr ""
+
+#. module: hr_payroll
+#: selection:hr.contract,schedule_pay:0
+msgid "Annually"
+msgstr ""
+
+#. module: hr_payroll
+#: field:hr.payslip.line,appears_on_payslip:0
+#: field:hr.salary.rule,appears_on_payslip:0
+msgid "Appears on Payslip"
+msgstr ""
+
+#. module: hr_payroll
+#: help:hr.payslip.line,condition_python:0
+#: help:hr.salary.rule,condition_python:0
+msgid ""
+"Applied this rule for calculation if condition is true. You can specify "
+"condition like basic > 1000."
+msgstr ""
+
+#. module: hr_payroll
+#: view:website:hr_payroll.report_payslip
+#: view:website:hr_payroll.report_payslipdetails
+msgid "Authorized signature"
+msgstr ""
+
+#. module: hr_payroll
+#: view:website:hr_payroll.report_payslip
+#: view:website:hr_payroll.report_payslipdetails
+msgid "Bank Account"
+msgstr "Cuenta bancaria"
+
+#. module: hr_payroll
+#: selection:hr.contract,schedule_pay:0
+msgid "Bi-monthly"
+msgstr ""
+
+#. module: hr_payroll
+#: selection:hr.contract,schedule_pay:0
+msgid "Bi-weekly"
+msgstr ""
+
+#. module: hr_payroll
+#: view:hr.payslip.line:hr_payroll.view_hr_payslip_line_form
+msgid "Calculations"
+msgstr ""
+
+#. module: hr_payroll
+#: view:payslip.lines.contribution.register:hr_payroll.view_payslip_lines_contribution_register
+msgid "Cancel"
+msgstr "Cancelar"
+
+#. module: hr_payroll
+#: view:hr.payslip:hr_payroll.view_hr_payslip_form
+msgid "Cancel Payslip"
+msgstr ""
+
+#. module: hr_payroll
+#: field:hr.payslip.line,category_id:0
+#: view:hr.salary.rule:hr_payroll.view_hr_rule_filter
+#: field:hr.salary.rule,category_id:0
+msgid "Category"
+msgstr "Categoría"
+
+#. module: hr_payroll
+#: view:hr.salary.rule:hr_payroll.hr_salary_rule_form
+msgid "Child Rules"
+msgstr ""
+
+#. module: hr_payroll
+#: field:hr.payslip.line,child_ids:0 field:hr.salary.rule,child_ids:0
+msgid "Child Salary Rule"
+msgstr ""
+
+#. module: hr_payroll
+#: field:hr.payroll.structure,children_ids:0
+#: field:hr.salary.rule.category,children_ids:0
+msgid "Children"
+msgstr "Hijos"
+
+#. module: hr_payroll
+#: view:hr.salary.rule:hr_payroll.hr_salary_rule_form
+msgid "Children Definition"
+msgstr ""
+
+#. module: hr_payroll
+#: view:hr.payslip.run:hr_payroll.hr_payslip_run_form
+#: selection:hr.payslip.run,state:0
+msgid "Close"
+msgstr "Cerrar"
+
+#. module: hr_payroll
+#: field:hr.payslip.input,code:0 field:hr.payslip.line,code:0
+#: field:hr.payslip.worked_days,code:0 field:hr.rule.input,code:0
+#: field:hr.salary.rule,code:0 field:hr.salary.rule.category,code:0
+#: view:website:hr_payroll.report_contributionregister
+#: view:website:hr_payroll.report_payslip
+#: view:website:hr_payroll.report_payslipdetails
+msgid "Code"
+msgstr "Código"
+
+#. module: hr_payroll
+#: view:hr.payslip:hr_payroll.view_hr_payslip_filter
+msgid "Companies"
+msgstr "Compañías"
+
+#. module: hr_payroll
+#: field:hr.contribution.register,company_id:0
+#: field:hr.payroll.structure,company_id:0 field:hr.payslip,company_id:0
+#: field:hr.payslip.line,company_id:0 field:hr.salary.rule,company_id:0
+#: field:hr.salary.rule.category,company_id:0
 msgid "Company"
 msgstr "Compañía"
 
 #. module: hr_payroll
-#: report:payroll.advice:0
-msgid "The Manager"
-msgstr "El responsable"
-
-#. module: hr_payroll
-#: view:hr.payroll.advice:0
-msgid "Letter Details"
-msgstr "Detalles de la carta"
-
-#. module: hr_payroll
-#: report:hr.payroll.register.sheet:0
-#: report:payslip.pdf:0
-msgid ","
-msgstr ","
-
-#. module: hr_payroll
-#: view:hr.payroll.advice:0
-#: view:hr.payroll.register:0
-#: view:hr.payslip:0
-msgid "Set to Draft"
-msgstr "Cambiar a borrador"
-
-#. module: hr_payroll
-#: code:addons/hr_payroll/hr_payroll.py:180
-#: code:addons/hr_payroll/hr_payroll.py:195
-#: code:addons/hr_payroll/hr_payroll.py:285
-#: code:addons/hr_payroll/hr_payroll.py:835
-#: code:addons/hr_payroll/hr_payroll.py:1111
-#: code:addons/hr_payroll/hr_payroll.py:1126
-#: code:addons/hr_payroll/hr_payroll.py:1410
-#, python-format
-msgid "Variable Error: %s "
-msgstr "Error variable: %s "
-
-#. module: hr_payroll
-#: view:hr.passport:0
-msgid "Expire"
-msgstr "Vencimiento"
-
-#. module: hr_payroll
-#: selection:hr.holidays.status,type:0
-msgid "Half-Pay Holiday"
-msgstr "Vacaciones con media paga"
-
-#. module: hr_payroll
-#: report:hr.payroll.register.sheet:0
-#: field:hr.payslip,other_pay:0
-msgid "Others"
-msgstr "Otros"
-
-#. module: hr_payroll
-#: field:hr.payslip.line,slip_id:0
-#: model:ir.model,name:hr_payroll.model_hr_payslip
-#: report:payslip.pdf:0
-msgid "Pay Slip"
-msgstr "Nómina"
-
-#. module: hr_payroll
-#: report:salary.structure:0
-msgid "Contract Detail:"
-msgstr "Detalles del contrato:"
-
-#. module: hr_payroll
-#: field:hr.payslip,igross:0
-#: field:hr.payslip,inet:0
-msgid "Calculaton Field"
-msgstr "Campo de cálculo"
-
-#. module: hr_payroll
-#: help:hr.payroll.advice,bank_id:0
-#: help:hr.payroll.register,bank_id:0
-msgid "Select the Bank Address from whcih the salary is going to be paid"
-msgstr "Seleccione la dirección del banco de donde se pagará la nómina."
-
-#. module: hr_payroll
-#: view:hr.payroll.advice:0
-#: field:hr.payroll.advice.line,advice_id:0
-msgid "Bank Advice"
-msgstr "Aviso bancario"
-
-#. module: hr_payroll
-#: selection:hr.payroll.advice,state:0
-#: selection:hr.payroll.register,state:0
-#: selection:hr.payslip,state:0
-msgid "Reject"
-msgstr "Rechazado"
-
-#. module: hr_payroll
-#: selection:hr.allounce.deduction.categoty,type:0
-#: selection:hr.payslip.line,type:0
-msgid "Leaves"
-msgstr "Ausencias"
-
-#. module: hr_payroll
-#: field:hr.contibution.register.line,register_id:0
-#: view:hr.payslip:0
-#: field:hr.payslip,register_id:0
-#: report:payslip.pdf:0
-msgid "Register"
-msgstr "Registro"
-
-#. module: hr_payroll
-#: constraint:hr.employee:0
-msgid ""
-"Error ! You cannot select a department for which the employee is the manager."
-msgstr ""
-"¡Error! No puede seleccionar un departamento que tenga el empleado como "
-"responsable."
-
-#. module: hr_payroll
-#: report:payslip.pdf:0
-msgid "Total Deductions"
-msgstr "Total deducciones"
-
-#. module: hr_payroll
-#: field:company.contribution.line,value:0
-#: field:hr.payslip.line.line,value:0
-msgid "Value"
-msgstr "Valor"
-
-#. module: hr_payroll
-#: report:payroll.advice:0
-msgid "Name of the Employee"
-msgstr "Nombre del empleado"
-
-#. module: hr_payroll
-#: view:hr.contibution.register:0
-msgid "Register Lines"
-msgstr "Líneas de registro"
-
-#. module: hr_payroll
-#: view:hr.payslip:0
-msgid "Salary Computation"
-msgstr "Cálculo de la nómina"
-
-#. module: hr_payroll
-#: field:hr.payroll.advice.line,amount:0
-#: report:payroll.advice:0
-#: report:salary.structure:0
-msgid "Amount"
-msgstr "Importe"
-
-#. module: hr_payroll
-#: code:addons/hr_payroll/hr_payroll.py:1225
-#, python-format
-msgid "Please check configuration of %s, payroll head is missing"
-msgstr ""
-"Por favor, compruebe la configuración de %s, falta la cabecera de la nómina"
-
-#. module: hr_payroll
-#: selection:company.contribution,amount_type:0
-msgid "Percentage"
-msgstr "Porcentaje"
-
-#. module: hr_payroll
-#: view:company.contribution:0
-#: view:hr.allounce.deduction.categoty:0
-msgid "Other Information"
-msgstr "Otra información"
-
-#. module: hr_payroll
-<<<<<<< HEAD
-#: field:hr.passport,country_id:0
-msgid "Country of Issue"
-msgstr "País de emisión"
-=======
+#: view:hr.salary.rule:hr_payroll.hr_salary_rule_form
+msgid "Company Contribution"
+msgstr ""
+
+#. module: hr_payroll
+#: view:hr.salary.rule:hr_payroll.hr_salary_rule_form
+msgid "Computation"
+msgstr ""
+
+#. module: hr_payroll
+#: view:hr.payslip:hr_payroll.view_hr_payslip_form
+msgid "Compute Sheet"
+msgstr ""
+
+#. module: hr_payroll
+#: field:hr.payslip.line,condition_select:0
+#: field:hr.salary.rule,condition_select:0
+msgid "Condition Based on"
+msgstr ""
+
+#. module: hr_payroll
+#: view:hr.salary.rule:hr_payroll.hr_salary_rule_form
+msgid "Conditions"
+msgstr "Condiciones"
+
+#. module: hr_payroll
+#: view:hr.payslip:hr_payroll.view_hr_payslip_form
+msgid "Confirm"
+msgstr "Confirmar"
+
+#. module: hr_payroll
+#: field:hr.payslip,contract_id:0 field:hr.payslip.input,contract_id:0
+#: field:hr.payslip.line,contract_id:0
+#: field:hr.payslip.worked_days,contract_id:0
+#: model:ir.model,name:hr_payroll.model_hr_contract
+msgid "Contract"
+msgstr "Contrato"
+
+#. module: hr_payroll
+#: view:hr.contribution.register:hr_payroll.hr_contribution_register_form
+msgid "Contribution"
+msgstr ""
+
+#. module: hr_payroll
+#: view:hr.payslip.line:hr_payroll.view_hr_payslip_line_filter
+#: field:hr.payslip.line,register_id:0 field:hr.salary.rule,register_id:0
+#: model:ir.model,name:hr_payroll.model_hr_contribution_register
+msgid "Contribution Register"
+msgstr ""
+
+#. module: hr_payroll
+#: view:payslip.lines.contribution.register:hr_payroll.view_payslip_lines_contribution_register
+msgid "Contribution Register's Payslip Lines"
+msgstr ""
+
+#. module: hr_payroll
+#: view:hr.contribution.register:hr_payroll.hr_contribution_register_filter
+#: view:hr.contribution.register:hr_payroll.hr_contribution_register_tree
+#: model:ir.actions.act_window,name:hr_payroll.action_contribution_register_form
+#: model:ir.ui.menu,name:hr_payroll.menu_action_hr_contribution_register_form
+msgid "Contribution Registers"
+msgstr ""
+
+#. module: hr_payroll
+#: help:hr.config.settings,module_hr_payroll_account:0
+msgid "Create journal entries from payslips"
+msgstr ""
+
+#. module: hr_payroll
 #: field:hr.contribution.register,create_uid:0
 #: field:hr.payroll.structure,create_uid:0 field:hr.payslip,create_uid:0
 #: field:hr.payslip.employees,create_uid:0 field:hr.payslip.input,create_uid:0
@@ -308,485 +289,289 @@
 #: field:payslip.lines.contribution.register,create_uid:0
 msgid "Created by"
 msgstr "Creado por"
->>>>>>> 0af32f3f
-
-#. module: hr_payroll
-#: field:hr.contibution.register.line,emp_deduction:0
-msgid "Employee Deduction"
-msgstr "Deducción del empleado"
-
-#. module: hr_payroll
-#: selection:hr.allounce.deduction.categoty,type:0
-#: selection:hr.payslip.line,type:0
-msgid "Other Deduction"
-msgstr "Otras deducciones"
-
-#. module: hr_payroll
-#: selection:hr.holidays.status,type:0
-msgid "Paid Holiday"
-msgstr "Vacaciones pagada"
-
-#. module: hr_payroll
-#: view:company.contribution:0
-#: view:hr.allounce.deduction.categoty:0
-#: view:hr.passport:0
-#: view:hr.payslip:0
-msgid "Group By..."
-msgstr "Agrupar por..."
-
-#. module: hr_payroll
-#: field:hr.passport,date_expire:0
-msgid "Passport Expire Date"
-msgstr "Fecha expiración pasaporte"
-
-#. module: hr_payroll
-#: selection:hr.holidays.status,type:0
-msgid "Un-Paid Holiday"
-msgstr "Vacaciones no pagadas"
-
-#. module: hr_payroll
-#: view:hr.passport:0
-msgid "Valid From"
-msgstr "Válido desde"
-
-#. module: hr_payroll
-#: help:hr.payslip,igross:0
-#: help:hr.payslip,inet:0
+
+#. module: hr_payroll
+#: field:hr.contribution.register,create_date:0
+#: field:hr.payroll.structure,create_date:0 field:hr.payslip,create_date:0
+#: field:hr.payslip.employees,create_date:0
+#: field:hr.payslip.input,create_date:0 field:hr.payslip.line,create_date:0
+#: field:hr.payslip.run,create_date:0
+#: field:hr.payslip.worked_days,create_date:0
+#: field:hr.rule.input,create_date:0 field:hr.salary.rule,create_date:0
+#: field:hr.salary.rule.category,create_date:0
+#: field:payslip.lines.contribution.register,create_date:0
+msgid "Created on"
+msgstr "Creado en"
+
+#. module: hr_payroll
+#: field:hr.payslip,credit_note:0 field:hr.payslip.run,credit_note:0
+msgid "Credit Note"
+msgstr ""
+
+#. module: hr_payroll
+#: field:hr.payslip,date_from:0 field:hr.payslip.run,date_start:0
+#: field:payslip.lines.contribution.register,date_from:0
+#: view:website:hr_payroll.report_payslip
+#: view:website:hr_payroll.report_payslipdetails
+msgid "Date From"
+msgstr "Fecha desde"
+
+#. module: hr_payroll
+#: view:website:hr_payroll.report_contributionregister
+msgid "Date From:"
+msgstr ""
+
+#. module: hr_payroll
+#: field:hr.payslip,date_to:0 field:hr.payslip.run,date_end:0
+#: field:payslip.lines.contribution.register,date_to:0
+#: view:website:hr_payroll.report_payslip
+#: view:website:hr_payroll.report_payslipdetails
+msgid "Date To"
+msgstr ""
+
+#. module: hr_payroll
+#: view:website:hr_payroll.report_contributionregister
+msgid "Date To:"
+msgstr ""
+
+#. module: hr_payroll
+#: help:hr.payslip,struct_id:0
 msgid ""
-"Calculation field used for internal calculation, do not place this on form"
-msgstr "Campo usado en cálculos internos, no lo coloque en un formulario."
-
-#. module: hr_payroll
-#: report:payslip.pdf:0
-msgid "Amount (in words) :"
-msgstr "Importe (en palabras):"
-
-#. module: hr_payroll
-#: field:hr.holidays.status,type:0
-msgid "Payment"
-msgstr "Pago"
-
-#. module: hr_payroll
-#: view:hr.payroll.structure:0
-#: view:hr.payslip:0
-#: field:hr.payslip,line_ids:0
-#: view:hr.payslip.line:0
-#: model:ir.model,name:hr_payroll.model_hr_payslip_line
-msgid "Payslip Line"
-msgstr "Línea de nómina"
-
-#. module: hr_payroll
-#: report:payslip.pdf:0
-msgid "Identification No"
-msgstr "Nº identificación"
-
-#. module: hr_payroll
-#: view:hr.allounce.deduction.categoty:0
-#: field:hr.allounce.deduction.categoty,base:0
-msgid "Based on"
-msgstr "Basado en"
-
-#. module: hr_payroll
-#: selection:hr.payroll.register,state:0
+"Defines the rules that have to be applied to this payslip, accordingly to "
+"the contract chosen. If you let empty the field contract, this field isn't "
+"mandatory anymore and thus the rules applied will be all the rules set on "
+"the structure of all contracts of the employee valid for the chosen period"
+msgstr ""
+
+#. module: hr_payroll
+#: view:hr.contribution.register:hr_payroll.hr_contribution_register_form
+#: field:hr.contribution.register,note:0 field:hr.payroll.structure,note:0
+#: field:hr.payslip.input,name:0 field:hr.payslip.line,note:0
+#: field:hr.payslip.worked_days,name:0 field:hr.rule.input,name:0
+#: view:hr.salary.rule:hr_payroll.hr_salary_rule_form
+#: field:hr.salary.rule,note:0 field:hr.salary.rule.category,note:0
+msgid "Description"
+msgstr "Descripción"
+
+#. module: hr_payroll
+#: view:website:hr_payroll.report_payslip
+#: view:website:hr_payroll.report_payslipdetails
+msgid "Designation"
+msgstr ""
+
+#. module: hr_payroll
+#: view:hr.payslip:hr_payroll.view_hr_payslip_form
+msgid "Details By Salary Rule Category"
+msgstr ""
+
+#. module: hr_payroll
+#: field:hr.payslip,details_by_salary_rule_category:0
+#: view:website:hr_payroll.report_payslipdetails
+msgid "Details by Salary Rule Category"
+msgstr ""
+
+#. module: hr_payroll
+#: view:hr.payslip:hr_payroll.view_hr_payslip_filter
 #: selection:hr.payslip,state:0
-msgid "Wating for Verification"
-msgstr "Esperando verificación"
-
-#. module: hr_payroll
-#: model:ir.module.module,shortdesc:hr_payroll.module_meta_information
-msgid "Human Resource Payroll"
-msgstr "Nóminas de recursos humanos"
-
-#. module: hr_payroll
-#: report:payroll.advice:0
-msgid "Total:"
-msgstr "Total:"
-
-#. module: hr_payroll
-#: view:hr.payslip:0
-msgid "Posted"
-msgstr "Fijado"
-
-#. module: hr_payroll
-#: model:ir.module.module,description:hr_payroll.module_meta_information
-msgid ""
-"Generic Payroll system\n"
-"    * Employee Details\n"
-"    * Employee Contracts\n"
-"    * Passport based Contract\n"
-"    * Allowances / Deductions\n"
-"    * Allow to configure Basic / Grows / Net Salary\n"
-"    * Employee Payslip\n"
-"    * Monthly Payroll Register\n"
-"    * Integrated with Holiday Management\n"
-"    "
-msgstr ""
-"Sistema de nóminas genérico\n"
-"    * Detalles de empleado\n"
-"    * Contratos de empleado\n"
-"    * Contratos basados en pasaportes\n"
-"    * Complementos/deducciones\n"
-"    * Permite configurar salario base/bruto/neto\n"
-"    * Nómina de empleado\n"
-"    * Registro mensual de nóminas\n"
-"    * Integrado con la gestión de vacaciones\n"
-"    "
-
-#. module: hr_payroll
-#: model:ir.model,name:hr_payroll.model_hr_holidays_status
-msgid "Leave Type"
-msgstr "Tipo de ausencia"
-
-#. module: hr_payroll
-#: report:hr.payroll.register.sheet:0
-msgid "Date :"
-msgstr "Fecha :"
-
-#. module: hr_payroll
-#: field:hr.payslip.line,total:0
-msgid "Sub Total"
-msgstr "Subtotal"
-
-#. module: hr_payroll
-#: report:payslip.pdf:0
-msgid "Payments -"
-msgstr "Pagos -"
-
-#. module: hr_payroll
-#: field:hr.contract,visa_no:0
-msgid "Visa No"
-msgstr "Número de Visa"
-
-#. module: hr_payroll
-#: field:company.contribution.line,from_val:0
-#: report:employees.salary:0
-#: field:hr.payslip.line.line,from_val:0
-#: report:year.salary:0
-msgid "From"
-msgstr "Desde"
-
-#. module: hr_payroll
-#: field:hr.payroll.advice.line,bysal:0
-#: report:payroll.advice:0
-msgid "By Salary"
-msgstr "Por salario"
-
-#. module: hr_payroll
-#: field:hr.payroll.employees.detail,date_to:0
-#: field:hr.payroll.year.salary,date_to:0
-#: report:salary.structure:0
-msgid "End Date"
-msgstr "Fecha final"
-
-#. module: hr_payroll
-#: model:ir.actions.report.xml,name:hr_payroll.salary_payslip
-msgid "Employee PaySlip"
-msgstr "Nómina del empleado"
-
-#. module: hr_payroll
-#: field:hr.payslip,leaves:0
-msgid "Leave Deductions"
-msgstr "Deducciones por ausencia"
-
-#. module: hr_payroll
-#: report:hr.payroll.register.sheet:0
-#: report:payroll.advice:0
-msgid "Authorised Signature"
-msgstr "Firma autorizada"
-
-#. module: hr_payroll
-#: selection:hr.payslip.line,amount_type:0
-msgid "Function Value"
-msgstr "Valor de función"
-
-#. module: hr_payroll
-#: model:ir.model,name:hr_payroll.model_hr_contibution_register_line
-msgid "Contribution Register Line"
-msgstr "Línea de registro de contribución"
-
-#. module: hr_payroll
-#: report:salary.structure:0
-msgid "Notes:"
-msgstr "Notas:"
-
-#. module: hr_payroll
-#: field:hr.payroll.advice,state:0
-#: field:hr.payroll.register,state:0
-#: field:hr.payslip,state:0
-msgid "State"
-msgstr "Estado"
-
-#. module: hr_payroll
-#: view:hr.payroll.advice:0
-msgid "Paymeny Lines"
-msgstr "Líneas de pago"
-
-#. module: hr_payroll
-#: report:payslip.pdf:0
-msgid "Other Lines"
-msgstr "Otras líneas"
-
-#. module: hr_payroll
-#: view:company.contribution:0
-#: view:hr.allounce.deduction.categoty:0
-#: view:hr.payroll.structure:0
-#: view:hr.payslip:0
-#: view:hr.payslip.line:0
-msgid "Function Arguments"
-msgstr "Argumentos de la función"
-
-#. module: hr_payroll
-#: model:ir.actions.act_window,name:hr_payroll.action_hr_company_contribution_tree
-#: model:ir.ui.menu,name:hr_payroll.menu_hr_company_contribution_tree
-msgid "Company Contributions"
-msgstr "Contribuciones de la compañía"
-
-#. module: hr_payroll
-#: field:hr.contibution.register.line,employee_id:0
-#: field:hr.passport,employee_id:0
-#: field:hr.payroll.advice.line,employee_id:0
-#: field:hr.payslip,employee_id:0
-#: field:hr.payslip.line,employee_id:0
+#: view:hr.payslip.run:hr_payroll.hr_payslip_run_filter
+msgid "Done"
+msgstr "Realizado"
+
+#. module: hr_payroll
+#: view:hr.payslip.run:hr_payroll.hr_payslip_run_filter
+msgid "Done Payslip Batches"
+msgstr ""
+
+#. module: hr_payroll
+#: view:hr.payslip:hr_payroll.view_hr_payslip_filter
+msgid "Done Slip"
+msgstr ""
+
+#. module: hr_payroll
+#: view:hr.payslip:hr_payroll.view_hr_payslip_filter
+#: selection:hr.payslip,state:0
+#: view:hr.payslip.run:hr_payroll.hr_payslip_run_filter
+#: selection:hr.payslip.run,state:0
+msgid "Draft"
+msgstr "Borrador"
+
+#. module: hr_payroll
+#: view:hr.payslip.run:hr_payroll.hr_payslip_run_filter
+msgid "Draft Payslip Batches"
+msgstr ""
+
+#. module: hr_payroll
+#: view:hr.payslip:hr_payroll.view_hr_payslip_filter
+msgid "Draft Slip"
+msgstr ""
+
+#. module: hr_payroll
+#: view:website:hr_payroll.report_payslip
+#: view:website:hr_payroll.report_payslipdetails
+msgid "Email"
+msgstr "Correo electrónico"
+
+#. module: hr_payroll
+#: field:hr.payslip,employee_id:0 field:hr.payslip.line,employee_id:0
 #: model:ir.model,name:hr_payroll.model_hr_employee
 msgid "Employee"
 msgstr "Empleado"
 
 #. module: hr_payroll
-#: field:hr.payslip.line,base:0
-msgid "Formula"
-msgstr "Fórmula"
-
-#. module: hr_payroll
-#: model:ir.model,name:hr_payroll.model_hr_payroll_advice_line
-msgid "Bank Advice Lines"
-msgstr "Líneas de notificación bancaria"
-
-#. module: hr_payroll
-#: view:company.contribution:0
-#: view:hr.allounce.deduction.categoty:0
-#: field:hr.allounce.deduction.categoty,type:0
-#: field:hr.payslip.line,type:0
-#: report:salary.structure:0
-msgid "Type"
-msgstr "Tipo"
-
-#. module: hr_payroll
-#: report:payslip.pdf:0
-msgid "Email"
-msgstr "Correo electrónico"
-
-#. module: hr_payroll
-#: report:hr.payroll.register.sheet:0
-msgid "#"
-msgstr "#"
-
-#. module: hr_payroll
-#: code:addons/hr_payroll/hr_payroll.py:469
-#: code:addons/hr_payroll/hr_payroll.py:1225
-#, python-format
-msgid "Error !"
-msgstr "¡ Error !"
-
-#. module: hr_payroll
-#: view:hr.payroll.register:0
-#: view:hr.payslip:0
-msgid "Verify Sheet"
-msgstr "Comprobar hoja"
-
-#. module: hr_payroll
-#: help:hr.contract,working_days_per_week:0
-msgid "No of Working days / week for an employee"
-msgstr "Número de días/semanas trabajados para un empleado."
-
-#. module: hr_payroll
-#: selection:hr.payroll.register,state:0
-#: selection:hr.payslip,state:0
-msgid "New Slip"
-msgstr "Nuevo justificante"
-
-#. module: hr_payroll
-#: field:hr.payslip,basic:0
-msgid "Net Basic"
-msgstr "Base neta"
-
-#. module: hr_payroll
-#: field:hr.contract,gross:0
-#: field:hr.employee,gross:0
-#: field:hr.payroll.register,grows:0
-#: field:hr.payslip,grows:0
-#: report:salary.structure:0
-msgid "Gross Salary"
-msgstr "Salario bruto"
-
-#. module: hr_payroll
-#: report:payslip.pdf:0
-msgid "Total Earnings"
-msgstr "Ingresos totales"
-
-#. module: hr_payroll
-#: model:ir.actions.act_window,name:hr_payroll.action_hr_payroll_employees_detail
-#: model:ir.ui.menu,name:hr_payroll.menu_hr_payroll_employees_detail
-msgid "Employee Salary Statement"
-msgstr "Declaración salario del empleado"
-
-#. module: hr_payroll
-#: selection:hr.allounce.deduction.categoty,type:0
-#: selection:hr.payslip.line,type:0
-msgid "Other Payment"
-msgstr "Otros pagos"
-
-#. module: hr_payroll
-#: field:hr.employee,advantages_net:0
-#: report:payslip.pdf:0
-#: report:salary.structure:0
-msgid "Deductions"
-msgstr "Deducciones"
-
-#. module: hr_payroll
-#: report:payroll.advice:0
-msgid "C/D"
-msgstr "C/D"
-
-#. module: hr_payroll
-#: field:hr.contract,permit_no:0
-msgid "Work Permit No"
-msgstr "Nº permiso trabajo"
-
-#. module: hr_payroll
-#: field:hr.payroll.advice,line_ids:0
-msgid "Employee Salary"
-msgstr "Salario empleado"
-
-#. module: hr_payroll
-#: field:hr.payroll.advice,chaque_nos:0
-msgid "Chaque Nos"
-msgstr "Cada uno de nuestros"
-
-#. module: hr_payroll
-#: field:hr.contibution.register,monthly_total_by_emp:0
-msgid "Total By Employee"
-msgstr "Total por empleado"
-
-#. module: hr_payroll
-#: view:company.contribution:0
-#: selection:company.contribution,amount_type:0
-#: selection:company.contribution.line,amount_type:0
-#: selection:hr.payslip.line,amount_type:0
-#: selection:hr.payslip.line.line,amount_type:0
+#: view:hr.payroll.structure:hr_payroll.view_hr_employee_grade_form
+#: view:hr.payroll.structure:hr_payroll.view_hr_payroll_structure_list_view
+msgid "Employee Function"
+msgstr ""
+
+#. module: hr_payroll
+#: model:ir.actions.act_window,name:hr_payroll.action_view_hr_payslip_form
+#: model:ir.ui.menu,name:hr_payroll.menu_department_tree
+msgid "Employee Payslips"
+msgstr ""
+
+#. module: hr_payroll
+#: view:hr.payslip:hr_payroll.view_hr_payslip_filter
+#: view:hr.payslip.employees:hr_payroll.view_hr_payslip_by_employees
+#: field:hr.payslip.employees,employee_ids:0
+#: view:hr.payslip.line:hr_payroll.view_hr_payslip_line_filter
+msgid "Employees"
+msgstr "Empleados"
+
+#. module: hr_payroll
+#: constraint:hr.payroll.structure:0
+msgid "Error ! You cannot create a recursive Salary Structure."
+msgstr ""
+
+#. module: hr_payroll
+#: code:addons/hr_payroll/hr_payroll.py:851
+#: code:addons/hr_payroll/hr_payroll.py:856
+#: code:addons/hr_payroll/hr_payroll.py:862
+#: code:addons/hr_payroll/hr_payroll.py:879
+#: code:addons/hr_payroll/hr_payroll.py:885
+#, python-format
+msgid "Error!"
+msgstr "¡Error!"
+
+#. module: hr_payroll
+#: help:hr.payslip.line,register_id:0 help:hr.salary.rule,register_id:0
+msgid "Eventual third party involved in the salary payment of the employees."
+msgstr ""
+
+#. module: hr_payroll
+#: field:hr.payslip.line,amount_fix:0
+#: selection:hr.payslip.line,amount_select:0 field:hr.salary.rule,amount_fix:0
+#: selection:hr.salary.rule,amount_select:0
 msgid "Fixed Amount"
-msgstr "Importe fijo"
-
-#. module: hr_payroll
-#: field:company.contribution.line,to_val:0
-#: report:employees.salary:0
-#: field:hr.payslip.line.line,to_val:0
-#: report:year.salary:0
-msgid "To"
-msgstr "Para"
-
-#. module: hr_payroll
-#: code:addons/hr_payroll/hr_payroll.py:180
-#: code:addons/hr_payroll/hr_payroll.py:195
-#: code:addons/hr_payroll/hr_payroll.py:285
-#: code:addons/hr_payroll/hr_payroll.py:835
-#: code:addons/hr_payroll/hr_payroll.py:1111
-#: code:addons/hr_payroll/hr_payroll.py:1126
-#: code:addons/hr_payroll/hr_payroll.py:1410
-#, python-format
-msgid "Variable Error !"
-msgstr "¡Error de variable!"
-
-#. module: hr_payroll
-#: model:ir.model,name:hr_payroll.model_hr_payroll_employees_detail
-msgid "hr.payroll.employees.detail"
-msgstr "rrhh.nomina.empleados.detalle"
-
-#. module: hr_payroll
-#: view:hr.payroll.register:0
-#: view:hr.payslip:0
-msgid "Pay Salary"
-msgstr "Pagar nómina"
-
-#. module: hr_payroll
-#: field:hr.payroll.advice.line,name:0
-msgid "Bank Account A/C"
-msgstr "Cuenta bancaria"
-
-#. module: hr_payroll
-#: view:hr.contibution.register:0
-msgid "Contribution Lines"
-msgstr "Líneas de contribución"
-
-#. module: hr_payroll
-#: report:hr.payroll.register.sheet:0
-msgid "For the month of"
-msgstr "Para el mes de"
-
-#. module: hr_payroll
-#: view:hr.allounce.deduction.categoty:0
-#: selection:hr.allounce.deduction.categoty,type:0
-#: field:hr.payroll.register,deduction:0
-#: report:hr.payroll.register.sheet:0
-#: field:hr.payslip,deduction:0
-#: selection:hr.payslip.line,type:0
-msgid "Deduction"
-msgstr "Deducción"
-
-#. module: hr_payroll
-#: model:ir.model,name:hr_payroll.model_hr_payroll_advice
-msgid "Bank Advice Note"
-msgstr "Observación aviso bancario"
-
-#. module: hr_payroll
-#: view:hr.payroll.register:0
-#: view:hr.payslip:0
-msgid "Payslip"
-msgstr "Nómina"
-
-#. module: hr_payroll
-#: constraint:hr.contract:0
-msgid "Error! contract start-date must be lower then contract end-date."
-msgstr ""
-"¡Error! La fecha de inicio de contrato debe ser menor que la fecha de "
-"finalización."
-
-#. module: hr_payroll
-#: selection:hr.allounce.deduction.categoty,type:0
-#: selection:hr.payslip.line,type:0
-msgid "Loan Installment"
-msgstr "Entrega anticipo"
-
-#. module: hr_payroll
-#: view:hr.payroll.register:0
-msgid "Complete HR Checking"
-msgstr "Comprobación RH completa"
-
-#. module: hr_payroll
-#: report:payroll.advice:0
-msgid "Yours Sincerely"
-msgstr "Atentamente"
-
-#. module: hr_payroll
-#: report:payroll.advice:0
-msgid "SI. No."
-msgstr "Nº SS"
-
-#. module: hr_payroll
-#: report:payslip.pdf:0
-msgid "Net Amount"
-msgstr "Importe neto"
-
-#. module: hr_payroll
-<<<<<<< HEAD
-#: report:salary.structure:0
-msgid "Salary Structure:"
-msgstr "Estructura salarial:"
-
-#. module: hr_payroll
-#: model:ir.actions.report.xml,name:hr_payroll.year_employees_detail
-msgid "Employees Salary Detail"
-msgstr "Detalle salario empleado"
-=======
+msgstr ""
+
+#. module: hr_payroll
+#: help:hr.payslip.line,amount_percentage:0
+#: help:hr.salary.rule,amount_percentage:0
+msgid "For example, enter 50.0 to apply a percentage of 50%"
+msgstr ""
+
+#. module: hr_payroll
+#: view:hr.salary.rule:hr_payroll.hr_salary_rule_form
+msgid "General"
+msgstr "General"
+
+#. module: hr_payroll
+#: view:hr.payslip.employees:hr_payroll.view_hr_payslip_by_employees
+msgid "Generate"
+msgstr ""
+
+#. module: hr_payroll
+#: view:hr.payslip.run:hr_payroll.hr_payslip_run_form
+#: model:ir.actions.act_window,name:hr_payroll.action_hr_payslip_by_employees
+msgid "Generate Payslips"
+msgstr ""
+
+#. module: hr_payroll
+#: model:ir.model,name:hr_payroll.model_hr_payslip_employees
+msgid "Generate payslips for all selected employees"
+msgstr ""
+
+#. module: hr_payroll
+#: view:hr.payslip:hr_payroll.view_hr_payslip_filter
+#: view:hr.payslip.line:hr_payroll.view_hr_payslip_line_filter
+#: view:hr.salary.rule:hr_payroll.view_hr_rule_filter
+msgid "Group By"
+msgstr "Agrupar por"
+
+#. module: hr_payroll
+#: field:hr.contribution.register,id:0 field:hr.payroll.structure,id:0
+#: field:hr.payslip,id:0 field:hr.payslip.employees,id:0
+#: field:hr.payslip.input,id:0 field:hr.payslip.line,id:0
+#: field:hr.payslip.run,id:0 field:hr.payslip.worked_days,id:0
+#: field:hr.rule.input,id:0 field:hr.salary.rule,id:0
+#: field:hr.salary.rule.category,id:0
+#: field:payslip.lines.contribution.register,id:0
+#: field:report.hr_payroll.report_contributionregister,id:0
+#: field:report.hr_payroll.report_payslip,id:0
+#: field:report.hr_payroll.report_payslipdetails,id:0
+msgid "ID"
+msgstr "ID"
+
+#. module: hr_payroll
+#: view:website:hr_payroll.report_payslip
+#: view:website:hr_payroll.report_payslipdetails
+msgid "Identification No"
+msgstr "Nº identificación"
+
+#. module: hr_payroll
+#: help:hr.payslip.run,credit_note:0
+msgid ""
+"If its checked, indicates that all payslips generated from here are refund "
+"payslips."
+msgstr ""
+
+#. module: hr_payroll
+#: help:hr.payslip.line,active:0 help:hr.salary.rule,active:0
+msgid ""
+"If the active field is set to false, it will allow you to hide the salary "
+"rule without removing it."
+msgstr ""
+
+#. module: hr_payroll
+#: help:hr.payslip,credit_note:0
+msgid "Indicates this payslip has a refund of another"
+msgstr ""
+
+#. module: hr_payroll
+#: view:hr.payslip:hr_payroll.view_hr_payslip_form
+#: view:hr.salary.rule:hr_payroll.hr_salary_rule_form
+msgid "Input Data"
+msgstr ""
+
+#. module: hr_payroll
+#: field:hr.payslip.line,input_ids:0
+#: view:hr.salary.rule:hr_payroll.hr_salary_rule_form
+#: field:hr.salary.rule,input_ids:0
+msgid "Inputs"
+msgstr ""
+
+#. module: hr_payroll
+#: field:hr.payslip,note:0
+msgid "Internal Note"
+msgstr ""
+
+#. module: hr_payroll
+#: help:hr.salary.rule,quantity:0
+msgid ""
+"It is used in computation for percentage and fixed amount.For e.g. A rule "
+"for Meal Voucher having fixed amount of 1€ per worked day can have its "
+"quantity defined in expression like worked_days.WORK100.number_of_days."
+msgstr ""
+
+#. module: hr_payroll
+#: help:hr.payslip.input,amount:0
+msgid ""
+"It is used in computation. For e.g. A rule for sales having 1% commission of"
+" basic salary for per product can defined in expression like result = "
+"inputs.SALEURO.amount * contract.wage*0.01."
+msgstr ""
+
+#. module: hr_payroll
 #: field:hr.contribution.register,write_uid:0
 #: field:hr.payroll.structure,write_uid:0 field:hr.payslip,write_uid:0
 #: field:hr.payslip.employees,write_uid:0 field:hr.payslip.input,write_uid:0
@@ -808,638 +593,142 @@
 #: field:payslip.lines.contribution.register,write_date:0
 msgid "Last Updated on"
 msgstr "Ultima actualizacion en"
->>>>>>> 0af32f3f
-
-#. module: hr_payroll
-#: model:ir.model,name:hr_payroll.model_hr_payslip_line_line
-msgid "Function Line"
-msgstr "Línea de función"
-
-#. module: hr_payroll
-#: view:hr.payroll.advice:0
-#: selection:hr.payroll.advice,state:0
-#: selection:hr.payroll.register,state:0
-#: selection:hr.payslip,state:0
-msgid "Confirm Sheet"
-msgstr "Hoja de confirmación"
-
-#. module: hr_payroll
-#: report:employees.salary:0
-msgid "Others:"
-msgstr "Otros:"
-
-#. module: hr_payroll
-#: view:company.contribution:0
-#: selection:company.contribution,amount_type:0
-msgid "Function Calculation"
-msgstr "Función de cálculo"
-
-#. module: hr_payroll
-#: field:hr.payslip,worked_days:0
-#: report:payslip.pdf:0
-msgid "Worked Day"
-msgstr "Días trabajados"
-
-#. module: hr_payroll
-#: field:hr.contibution.register,monthly_total_by_comp:0
-msgid "Total By Company"
-msgstr "Total por compañía"
-
-#. module: hr_payroll
-#: field:hr.payroll.advice.line,flag:0
-msgid "D/C"
-msgstr "D/C"
-
-#. module: hr_payroll
-#: view:hr.passport:0
-msgid "Country & Address"
-msgstr "País y Dirección"
-
-#. module: hr_payroll
-#: report:employees.salary:0
-msgid "Employee Code"
-msgstr "Código de empleado"
-
-#. module: hr_payroll
-#: report:payslip.pdf:0
-msgid "Basic Salary – Leaves"
-msgstr "Salario base - Ausencias"
-
-#. module: hr_payroll
-#: field:company.contribution,amount_type:0
-#: field:company.contribution.line,amount_type:0
-#: field:hr.payslip.line,amount_type:0
-#: field:hr.payslip.line.line,amount_type:0
-#: report:salary.structure:0
-msgid "Amount Type"
-msgstr "Tipo de importe"
-
-#. module: hr_payroll
-#: view:company.contribution:0
-#: field:hr.payslip.line,category_id:0
-msgid "Category"
-msgstr "Categoría"
-
-#. module: hr_payroll
-#: view:company.contribution:0
-#: view:hr.allounce.deduction.categoty:0
-#: field:hr.payslip.line,company_contrib:0
-#: model:ir.model,name:hr_payroll.model_company_contribution
-msgid "Company Contribution"
-msgstr "Contribución compañía"
-
-#. module: hr_payroll
-#: field:company.contribution,category_id:0
-msgid "Heads"
-msgstr "Cabeceras"
-
-#. module: hr_payroll
-#: model:ir.actions.report.xml,name:hr_payroll.year_payroll_register
-msgid "Print Statement"
-msgstr "Imprimir declaración"
-
-#. module: hr_payroll
-#: view:hr.payslip:0
-msgid "Draft"
-msgstr "Borrador"
-
-#. module: hr_payroll
-#: report:payslip.pdf:0
-msgid "Earnings"
-msgstr "Ingresos"
-
-#. module: hr_payroll
-#: report:hr.payroll.register.sheet:0
-#: report:salary.structure:0
-msgid "Basic"
-msgstr "Básico"
-
-#. module: hr_payroll
-#: model:ir.actions.act_window,name:hr_payroll.action_hr_passport_tree
-msgid "All Passports"
-msgstr "Todos los pasaportes"
-
-#. module: hr_payroll
-#: model:ir.actions.act_window,name:hr_payroll.action_hr_payroll_year_salary
-#: model:ir.ui.menu,name:hr_payroll.menu_wizard_print_year_salary
-msgid "Salary Register"
-msgstr "Registro salarial"
-
-#. module: hr_payroll
-#: report:employees.salary:0
-#: report:hr.payroll.register.sheet:0
-msgid "Employee Name"
-msgstr "Nombre del empleado"
-
-#. module: hr_payroll
-#: model:ir.model,name:hr_payroll.model_hr_passport
-msgid "Passport Detail"
-msgstr "Detalle pasaporte"
-
-#. module: hr_payroll
-#: selection:hr.payslip.line,amount_type:0
-msgid "Percentage (%)"
-msgstr "Porcentaje (%)"
-
-#. module: hr_payroll
-#: field:hr.payroll.advice,register_id:0
-#: view:hr.payroll.register:0
-#: model:ir.actions.act_window,name:hr_payroll.action_view_hr_payroll_register_form
-#: model:ir.model,name:hr_payroll.model_hr_payroll_register
-#: model:ir.ui.menu,name:hr_payroll.hr_menu_payroll_register
-msgid "Payroll Register"
-msgstr "Registro de nóminas"
-
-#. module: hr_payroll
-#: report:hr.payroll.register.sheet:0
-#: report:payroll.advice:0
-msgid "For"
-msgstr "Para"
-
-#. module: hr_payroll
-#: field:hr.passport,contracts_ids:0
-msgid "Contracts"
-msgstr "Contratos"
-
-#. module: hr_payroll
-#: view:hr.payroll.structure:0
-msgid "Employee Function"
-msgstr "Función del empleado"
-
-#. module: hr_payroll
-#: view:hr.payslip:0
-msgid "Paid"
-msgstr "Pagado"
-
-#. module: hr_payroll
-#: view:hr.payslip:0
-msgid "Approve Sheet"
-msgstr "Aprobar hoja"
+
+#. module: hr_payroll
+#: field:hr.config.settings,module_hr_payroll_account:0
+msgid "Link your payroll to accounting system"
+msgstr ""
+
+#. module: hr_payroll
+#: help:hr.salary.rule.category,parent_id:0
+msgid ""
+"Linking a salary category to its parent is used only for the reporting "
+"purpose."
+msgstr ""
 
 #. module: hr_payroll
 #: field:hr.payslip,paid:0
-msgid "Paid ? "
-msgstr "¿Pagado? "
-
-#. module: hr_payroll
-#: view:hr.holidays.status:0
-msgid "Validation"
-msgstr "Validación"
-
-#. module: hr_payroll
-#: report:employees.salary:0
-msgid "Title"
-msgstr "Título"
-
-#. module: hr_payroll
-#: view:company.contribution:0
-msgid "Search Company Contribution"
-msgstr "Buscar contribución de la compañía"
-
-#. module: hr_payroll
-#: field:hr.allounce.deduction.categoty,user_id:0
-msgid "User"
-msgstr "Usuario"
-
-#. module: hr_payroll
-#: view:hr.payroll.advice:0
-msgid "Payment Lines"
-msgstr "Líneas de pago"
-
-#. module: hr_payroll
-#: view:hr.payslip:0
-msgid "Compute Sheet"
-msgstr "Calcular hoja"
-
-#. module: hr_payroll
-#: field:company.contribution,active:0
-#: field:hr.payroll.register,active:0
-msgid "Active"
-msgstr "Activo"
-
-#. module: hr_payroll
-#: help:hr.allounce.deduction.categoty,condition:0
-msgid "Applied this head for calculation if condition is true"
-msgstr "Aplicar este encabezado en el cálculo si la condición es verdadera"
-
-#. module: hr_payroll
-#: report:year.salary:0
-msgid "Yearly Salary Details"
-msgstr "Detalles del salario anual"
-
-#. module: hr_payroll
-#: constraint:hr.employee:0
-msgid "Error ! You cannot create recursive Hierarchy of Employees."
-msgstr "¡Error! No se puede crear una jerarquía recursiva de empleados."
-
-#. module: hr_payroll
-#: field:hr.allounce.deduction.categoty,condition:0
-msgid "Condition"
-msgstr "Condición"
-
-#. module: hr_payroll
-#: selection:hr.payroll.register,state:0
-#: selection:hr.payslip,state:0
-msgid "Wating for HR Verification"
-msgstr "Esperando verificación de RRHH"
-
-#. module: hr_payroll
-#: report:payroll.advice:0
-msgid "Payment Advice:"
-msgstr "Aviso de pago:"
-
-#. module: hr_payroll
-#: view:hr.payroll.register:0
-msgid "Compute"
-msgstr "Calcular"
-
-#. module: hr_payroll
-#: report:employees.salary:0
-#: field:hr.payslip,deg_id:0
-#: report:payslip.pdf:0
-#: report:salary.structure:0
-msgid "Designation"
-msgstr "Designación"
-
-#. module: hr_payroll
-#: report:hr.payroll.register.sheet:0
-msgid "HR Manager"
-msgstr "Responsable de RRHH"
-
-#. module: hr_payroll
-#: field:hr.contract,basic:0
-#: field:hr.employee,basic:0
-#: field:hr.payslip,basic_before_leaves:0
-#: report:payslip.pdf:0
-msgid "Basic Salary"
-msgstr "Salario base"
-
-#. module: hr_payroll
-#: field:hr.allounce.deduction.categoty,code:0
-msgid "Category Code"
-msgstr "Código categoría"
-
-#. module: hr_payroll
-#: view:hr.payroll.register:0
-msgid "Salary Information"
-msgstr "Información del salario"
-
-#. module: hr_payroll
-#: model:ir.model,name:hr_payroll.model_hr_allounce_deduction_categoty
-#: model:ir.model,name:hr_payroll.model_hr_allounce_deduction_categoty_line
-msgid "Allowance Deduction Categoty"
-msgstr "Categoría prima/deducción"
-
-#. module: hr_payroll
-#: view:hr.payslip:0
-msgid "Companies"
-msgstr "Compañías"
-
-#. module: hr_payroll
-#: report:payslip.pdf:0
-msgid "Authorized Signature"
-msgstr "Firma autorizada"
-
-#. module: hr_payroll
-#: field:hr.payslip,contract_id:0
-#: model:ir.model,name:hr_payroll.model_hr_contract
-msgid "Contract"
-msgstr "Contrato"
-
-#. module: hr_payroll
-#: selection:hr.payroll.advice,state:0
-msgid "Draft Sheet"
-msgstr "Hoja borrador"
-
-#. module: hr_payroll
-#: selection:hr.payroll.year.salary,salary_on:0
-msgid "Next Month Date"
-msgstr "Fecha próximo mes"
-
-#. module: hr_payroll
-#: field:hr.contibution.register.line,date:0
-#: field:hr.payroll.advice,date:0
-#: field:hr.payroll.register,date:0
-#: field:hr.payslip,date:0
-msgid "Date"
-msgstr "Fecha"
-
-#. module: hr_payroll
-#: field:hr.contract,visa_expire:0
-msgid "Visa Expire Date"
-msgstr "Fecha expiración visado"
-
-#. module: hr_payroll
-#: view:hr.passport:0
-msgid "Search Passport"
-msgstr "Buscar pasaporte"
-
-#. module: hr_payroll
-#: report:employees.salary:0
-#: report:salary.structure:0
-msgid "Phone No."
-msgstr "Nº Teléfono"
-
-#. module: hr_payroll
-#: field:company.contribution,contribute_per:0
-#: field:company.contribution.line,contribution_id:0
-#: view:hr.allounce.deduction.categoty:0
-#: view:hr.contibution.register:0
-#: view:hr.contibution.register.line:0
-msgid "Contribution"
-msgstr "Contribución"
-
-#. module: hr_payroll
-#: field:hr.allounce.deduction.categoty,state:0
-msgid "Label"
-msgstr "Etiqueta"
-
-#. module: hr_payroll
-#: view:hr.payroll.structure:0
-#: view:hr.payslip:0
-#: view:hr.payslip.line:0
-msgid "Company Contribution"
-msgstr "Contribución compañía"
-
-#. module: hr_payroll
-#: report:employees.salary:0
-#: report:salary.structure:0
-msgid "Other No."
-msgstr "Otro Nº"
-
-#. module: hr_payroll
-#: field:company.contribution,code:0
-#: field:hr.contibution.register.line,code:0
-#: field:hr.holidays.status,code:0
-#: field:hr.payroll.structure,code:0
-#: field:hr.payslip.line,code:0
-#: report:payslip.pdf:0
-#: report:salary.structure:0
-msgid "Code"
-msgstr "Código"
-
-#. module: hr_payroll
-#: model:ir.actions.act_window,name:hr_payroll.action_view_hr_bank_advice_tree
-#: model:ir.ui.menu,name:hr_payroll.hr_menu_payment_advice
-msgid "Payment Advice"
-msgstr "Aviso de pago"
-
-#. module: hr_payroll
-#: report:hr.payroll.register.sheet:0
-msgid "Number :"
-msgstr "Número :"
-
-#. module: hr_payroll
-#: help:hr.allounce.deduction.categoty,base:0
-msgid ""
-"This will use to computer the % fields values, in general its on basic, but "
-"You can use all heads code field in small letter as a variable name i.e. "
-"hra, ma, lta, etc...., also you can use, static varible basic"
-msgstr ""
-"Esto se utiliza para calcular los valores de los campos %, en general en su "
-"base, pero puede utilizar todas las cabeceras de los campos de código en "
-"letra pequeña como un nombre de variable, por ejemplo hra, ma, lta, etc., "
-"también puede utilizar variable estática básica."
-
-#. module: hr_payroll
-#: view:hr.payslip:0
-msgid "Computation Overview"
-msgstr "Resumen del cálculo"
-
-#. module: hr_payroll
-#: field:hr.payroll.year.salary,salary_on:0
-msgid "Salary On"
-msgstr "Salario sobre"
-
-#. module: hr_payroll
-#: field:hr.payroll.advice,number:0
-#: field:hr.payroll.register,number:0
-#: field:hr.payslip,number:0
-msgid "Number"
-msgstr "Número"
-
-#. module: hr_payroll
-#: field:hr.contract,struct_id:0
-#: field:hr.employee,line_ids:0
-#: view:hr.payroll.structure:0
-#: field:hr.payroll.structure,line_ids:0
-#: view:hr.payslip:0
-#: view:hr.payslip.line:0
-#: model:ir.actions.act_window,name:hr_payroll.action_view_hr_employee_grade_form
-#: model:ir.actions.report.xml,name:hr_payroll.salary_structure_register
-#: model:ir.model,name:hr_payroll.model_hr_payroll_structure
-#: model:ir.ui.menu,name:hr_payroll.menu_hr_employee_function
-msgid "Salary Structure"
-msgstr "Estructura salarial"
-
-#. module: hr_payroll
-#: field:hr.contibution.register,register_line_ids:0
-msgid "Register Line"
-msgstr "Línea registro"
-
-#. module: hr_payroll
-#: view:hr.payroll.register:0
-#: view:hr.payslip:0
-msgid "Cancel"
-msgstr "Cancelar"
-
-#. module: hr_payroll
-#: view:hr.payroll.employees.detail:0
-#: view:hr.payroll.year.salary:0
-msgid "Close"
-msgstr "Cerrar"
-
-#. module: hr_payroll
-#: field:hr.payslip.line,amount:0
-msgid "Amount / Percentage"
-msgstr "Importe / Porcentaje"
-
-#. module: hr_payroll
-#: field:hr.employee,advantages_gross:0
-#: report:hr.payroll.register.sheet:0
-#: report:salary.structure:0
-msgid "Allowances"
-msgstr "Primas"
-
-#. module: hr_payroll
-#: selection:hr.payroll.year.salary,salary_on:0
-msgid "Current Month Date"
-msgstr "Fecha mes actual"
-
-#. module: hr_payroll
-#: report:salary.structure:0
-msgid "Salary"
-msgstr "Salario"
-
-#. module: hr_payroll
-#: field:hr.contract,passport_id:0
-#: field:hr.passport,name:0
-msgid "Passport No"
-msgstr "Número de pasaporte"
-
-#. module: hr_payroll
-#: view:hr.passport:0
-msgid "Passport"
-msgstr "Pasaporte"
-
-#. module: hr_payroll
-#: report:hr.payroll.register.sheet:0
-msgid "Total Salary"
-msgstr "Salario total"
-
-#. module: hr_payroll
-#: report:payroll.advice:0
-msgid "for period"
-msgstr "por periodo"
-
-#. module: hr_payroll
-#: field:hr.holidays.status,head_id:0
-msgid "Payroll Head"
-msgstr "Cabecera nómina"
-
-#. module: hr_payroll
-#: field:company.contribution,register_id:0
-#: model:ir.actions.act_window,name:hr_payroll.action_contibution_register_form
-#: model:ir.model,name:hr_payroll.model_hr_contibution_register
-#: model:ir.ui.menu,name:hr_payroll.menu_action_hr_contibution_register_form
-msgid "Contribution Register"
-msgstr "Registro de contribución"
-
-#. module: hr_payroll
-#: report:salary.structure:0
-msgid "E-mail"
-msgstr "Correo electrónico"
-
-#. module: hr_payroll
-#: view:hr.allounce.deduction.categoty:0
-#: model:ir.actions.act_window,name:hr_payroll.hr_allounce_deduction_tree
-#: model:ir.ui.menu,name:hr_payroll.menu_hr_allounce_deduction_tree
-msgid "Salary Heads"
-msgstr "Cabeceras salario"
-
-#. module: hr_payroll
-#: view:hr.payroll.employees.detail:0
-#: view:hr.payroll.year.salary:0
-msgid "Print Report"
-msgstr "Imprimir informe"
-
-#. module: hr_payroll
-#: field:company.contribution,line_ids:0
-#: view:hr.payroll.structure:0
-#: view:hr.payslip:0
-#: view:hr.payslip.line:0
-#: field:hr.payslip.line,line_ids:0
-msgid "Calculations"
-msgstr "Cálculos"
-
-#. module: hr_payroll
-#: help:company.contribution,contribute_per:0
-msgid ""
-"Define Company contribution ratio 1.00=100% contribution, If Employee "
-"Contribute 5% then company will and here 0.50 defined then company will "
-"contribute 50% on employee 5% contribution"
-msgstr ""
-"Define el ratio de contribución de la compañía 1,00=100% de la contribución. "
-"Si el empleado contribuye con el 5%, entonces si aquí la compañía tiene un "
-"ratio de 0.50, la compañía contribuirá con el 50% del 5% de la contribución "
-"del empleado."
-
-#. module: hr_payroll
-#: view:hr.payslip:0
-msgid "Other Informations"
-msgstr "Otra información"
-
-#. module: hr_payroll
-#: view:hr.contibution.register:0
-msgid "Month"
-msgstr "Mes"
-
-#. module: hr_payroll
-#: view:hr.passport:0
-msgid "Issue"
-msgstr "Incidencia"
-
-#. module: hr_payroll
-#: view:hr.allounce.deduction.categoty:0
-msgid "Dynamic Computation"
-msgstr "Cálculo Dinámico"
-
-#. module: hr_payroll
-#: report:payslip.pdf:0
-msgid "Basic Salary without Leave:"
-msgstr "Salario base sin ausencias:"
-
-#. module: hr_payroll
-#: view:company.contribution:0
-#: view:hr.allounce.deduction.categoty:0
-#: view:hr.payroll.structure:0
-#: view:hr.payslip:0
-#: view:hr.payslip.line:0
-#: field:hr.payslip.line,function_id:0
-msgid "Function"
-msgstr "Función"
-
-#. module: hr_payroll
-#: view:hr.payslip:0
-msgid "States"
-msgstr "Estados"
-
-#. module: hr_payroll
-#: report:payroll.advice:0
-msgid "Dear Sir/Madam,"
-msgstr "Apreciado Sr./Sra.,"
-
-#. module: hr_payroll
-#: model:ir.model,name:hr_payroll.model_hr_allounce_deduction_categoty
-msgid "Allowance Deduction Heads"
-msgstr "Cabeceras prima/deducción"
-
-#. module: hr_payroll
-#: report:hr.payroll.register.sheet:0
-msgid "Gross Sal."
-msgstr "Sal. bruto"
-
-#. module: hr_payroll
-#: view:company.contribution:0
-#: field:company.contribution,note:0
-#: view:hr.allounce.deduction.categoty:0
-#: field:hr.allounce.deduction.categoty,note:0
-#: view:hr.contibution.register:0
-#: field:hr.contibution.register,note:0
-#: view:hr.passport:0
-#: field:hr.passport,note:0
-#: field:hr.payroll.advice,note:0
-#: field:hr.payroll.register,note:0
-#: view:hr.payroll.structure:0
-#: field:hr.payroll.structure,note:0
-#: view:hr.payslip:0
-#: field:hr.payslip,note:0
-#: view:hr.payslip.line:0
-#: field:hr.payslip.line,note:0
-msgid "Description"
-msgstr "Descripción"
-
-#. module: hr_payroll
-#: field:hr.payroll.employees.detail,date_from:0
-#: field:hr.payroll.year.salary,date_from:0
-#: report:salary.structure:0
-msgid "Start Date"
-msgstr "Fecha inicio"
-
-#. module: hr_payroll
-#: report:payslip.pdf:0
-msgid "Deduction -"
-msgstr "Deducción -"
-
-#. module: hr_payroll
-#: report:payslip.pdf:0
-msgid ")"
-msgstr ")"
-
-#. module: hr_payroll
-#: view:hr.contibution.register:0
-msgid "Contribution Registers"
-msgstr "Registros de contribución"
+msgid "Made Payment Order ? "
+msgstr ""
+
+#. module: hr_payroll
+#: field:hr.payslip.line,condition_range_max:0
+#: field:hr.salary.rule,condition_range_max:0
+msgid "Maximum Range"
+msgstr ""
+
+#. module: hr_payroll
+#: field:hr.payslip.line,condition_range_min:0
+#: field:hr.salary.rule,condition_range_min:0
+msgid "Minimum Range"
+msgstr ""
+
+#. module: hr_payroll
+#: view:hr.payslip:hr_payroll.view_hr_payslip_form
+msgid "Miscellaneous"
+msgstr ""
+
+#. module: hr_payroll
+#: selection:hr.contract,schedule_pay:0
+msgid "Monthly"
+msgstr ""
+
+#. module: hr_payroll
+#: field:hr.contribution.register,name:0 field:hr.payroll.structure,name:0
+#: field:hr.payslip.line,name:0 field:hr.payslip.run,name:0
+#: field:hr.salary.rule,name:0 field:hr.salary.rule.category,name:0
+#: view:website:hr_payroll.report_contributionregister
+#: view:website:hr_payroll.report_payslip
+#: view:website:hr_payroll.report_payslipdetails
+msgid "Name"
+msgstr "Nombre"
+
+#. module: hr_payroll
+#: code:addons/hr_payroll/hr_payroll.py:415
+#, python-format
+msgid "Normal Working Days paid at 100%"
+msgstr ""
+
+#. module: hr_payroll
+#: view:hr.salary.rule.category:hr_payroll.hr_salary_rule_category_form
+msgid "Notes"
+msgstr "Notas"
+
+#. module: hr_payroll
+#: field:hr.payslip.worked_days,number_of_days:0
+msgid "Number of Days"
+msgstr "Número de días"
+
+#. module: hr_payroll
+#: field:hr.payslip.worked_days,number_of_hours:0
+msgid "Number of Hours"
+msgstr "Número de horas"
+
+#. module: hr_payroll
+#: view:hr.payslip:hr_payroll.view_hr_payslip_form
+msgid "Other Inputs"
+msgstr ""
+
+#. module: hr_payroll
+#: field:hr.payroll.structure,parent_id:0
+#: field:hr.salary.rule.category,parent_id:0
+msgid "Parent"
+msgstr "Padre"
+
+#. module: hr_payroll
+#: field:hr.payslip.line,parent_rule_id:0
+#: field:hr.salary.rule,parent_rule_id:0
+msgid "Parent Salary Rule"
+msgstr ""
+
+#. module: hr_payroll
+#: field:hr.contribution.register,partner_id:0
+msgid "Partner"
+msgstr "Empresa"
+
+#. module: hr_payroll
+#: field:hr.payslip.input,payslip_id:0 field:hr.payslip.line,slip_id:0
+#: field:hr.payslip.worked_days,payslip_id:0
+#: model:ir.model,name:hr_payroll.model_hr_payslip
+#: view:website:hr_payroll.report_payslip
+#: view:website:hr_payroll.report_payslipdetails
+msgid "Pay Slip"
+msgstr "Nómina"
+
+#. module: hr_payroll
+#: view:hr.payslip:hr_payroll.view_hr_payslip_filter
+msgid "PaySlip Batch"
+msgstr ""
+
+#. module: hr_payroll
+#: model:ir.actions.report.xml,name:hr_payroll.payslip_details_report
+msgid "PaySlip Details"
+msgstr ""
+
+#. module: hr_payroll
+#: model:ir.actions.act_window,name:hr_payroll.action_payslip_lines_contribution_register
+msgid "PaySlip Lines"
+msgstr ""
+
+#. module: hr_payroll
+#: model:ir.actions.report.xml,name:hr_payroll.action_contribution_register
+msgid "PaySlip Lines By Conribution Register"
+msgstr ""
+
+#. module: hr_payroll
+#: view:website:hr_payroll.report_contributionregister
+msgid "PaySlip Lines by Contribution Register"
+msgstr ""
+
+#. module: hr_payroll
+#: model:ir.model,name:hr_payroll.model_payslip_lines_contribution_register
+msgid "PaySlip Lines by Contribution Registers"
+msgstr ""
+
+#. module: hr_payroll
+#: view:website:hr_payroll.report_contributionregister
+msgid "PaySlip Name"
+msgstr ""
 
 #. module: hr_payroll
 #: model:ir.ui.menu,name:hr_payroll.menu_hr_payroll_reporting
@@ -1449,357 +738,527 @@
 msgstr "Nómina"
 
 #. module: hr_payroll
-#: model:ir.model,name:hr_payroll.model_hr_contract_wage_type
-msgid "Wage Type"
-msgstr "Tipo de salario"
-
-#. module: hr_payroll
-#: report:hr.payroll.register.sheet:0
-msgid "Net Sal."
-msgstr "Sal. neto"
-
-#. module: hr_payroll
-#: sql_constraint:hr.passport:0
-msgid "The Passport No must be unique !"
-msgstr "¡El número de pasaporte debe ser único!"
-
-#. module: hr_payroll
-#: field:hr.allounce.deduction.categoty,name:0
-msgid "Category Name"
-msgstr "Nombre categoría"
-
-#. module: hr_payroll
-#: model:ir.model,name:hr_payroll.model_hr_payroll_year_salary
-msgid "hr.payroll.year.salary"
-msgstr "hr.nómina.año.salario"
-
-#. module: hr_payroll
-#: report:employees.salary:0
-#: field:hr.passport,address_id:0
-#: report:payslip.pdf:0
-#: report:salary.structure:0
-msgid "Address"
-msgstr "Dirección"
-
-#. module: hr_payroll
-#: field:hr.payslip.line.line,slipline_id:0
-msgid "Slip Line"
-msgstr "Línea justificante"
-
-#. module: hr_payroll
-#: report:payslip.pdf:0
-msgid "Number of Leaves"
-msgstr "Número de hojas"
-
-#. module: hr_payroll
-#: report:employees.salary:0
-#: field:hr.payroll.advice,bank_id:0
-#: field:hr.payroll.register,bank_id:0
-#: report:salary.structure:0
-msgid "Bank"
-msgstr "Banco"
-
-#. module: hr_payroll
-#: view:hr.payroll.advice:0
-msgid "Cancel Sheet"
-msgstr "Cancelar hoja"
-
-#. module: hr_payroll
-#: selection:hr.allounce.deduction.categoty,type:0
-#: selection:hr.payslip.line,type:0
-msgid "Advance"
-msgstr "Adelanto"
-
-#. module: hr_payroll
-#: report:salary.structure:0
-msgid "Special Allowances and Deductions For Employee:"
-msgstr "Primas y deducciones especiales por empleado:"
-
-#. module: hr_payroll
-#: field:company.contribution,name:0
-#: field:company.contribution.line,name:0
-#: field:hr.contibution.register,name:0
-#: field:hr.contibution.register.line,name:0
-#: field:hr.payroll.advice,name:0
-#: field:hr.payroll.register,name:0
-#: field:hr.payroll.structure,name:0
+#: view:hr.payroll.structure:hr_payroll.view_hr_payroll_structure_filter
+msgid "Payroll Structures"
+msgstr ""
+
+#. module: hr_payroll
+#: view:hr.payslip:hr_payroll.view_hr_payslip_form
+#: model:ir.actions.report.xml,name:hr_payroll.action_report_payslip
+msgid "Payslip"
+msgstr ""
+
+#. module: hr_payroll
+#: constraint:hr.payslip:0
+msgid "Payslip 'Date From' must be before 'Date To'."
+msgstr ""
+
+#. module: hr_payroll
+#: field:hr.payslip,payslip_run_id:0
+#: view:hr.payslip.run:hr_payroll.hr_payslip_run_filter
+#: model:ir.model,name:hr_payroll.model_hr_payslip_run
+msgid "Payslip Batches"
+msgstr ""
+
+#. module: hr_payroll
+#: view:hr.payslip:hr_payroll.view_hr_payslip_form
+#: field:hr.payslip,payslip_count:0
+#: model:ir.actions.act_window,name:hr_payroll.act_payslip_lines
+msgid "Payslip Computation Details"
+msgstr ""
+
+#. module: hr_payroll
+#: model:ir.model,name:hr_payroll.model_hr_payslip_input
+msgid "Payslip Input"
+msgstr ""
+
+#. module: hr_payroll
+#: field:hr.payslip,input_line_ids:0
+msgid "Payslip Inputs"
+msgstr ""
+
+#. module: hr_payroll
+#: view:hr.payslip:hr_payroll.view_hr_payslip_form
+#: view:hr.payslip.line:hr_payroll.view_hr_payslip_line_form
+#: model:ir.model,name:hr_payroll.model_hr_payslip_line
+msgid "Payslip Line"
+msgstr ""
+
+#. module: hr_payroll
+#: view:hr.payslip:hr_payroll.view_hr_payslip_form field:hr.payslip,line_ids:0
+#: view:hr.payslip.line:hr_payroll.view_hr_payslip_line_filter
+#: model:ir.actions.act_window,name:hr_payroll.act_contribution_reg_payslip_lines
+msgid "Payslip Lines"
+msgstr ""
+
+#. module: hr_payroll
+#: view:website:hr_payroll.report_payslipdetails
+msgid "Payslip Lines by Contribution Register"
+msgstr ""
+
+#. module: hr_payroll
 #: field:hr.payslip,name:0
-#: field:hr.payslip.line,name:0
-#: field:hr.payslip.line.line,name:0
-#: report:payslip.pdf:0
-#: report:salary.structure:0
-#: report:year.salary:0
-msgid "Name"
-msgstr "Nombre"
-
-#. module: hr_payroll
-#: report:payslip.pdf:0
-msgid "Leaved Deduction"
-msgstr "Hojas de deducción"
-
-#. module: hr_payroll
-#: view:hr.passport:0
-msgid "Country"
-msgstr "País"
-
-#. module: hr_payroll
-#: view:hr.passport:0
-#: view:hr.payroll.employees.detail:0
-#: field:hr.payroll.employees.detail,employee_ids:0
-#: view:hr.payroll.year.salary:0
-#: field:hr.payroll.year.salary,employee_ids:0
-#: view:hr.payslip:0
-msgid "Employees"
-msgstr "Empleados"
-
-#. module: hr_payroll
-#: report:payroll.advice:0
-msgid "Bank Account"
-msgstr "Cuenta bancaria"
-
-#. module: hr_payroll
-#: help:company.contribution,register_id:0
-msgid "Contribution register based on company"
-msgstr "Registro de contribución basado en la empresa"
-
-#. module: hr_payroll
-#: help:hr.allounce.deduction.categoty,sequence:0
-msgid "Use to arrange calculation sequence"
-msgstr "Se utiliza para organizar la secuencia de cálculo"
-
-#. module: hr_payroll
-#: field:hr.payslip,total_pay:0
-msgid "Total Payment"
-msgstr "Pago total"
-
-#. module: hr_payroll
-#: report:payslip.pdf:0
-msgid "Leave Deductions Line:"
-msgstr "Línea de deducciones por ausencias:"
-
-#. module: hr_payroll
-#: selection:hr.payroll.register,state:0
+msgid "Payslip Name"
+msgstr ""
+
+#. module: hr_payroll
+#: field:hr.payslip,worked_days_line_ids:0
+#: model:ir.model,name:hr_payroll.model_hr_payslip_worked_days
+msgid "Payslip Worked Days"
+msgstr ""
+
+#. module: hr_payroll
+#: view:hr.employee:hr_payroll.payroll_hr_employee_view_form
+#: field:hr.employee,payslip_count:0 field:hr.employee,slip_ids:0
+#: view:hr.payslip:hr_payroll.view_hr_payslip_filter
+#: view:hr.payslip:hr_payroll.view_hr_payslip_tree
+#: view:hr.payslip.run:hr_payroll.hr_payslip_run_form
+#: field:hr.payslip.run,slip_ids:0
+#: model:ir.actions.act_window,name:hr_payroll.act_hr_employee_payslip_list
+msgid "Payslips"
+msgstr ""
+
+#. module: hr_payroll
+#: view:hr.payslip.run:hr_payroll.hr_payslip_run_form
+#: view:hr.payslip.run:hr_payroll.hr_payslip_run_tree
+#: model:ir.actions.act_window,name:hr_payroll.action_hr_payslip_run_tree
+#: model:ir.ui.menu,name:hr_payroll.menu_hr_payslip_run
+msgid "Payslips Batches"
+msgstr ""
+
+#. module: hr_payroll
+#: view:hr.payslip.employees:hr_payroll.view_hr_payslip_by_employees
+msgid "Payslips by Employees"
+msgstr ""
+
+#. module: hr_payroll
+#: field:hr.payslip.line,amount_percentage:0
+#: selection:hr.payslip.line,amount_select:0
+#: field:hr.salary.rule,amount_percentage:0
+#: selection:hr.salary.rule,amount_select:0
+msgid "Percentage (%)"
+msgstr ""
+
+#. module: hr_payroll
+#: field:hr.payslip.line,amount_percentage_base:0
+#: field:hr.salary.rule,amount_percentage_base:0
+msgid "Percentage based on"
+msgstr ""
+
+#. module: hr_payroll
+#: view:hr.payslip:hr_payroll.view_hr_payslip_form
+#: view:hr.payslip.run:hr_payroll.hr_payslip_run_form
+msgid "Period"
+msgstr "Período"
+
+#. module: hr_payroll
+#: view:payslip.lines.contribution.register:hr_payroll.view_payslip_lines_contribution_register
+msgid "Print"
+msgstr "Imprimir"
+
+#. module: hr_payroll
+#: field:hr.payslip.line,amount_python_compute:0
+#: selection:hr.payslip.line,amount_select:0
+#: field:hr.salary.rule,amount_python_compute:0
+#: selection:hr.salary.rule,amount_select:0
+msgid "Python Code"
+msgstr ""
+
+#. module: hr_payroll
+#: field:hr.payslip.line,condition_python:0
+#: field:hr.salary.rule,condition_python:0
+msgid "Python Condition"
+msgstr ""
+
+#. module: hr_payroll
+#: selection:hr.payslip.line,condition_select:0
+#: selection:hr.salary.rule,condition_select:0
+msgid "Python Expression"
+msgstr ""
+
+#. module: hr_payroll
+#: field:hr.payslip.line,quantity:0 field:hr.salary.rule,quantity:0
+msgid "Quantity"
+msgstr "Cantidad"
+
+#. module: hr_payroll
+#: view:website:hr_payroll.report_contributionregister
+msgid "Quantity/Rate"
+msgstr ""
+
+#. module: hr_payroll
+#: view:website:hr_payroll.report_payslip
+#: view:website:hr_payroll.report_payslipdetails
+msgid "Quantity/rate"
+msgstr ""
+
+#. module: hr_payroll
+#: selection:hr.contract,schedule_pay:0
+msgid "Quarterly"
+msgstr ""
+
+#. module: hr_payroll
+#: selection:hr.payslip.line,condition_select:0
+#: selection:hr.salary.rule,condition_select:0
+msgid "Range"
+msgstr ""
+
+#. module: hr_payroll
+#: field:hr.payslip.line,condition_range:0
+#: field:hr.salary.rule,condition_range:0
+msgid "Range Based on"
+msgstr ""
+
+#. module: hr_payroll
+#: field:hr.payslip.line,rate:0
+msgid "Rate (%)"
+msgstr "Tasa (%)"
+
+#. module: hr_payroll
+#: field:hr.payroll.structure,code:0 field:hr.payslip,number:0
+#: view:website:hr_payroll.report_payslip
+#: view:website:hr_payroll.report_payslipdetails
+msgid "Reference"
+msgstr "Referencia"
+
+#. module: hr_payroll
+#: view:hr.payslip:hr_payroll.view_hr_payslip_form
+msgid "Refund"
+msgstr "Factura de abono"
+
+#. module: hr_payroll
+#: code:addons/hr_payroll/hr_payroll.py:334
+#, python-format
+msgid "Refund Payslip"
+msgstr ""
+
+#. module: hr_payroll
+#: code:addons/hr_payroll/hr_payroll.py:324
+#, python-format
+msgid "Refund: "
+msgstr ""
+
+#. module: hr_payroll
+#: field:hr.contribution.register,register_line_ids:0
+msgid "Register Line"
+msgstr ""
+
+#. module: hr_payroll
+#: view:website:hr_payroll.report_contributionregister
+msgid "Register Name:"
+msgstr ""
+
+#. module: hr_payroll
 #: selection:hr.payslip,state:0
-msgid "Wating for Account Verification"
-msgstr "Esperando por verificación de la cuenta"
-
-#. module: hr_payroll
-#: field:hr.contibution.register.line,comp_deduction:0
-msgid "Company Deduction"
-msgstr "Deducción de la Compañía"
-
-#. module: hr_payroll
-#: view:hr.holidays.status:0
-msgid "Payroll Configurtion"
-msgstr "Configuración nómina"
-
-#. module: hr_payroll
-#: code:addons/hr_payroll/hr_payroll.py:469
-#, python-format
-msgid "Please define bank account for the %s employee"
-msgstr "Por favor, defina la cuenta bancaria para el empleado %s"
-
-#. module: hr_payroll
-#: field:hr.passport,date_issue:0
-msgid "Passport Issue Date"
-msgstr "Fecha de emisión del pasaporte"
-
-#. module: hr_payroll
-#: view:hr.allounce.deduction.categoty:0
-#: selection:hr.allounce.deduction.categoty,type:0
-#: field:hr.payroll.register,allounce:0
-#: field:hr.payslip,allounce:0
-#: selection:hr.payslip.line,type:0
-msgid "Allowance"
-msgstr "Prima"
-
-#. module: hr_payroll
-#: field:hr.payslip,holiday_days:0
-msgid "No of Leaves"
-msgstr "N º de hojas"
-
-#. module: hr_payroll
-#: field:hr.employee,otherid:0
-msgid "Other Id"
-msgstr "Otro id"
-
-#. module: hr_payroll
-#: report:payslip.pdf:0
-msgid "Bank Details"
-msgstr "Detalles bancarios"
-
-#. module: hr_payroll
-#: report:payslip.pdf:0
-msgid "Slip ID"
-msgstr "ID justificante"
-
-#. module: hr_payroll
-#: field:company.contribution.line,sequence:0
-#: field:hr.allounce.deduction.categoty,sequence:0
-#: field:hr.payslip.line,sequence:0
-#: field:hr.payslip.line.line,sequence:0
+msgid "Rejected"
+msgstr ""
+
+#. module: hr_payroll
+#: field:hr.payslip.line,salary_rule_id:0
+msgid "Rule"
+msgstr ""
+
+#. module: hr_payroll
+#: view:hr.salary.rule.category:hr_payroll.hr_salary_rule_category_form
+msgid "Salary Categories"
+msgstr ""
+
+#. module: hr_payroll
+#: view:hr.payslip:hr_payroll.view_hr_payslip_form
+msgid "Salary Computation"
+msgstr ""
+
+#. module: hr_payroll
+#: view:hr.salary.rule.category:hr_payroll.hr_salary_rule_category_tree
+#: view:hr.salary.rule.category:hr_payroll.hr_salary_rule_category_tree_view
+#: view:hr.salary.rule.category:hr_payroll.view_hr_salary_rule_category_filter
+#: model:ir.actions.act_window,name:hr_payroll.action_hr_salary_rule_category
+#: model:ir.ui.menu,name:hr_payroll.menu_hr_salary_rule_category
+msgid "Salary Rule Categories"
+msgstr ""
+
+#. module: hr_payroll
+#: model:ir.actions.act_window,name:hr_payroll.action_hr_salary_rule_category_tree_view
+#: model:ir.ui.menu,name:hr_payroll.menu_hr_salary_rule_category_tree_view
+msgid "Salary Rule Categories Hierarchy"
+msgstr ""
+
+#. module: hr_payroll
+#: view:hr.payslip.line:hr_payroll.view_hr_payslip_line_filter
+#: model:ir.model,name:hr_payroll.model_hr_salary_rule_category
+#: view:website:hr_payroll.report_payslipdetails
+msgid "Salary Rule Category"
+msgstr ""
+
+#. module: hr_payroll
+#: field:hr.rule.input,input_id:0
+#: model:ir.model,name:hr_payroll.model_hr_rule_input
+msgid "Salary Rule Input"
+msgstr ""
+
+#. module: hr_payroll
+#: view:hr.payroll.structure:hr_payroll.view_hr_employee_grade_form
+#: field:hr.payroll.structure,rule_ids:0
+#: view:hr.salary.rule:hr_payroll.hr_salary_rule_form
+#: view:hr.salary.rule:hr_payroll.hr_salary_rule_list
+#: view:hr.salary.rule:hr_payroll.hr_salary_rule_tree
+#: view:hr.salary.rule:hr_payroll.view_hr_rule_filter
+#: model:ir.actions.act_window,name:hr_payroll.action_salary_rule_form
+#: model:ir.ui.menu,name:hr_payroll.menu_action_hr_salary_rule_form
+msgid "Salary Rules"
+msgstr ""
+
+#. module: hr_payroll
+#: code:addons/hr_payroll/hr_payroll.py:658
+#, python-format
+msgid "Salary Slip of %s for %s"
+msgstr ""
+
+#. module: hr_payroll
+#: field:hr.contract,struct_id:0
+#: view:hr.payroll.structure:hr_payroll.view_hr_payroll_structure_tree
+#: view:hr.payslip:hr_payroll.view_hr_payslip_form
+#: view:hr.payslip.line:hr_payroll.view_hr_payslip_line_tree
+#: model:ir.model,name:hr_payroll.model_hr_payroll_structure
+msgid "Salary Structure"
+msgstr ""
+
+#. module: hr_payroll
+#: model:ir.actions.act_window,name:hr_payroll.action_view_hr_payroll_structure_list_form
+#: model:ir.ui.menu,name:hr_payroll.menu_hr_payroll_structure_view
+msgid "Salary Structures"
+msgstr ""
+
+#. module: hr_payroll
+#: model:ir.actions.act_window,name:hr_payroll.action_view_hr_payroll_structure_tree
+#: model:ir.ui.menu,name:hr_payroll.menu_hr_payroll_structure_tree
+msgid "Salary Structures Hierarchy"
+msgstr ""
+
+#. module: hr_payroll
+#: field:hr.contract,schedule_pay:0
+msgid "Scheduled Pay"
+msgstr ""
+
+#. module: hr_payroll
+#: view:hr.payslip.run:hr_payroll.hr_payslip_run_filter
+msgid "Search Payslip Batches"
+msgstr ""
+
+#. module: hr_payroll
+#: view:hr.payslip.line:hr_payroll.view_hr_payslip_line_filter
+msgid "Search Payslip Lines"
+msgstr ""
+
+#. module: hr_payroll
+#: view:hr.payslip:hr_payroll.view_hr_payslip_filter
+msgid "Search Payslips"
+msgstr ""
+
+#. module: hr_payroll
+#: view:hr.salary.rule:hr_payroll.view_hr_rule_filter
+msgid "Search Salary Rule"
+msgstr ""
+
+#. module: hr_payroll
+#: selection:hr.contract,schedule_pay:0
+msgid "Semi-annually"
+msgstr ""
+
+#. module: hr_payroll
+#: field:hr.payslip.input,sequence:0 field:hr.payslip.line,sequence:0
+#: field:hr.payslip.worked_days,sequence:0 field:hr.salary.rule,sequence:0
 msgid "Sequence"
 msgstr "Secuencia"
 
 #. module: hr_payroll
-#: model:ir.actions.act_window,name:hr_payroll.action_view_hr_payslip_form
-#: model:ir.ui.menu,name:hr_payroll.menu_department_tree
-msgid "Employee Payslip"
-msgstr "Nómina de los empleados"
-
-#. module: hr_payroll
-#: view:hr.payroll.advice:0
-msgid "Letter Content"
-msgstr "Contenido carta"
-
-#. module: hr_payroll
-#: view:hr.payroll.employees.detail:0
-#: view:hr.payroll.year.salary:0
-msgid "Year Salary"
-msgstr "Salario anual"
-
-#. module: hr_payroll
-#: view:hr.payroll.register:0
-msgid "Allowance / Deduction"
-msgstr "Prima / Deducción"
-
-#. module: hr_payroll
-#: model:ir.actions.report.xml,name:hr_payroll.payroll_advice
-msgid "Bank Payment Advice"
-msgstr "Aviso de pago del banco"
-
-#. module: hr_payroll
-#: view:hr.payslip:0
-msgid "Search Payslips"
-msgstr "Buscar nóminas"
-
-#. module: hr_payroll
-#: report:employees.salary:0
-#: field:hr.contibution.register.line,total:0
-#: report:year.salary:0
+#: view:hr.payslip:hr_payroll.view_hr_payslip_form
+#: view:hr.payslip.run:hr_payroll.hr_payslip_run_form
+msgid "Set to Draft"
+msgstr "Cambiar a borrador"
+
+#. module: hr_payroll
+#: view:hr.payslip:hr_payroll.view_hr_payslip_filter
+msgid "States"
+msgstr "Provincias"
+
+#. module: hr_payroll
+#: field:hr.payslip,state:0 field:hr.payslip.run,state:0
+msgid "Status"
+msgstr "Estado"
+
+#. module: hr_payroll
+#: field:hr.payslip,struct_id:0
+msgid "Structure"
+msgstr ""
+
+#. module: hr_payroll
+#: help:hr.employee,total_wage:0
+msgid "Sum of all current contract's wage of employee."
+msgstr ""
+
+#. module: hr_payroll
+#: help:hr.payslip.line,code:0 help:hr.salary.rule,code:0
+msgid ""
+"The code of salary rules can be used as reference in computation of other "
+"rules. In that case, it is case sensitive."
+msgstr ""
+
+#. module: hr_payroll
+#: help:hr.payslip.input,code:0 help:hr.payslip.worked_days,code:0
+#: help:hr.rule.input,code:0
+msgid "The code that can be used in the salary rules"
+msgstr ""
+
+#. module: hr_payroll
+#: help:hr.payslip.line,amount_select:0 help:hr.salary.rule,amount_select:0
+msgid "The computation method for the rule amount."
+msgstr ""
+
+#. module: hr_payroll
+#: help:hr.payslip.input,contract_id:0
+#: help:hr.payslip.worked_days,contract_id:0
+msgid "The contract for which applied this input"
+msgstr ""
+
+#. module: hr_payroll
+#: help:hr.payslip.line,condition_range_max:0
+#: help:hr.salary.rule,condition_range_max:0
+msgid "The maximum amount, applied for this rule."
+msgstr ""
+
+#. module: hr_payroll
+#: help:hr.payslip.line,condition_range_min:0
+#: help:hr.salary.rule,condition_range_min:0
+msgid "The minimum amount, applied for this rule."
+msgstr ""
+
+#. module: hr_payroll
+#: help:hr.payslip.line,condition_range:0
+#: help:hr.salary.rule,condition_range:0
+msgid ""
+"This will be used to compute the % fields values; in general it is on basic,"
+" but you can also use categories code fields in lowercase as a variable "
+"names (hra, ma, lta, etc.) and the variable basic."
+msgstr ""
+
+#. module: hr_payroll
+#: view:hr.payslip.employees:hr_payroll.view_hr_payslip_by_employees
+msgid ""
+"This wizard will generate payslips for all selected employee(s) based on the"
+" dates and credit note specified on Payslips Run."
+msgstr ""
+
+#. module: hr_payroll
+#: field:hr.payslip.line,total:0
+#: view:website:hr_payroll.report_contributionregister
+#: view:website:hr_payroll.report_payslip
+#: view:website:hr_payroll.report_payslipdetails
 msgid "Total"
 msgstr "Total"
 
 #. module: hr_payroll
-#: view:company.contribution:0
-#: view:hr.allounce.deduction.categoty:0
-#: field:hr.allounce.deduction.categoty,contribute_ids:0
-msgid "Contributions"
-msgstr "Contribuciones"
-
-#~ msgid "Categoty Code"
-#~ msgstr "Código de categoría"
-
-#~ msgid "Categoty Name"
-#~ msgstr "Nombre categoría"
-
-#~ msgid "Invalid model name in the action definition."
-#~ msgstr "Nombre del modelo inválido en la definición de acción."
-
-#~ msgid "Analytic Account for Salary Analysis"
-#~ msgstr "Cuenta analítica para análisis de nóminas"
-
-#~ msgid "Employee No"
-#~ msgstr "Núm. trabajador"
-
-#~ msgid "Employee Payable Account"
-#~ msgstr "Cuenta a pagar del trabajador"
-
-#~ msgid "Account"
-#~ msgstr "Cuenta"
-
-#, python-format
-#~ msgid "Warning !"
-#~ msgstr "¡ Aviso !"
-
-#~ msgid "Payment From"
-#~ msgstr "Pago desde"
-
-#~ msgid "Keep empty to use the period of the validation(Payslip) date."
-#~ msgstr ""
-#~ "Deje en blanco para usar el período de la fecha de validación de la nómina"
-
-#~ msgid "Analytic Account"
-#~ msgstr "Cuenta analítica"
-
-#~ msgid "Force Period"
-#~ msgstr "Forzar período"
-
-#~ msgid "Accounting Information"
-#~ msgstr "Información contable"
-
-#, python-format
-#~ msgid "Integrity Error !"
-#~ msgstr "¡Error de integridad!"
-
-#~ msgid "Miscelleanous"
-#~ msgstr "Misceláneos"
-
-#~ msgid "Error! You can not create recursive analytic accounts."
-#~ msgstr "¡Error! No puede crear cuentas analíticas recursivas."
-
-#~ msgid "Account Lines"
-#~ msgstr "Movimientos"
-
-#~ msgid "Accounting Informations"
-#~ msgstr "Información contable"
-
-#~ msgid "Print"
-#~ msgstr "Imprimir"
-
-#~ msgid "Invalid XML for View Architecture!"
-#~ msgstr "¡XML inválido para la definición de la vista!"
-
-#~ msgid "Accounting Lines"
-#~ msgstr "Movimientos contables"
-
-#~ msgid "Bank Journal"
-#~ msgstr "Diario bancario"
-
-#~ msgid "Expense"
-#~ msgstr "Gastos"
-
-#~ msgid "Payment Entries"
-#~ msgstr "Asientos de pago"
-
-#~ msgid "Salary Account"
-#~ msgstr "Cuenta de nómina"
-
-#~ msgid "Employee Contract"
-#~ msgstr "Contrato de trabajador"
-
-#~ msgid ""
-#~ "The Object name must start with x_ and not contain any special character !"
-#~ msgstr ""
-#~ "¡El nombre del objeto debe empezar con x_ y no contener ningún carácter "
-#~ "especial!"
-
-#~ msgid "General Account"
-#~ msgstr "Cuenta general"
-
-#~ msgid "Process"
-#~ msgstr "Proceso"
-
-#~ msgid "Employee Account"
-#~ msgstr "Cuenta trabajador"
-
-#~ msgid "General Information"
-#~ msgstr "Información general"
-
-#~ msgid "Accounting Details"
-#~ msgstr "Detalles de contabilidad"
-
-#~ msgid "Account Information"
-#~ msgstr "Información de la cuenta"
-
-#~ msgid "Generalities"
-#~ msgstr "Generalidades"
-
-#~ msgid "Contract Duration"
-#~ msgstr "Duración del contrato"
-
-#~ msgid "Notes"
-#~ msgstr "Notas"
-
-#~ msgid "Fiscal Year"
-#~ msgstr "Ejercicio fiscal"+#: field:hr.employee,total_wage:0
+msgid "Total Basic Salary"
+msgstr ""
+
+#. module: hr_payroll
+#: view:hr.payslip:hr_payroll.view_hr_payslip_form
+msgid "Total Working Days"
+msgstr ""
+
+#. module: hr_payroll
+#: help:hr.payslip.line,sequence:0 help:hr.salary.rule,sequence:0
+msgid "Use to arrange calculation sequence"
+msgstr ""
+
+#. module: hr_payroll
+#: help:hr.payslip.line,appears_on_payslip:0
+#: help:hr.salary.rule,appears_on_payslip:0
+msgid "Used to display the salary rule on payslip."
+msgstr ""
+
+#. module: hr_payroll
+#: selection:hr.payslip,state:0
+msgid "Waiting"
+msgstr "En espera"
+
+#. module: hr_payroll
+#: code:addons/hr_payroll/hr_payroll.py:353
+#: code:addons/hr_payroll/wizard/hr_payroll_payslips_by_employees.py:52
+#, python-format
+msgid "Warning!"
+msgstr "¡Aviso!"
+
+#. module: hr_payroll
+#: selection:hr.contract,schedule_pay:0
+msgid "Weekly"
+msgstr ""
+
+#. module: hr_payroll
+#: view:hr.payslip:hr_payroll.view_hr_payslip_form
+msgid "Worked Day"
+msgstr ""
+
+#. module: hr_payroll
+#: view:hr.payslip:hr_payroll.view_hr_payslip_form
+msgid "Worked Days"
+msgstr ""
+
+#. module: hr_payroll
+#: view:hr.payslip:hr_payroll.view_hr_payslip_form
+msgid "Worked Days & Inputs"
+msgstr ""
+
+#. module: hr_payroll
+#: code:addons/hr_payroll/hr_payroll.py:856
+#, python-format
+msgid "Wrong percentage base or quantity defined for salary rule %s (%s)."
+msgstr ""
+
+#. module: hr_payroll
+#: code:addons/hr_payroll/hr_payroll.py:862
+#, python-format
+msgid "Wrong python code defined for salary rule %s (%s)."
+msgstr ""
+
+#. module: hr_payroll
+#: code:addons/hr_payroll/hr_payroll.py:885
+#, python-format
+msgid "Wrong python condition defined for salary rule %s (%s)."
+msgstr ""
+
+#. module: hr_payroll
+#: code:addons/hr_payroll/hr_payroll.py:851
+#, python-format
+msgid "Wrong quantity defined for salary rule %s (%s)."
+msgstr ""
+
+#. module: hr_payroll
+#: code:addons/hr_payroll/hr_payroll.py:879
+#, python-format
+msgid "Wrong range condition defined for salary rule %s (%s)."
+msgstr ""
+
+#. module: hr_payroll
+#: code:addons/hr_payroll/hr_payroll.py:353
+#, python-format
+msgid "You cannot delete a payslip which is not draft or cancelled!"
+msgstr ""
+
+#. module: hr_payroll
+#: code:addons/hr_payroll/wizard/hr_payroll_payslips_by_employees.py:52
+#, python-format
+msgid "You must select employee(s) to generate payslip(s)."
+msgstr ""
+
+#. module: hr_payroll
+#: view:payslip.lines.contribution.register:hr_payroll.view_payslip_lines_contribution_register
+msgid "or"
+msgstr ""
+
+#. module: hr_payroll
+#: help:hr.payslip.line,amount_percentage_base:0
+#: help:hr.salary.rule,amount_percentage_base:0
+msgid "result will be affected to a variable"
+msgstr ""