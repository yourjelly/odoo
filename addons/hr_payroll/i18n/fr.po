--- conflicted
+++ resolved
@@ -7,24 +7,14 @@
 msgstr ""
 "Project-Id-Version: openobject-addons\n"
 "Report-Msgid-Bugs-To: FULL NAME <EMAIL@ADDRESS>\n"
-<<<<<<< HEAD
-"POT-Creation-Date: 2010-10-18 17:46+0000\n"
-"PO-Revision-Date: 2010-10-28 08:56+0000\n"
-"Last-Translator: mra (Open ERP) <mra@tinyerp.com>\n"
-=======
 "POT-Creation-Date: 2010-11-18 16:12+0000\n"
 "PO-Revision-Date: 2010-11-24 09:28+0000\n"
 "Last-Translator: OpenERP Administrators <Unknown>\n"
->>>>>>> cc7031ec
 "Language-Team: French <fr@li.org>\n"
 "MIME-Version: 1.0\n"
 "Content-Type: text/plain; charset=UTF-8\n"
 "Content-Transfer-Encoding: 8bit\n"
-<<<<<<< HEAD
-"X-Launchpad-Export-Date: 2010-10-30 05:52+0000\n"
-=======
 "X-Launchpad-Export-Date: 2010-11-25 04:57+0000\n"
->>>>>>> cc7031ec
 "X-Generator: Launchpad (build Unknown)\n"
 
 #. module: hr_payroll
@@ -49,15 +39,6 @@
 #. module: hr_payroll
 #: view:hr.payslip:0
 msgid "Recompute Sheet"
-msgstr ""
-
-#. module: hr_payroll
-#: code:addons/hr_payroll/hr_payroll.py:0
-#, python-format
-msgid ""
-"Variable Error : %s ' % (e)))\n"
-"\n"
-"                if sal_type in ('gross', 'net"
 msgstr ""
 
 #. module: hr_payroll
@@ -169,6 +150,12 @@
 msgstr ""
 
 #. module: hr_payroll
+#: code:addons/hr_payroll/hr_payroll.py:0
+#, python-format
+msgid "Variable Error: %s "
+msgstr ""
+
+#. module: hr_payroll
 #: view:hr.passport:0
 msgid "Expire"
 msgstr ""
@@ -176,83 +163,6 @@
 #. module: hr_payroll
 #: selection:hr.holidays.status,type:0
 msgid "Half-Pay Holiday"
-msgstr ""
-
-#. module: hr_payroll
-#: code:addons/hr_payroll/hr_payroll.py:0
-#, python-format
-msgid ""
-"Please check configuration of %s, payroll head is missing' % "
-"(hday.holiday_status_id.name)))\n"
-"                    \n"
-"                res = {\n"
-"                    'slip_id':slip.id,\n"
-"                    'name':hday.holiday_status_id.name + '-%s' % "
-"(hday.number_of_days),\n"
-"                    'code':hday.holiday_status_id.code,\n"
-"                    'amount_type':'fix',\n"
-"                    'category_id':hday.holiday_status_id.head_id.id,\n"
-"                    'sequence':hday.holiday_status_id.head_id.sequence\n"
-"                }\n"
-"                days = hday.number_of_days\n"
-"                if hday.number_of_days < 0:\n"
-"                    days = hday.number_of_days * -1\n"
-"                total_leave += days\n"
-"                if hday.holiday_status_id.type == 'paid':\n"
-"                    paid_leave += days\n"
-"                    continue\n"
-"#                    res['name'] = hday.holiday_status_id.name + '-%s' % "
-"(days)\n"
-"#                    res['amount'] = perday * days\n"
-"#                    res['type'] = 'allowance'\n"
-"#                    leave += days\n"
-"#                    total += perday * days\n"
-"                \n"
-"                elif hday.holiday_status_id.type == 'halfpaid':\n"
-"                    paid_leave += (days / 2)\n"
-"                    res['name'] = hday.holiday_status_id.name + '-%s/2' % "
-"(days)\n"
-"                    res['amount'] = perday * (days/2)\n"
-"                    total += perday * (days/2)\n"
-"                    leave += days / 2\n"
-"                    res['type'] = 'deduction'\n"
-"                else:\n"
-"                    res['name'] = hday.holiday_status_id.name + '-%s' % "
-"(days)\n"
-"                    res['amount'] = perday * days\n"
-"                    res['type'] = 'deduction'\n"
-"                    leave += days\n"
-"                    total += perday * days\n"
-"\n"
-"                slip_line_pool.create(cr, uid, res, context=context)\n"
-"            basic = basic - total\n"
-"            leaves = total\n"
-"            update.update({\n"
-"                'basic':basic,\n"
-"                'basic_before_leaves': round(basic_before_leaves),\n"
-"                'leaves':total,\n"
-"                'holiday_days':leave,\n"
-"                'worked_days':working_day - leave,\n"
-"                'working_days':working_day,\n"
-"            })\n"
-"            self.write(cr, uid, [slip.id], update, context=context)\n"
-"        return True\n"
-"hr_payslip()\n"
-"\n"
-"class hr_payslip_line(osv.osv):\n"
-"    '''\n"
-"    Payslip Line\n"
-"    '''\n"
-"    \n"
-"    _name = 'hr.payslip.line'\n"
-"    _description = 'Payslip Line'\n"
-"\n"
-"    def onchange_category(self, cr, uid, ids, category_id):\n"
-"        seq = 0\n"
-"        res = {\n"
-"        }\n"
-"        if category_id:\n"
-"            category = self.pool.get('hr.allounce.deduction.categoty"
 msgstr ""
 
 #. module: hr_payroll
@@ -352,6 +262,12 @@
 msgstr ""
 
 #. module: hr_payroll
+#: code:addons/hr_payroll/hr_payroll.py:0
+#, python-format
+msgid "Please check configuration of %s, payroll head is missing"
+msgstr ""
+
+#. module: hr_payroll
 #: selection:company.contribution,amount_type:0
 msgid "Percentage"
 msgstr ""
@@ -370,6 +286,14 @@
 #. module: hr_payroll
 #: field:hr.contibution.register.line,emp_deduction:0
 msgid "Employee Deduction"
+msgstr ""
+
+#. module: hr_payroll
+#: code:addons/hr_payroll/hr_payroll.py:0
+#, python-format
+msgid ""
+"Variable Error: %s ' % (e)))\n"
+"                elif line.amount_type in ('fix', 'func"
 msgstr ""
 
 #. module: hr_payroll
@@ -497,7 +421,7 @@
 #. module: hr_payroll
 #: report:payslip.pdf:0
 msgid "Payments -"
-msgstr ""
+msgstr "Paiements -"
 
 #. module: hr_payroll
 #: field:hr.contract,visa_no:0
@@ -528,40 +452,6 @@
 #. module: hr_payroll
 #: model:ir.actions.report.xml,name:hr_payroll.salary_payslip
 msgid "Employee PaySlip"
-msgstr ""
-
-#. module: hr_payroll
-#: code:addons/hr_payroll/hr_payroll.py:0
-#, python-format
-msgid ""
-"Variable Error : %s ' % (e)))\n"
-"                amount = 0.0\n"
-"                if line.amount_type == 'per':\n"
-"                    amount = amt * line.amount\n"
-"                elif line.amount_type == 'func':\n"
-"                    amount = slip_line_pool.execute_function(cr, uid, "
-"line.id, amt, context)\n"
-"                elif line.amount_type == 'fix':\n"
-"                    amount = line.amount\n"
-"                \n"
-"                if line.type == 'allowance':\n"
-"                    allowance += amount\n"
-"                elif line.type == 'deduction':\n"
-"                    deduction += amount\n"
-"            \n"
-"            vals[employee.id] = {\n"
-"                'basic':basic, \n"
-"                'advantages_gross':allowance, \n"
-"                'gross':basic + allowance, \n"
-"                'advantages_net':deduction,\n"
-"                'net':basic + allowance - deduction\n"
-"            }\n"
-"        return vals\n"
-"    \n"
-"    _columns = {\n"
-"        'passport_id':fields.many2one('hr.passport', 'Passport', "
-"required=False, domain=\"[('employee_id','=',active_id), "
-"('address_id','=',address_home_id)]\", help=\"Employee Passport Information"
 msgstr ""
 
 #. module: hr_payroll
@@ -657,6 +547,11 @@
 msgstr ""
 
 #. module: hr_payroll
+#: sql_constraint:ir.module.module:0
+msgid "The certificate ID of the module must be unique !"
+msgstr ""
+
+#. module: hr_payroll
 #: code:addons/hr_payroll/hr_payroll.py:0
 #, python-format
 msgid "Error !"
@@ -758,14 +653,6 @@
 msgstr ""
 
 #. module: hr_payroll
-#: code:addons/hr_payroll/hr_payroll.py:0
-#, python-format
-msgid ""
-"Variable Error : %s ' % (e)))\n"
-"                elif line.amount_type in ('fix', 'func"
-msgstr ""
-
-#. module: hr_payroll
 #: field:company.contribution.line,to_val:0
 #: report:employees.salary:0
 #: field:hr.payslip.line.line,to_val:0
@@ -796,30 +683,17 @@
 msgstr ""
 
 #. module: hr_payroll
+#: field:hr.payroll.advice.line,name:0
+msgid "Bank Account A/C"
+msgstr ""
+
+#. module: hr_payroll
 #: code:addons/hr_payroll/hr_payroll.py:0
 #, python-format
 msgid ""
-"Please define bank account for the %s employee' % (slip.employee_id.name)))\n"
-"                pline = {\n"
-"                    'advice_id':pid,\n"
-"                    'name':slip.employee_id.bank_account_id.acc_number,\n"
-"                    'employee_id':slip.employee_id.id,\n"
-"                    'amount':slip.other_pay + slip.net,\n"
-"                    'bysal':slip.net\n"
-"                }\n"
-"                id = advice_line_pool.create(cr, uid, pline, "
-"context=context)\n"
+"Variable Error: %s ' % (e)))\n"
 "\n"
-"        self.write(cr, uid, ids, {'state':'confirm'}, context=context)\n"
-"        return True\n"
-"\n"
-"    def process_sheet(self, cr, uid, ids, context=None):\n"
-"        slip_pool = self.pool.get('hr.payslip"
-msgstr ""
-
-#. module: hr_payroll
-#: field:hr.payroll.advice.line,name:0
-msgid "Bank Account A/C"
+"                if sal_type in ('gross', 'net"
 msgstr ""
 
 #. module: hr_payroll
@@ -830,7 +704,7 @@
 #. module: hr_payroll
 #: report:hr.payroll.register.sheet:0
 msgid "For the month of"
-msgstr ""
+msgstr "Pour le mois de"
 
 #. module: hr_payroll
 #: view:hr.allounce.deduction.categoty:0
@@ -1029,7 +903,7 @@
 #. module: hr_payroll
 #: selection:hr.payslip.line,amount_type:0
 msgid "Percentage (%)"
-msgstr ""
+msgstr "Pourcentage (%)"
 
 #. module: hr_payroll
 #: field:hr.payroll.advice,register_id:0
@@ -1075,12 +949,12 @@
 #. module: hr_payroll
 #: view:hr.holidays.status:0
 msgid "Validation"
-msgstr ""
+msgstr "Validation"
 
 #. module: hr_payroll
 #: report:employees.salary:0
 msgid "Title"
-msgstr ""
+msgstr "Titre"
 
 #. module: hr_payroll
 #: view:company.contribution:0
@@ -1194,7 +1068,7 @@
 #: field:hr.payslip,contract_id:0
 #: model:ir.model,name:hr_payroll.model_hr_contract
 msgid "Contract"
-msgstr ""
+msgstr "Contrat"
 
 #. module: hr_payroll
 #: selection:hr.payroll.advice,state:0
@@ -1237,34 +1111,12 @@
 #: view:hr.contibution.register:0
 #: view:hr.contibution.register.line:0
 msgid "Contribution"
-msgstr ""
+msgstr "Contribution"
 
 #. module: hr_payroll
 #: field:hr.allounce.deduction.categoty,state:0
 msgid "Label"
-msgstr ""
-
-#. module: hr_payroll
-#: code:addons/hr_payroll/hr_payroll.py:0
-#, python-format
-msgid ""
-"Variable Error : %s ' % (e)))\n"
-"\n"
-"                if not calculate:\n"
-"                    continue\n"
-"\n"
-"                percent = 0.0\n"
-"                value = 0.0\n"
-"                base = False\n"
-"                company_contrib = 0.0\n"
-"                base = line.category_id.base\n"
-"\n"
-"                try:\n"
-"                    #Please have a look at the configuration guide.\n"
-"                    amt = eval(base, obj)\n"
-"                except Exception, e:\n"
-"                    raise osv.except_osv(_('Variable Error !"
-msgstr ""
+msgstr "Étiquette"
 
 #. module: hr_payroll
 #: view:hr.payroll.structure:0
@@ -1360,7 +1212,7 @@
 #. module: hr_payroll
 #: field:hr.payslip.line,amount:0
 msgid "Amount / Percentage"
-msgstr ""
+msgstr "Montant / Pourcentage"
 
 #. module: hr_payroll
 #: field:hr.employee,advantages_gross:0
@@ -1375,6 +1227,11 @@
 msgstr ""
 
 #. module: hr_payroll
+#: sql_constraint:ir.model.fields:0
+msgid "Size of the field can never be less than 1 !"
+msgstr ""
+
+#. module: hr_payroll
 #: report:salary.structure:0
 msgid "Salary"
 msgstr ""
@@ -1382,7 +1239,7 @@
 #. module: hr_payroll
 #: field:hr.passport,name:0
 msgid "Passport No"
-msgstr ""
+msgstr "N° de passpeort"
 
 #. module: hr_payroll
 #: field:hr.contract,passport_id:0
@@ -1454,7 +1311,7 @@
 #. module: hr_payroll
 #: view:hr.contibution.register:0
 msgid "Month"
-msgstr ""
+msgstr "Mois"
 
 #. module: hr_payroll
 #: view:hr.passport:0
@@ -1531,7 +1388,7 @@
 #. module: hr_payroll
 #: report:payslip.pdf:0
 msgid "Deduction -"
-msgstr ""
+msgstr "Déduction -"
 
 #. module: hr_payroll
 #: report:payslip.pdf:0
@@ -1556,6 +1413,28 @@
 msgstr ""
 
 #. module: hr_payroll
+#: code:addons/hr_payroll/hr_payroll.py:0
+#, python-format
+msgid ""
+"Variable Error: %s ' % (e)))\n"
+"\n"
+"                if not calculate:\n"
+"                    continue\n"
+"\n"
+"                percent = 0.0\n"
+"                value = 0.0\n"
+"                base = False\n"
+"#                company_contrib = 0.0\n"
+"                base = line.category_id.base\n"
+"\n"
+"                try:\n"
+"                    #Please have a look at the configuration guide.\n"
+"                    amt = eval(base, obj)\n"
+"                except Exception, e:\n"
+"                    raise osv.except_osv(_('Variable Error !"
+msgstr ""
+
+#. module: hr_payroll
 #: report:hr.payroll.register.sheet:0
 msgid "Net Sal."
 msgstr ""
@@ -1582,7 +1461,7 @@
 #: report:payslip.pdf:0
 #: report:salary.structure:0
 msgid "Address"
-msgstr ""
+msgstr "Adresse"
 
 #. module: hr_payroll
 #: field:hr.payslip.line.line,slipline_id:0
@@ -1600,7 +1479,7 @@
 #: field:hr.payroll.register,bank_id:0
 #: report:salary.structure:0
 msgid "Bank"
-msgstr ""
+msgstr "Banque"
 
 #. module: hr_payroll
 #: view:hr.payroll.advice:0
@@ -1633,7 +1512,7 @@
 #: report:salary.structure:0
 #: report:year.salary:0
 msgid "Name"
-msgstr ""
+msgstr "Nom"
 
 #. module: hr_payroll
 #: report:payslip.pdf:0
@@ -1658,7 +1537,7 @@
 #. module: hr_payroll
 #: report:payroll.advice:0
 msgid "Bank Account"
-msgstr ""
+msgstr "Compte bancaire"
 
 #. module: hr_payroll
 #: help:company.contribution,register_id:0
@@ -1694,6 +1573,12 @@
 #. module: hr_payroll
 #: view:hr.holidays.status:0
 msgid "Payroll Configurtion"
+msgstr ""
+
+#. module: hr_payroll
+#: code:addons/hr_payroll/hr_payroll.py:0
+#, python-format
+msgid "Please define bank account for the %s employee"
 msgstr ""
 
 #. module: hr_payroll
@@ -1776,4 +1661,9 @@
 #: view:hr.allounce.deduction.categoty:0
 #: field:hr.allounce.deduction.categoty,contribute_ids:0
 msgid "Contributions"
+msgstr ""
+
+#. module: hr_payroll
+#: sql_constraint:ir.module.module:0
+msgid "The name of the module must be unique !"
 msgstr ""