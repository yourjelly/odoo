openerp.web.search = function(instance) {
var QWeb = instance.web.qweb,
      _t =  instance.web._t,
     _lt = instance.web._lt;
_.mixin({
    sum: function (obj) { return _.reduce(obj, function (a, b) { return a + b; }, 0); }
});

/** @namespace */
var my = instance.web.search = {};

var B = Backbone;
my.FacetValue = B.Model.extend({

});
my.FacetValues = B.Collection.extend({
    model: my.FacetValue
});
my.Facet = B.Model.extend({
    initialize: function (attrs) {
        var values = attrs.values;
        delete attrs.values;

        B.Model.prototype.initialize.apply(this, arguments);

        this.values = new my.FacetValues(values || []);
        this.values.on('add remove change reset', function () {
            this.trigger('change', this);
        }, this);
    },
    get: function (key) {
        if (key !== 'values') {
            return B.Model.prototype.get.call(this, key);
        }
        return this.values.toJSON();
    },
    set: function (key, value) {
        if (key !== 'values') {
            return B.Model.prototype.set.call(this, key, value);
        }
        this.values.reset(value);
    },
    toJSON: function () {
        var out = {};
        var attrs = this.attributes;
        for(var att in attrs) {
            if (!attrs.hasOwnProperty(att) || att === 'field') {
                continue;
            }
            out[att] = attrs[att];
        }
        out.values = this.values.toJSON();
        return out;
    }
});
my.SearchQuery = B.Collection.extend({
    model: my.Facet,
    initialize: function () {
        B.Collection.prototype.initialize.apply(
            this, arguments);
        this.on('change', function (facet) {
            if(!facet.values.isEmpty()) { return; }

            this.remove(facet, {silent: true});
        }, this);
    },
    add: function (values, options) {
        options || (options = {});
        if (!(values instanceof Array)) {
            values = [values];
        }

        _(values).each(function (value) {
            var model = this._prepareModel(value, options);
            var previous = this.detect(function (facet) {
                return facet.get('category') === model.get('category')
                    && facet.get('field') === model.get('field');
            });
            if (previous) {
                previous.values.add(model.get('values'));
                return;
            }
            B.Collection.prototype.add.call(this, model, options);
        }, this);
        return this;
    },
    toggle: function (value, options) {
        options || (options = {});

        var facet = this.detect(function (facet) {
            return facet.get('category') === value.category
                && facet.get('field') === value.field;
        });
        if (!facet) {
            return this.add(value, options);
        }

        var changed = false;
        _(value.values).each(function (val) {
            var already_value = facet.values.detect(function (v) {
                return v.get('value') === val.value
                    && v.get('label') === val.label;
            });
            // toggle value
            if (already_value) {
                facet.values.remove(already_value, {silent: true});
            } else {
                facet.values.add(val, {silent: true});
            }
            changed = true;
        });
        // "Commit" changes to values array as a single call, so observers of
        // change event don't get misled by intermediate incomplete toggling
        // states
        facet.trigger('change', facet);
        return this;
    }
});

function assert(condition, message) {
    if(!condition) {
        throw new Error(message);
    }
}
my.InputView = instance.web.Widget.extend({
    template: 'SearchView.InputView',
    events: {
        focus: function () { this.trigger('focused', this); },
        blur: function () { this.$el.text(''); this.trigger('blurred', this); },
        keydown: 'onKeydown'
    },
    getSelection: function () {
        // get Text node
        var root = this.$el[0].childNodes[0];
        if (!root || !root.textContent) {
            // if input does not have a child node, or the child node is an
            // empty string, then the selection can only be (0, 0)
            return {start: 0, end: 0};
        }
        if (window.getSelection) {
            var domRange = window.getSelection().getRangeAt(0);
            assert(domRange.startContainer === root,
                   "selection should be in the input view");
            assert(domRange.endContainer === root,
                   "selection should be in the input view");
            return {
                start: domRange.startOffset,
                end: domRange.endOffset
            }
        } else if (document.selection) {
            var ieRange = document.selection.createRange();
            var rangeParent = ieRange.parentElement();
            assert(rangeParent === root,
                   "selection should be in the input view");
            var offsetRange = document.body.createTextRange();
            offsetRange = offsetRange.moveToElementText(rangeParent);
            offsetRange.setEndPoint("EndToStart", ieRange);
            var start = offsetRange.text.length;
            return {
                start: start,
                end: start + ieRange.text.length
            }
        }
        throw new Error("Could not get caret position");
    },
    onKeydown: function (e) {
        var sel;
        switch (e.which) {
        // Do not insert newline, but let it bubble so searchview can use it
        case $.ui.keyCode.ENTER:
            e.preventDefault();
            break;

        // FIXME: may forget content if non-empty but caret at index 0, ok?
        case $.ui.keyCode.BACKSPACE:
            sel = this.getSelection();
            if (sel.start === 0 && sel.start === sel.end) {
                e.preventDefault();
                var preceding = this.getParent().siblingSubview(this, -1);
                if (preceding && (preceding instanceof my.FacetView)) {
                    preceding.model.destroy();
                }
            }
            break;

        // let left/right events propagate to view if caret is at input border
        // and not a selection
        case $.ui.keyCode.LEFT:
            sel = this.getSelection();
            if (sel.start !== 0 || sel.start !== sel.end) {
                e.stopPropagation();
            }
            break;
        case $.ui.keyCode.RIGHT:
            sel = this.getSelection();
            var len = this.$el.text().length;
            if (sel.start !== len || sel.start !== sel.end) {
                e.stopPropagation();
            }
            break;
        }
    }
});
my.FacetView = instance.web.Widget.extend({
    template: 'SearchView.FacetView',
    events: {
        'focus': function () { this.trigger('focused', this); },
        'blur': function () { this.trigger('blurred', this); },
        'click': function (e) {
            if ($(e.target).is('.oe_facet_remove')) {
                this.model.destroy();
                return false;
            }
            this.$el.focus();
            e.stopPropagation();
        },
        'keydown': function (e) {
            var keys = $.ui.keyCode;
            switch (e.which) {
            case keys.BACKSPACE:
            case keys.DELETE:
                this.model.destroy();
                return false;
            }
        }
    },
    init: function (parent, model) {
        this._super(parent);
        this.model = model;
        this.model.on('change', this.model_changed, this);
    },
    destroy: function () {
        this.model.off('change', this.model_changed, this);
        this._super();
    },
    start: function () {
        var self = this;
<<<<<<< HEAD
        this.$el.on('focus', function () { self.trigger('focused', self); });
        this.$el.on('blur', function () { self.trigger('blurred', self); });
        this.$el.on('click', function (e) {
            if ($(e.target).is('.oe_facet_remove')) {
                self.model.destroy();
                return false;
            }
            self.$el.focus();
            e.stopPropagation();
        });
        this.$el.on('keydown', function (e) {
            var keys = $.ui.keyCode;
            switch (e.which) {
            case keys.BACKSPACE:
            case keys.DELETE:
                self.model.destroy();
                return false;
            }
        });
        var $e = self.$el.find('> span:last-child');
        var q = $.when(this._super());
        return q.then(function () {
            var values = self.model.values.map(function (value) {
=======
        var $e = this.$('> span:last-child');
        return $.when(this._super()).pipe(function () {
            return $.when.apply(null, self.model.values.map(function (value) {
>>>>>>> 1c5e8da2
                return new my.FacetValueView(self, value).appendTo($e);
            }));
        });
    },
    model_changed: function () {
        this.$el.text(this.$el.text() + '*');
    }
});
my.FacetValueView = instance.web.Widget.extend({
    template: 'SearchView.FacetView.Value',
    init: function (parent, model) {
        this._super(parent);
        this.model = model;
        this.model.on('change', this.model_changed, this);
    },
    destroy: function () {
        this.model.off('change', this.model_changed, this);
        this._super();
    },
    model_changed: function () {
        this.$el.text(this.$el.text() + '*');
    }
});

instance.web.SearchView = instance.web.Widget.extend(/** @lends instance.web.SearchView# */{
    template: "SearchView",
    events: {
        // focus last input if view itself is clicked
        'click': function (e) {
            if (e.target === this.$('.oe_searchview_facets')[0]) {
                this.$('.oe_searchview_input:last').focus();
            }
        },
        // when the completion list opens/refreshes, automatically select the
        // first completion item so if the user just hits [RETURN] or [TAB] it
        // automatically selects it
        'autocompleteopen': function () {
            var menu = this.$el.data('autocomplete').menu;
            menu.activate(
                $.Event({ type: "mouseenter" }),
                menu.element.children().first());
        },
        // search button
        'click button.oe_searchview_search': function (e) {
            e.stopImmediatePropagation();
            this.do_search();
        },
        'click .oe_searchview_clear': function (e) {
            e.stopImmediatePropagation();
            this.query.reset();
        },
        'click .oe_searchview_unfold_drawer': function (e) {
            e.stopImmediatePropagation();
            this.$el.toggleClass('oe_searchview_open_drawer');
        },
        'keydown .oe_searchview_input, .oe_searchview_facet': function (e) {
            switch(e.which) {
            case $.ui.keyCode.LEFT:
                this.focusPreceding(this);
                e.preventDefault();
                break;
            case $.ui.keyCode.RIGHT:
                this.focusFollowing(this);
                e.preventDefault();
                break;
            }
        }
    },
    /**
     * @constructs instance.web.SearchView
     * @extends instance.web.Widget
     *
     * @param parent
     * @param dataset
     * @param view_id
     * @param defaults
     * @param hidden
     */
    init: function(parent, dataset, view_id, defaults, hidden) {
        this._super(parent);
        this.dataset = dataset;
        this.model = dataset.model;
        this.view_id = view_id;

        this.defaults = defaults || {};
        this.has_defaults = !_.isEmpty(this.defaults);

        this.inputs = [];
        this.controls = {};

        this.hidden = !!hidden;
        this.headless = this.hidden && !this.has_defaults;

        this.input_subviews = [];

        this.ready = $.Deferred();
    },
    start: function() {
        var self = this;
        var p = this._super();

        this.setup_global_completion();
        this.query = new my.SearchQuery()
                .on('add change reset remove', this.proxy('do_search'))
                .on('add change reset remove', this.proxy('renderFacets'));

        if (this.hidden) {
            this.$el.hide();
        }
        if (this.headless) {
            this.ready.resolve();
        } else {
            var load_view = this.rpc("/web/searchview/load", {
                model: this.model,
                view_id: this.view_id,
                context: this.dataset.get_context() });

            $.when(load_view)
                .then(function(r) {
                    self.search_view_loaded(r)
                }).fail(function () {
                    self.ready.reject.apply(null, arguments);
                });
        }

        instance.web.bus.on('click', this, function(ev) {
            if ($(ev.target).parents('.oe_searchview').length === 0) {
                self.$el.removeClass('oe_searchview_open_drawer');
            }
        });
<<<<<<< HEAD
        // Focus last input if the view itself is clicked (empty section of
        // facets element)
        this.$el.on('click', function (e) {
            if (e.target === self.$el.find('.oe_searchview_facets')[0]) {
                self.$el.find('.oe_searchview_input:last').focus();
            }
        });
=======
>>>>>>> 1c5e8da2

        return $.when(p, this.ready);
    },
    show: function () {
        this.$el.show();
    },
    hide: function () {
        this.$el.hide();
    },

    subviewForRoot: function (subview_root) {
        return _(this.input_subviews).detect(function (subview) {
            return subview.$el[0] === subview_root;
        });
    },
    siblingSubview: function (subview, direction, wrap_around) {
        var index = _(this.input_subviews).indexOf(subview) + direction;
        if (wrap_around && index < 0) {
            index = this.input_subviews.length - 1;
        } else if (wrap_around && index >= this.input_subviews.length) {
            index = 0;
        }
        return this.input_subviews[index];
    },
    focusPreceding: function (subview_root) {
        return this.siblingSubview(
            this.subviewForRoot(subview_root), -1, true)
                .$el.focus();
    },
    focusFollowing: function (subview_root) {
        return this.siblingSubview(
            this.subviewForRoot(subview_root), +1, true)
                .$el.focus();
    },

    /**
     * Sets up thingie where all the mess is put?
     */
    select_for_drawer: function () {
        return _(this.inputs).filter(function (input) {
            return input.in_drawer();
        });
    },
    /**
     * Sets up search view's view-wide auto-completion widget
     */
    setup_global_completion: function () {
        var self = this;

        var autocomplete = this.$el.autocomplete({
            source: this.proxy('complete_global_search'),
            select: this.proxy('select_completion'),
            focus: function (e) { e.preventDefault(); },
            html: true,
            autoFocus: true,
            minLength: 1,
            delay: 0
<<<<<<< HEAD
        }).data('autocomplete');

        // MonkeyPatch autocomplete instance
        _.extend(autocomplete, {
            _renderItem: function (ul, item) {
                // item of completion list
                var $item = $( "<li></li>" )
                    .data( "item.autocomplete", item )
                    .appendTo( ul );

                if (item.facet !== undefined) {
                    // regular completion item
                    return $item.append(
                        (item.label)
                            ? $('<a>').html(item.label)
                            : $('<a>').text(item.value));
                }
                return $item.text(item.label)
                    .css({
                        borderTop: '1px solid #cccccc',
                        margin: 0,
                        padding: 0,
                        zoom: 1,
                        'float': 'left',
                        clear: 'left',
                        width: '100%'
                    });
            },
            _value: function() {
                return self.$el.find('div.oe_searchview_input').text();
            },
        });
=======
        }).data('autocomplete')._renderItem = function (ul, item) {
            // item of completion list
            var $item = $( "<li></li>" )
                .data( "item.autocomplete", item )
                .appendTo( ul );

            if (item.facet !== undefined) {
                // regular completion item
                return $item.append(
                    (item.label)
                        ? $('<a>').html(item.label)
                        : $('<a>').text(item.value));
            }
            return $item.text(item.label)
                .css({
                    borderTop: '1px solid #cccccc',
                    margin: 0,
                    padding: 0,
                    zoom: 1,
                    'float': 'left',
                    clear: 'left',
                    width: '100%'
                });
        };
    },
    /**
     * Gets value out of the currently focused "input" (a
     * div[contenteditable].oe_searchview_input)
     */
    currentInputValue: function () {
        return this.$('div.oe_searchview_input:focus').text();
>>>>>>> 1c5e8da2
    },
    /**
     * Provide auto-completion result for req.term (an array to `resp`)
     *
     * @param {Object} req request to complete
     * @param {String} req.term searched term to complete
     * @param {Function} resp response callback
     */
    complete_global_search:  function (req, resp) {
        $.when.apply(null, _(this.inputs).chain()
            .invoke('complete', req.term)
            .value()).done(function () {
                resp(_(_(arguments).compact()).flatten(true));
        });
    },

    /**
     * Action to perform in case of selection: create a facet (model)
     * and add it to the search collection
     *
     * @param {Object} e selection event, preventDefault to avoid setting value on object
     * @param {Object} ui selection information
     * @param {Object} ui.item selected completion item
     */
    select_completion: function (e, ui) {
        e.preventDefault();

        var input_index = _(this.input_subviews).indexOf(
            this.subviewForRoot(
                this.$('div.oe_searchview_input:focus')[0]));
        this.query.add(ui.item.facet, {at: input_index / 2});
    },
    childFocused: function () {
        this.$el.addClass('oe_focused');
    },
    childBlurred: function () {
        var val = this.$el.val();
        this.$el.val('');
        var complete = this.$el.data('autocomplete');
        if ((val && complete.term === undefined) || complete.previous !== undefined) {
            throw new Error("new jquery.ui version altering implementation" +
                            " details relied on");
        }
        delete complete.term;
        this.$el.removeClass('oe_focused')
                     .trigger('blur');
    },
    /**
     *
     * @param {openerp.web.search.SearchQuery | openerp.web.search.Facet} _1
     * @param {openerp.web.search.Facet} [_2]
     * @param {Object} [options]
     */
    renderFacets: function (_1, _2, options) {
        // _1: model if event=change, otherwise collection
        // _2: undefined if event=change, otherwise model
        var self = this;
        var started = [];
        var $e = this.$('div.oe_searchview_facets');
        _.invoke(this.input_subviews, 'destroy');
        this.input_subviews = [];

        var i = new my.InputView(this);
        started.push(i.appendTo($e));
        this.input_subviews.push(i);
        this.query.each(function (facet) {
            var f = new my.FacetView(this, facet);
            started.push(f.appendTo($e));
            self.input_subviews.push(f);

            var i = new my.InputView(this);
            started.push(i.appendTo($e));
            self.input_subviews.push(i);
        }, this);
        _.each(this.input_subviews, function (childView) {
            childView.on('focused', self, self.proxy('childFocused'));
            childView.on('blurred', self, self.proxy('childBlurred'));
        });

        $.when.apply(null, started).done(function () {
            var input_to_focus;
            // options.at: facet inserted at given index, focus next input
            // otherwise just focus last input
            if (!options || typeof options.at !== 'number') {
                input_to_focus = _.last(self.input_subviews);
            } else {
                input_to_focus = self.input_subviews[(options.at + 1) * 2];
            }

            input_to_focus.$el.focus();
        });
    },

    /**
     * Builds a list of widget rows (each row is an array of widgets)
     *
     * @param {Array} items a list of nodes to convert to widgets
     * @param {Object} fields a mapping of field names to (ORM) field attributes
     * @param {String} [group_name] name of the group to put the new controls in
     */
    make_widgets: function (items, fields, group_name) {
        group_name = group_name || null;
        if (!(group_name in this.controls)) {
            this.controls[group_name] = [];
        }
        var self = this, group = this.controls[group_name];
        var filters = [];
        _.each(items, function (item) {
            if (filters.length && item.tag !== 'filter') {
                group.push(new instance.web.search.FilterGroup(filters, this));
                filters = [];
            }

            switch (item.tag) {
            case 'separator': case 'newline':
                break;
            case 'filter':
                filters.push(new instance.web.search.Filter(item, this));
                break;
            case 'group':
                self.make_widgets(item.children, fields, item.attrs.string);
                break;
            case 'field':
                group.push(this.make_field(item, fields[item['attrs'].name]));
                // filters
                self.make_widgets(item.children, fields, group_name);
                break;
            }
        }, this);

        if (filters.length) {
            group.push(new instance.web.search.FilterGroup(filters, this));
        }
    },
    /**
     * Creates a field for the provided field descriptor item (which comes
     * from fields_view_get)
     *
     * @param {Object} item fields_view_get node for the field
     * @param {Object} field fields_get result for the field
     * @returns instance.web.search.Field
     */
    make_field: function (item, field) {
        var obj = instance.web.search.fields.get_any( [item.attrs.widget, field.type]);
        if(obj) {
            return new (obj) (item, field, this);
        } else {
            console.group('Unknown field type ' + field.type);
            console.error('View node', item);
            console.info('View field', field);
            console.info('In view', this);
            console.groupEnd();
            return null;
        }
    },

    add_common_inputs: function() {
        // add Filters to this.inputs, need view.controls filled
        (new instance.web.search.Filters(this));
        // add custom filters to this.inputs
        (new instance.web.search.CustomFilters(this));
        // add Advanced to this.inputs
        (new instance.web.search.Advanced(this));
    },

    search_view_loaded: function(data) {
        var self = this;
        this.fields_view = data.fields_view;
        if (data.fields_view.type !== 'search' ||
            data.fields_view.arch.tag !== 'search') {
                throw new Error(_.str.sprintf(
                    "Got non-search view after asking for a search view: type %s, arch root %s",
                    data.fields_view.type, data.fields_view.arch.tag));
        }
        this.make_widgets(
            data.fields_view['arch'].children,
            data.fields_view.fields);

        this.add_common_inputs();

        // build drawer
        var drawer_started = $.when.apply(
            null, _(this.select_for_drawer()).invoke(
                'appendTo', this.$('.oe_searchview_drawer')));
        
        // load defaults
        var defaults_fetched = $.when.apply(null, _(this.inputs).invoke(
            'facet_for_defaults', this.defaults)).done(function () {
                self.query.reset(_(arguments).compact(), {preventSearch: true});
            });
        
        return $.when(drawer_started, defaults_fetched)
            .done(function () { 
                self.trigger("search_view_loaded", data);
                self.ready.resolve();
            });
    },
    /**
     * Extract search data from the view's facets.
     *
     * Result is an object with 4 (own) properties:
     *
     * errors
     *     An array of any error generated during data validation and
     *     extraction, contains the validation error objects
     * domains
     *     Array of domains
     * contexts
     *     Array of contexts
     * groupbys
     *     Array of domains, in groupby order rather than view order
     *
     * @return {Object}
     */
    build_search_data: function () {
        var domains = [], contexts = [], groupbys = [], errors = [];

        this.query.each(function (facet) {
            var field = facet.get('field');
            try {
                var domain = field.get_domain(facet);
                if (domain) {
                    domains.push(domain);
                }
                var context = field.get_context(facet);
                if (context) {
                    contexts.push(context);
                }
                var group_by = field.get_groupby(facet);
                if (group_by) {
                    groupbys.push.apply(groupbys, group_by);
                }
            } catch (e) {
                if (e instanceof instance.web.search.Invalid) {
                    errors.push(e);
                } else {
                    throw e;
                }
            }
        });
        return {
            domains: domains,
            contexts: contexts,
            groupbys: groupbys,
            errors: errors
        };
    }, 
    /**
     * Performs the search view collection of widget data.
     *
     * If the collection went well (all fields are valid), then triggers
     * :js:func:`instance.web.SearchView.on_search`.
     *
     * If at least one field failed its validation, triggers
     * :js:func:`instance.web.SearchView.on_invalid` instead.
     *
     * @param [_query]
     * @param {Object} [options]
     */
    do_search: function (_query, options) {
        if (options && options.preventSearch) {
            return;
        }
        var search = this.build_search_data();
        if (!_.isEmpty(search.errors)) {
            this.on_invalid(search.errors);
            return;
        }
        this.trigger('search_data', search.domains, search.contexts, search.groupbys);
    },
    /**
     * Triggered after the SearchView has collected all relevant domains and
     * contexts.
     *
     * It is provided with an Array of domains and an Array of contexts, which
     * may or may not be evaluated (each item can be either a valid domain or
     * context, or a string to evaluate in order in the sequence)
     *
     * It is also passed an array of contexts used for group_by (they are in
     * the correct order for group_by evaluation, which contexts may not be)
     *
     * @event
     * @param {Array} domains an array of literal domains or domain references
     * @param {Array} contexts an array of literal contexts or context refs
     * @param {Array} groupbys ordered contexts which may or may not have group_by keys
     */
    /**
     * Triggered after a validation error in the SearchView fields.
     *
     * Error objects have three keys:
     * * ``field`` is the name of the invalid field
     * * ``value`` is the invalid value
     * * ``message`` is the (in)validation message provided by the field
     *
     * @event
     * @param {Array} errors a never-empty array of error objects
     */
    on_invalid: function (errors) {
        this.do_notify(_t("Invalid Search"), _t("triggered from search view"));
        this.trigger('invalid_search', errors);
    }
});

/**
 * Registry of search fields, called by :js:class:`instance.web.SearchView` to
 * find and instantiate its field widgets.
 */
instance.web.search.fields = new instance.web.Registry({
    'char': 'instance.web.search.CharField',
    'text': 'instance.web.search.CharField',
    'html': 'instance.web.search.CharField',
    'boolean': 'instance.web.search.BooleanField',
    'integer': 'instance.web.search.IntegerField',
    'id': 'instance.web.search.IntegerField',
    'float': 'instance.web.search.FloatField',
    'selection': 'instance.web.search.SelectionField',
    'datetime': 'instance.web.search.DateTimeField',
    'date': 'instance.web.search.DateField',
    'many2one': 'instance.web.search.ManyToOneField',
    'many2many': 'instance.web.search.CharField',
    'one2many': 'instance.web.search.CharField'
});
instance.web.search.Invalid = instance.web.Class.extend( /** @lends instance.web.search.Invalid# */{
    /**
     * Exception thrown by search widgets when they hold invalid values,
     * which they can not return when asked.
     *
     * @constructs instance.web.search.Invalid
     * @extends instance.web.Class
     *
     * @param field the name of the field holding an invalid value
     * @param value the invalid value
     * @param message validation failure message
     */
    init: function (field, value, message) {
        this.field = field;
        this.value = value;
        this.message = message;
    },
    toString: function () {
        return _.str.sprintf(
            _t("Incorrect value for field %(fieldname)s: [%(value)s] is %(message)s"),
            {fieldname: this.field, value: this.value, message: this.message}
        );
    }
});
instance.web.search.Widget = instance.web.Widget.extend( /** @lends instance.web.search.Widget# */{
    template: null,
    /**
     * Root class of all search widgets
     *
     * @constructs instance.web.search.Widget
     * @extends instance.web.Widget
     *
     * @param view the ancestor view of this widget
     */
    init: function (view) {
        this._super(view);
        this.view = view;
    }
});
instance.web.search.add_expand_listener = function($root) {
    $root.find('a.searchview_group_string').click(function (e) {
        $root.toggleClass('folded expanded');
        e.stopPropagation();
        e.preventDefault();
    });
};
instance.web.search.Group = instance.web.search.Widget.extend({
    template: 'SearchView.group',
    init: function (view_section, view, fields) {
        this._super(view);
        this.attrs = view_section.attrs;
        this.lines = view.make_widgets(
            view_section.children, fields);
    }
});

instance.web.search.Input = instance.web.search.Widget.extend( /** @lends instance.web.search.Input# */{
    _in_drawer: false,
    /**
     * @constructs instance.web.search.Input
     * @extends instance.web.search.Widget
     *
     * @param view
     */
    init: function (view) {
        this._super(view);
        this.view.inputs.push(this);
        this.style = undefined;
    },
    /**
     * Fetch auto-completion values for the widget.
     *
     * The completion values should be an array of objects with keys category,
     * label, value prefixed with an object with keys type=section and label
     *
     * @param {String} value value to complete
     * @returns {jQuery.Deferred<null|Array>}
     */
    complete: function (value) {
        return $.when(null)
    },
    /**
     * Returns a Facet instance for the provided defaults if they apply to
     * this widget, or null if they don't.
     *
     * This default implementation will try calling
     * :js:func:`instance.web.search.Input#facet_for` if the widget's name
     * matches the input key
     *
     * @param {Object} defaults
     * @returns {jQuery.Deferred<null|Object>}
     */
    facet_for_defaults: function (defaults) {
        if (!this.attrs ||
            !(this.attrs.name in defaults && defaults[this.attrs.name])) {
            return $.when(null);
        }
        return this.facet_for(defaults[this.attrs.name]);
    },
    in_drawer: function () {
        return !!this._in_drawer;
    },
    get_context: function () {
        throw new Error(
            "get_context not implemented for widget " + this.attrs.type);
    },
    get_groupby: function () {
        throw new Error(
            "get_groupby not implemented for widget " + this.attrs.type);
    },
    get_domain: function () {
        throw new Error(
            "get_domain not implemented for widget " + this.attrs.type);
    },
    load_attrs: function (attrs) {
        if (attrs.modifiers) {
            attrs.modifiers = JSON.parse(attrs.modifiers);
            attrs.invisible = attrs.modifiers.invisible || false;
            if (attrs.invisible) {
                this.style = 'display: none;'
            }
        }
        this.attrs = attrs;
    }
});
instance.web.search.FilterGroup = instance.web.search.Input.extend(/** @lends instance.web.search.FilterGroup# */{
    template: 'SearchView.filters',
    icon: 'q',
    completion_label: _lt("Filter on: %s"),
    /**
     * Inclusive group of filters, creates a continuous "button" with clickable
     * sections (the normal display for filters is to be a self-contained button)
     *
     * @constructs instance.web.search.FilterGroup
     * @extends instance.web.search.Input
     *
     * @param {Array<instance.web.search.Filter>} filters elements of the group
     * @param {instance.web.SearchView} view view in which the filters are contained
     */
    init: function (filters, view) {
        // If all filters are group_by and we're not initializing a GroupbyGroup,
        // create a GroupbyGroup instead of the current FilterGroup
        if (!(this instanceof instance.web.search.GroupbyGroup) &&
              _(filters).all(function (f) {
                  return f.attrs.context && f.attrs.context.group_by; })) {
            return new instance.web.search.GroupbyGroup(filters, view);
        }
        this._super(view);
        this.filters = filters;
        this.view.query.on('add remove change reset', this.proxy('search_change'));
    },
    start: function () {
        this.$el.on('click', 'li', this.proxy('toggle_filter'));
        return $.when(null);
    },
    /**
     * Handles change of the search query: any of the group's filter which is
     * in the search query should be visually checked in the drawer
     */
    search_change: function () {
        var self = this;
        var $filters = this.$('> li').removeClass('oe_selected');
        var facet = this.view.query.find(_.bind(this.match_facet, this));
        if (!facet) { return; }
        facet.values.each(function (v) {
            var i = _(self.filters).indexOf(v.get('value'));
            if (i === -1) { return; }
            $filters.eq(i).addClass('oe_selected');
        });
    },
    /**
     * Matches the group to a facet, in order to find if the group is
     * represented in the current search query
     */
    match_facet: function (facet) {
        return facet.get('field') === this;
    },
    make_facet: function (values) {
        return {
            category: _t("Filter"),
            icon: this.icon,
            values: values,
            field: this
        }
    },
    make_value: function (filter) {
        return {
            label: filter.attrs.string || filter.attrs.help || filter.attrs.name,
            value: filter
        };
    },
    facet_for_defaults: function (defaults) {
        var self = this;
        var fs = _(this.filters).chain()
            .filter(function (f) {
                return f.attrs && f.attrs.name && !!defaults[f.attrs.name];
            }).map(function (f) {
                return self.make_value(f);
            }).value();
        if (_.isEmpty(fs)) { return $.when(null); }
        return $.when(this.make_facet(fs));
    },
    /**
     * Fetches contexts for all enabled filters in the group
     *
     * @param {openerp.web.search.Facet} facet
     * @return {*} combined contexts of the enabled filters in this group
     */
    get_context: function (facet) {
        var contexts = facet.values.chain()
            .map(function (f) { return f.get('value').attrs.context; })
            .reject(_.isEmpty)
            .value();

        if (!contexts.length) { return; }
        if (contexts.length === 1) { return contexts[0]; }
        return _.extend(new instance.web.CompoundContext, {
            __contexts: contexts
        });
    },
    /**
     * Fetches group_by sequence for all enabled filters in the group
     *
     * @param {VS.model.SearchFacet} facet
     * @return {Array} enabled filters in this group
     */
    get_groupby: function (facet) {
        return  facet.values.chain()
            .map(function (f) { return f.get('value').attrs.context; })
            .reject(_.isEmpty)
            .value();
    },
    /**
     * Handles domains-fetching for all the filters within it: groups them.
     *
     * @param {VS.model.SearchFacet} facet
     * @return {*} combined domains of the enabled filters in this group
     */
    get_domain: function (facet) {
        var domains = facet.values.chain()
            .map(function (f) { return f.get('value').attrs.domain; })
            .reject(_.isEmpty)
            .value();

        if (!domains.length) { return; }
        if (domains.length === 1) { return domains[0]; }
        for (var i=domains.length; --i;) {
            domains.unshift(['|']);
        }
        return _.extend(new instance.web.CompoundDomain(), {
            __domains: domains
        });
    },
    toggle_filter: function (e) {
        this.toggle(this.filters[$(e.target).index()]);
    },
    toggle: function (filter) {
        this.view.query.toggle(this.make_facet([this.make_value(filter)]));
    },
    complete: function (item) {
        var self = this;
        item = item.toLowerCase();
        var facet_values = _(this.filters).chain()
            .filter(function (filter) {
                var at = {
                    string: filter.attrs.string || '',
                    help: filter.attrs.help || '',
                    name: filter.attrs.name || ''
                };
                var include = _.str.include;
                return include(at.string.toLowerCase(), item)
                    || include(at.help.toLowerCase(), item)
                    || include(at.name.toLowerCase(), item);
            })
            .map(this.make_value)
            .value();
        if (_(facet_values).isEmpty()) { return $.when(null); }
        return $.when(_.map(facet_values, function (facet_value) {
            return {
                label: _.str.sprintf(self.completion_label.toString(),
                                     facet_value.label),
                facet: self.make_facet([facet_value])
            }
        }));
    }
});
instance.web.search.GroupbyGroup = instance.web.search.FilterGroup.extend({
    icon: 'w',
    completion_label: _lt("Group by: %s"),
    init: function (filters, view) {
        this._super(filters, view);
        // Not flanders: facet unicity is handled through the
        // (category, field) pair of facet attributes. This is all well and
        // good for regular filter groups where a group matches a facet, but for
        // groupby we want a single facet. So cheat: add an attribute on the
        // view which proxies to the first GroupbyGroup, so it can be used
        // for every GroupbyGroup and still provides the various methods needed
        // by the search view. Use weirdo name to avoid risks of conflicts
        if (!this.getParent()._s_groupby) {
            this.getParent()._s_groupby = {
                help: "See GroupbyGroup#init",
                get_context: this.proxy('get_context'),
                get_domain: this.proxy('get_domain'),
                get_groupby: this.proxy('get_groupby')
            }
        }
    },
    match_facet: function (facet) {
        return facet.get('field') === this.getParent()._s_groupby;
    },
    make_facet: function (values) {
        return {
            category: _t("GroupBy"),
            icon: this.icon,
            values: values,
            field: this.getParent()._s_groupby
        };
    }
});
instance.web.search.Filter = instance.web.search.Input.extend(/** @lends instance.web.search.Filter# */{
    template: 'SearchView.filter',
    /**
     * Implementation of the OpenERP filters (button with a context and/or
     * a domain sent as-is to the search view)
     *
     * Filters are only attributes holder, the actual work (compositing
     * domains and contexts, converting between facets and filters) is
     * performed by the filter group.
     *
     * @constructs instance.web.search.Filter
     * @extends instance.web.search.Input
     *
     * @param node
     * @param view
     */
    init: function (node, view) {
        this._super(view);
        this.load_attrs(node.attrs);
    },
    facet_for: function () { return $.when(null); },
    get_context: function () { },
    get_domain: function () { },
});
instance.web.search.Field = instance.web.search.Input.extend( /** @lends instance.web.search.Field# */ {
    template: 'SearchView.field',
    default_operator: '=',
    /**
     * @constructs instance.web.search.Field
     * @extends instance.web.search.Input
     *
     * @param view_section
     * @param field
     * @param view
     */
    init: function (view_section, field, view) {
        this._super(view);
        this.load_attrs(_.extend({}, field, view_section.attrs));
    },
    facet_for: function (value) {
        return $.when({
            field: this,
            category: this.attrs.string || this.attrs.name,
            values: [{label: String(value), value: value}]
        });
    },
    value_from: function (facetValue) {
        return facetValue.get('value');
    },
    get_context: function (facet) {
        var self = this;
        // A field needs a context to send when active
        var context = this.attrs.context;
        if (_.isEmpty(context) || !facet.values.length) {
            return;
        }
        var contexts = facet.values.map(function (facetValue) {
            return new instance.web.CompoundContext(context)
                .set_eval_context({self: self.value_from(facetValue)});
        });

        if (contexts.length === 1) { return contexts[0]; }

        return _.extend(new instance.web.CompoundContext, {
            __contexts: contexts
        });
    },
    get_groupby: function () { },
    /**
     * Function creating the returned domain for the field, override this
     * methods in children if you only need to customize the field's domain
     * without more complex alterations or tests (and without the need to
     * change override the handling of filter_domain)
     *
     * @param {String} name the field's name
     * @param {String} operator the field's operator (either attribute-specified or default operator for the field
     * @param {Number|String} value parsed value for the field
     * @returns {Array<Array>} domain to include in the resulting search
     */
    make_domain: function (name, operator, facet) {
        return [[name, operator, this.value_from(facet)]];
    },
    get_domain: function (facet) {
        if (!facet.values.length) { return; }

        var value_to_domain;
        var self = this;
        var domain = this.attrs['filter_domain'];
        if (domain) {
            value_to_domain = function (facetValue) {
                return new instance.web.CompoundDomain(domain)
                    .set_eval_context({self: self.value_from(facetValue)});
            };
        } else {
            value_to_domain = function (facetValue) {
                return self.make_domain(
                    self.attrs.name,
                    self.attrs.operator || self.default_operator,
                    facetValue);
            };
        }
        var domains = facet.values.map(value_to_domain);

        if (domains.length === 1) { return domains[0]; }
        for (var i = domains.length; --i;) {
            domains.unshift(['|']);
        }

        return _.extend(new instance.web.CompoundDomain, {
            __domains: domains
        });
    }
});
/**
 * Implementation of the ``char`` OpenERP field type:
 *
 * * Default operator is ``ilike`` rather than ``=``
 *
 * * The Javascript and the HTML values are identical (strings)
 *
 * @class
 * @extends instance.web.search.Field
 */
instance.web.search.CharField = instance.web.search.Field.extend( /** @lends instance.web.search.CharField# */ {
    default_operator: 'ilike',
    complete: function (value) {
        if (_.isEmpty(value)) { return $.when(null); }
        var label = _.str.sprintf(_.str.escapeHTML(
            _t("Search %(field)s for: %(value)s")), {
                field: '<em>' + this.attrs.string + '</em>',
                value: '<strong>' + _.str.escapeHTML(value) + '</strong>'});
        return $.when([{
            label: label,
            facet: {
                category: this.attrs.string,
                field: this,
                values: [{label: value, value: value}]
            }
        }]);
    }
});
instance.web.search.NumberField = instance.web.search.Field.extend(/** @lends instance.web.search.NumberField# */{
    value_from: function () {
        if (!this.$el.val()) {
            return null;
        }
        var val = this.parse(this.$el.val()),
          check = Number(this.$el.val());
        if (isNaN(val) || val !== check) {
            this.$el.addClass('error');
            throw new instance.web.search.Invalid(
                this.attrs.name, this.$el.val(), this.error_message);
        }
        this.$el.removeClass('error');
        return val;
    }
});
/**
 * @class
 * @extends instance.web.search.NumberField
 */
instance.web.search.IntegerField = instance.web.search.NumberField.extend(/** @lends instance.web.search.IntegerField# */{
    error_message: _t("not a valid integer"),
    parse: function (value) {
        try {
            return instance.web.parse_value(value, {'widget': 'integer'});
        } catch (e) {
            return NaN;
        }
    }
});
/**
 * @class
 * @extends instance.web.search.NumberField
 */
instance.web.search.FloatField = instance.web.search.NumberField.extend(/** @lends instance.web.search.FloatField# */{
    error_message: _t("not a valid number"),
    parse: function (value) {
        try {
            return instance.web.parse_value(value, {'widget': 'float'});
        } catch (e) {
            return NaN;
        }
    }
});

/**
 * Utility function for m2o & selection fields taking a selection/name_get pair
 * (value, name) and converting it to a Facet descriptor
 *
 * @param {instance.web.search.Field} field holder field
 * @param {Array} pair pair value to convert
 */
function facet_from(field, pair) {
    return {
        field: field,
        category: field['attrs'].string,
        values: [{label: pair[1], value: pair[0]}]
    };
}

/**
 * @class
 * @extends instance.web.search.Field
 */
instance.web.search.SelectionField = instance.web.search.Field.extend(/** @lends instance.web.search.SelectionField# */{
    // This implementation is a basic <select> field, but it may have to be
    // altered to be more in line with the GTK client, which uses a combo box
    // (~ jquery.autocomplete):
    // * If an option was selected in the list, behave as currently
    // * If something which is not in the list was entered (via the text input),
    //   the default domain should become (`ilike` string_value) but **any
    //   ``context`` or ``filter_domain`` becomes falsy, idem if ``@operator``
    //   is specified. So at least get_domain needs to be quite a bit
    //   overridden (if there's no @value and there is no filter_domain and
    //   there is no @operator, return [[name, 'ilike', str_val]]
    template: 'SearchView.field.selection',
    init: function () {
        this._super.apply(this, arguments);
        // prepend empty option if there is no empty option in the selection list
        this.prepend_empty = !_(this.attrs.selection).detect(function (item) {
            return !item[1];
        });
    },
    complete: function (needle) {
        var self = this;
        var results = _(this.attrs.selection).chain()
            .filter(function (sel) {
                var value = sel[0], label = sel[1];
                if (!value) { return false; }
                return label.toLowerCase().indexOf(needle.toLowerCase()) !== -1;
            })
            .map(function (sel) {
                return {
                    label: sel[1],
                    facet: facet_from(self, sel)
                };
            }).value();
        if (_.isEmpty(results)) { return $.when(null); }
        return $.when.call(null, [{
            label: this.attrs.string
        }].concat(results));
    },
    facet_for: function (value) {
        var match = _(this.attrs.selection).detect(function (sel) {
            return sel[0] === value;
        });
        if (!match) { return $.when(null); }
        return $.when(facet_from(this, match));
    }
});
instance.web.search.BooleanField = instance.web.search.SelectionField.extend(/** @lends instance.web.search.BooleanField# */{
    /**
     * @constructs instance.web.search.BooleanField
     * @extends instance.web.search.BooleanField
     */
    init: function () {
        this._super.apply(this, arguments);
        this.attrs.selection = [
            [true, _t("Yes")],
            [false, _t("No")]
        ];
    }
});
/**
 * @class
 * @extends instance.web.search.DateField
 */
instance.web.search.DateField = instance.web.search.Field.extend(/** @lends instance.web.search.DateField# */{
    value_from: function (facetValue) {
        return instance.web.date_to_str(facetValue.get('value'));
    },
    complete: function (needle) {
        var d = Date.parse(needle);
        if (!d) { return $.when(null); }
        var date_string = instance.web.format_value(d, this.attrs);
        var label = _.str.sprintf(_.str.escapeHTML(
            _t("Search %(field)s at: %(value)s")), {
                field: '<em>' + this.attrs.string + '</em>',
                value: '<strong>' + date_string + '</strong>'});
        return $.when([{
            label: label,
            facet: {
                category: this.attrs.string,
                field: this,
                values: [{label: date_string, value: d}]
            }
        }]);
    }
});
/**
 * Implementation of the ``datetime`` openerp field type:
 *
 * * Uses the same widget as the ``date`` field type (a simple date)
 *
 * * Builds a slighly more complex, it's a datetime range (includes time)
 *   spanning the whole day selected by the date widget
 *
 * @class
 * @extends instance.web.DateField
 */
instance.web.search.DateTimeField = instance.web.search.DateField.extend(/** @lends instance.web.search.DateTimeField# */{
    value_from: function (facetValue) {
        return instance.web.datetime_to_str(facetValue.get('value'));
    }
});
instance.web.search.ManyToOneField = instance.web.search.CharField.extend({
    default_operator: {},
    init: function (view_section, field, view) {
        this._super(view_section, field, view);
        this.model = new instance.web.Model(this.attrs.relation);
    },
    complete: function (needle) {
        var self = this;
        // TODO: context
        // FIXME: "concurrent" searches (multiple requests, mis-ordered responses)
        return this.model.call('name_search', [], {
            name: needle,
            limit: 8,
            context: {}
        }).then(function (results) {
            if (_.isEmpty(results)) { return null; }
            return [{label: self.attrs.string}].concat(
                _(results).map(function (result) {
                    return {
                        label: result[1],
                        facet: facet_from(self, result)
                    };
                }));
        });
    },
    facet_for: function (value) {
        var self = this;
        if (value instanceof Array) {
            if (value.length === 2 && _.isString(value[1])) {
                return $.when(facet_from(this, value));
            }
            assert(value.length <= 1,
                   _t("M2O search fields do not currently handle multiple default values"));
            // there are many cases of {search_default_$m2ofield: [id]}, need
            // to handle this as if it were a single value.
            value = value[0];
        }
        return this.model.call('name_get', [value]).then(function (names) {
            if (_(names).isEmpty()) { return null; }
            return facet_from(self, names[0]);
        })
    },
    value_from: function (facetValue) {
        return facetValue.get('label');
    },
    make_domain: function (name, operator, facetValue) {
        if (operator === this.default_operator) {
            return [[name, '=', facetValue.get('value')]];
        }
        return this._super(name, operator, facetValue);
    },
    get_context: function (facet) {
        var values = facet.values;
        if (_.isEmpty(this.attrs.context) && values.length === 1) {
            var c = {};
            c['default_' + this.attrs.name] = values.at(0).get('value');
            return c;
        }
        return this._super(facet);
    }
});

instance.web.search.CustomFilters = instance.web.search.Input.extend({
    template: 'SearchView.CustomFilters',
    _in_drawer: true,
    start: function () {
        var self = this;
        this.model = new instance.web.Model('ir.filters');
        this.filters = {};
        this.view.query
            .on('remove', function (facet) {
                if (!facet.get('is_custom_filter')) {
                    return;
                }
                self.clear_selection();
            })
            .on('reset', this.proxy('clear_selection'));
        this.$el.on('submit', 'form', this.proxy('save_current'));
        this.$el.on('click', 'h4', function () {
            self.$el.toggleClass('oe_opened');
        });
        // FIXME: local eval of domain and context to get rid of special endpoint
        return this.rpc('/web/searchview/get_filters', {
            model: this.view.model
        }).then(this.proxy('set_filters'));
    },
    clear_selection: function () {
        this.$('li.oe_selected').removeClass('oe_selected');
    },
    append_filter: function (filter) {
        var self = this;
        var key = _.str.sprintf('(%s)%s', filter.user_id, filter.name);

        var $filter;
        if (key in this.filters) {
            $filter = this.filters[key];
        } else {
            var id = filter.id;
            $filter = this.filters[key] = $('<li></li>')
                .appendTo(this.$('.oe_searchview_custom_list'))
                .addClass(filter.user_id ? 'oe_searchview_custom_private'
                                         : 'oe_searchview_custom_public')
                .text(filter.name);

            $('<a class="oe_searchview_custom_delete">x</a>')
                .click(function (e) {
                    e.stopPropagation();
                    self.model.call('unlink', [id]).done(function () {
                        $filter.remove();
                    });
                })
                .appendTo($filter);
        }

        $filter.unbind('click').click(function () {
            self.view.query.reset([{
                category: _t("Custom Filter"),
                icon: 'M',
                field: {
                    get_context: function () { return filter.context; },
                    get_groupby: function () { return [filter.context]; },
                    get_domain: function () { return filter.domain; }
                },
                is_custom_filter: true,
                values: [{label: filter.name, value: null}]
            }]);
            $filter.addClass('oe_selected');
        });
    },
    set_filters: function (filters) {
        _(filters).map(_.bind(this.append_filter, this));
    },
    save_current: function () {
        var self = this;
        var $name = this.$('input:first');
        var private_filter = !this.$('input:last').prop('checked');

        var search = this.view.build_search_data();
        this.rpc('/web/session/eval_domain_and_context', {
            domains: search.domains,
            contexts: search.contexts,
            group_by_seq: search.groupbys || []
        }).done(function (results) {
            if (!_.isEmpty(results.group_by)) {
                results.context.group_by = results.group_by;
            }
            var filter = {
                name: $name.val(),
                user_id: private_filter ? instance.session.uid : false,
                model_id: self.view.model,
                context: results.context,
                domain: results.domain
            };
            // FIXME: current context?
            return self.model.call('create_or_replace', [filter]).done(function (id) {
                filter.id = id;
                self.append_filter(filter);
                self.$el
                    .removeClass('oe_opened')
                    .find('form')[0].reset();
            });
        });
        return false;
    }
});

instance.web.search.Filters = instance.web.search.Input.extend({
    template: 'SearchView.Filters',
    _in_drawer: true,
    start: function () {
        var self = this;
        var running_count = 0;
        // get total filters count
        var is_group = function (i) { return i instanceof instance.web.search.FilterGroup; };
        var filters_count = _(this.view.controls).chain()
            .flatten()
            .filter(is_group)
            .map(function (i) { return i.filters.length; })
            .sum()
            .value();

        var col1 = [], col2 = _(this.view.controls).map(function (inputs, group) {
            var filters = _(inputs).filter(is_group);
            return {
                name: group === 'null' ? "<span class='oe_i'>q</span> " + _t("Filters") : "<span class='oe_i'>w</span> " + group,
                filters: filters,
                length: _(filters).chain().map(function (i) {
                    return i.filters.length; }).sum().value()
            };
        });

        while (col2.length) {
            // col1 + group should be smaller than col2 + group
            if ((running_count + col2[0].length) <= (filters_count - running_count)) {
                running_count += col2[0].length;
                col1.push(col2.shift());
            } else {
                break;
            }
        }

        return $.when(
            this.render_column(col1, $('<div>').appendTo(this.$el)),
            this.render_column(col2, $('<div>').appendTo(this.$el)));
    },
    render_column: function (column, $el) {
        return $.when.apply(null, _(column).map(function (group) {
            $('<h3>').html(group.name).appendTo($el);
            return $.when.apply(null,
                _(group.filters).invoke('appendTo', $el));
        }));
    }
});

instance.web.search.Advanced = instance.web.search.Input.extend({
    template: 'SearchView.advanced',
    _in_drawer: true,
    start: function () {
        var self = this;
        this.$el
            .on('keypress keydown keyup', function (e) { e.stopPropagation(); })
            .on('click', 'h4', function () {
                self.$el.toggleClass('oe_opened');
            }).on('click', 'button.oe_add_condition', function () {
                self.append_proposition();
            }).on('submit', 'form', function (e) {
                e.preventDefault();
                self.commit_search();
            });
        return $.when(
            this._super(),
            this.rpc("/web/searchview/fields_get", {model: this.view.model}).done(function(data) {
                self.fields = _.extend({
                    id: { string: 'ID', type: 'id' }
                }, data.fields);
        })).done(function () {
            self.append_proposition();
        });
    },
    append_proposition: function () {
        var self = this;
        return (new instance.web.search.ExtendedSearchProposition(this, this.fields))
            .appendTo(this.$('ul')).then(function () {
                self.$('button.oe_apply').prop('disabled', false);
            });
    },
    remove_proposition: function (prop) {
        // removing last proposition, disable apply button
        if (this.getChildren().length <= 1) {
            this.$('button.oe_apply').prop('disabled', true);
        }
        prop.destroy();
    },
    commit_search: function () {
        // Get domain sections from all propositions
        var children = this.getChildren();
        var propositions = _.invoke(children, 'get_proposition');
        var domain = _(propositions).pluck('value');
        for (var i = domain.length; --i;) {
            domain.unshift('|');
        }

        this.view.query.add({
            category: _t("Advanced"),
            values: propositions,
            field: {
                get_context: function () { },
                get_domain: function () { return domain;},
                get_groupby: function () { }
            }
        });

        // remove all propositions
        _.invoke(children, 'destroy');
        // add new empty proposition
        this.append_proposition();
        // TODO: API on searchview
        this.view.$el.removeClass('oe_searchview_open_drawer');
    }
});

instance.web.search.ExtendedSearchProposition = instance.web.Widget.extend(/** @lends instance.web.search.ExtendedSearchProposition# */{
    template: 'SearchView.extended_search.proposition',
    events: {
        'change .searchview_extended_prop_field': 'changed',
        'click .searchview_extended_delete_prop': function (e) {
            e.stopPropagation();
            this.getParent().remove_proposition(this);
        }
    },
    /**
     * @constructs instance.web.search.ExtendedSearchProposition
     * @extends instance.web.Widget
     *
     * @param parent
     * @param fields
     */
    init: function (parent, fields) {
        this._super(parent);
        this.fields = _(fields).chain()
            .map(function(val, key) { return _.extend({}, val, {'name': key}); })
            .sortBy(function(field) {return field.string;})
            .value();
        this.attrs = {_: _, fields: this.fields, selected: null};
        this.value = null;
    },
    start: function () {
        return this._super().then(this.proxy('changed'));
    },
    changed: function() {
        var nval = this.$(".searchview_extended_prop_field").val();
        if(this.attrs.selected == null || nval != this.attrs.selected.name) {
            this.select_field(_.detect(this.fields, function(x) {return x.name == nval;}));
        }
    },
    /**
     * Selects the provided field object
     *
     * @param field a field descriptor object (as returned by fields_get, augmented by the field name)
     */
    select_field: function(field) {
        var self = this;
        if(this.attrs.selected != null) {
            this.value.destroy();
            this.value = null;
            this.$('.searchview_extended_prop_op').html('');
        }
        this.attrs.selected = field;
        if(field == null) {
            return;
        }

        var type = field.type;
        var Field = instance.web.search.custom_filters.get_object(type);
        if(!Field) {
            Field = instance.web.search.custom_filters.get_object("char");
        }
        this.value = new Field(this, field);
        _.each(this.value.operators, function(operator) {
            $('<option>', {value: operator.value})
                .text(String(operator.text))
                .appendTo(self.$('.searchview_extended_prop_op'));
        });
        var $value_loc = this.$('.searchview_extended_prop_value').empty();
        this.value.appendTo($value_loc);

    },
    get_proposition: function() {
        if ( this.attrs.selected == null)
            return null;
        var field = this.attrs.selected;
        var op = this.$('.searchview_extended_prop_op')[0];
        var operator = op.options[op.selectedIndex];
        return {
            label: _.str.sprintf(_t('%(field)s %(operator)s "%(value)s"'), {
                field: field.string,
                // According to spec, HTMLOptionElement#label should return
                // HTMLOptionElement#text when not defined/empty, but it does
                // not in older Webkit (between Safari 5.1.5 and Chrome 17) and
                // Gecko (pre Firefox 7) browsers, so we need a manual fallback
                // for those
                operator: operator.label || operator.text,
                value: this.value}),
            value: [field.name, operator.value, this.value.get_value()]
        };
    }
});

instance.web.search.ExtendedSearchProposition.Field = instance.web.Widget.extend({
    init: function (parent, field) {
        this._super(parent);
        this.field = field;
    },
    /**
     * Returns a human-readable version of the value, in case the "logical"
     * and the "semantic" values of a field differ (as for selection fields,
     * for instance).
     *
     * The default implementation simply returns the value itself.
     *
     * @return {String} human-readable version of the value
     */
    toString: function () {
        return this.get_value();
    }
});
instance.web.search.ExtendedSearchProposition.Char = instance.web.search.ExtendedSearchProposition.Field.extend({
    template: 'SearchView.extended_search.proposition.char',
    operators: [
        {value: "ilike", text: _lt("contains")},
        {value: "not ilike", text: _lt("doesn't contain")},
        {value: "=", text: _lt("is equal to")},
        {value: "!=", text: _lt("is not equal to")}
    ],
    get_value: function() {
        return this.$el.val();
    }
});
instance.web.search.ExtendedSearchProposition.DateTime = instance.web.search.ExtendedSearchProposition.Field.extend({
    template: 'SearchView.extended_search.proposition.empty',
    operators: [
        {value: "=", text: _lt("is equal to")},
        {value: "!=", text: _lt("is not equal to")},
        {value: ">", text: _lt("greater than")},
        {value: "<", text: _lt("less than")},
        {value: ">=", text: _lt("greater or equal than")},
        {value: "<=", text: _lt("less or equal than")}
    ],
    /**
     * Date widgets live in view_form which is not yet loaded when this is
     * initialized -_-
     */
    widget: function () { return instance.web.DateTimeWidget; },
    get_value: function() {
        return this.datewidget.get_value();
    },
    start: function() {
        var ready = this._super();
        this.datewidget = new (this.widget())(this);
        this.datewidget.appendTo(this.$el);
        return ready;
    }
});
instance.web.search.ExtendedSearchProposition.Date = instance.web.search.ExtendedSearchProposition.DateTime.extend({
    widget: function () { return instance.web.DateWidget; }
});
instance.web.search.ExtendedSearchProposition.Integer = instance.web.search.ExtendedSearchProposition.Field.extend({
    template: 'SearchView.extended_search.proposition.integer',
    operators: [
        {value: "=", text: _lt("is equal to")},
        {value: "!=", text: _lt("is not equal to")},
        {value: ">", text: _lt("greater than")},
        {value: "<", text: _lt("less than")},
        {value: ">=", text: _lt("greater or equal than")},
        {value: "<=", text: _lt("less or equal than")}
    ],
    toString: function () {
        return this.$el.val();
    },
    get_value: function() {
        try {
            return instance.web.parse_value(this.$el.val(), {'widget': 'integer'});
        } catch (e) {
            return "";
        }
    }
});
instance.web.search.ExtendedSearchProposition.Id = instance.web.search.ExtendedSearchProposition.Integer.extend({
    operators: [{value: "=", text: _lt("is")}]
});
instance.web.search.ExtendedSearchProposition.Float = instance.web.search.ExtendedSearchProposition.Field.extend({
    template: 'SearchView.extended_search.proposition.float',
    operators: [
        {value: "=", text: _lt("is equal to")},
        {value: "!=", text: _lt("is not equal to")},
        {value: ">", text: _lt("greater than")},
        {value: "<", text: _lt("less than")},
        {value: ">=", text: _lt("greater or equal than")},
        {value: "<=", text: _lt("less or equal than")}
    ],
    toString: function () {
        return this.$el.val();
    },
    get_value: function() {
        try {
            return instance.web.parse_value(this.$el.val(), {'widget': 'float'});
        } catch (e) {
            return "";
        }
    }
});
instance.web.search.ExtendedSearchProposition.Selection = instance.web.search.ExtendedSearchProposition.Field.extend({
    template: 'SearchView.extended_search.proposition.selection',
    operators: [
        {value: "=", text: _lt("is")},
        {value: "!=", text: _lt("is not")}
    ],
    toString: function () {
        var select = this.$el[0];
        var option = select.options[select.selectedIndex];
        return option.label || option.text;
    },
    get_value: function() {
        return this.$el.val();
    }
});
instance.web.search.ExtendedSearchProposition.Boolean = instance.web.search.ExtendedSearchProposition.Field.extend({
    template: 'SearchView.extended_search.proposition.empty',
    operators: [
        {value: "=", text: _lt("is true")},
        {value: "!=", text: _lt("is false")}
    ],
    toString: function () { return ''; },
    get_value: function() {
        return true;
    }
});

instance.web.search.custom_filters = new instance.web.Registry({
    'char': 'instance.web.search.ExtendedSearchProposition.Char',
    'text': 'instance.web.search.ExtendedSearchProposition.Char',
    'one2many': 'instance.web.search.ExtendedSearchProposition.Char',
    'many2one': 'instance.web.search.ExtendedSearchProposition.Char',
    'many2many': 'instance.web.search.ExtendedSearchProposition.Char',

    'datetime': 'instance.web.search.ExtendedSearchProposition.DateTime',
    'date': 'instance.web.search.ExtendedSearchProposition.Date',
    'integer': 'instance.web.search.ExtendedSearchProposition.Integer',
    'float': 'instance.web.search.ExtendedSearchProposition.Float',
    'boolean': 'instance.web.search.ExtendedSearchProposition.Boolean',
    'selection': 'instance.web.search.ExtendedSearchProposition.Selection',

    'id': 'instance.web.search.ExtendedSearchProposition.Id'
});

};

// vim:et fdc=0 fdl=0 foldnestmax=3 fdm=syntax:<|MERGE_RESOLUTION|>--- conflicted
+++ resolved
@@ -235,35 +235,9 @@
     },
     start: function () {
         var self = this;
-<<<<<<< HEAD
-        this.$el.on('focus', function () { self.trigger('focused', self); });
-        this.$el.on('blur', function () { self.trigger('blurred', self); });
-        this.$el.on('click', function (e) {
-            if ($(e.target).is('.oe_facet_remove')) {
-                self.model.destroy();
-                return false;
-            }
-            self.$el.focus();
-            e.stopPropagation();
-        });
-        this.$el.on('keydown', function (e) {
-            var keys = $.ui.keyCode;
-            switch (e.which) {
-            case keys.BACKSPACE:
-            case keys.DELETE:
-                self.model.destroy();
-                return false;
-            }
-        });
-        var $e = self.$el.find('> span:last-child');
-        var q = $.when(this._super());
-        return q.then(function () {
-            var values = self.model.values.map(function (value) {
-=======
         var $e = this.$('> span:last-child');
-        return $.when(this._super()).pipe(function () {
+        return $.when(this._super()).then(function () {
             return $.when.apply(null, self.model.values.map(function (value) {
->>>>>>> 1c5e8da2
                 return new my.FacetValueView(self, value).appendTo($e);
             }));
         });
@@ -394,16 +368,6 @@
                 self.$el.removeClass('oe_searchview_open_drawer');
             }
         });
-<<<<<<< HEAD
-        // Focus last input if the view itself is clicked (empty section of
-        // facets element)
-        this.$el.on('click', function (e) {
-            if (e.target === self.$el.find('.oe_searchview_facets')[0]) {
-                self.$el.find('.oe_searchview_input:last').focus();
-            }
-        });
-=======
->>>>>>> 1c5e8da2
 
         return $.when(p, this.ready);
     },
@@ -461,7 +425,6 @@
             autoFocus: true,
             minLength: 1,
             delay: 0
-<<<<<<< HEAD
         }).data('autocomplete');
 
         // MonkeyPatch autocomplete instance
@@ -491,42 +454,9 @@
                     });
             },
             _value: function() {
-                return self.$el.find('div.oe_searchview_input').text();
+                return self.$('div.oe_searchview_input').text();
             },
         });
-=======
-        }).data('autocomplete')._renderItem = function (ul, item) {
-            // item of completion list
-            var $item = $( "<li></li>" )
-                .data( "item.autocomplete", item )
-                .appendTo( ul );
-
-            if (item.facet !== undefined) {
-                // regular completion item
-                return $item.append(
-                    (item.label)
-                        ? $('<a>').html(item.label)
-                        : $('<a>').text(item.value));
-            }
-            return $item.text(item.label)
-                .css({
-                    borderTop: '1px solid #cccccc',
-                    margin: 0,
-                    padding: 0,
-                    zoom: 1,
-                    'float': 'left',
-                    clear: 'left',
-                    width: '100%'
-                });
-        };
-    },
-    /**
-     * Gets value out of the currently focused "input" (a
-     * div[contenteditable].oe_searchview_input)
-     */
-    currentInputValue: function () {
-        return this.$('div.oe_searchview_input:focus').text();
->>>>>>> 1c5e8da2
     },
     /**
      * Provide auto-completion result for req.term (an array to `resp`)
@@ -1716,7 +1646,7 @@
     append_proposition: function () {
         var self = this;
         return (new instance.web.search.ExtendedSearchProposition(this, this.fields))
-            .appendTo(this.$('ul')).then(function () {
+            .appendTo(this.$('ul')).done(function () {
                 self.$('button.oe_apply').prop('disabled', false);
             });
     },
@@ -1781,7 +1711,7 @@
         this.value = null;
     },
     start: function () {
-        return this._super().then(this.proxy('changed'));
+        return this._super().done(this.proxy('changed'));
     },
     changed: function() {
         var nval = this.$(".searchview_extended_prop_field").val();
