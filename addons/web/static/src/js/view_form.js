openerp.web.form = function (instance) {
var _t = instance.web._t,
   _lt = instance.web._lt;
var QWeb = instance.web.qweb;

/** @namespace */
instance.web.form = {};

/**
 * Interface implemented by the form view or any other object
 * able to provide the features necessary for the fields to work.
 *
 * Properties:
 *     - display_invalid_fields : if true, all fields where is_valid() return true should
 *     be displayed as invalid.
 *     - actual_mode : the current mode of the field manager. Can be "view", "edit" or "create".
 * Events:
 *     - view_content_has_changed : when the values of the fields have changed. When
 *     this event is triggered all fields should reprocess their modifiers.
 *     - field_changed:<field_name> : when the value of a field change, an event is triggered
 *     named "field_changed:<field_name>" with <field_name> replaced by the name of the field.
 *     This event is not related to the on_change mechanism of OpenERP and is always called
 *     when the value of a field is setted or changed. This event is only triggered when the
 *     value of the field is syntactically valid, but it can be triggered when the value
 *     is sematically invalid (ie, when a required field is false). It is possible that an event
 *     about a precise field is never triggered even if that field exists in the view, in that
 *     case the value of the field is assumed to be false.
 */
instance.web.form.FieldManagerMixin = {
    /**
     * Must return the asked field as in fields_get.
     */
    get_field_desc: function(field_name) {},
    /**
     * Returns the current value of a field present in the view. See the get_value() method
     * method in FieldInterface for further information.
     */
    get_field_value: function(field_name) {},
    /**
    Gives new values for the fields contained in the view. The new values could not be setted
    right after the call to this method. Setting new values can trigger on_changes.

    @param (dict) values A dictonnary with key = field name and value = new value.
    @return (Deferred) Is resolved after all the values are setted.
    */
    set_values: function(values) {},
    /**
    Computes an OpenERP domain.

    @param (list) expression An OpenERP domain.
    @return (boolean) The computed value of the domain.
    */
    compute_domain: function(expression) {},
    /**
    Builds an evaluation context for the resolution of the fields' contexts. Please note
    the field are only supposed to use this context to evualuate their own, they should not
    extend it.

    @return (CompoundContext) An OpenERP context.
    */
    build_eval_context: function() {},
};

instance.web.views.add('form', 'instance.web.FormView');
/**
 * Properties:
 *      - actual_mode: always "view", "edit" or "create". Read-only property. Determines
 *      the mode used by the view.
 */
instance.web.FormView = instance.web.View.extend(instance.web.form.FieldManagerMixin, {
    /**
     * Indicates that this view is not searchable, and thus that no search
     * view should be displayed (if there is one active).
     */
    searchable: false,
    template: "FormView",
    display_name: _lt('Form'),
    view_type: "form",
    /**
     * @constructs instance.web.FormView
     * @extends instance.web.View
     *
     * @param {instance.web.Session} session the current openerp session
     * @param {instance.web.DataSet} dataset the dataset this view will work with
     * @param {String} view_id the identifier of the OpenERP view object
     * @param {Object} options
     *                  - resize_textareas : [true|false|max_height]
     *
     * @property {instance.web.Registry} registry=instance.web.form.widgets widgets registry for this form view instance
     */
    init: function(parent, dataset, view_id, options) {
        var self = this;
        this._super(parent);
        this.set_default_options(options);
        this.dataset = dataset;
        this.model = dataset.model;
        this.view_id = view_id || false;
        this.fields_view = {};
        this.fields = {};
        this.fields_order = [];
        this.datarecord = {};
        this.default_focus_field = null;
        this.default_focus_button = null;
        this.fields_registry = instance.web.form.widgets;
        this.tags_registry = instance.web.form.tags;
        this.widgets_registry = instance.web.form.custom_widgets;
        this.has_been_loaded = $.Deferred();
        this.translatable_fields = [];
        _.defaults(this.options, {
            "not_interactible_on_create": false,
            "initial_mode": "view",
            "disable_autofocus": false,
            "footer_to_buttons": false,
        });
        this.is_initialized = $.Deferred();
        this.mutating_mutex = new $.Mutex();
        this.on_change_mutex = new $.Mutex();
        this.reload_mutex = new $.Mutex();
        this.__clicked_inside = false;
        this.__blur_timeout = null;
        this.rendering_engine = new instance.web.form.FormRenderingEngine(this);
        self.set({actual_mode: self.options.initial_mode});
        this.has_been_loaded.then(function() {
            self.on("change:actual_mode", self, self.check_actual_mode);
            self.check_actual_mode();
            self.on("change:actual_mode", self, self.init_pager);
            self.init_pager();
            self.widgetAccesskey();
        });
        self.on("load_record", self, self.load_record);
        this.on('view_loaded', self, self.load_form);
        instance.web.bus.on('clear_uncommitted_changes', this, function(e) {
            if (!this.can_be_discarded()) {
                e.preventDefault();
            }
        });
    },
    destroy: function() {
        _.each(this.get_widgets(), function(w) {
            w.off('focused blurred');
            w.destroy();
        });
        if (this.$el) {
            this.$el.off('.formBlur');
        }
        this._super();
    },
    load_form: function(data) {
        var self = this;
        if (!data) {
            throw new Error("No data provided.");
        }
        if (this.arch) {
            throw "Form view does not support multiple calls to load_form";
        }
        this.fields_order = [];
        this.fields_view = data;

        this.rendering_engine.set_fields_registry(this.fields_registry);
        this.rendering_engine.set_tags_registry(this.tags_registry);
        this.rendering_engine.set_widgets_registry(this.widgets_registry);
        this.rendering_engine.set_fields_view(data);
        var $dest = this.$el.hasClass("oe_form_container") ? this.$el : this.$el.find('.oe_form_container');
        this.rendering_engine.render_to($dest);

        this.$el.on('mousedown.formBlur', function () {
            self.__clicked_inside = true;
        });

        this.$buttons = $(QWeb.render("FormView.buttons", {'widget':self}));
        if (this.options.$buttons) {
            this.$buttons.appendTo(this.options.$buttons);
        } else {
            this.$el.find('.oe_form_buttons').replaceWith(this.$buttons);
        }
        this.$buttons.on('click', '.oe_form_button_create', this.on_button_create);
        this.$buttons.on('click', '.oe_form_button_edit', this.on_button_edit);
        this.$buttons.on('click', '.oe_form_button_save', this.on_button_save);
        this.$buttons.on('click', '.oe_form_button_cancel', this.on_button_cancel);
        if (this.options.footer_to_buttons) {
            this.$el.find('footer').appendTo(this.$buttons);
        }

        this.$sidebar = this.options.$sidebar || this.$el.find('.oe_form_sidebar');
        if (!this.sidebar && this.options.$sidebar) {
            this.sidebar = new instance.web.Sidebar(this);
            this.sidebar.appendTo(this.$sidebar);
            if (this.fields_view.toolbar) {
                this.sidebar.add_toolbar(this.fields_view.toolbar);
            }
            this.sidebar.add_items('other', _.compact([
                self.is_action_enabled('delete') && { label: _t('Delete'), callback: self.on_button_delete },
                self.is_action_enabled('create') && { label: _t('Duplicate'), callback: self.on_button_duplicate },
                { label: _t('Set Default'), callback: function (item) { self.open_defaults_dialog(); } }
            ]));
        }

        this.has_been_loaded.resolve();

        // Add bounce effect on button 'Edit' when click on readonly page view.
        this.$el.find(".oe_form_group_row,.oe_form_field,label").on('click', function (e) {
            if(self.get("actual_mode") == "view") {
                var $button = self.options.$buttons.find(".oe_form_button_edit");
                $button.effect('bounce', {distance: 18, times: 5}, 150);
                e.stopPropagation();
                instance.web.bus.trigger('click', e);
            }
        });
        //bounce effect on red button when click on statusbar.
        this.$el.find(".oe_form_field_status:not(.oe_form_status_clickable)").on('click', function (e) {
            if((self.get("actual_mode") == "view")) { 
                var $button = self.$el.find(".oe_highlight:not(.oe_form_invisible)").css({'float':'left','clear':'none'});
                $button.effect('bounce', {distance:18, times: 5}, 150);
                e.stopPropagation();
            }
         });
        this.trigger('form_view_loaded', data);
        return $.when();
    },
    widgetAccesskey:function(){
        $(document).keydown(function(e){
            if(e.keyCode === $.ui.keyCode.ALT) {
                $("[accesskey] span").addClass('accessactive');
            }
            e.stopPropagation();
        }).keyup(function(e){
                $("[accesskey] span").removeClass('accessactive');
        });
    },
    widgetFocused: function() {
        // Clear click flag if used to focus a widget
        this.__clicked_inside = false;
        if (this.__blur_timeout) {
            clearTimeout(this.__blur_timeout);
            this.__blur_timeout = null;
        }
    },
    widgetBlurred: function() {
        if (this.__clicked_inside) {
            // clicked in an other section of the form (than the currently
            // focused widget) => just ignore the blurring entirely?
            this.__clicked_inside = false;
            return;
        }
        var self = this;
        // clear timeout, if any
        this.widgetFocused();
        this.__blur_timeout = setTimeout(function () {
            self.trigger('blurred');
        }, 0);
    },

    do_load_state: function(state, warm) {
        if (state.id && this.datarecord.id != state.id) {
            if (!this.dataset.get_id_index(state.id)) {
                this.dataset.ids.push(state.id);
            }
            this.dataset.select_id(state.id);
            if (warm) {
                this.do_show();
            }
        }
    },
    /**
     *
     * @param {Object} [options]
     * @param {Boolean} [mode=undefined] If specified, switch the form to specified mode. Can be "edit" or "view".
     * @param {Boolean} [reload=true] whether the form should reload its content on show, or use the currently loaded record
     * @return {$.Deferred}
     */
    do_show: function (options) {
        var self = this;
        options = options || {};
        if (this.sidebar) {
            this.sidebar.$el.show();
        }
        if (this.$buttons) {
            this.$buttons.show();
        }
        this.$el.show().css({
            opacity: '0',
            filter: 'alpha(opacity = 0)'
        });
        this.$el.add(this.$buttons).removeClass('oe_form_dirty');

        var shown = this.has_been_loaded;
        if (options.reload !== false) {
            shown = shown.pipe(function() {
                if (self.dataset.index === null) {
                    // null index means we should start a new record
                    return self.on_button_new();
                }
                var fields = _.keys(self.fields_view.fields);
                fields.push('display_name');
                return self.dataset.read_index(fields, {
                    context: { 'bin_size': true, 'future_display_name' : true }
                }).pipe(function(r) {
                    self.trigger('load_record', r);
                });
            });
        }
        return shown.pipe(function() {
            self._actualize_mode(options.mode || self.options.initial_mode);
            self.$el.css({
                opacity: '1',
                filter: 'alpha(opacity = 100)'
            });
        });
    },
    do_hide: function () {
        if (this.sidebar) {
            this.sidebar.$el.hide();
        }
        if (this.$buttons) {
            this.$buttons.hide();
        }
        if (this.$pager) {
            this.$pager.hide();
        }
        this._super();
    },
    load_record: function(record) {
        var self = this, set_values = [];
        if (!record) {
            this.set({ 'title' : undefined });
            this.do_warn("Form", "The record could not be found in the database.", true);
            return $.Deferred().reject();
        }
        this.datarecord = record;
        this._actualize_mode();
        this.set({ 'title' : record.id ? record.display_name : "New" });

        _(this.fields).each(function (field, f) {
            field._dirty_flag = false;
            field._inhibit_on_change_flag = true;
            var result = field.set_value(self.datarecord[f] || false);
            field._inhibit_on_change_flag = false;
            set_values.push(result);
        });
        return $.when.apply(null, set_values).pipe(function() {
            if (!record.id) {
                // New record: Second pass in order to trigger the onchanges
                // respecting the fields order defined in the view
                _.each(self.fields_order, function(field_name) {
                    if (record[field_name] !== undefined) {
                        var field = self.fields[field_name];
                        field._dirty_flag = true;
                        self.do_onchange(field);
                    }
                });
            }
            self.on_form_changed();
            self.rendering_engine.init_fields();
            self.is_initialized.resolve();
            self.do_update_pager(record.id == null);
            if (self.sidebar) {
               self.sidebar.do_attachement_update(self.dataset, self.datarecord.id);
            }
            if (record.id) {
                self.do_push_state({id:record.id});
            } else {
                self.do_push_state({});
            }
            self.$el.add(self.$buttons).removeClass('oe_form_dirty');
            self.autofocus();
        });
    },
    /**
     * Loads and sets up the default values for the model as the current
     * record
     *
     * @return {$.Deferred}
     */
    load_defaults: function () {
        var self = this;
        var keys = _.keys(this.fields_view.fields);
        if (keys.length) {
            return this.dataset.default_get(keys).pipe(function(r) {
                self.trigger('load_record', r);
            });
        }
        return self.trigger('load_record', {});
    },
    on_form_changed: function() {
        this.trigger("view_content_has_changed");
    },
    do_notify_change: function() {
        this.$el.add(this.$buttons).addClass('oe_form_dirty');
    },
    execute_pager_action: function(action) {
        if (this.can_be_discarded()) {
            switch (action) {
                case 'first':
                    this.dataset.index = 0;
                    break;
                case 'previous':
                    this.dataset.previous();
                    break;
                case 'next':
                    this.dataset.next();
                    break;
                case 'last':
                    this.dataset.index = this.dataset.ids.length - 1;
                    break;
            }
            this.reload();
            this.trigger('pager_action_executed');
        }
    },
    init_pager: function() {
        var self = this;
        if (this.$pager)
            this.$pager.remove();
        if (this.get("actual_mode") === "create")
            return;
        this.$pager = $(QWeb.render("FormView.pager", {'widget':self})).hide();
        if (this.options.$pager) {
            this.$pager.appendTo(this.options.$pager);
        } else {
            this.$el.find('.oe_form_pager').replaceWith(this.$pager);
        }
        this.$pager.on('click','a[data-pager-action]',function() {
            var action = $(this).data('pager-action');
            self.execute_pager_action(action);
        });
        this.do_update_pager();
    },
    do_update_pager: function(hide_index) {
        this.$pager.toggle(this.dataset.ids.length > 1);
        if (hide_index) {
            $(".oe_form_pager_state", this.$pager).html("");
        } else {
            $(".oe_form_pager_state", this.$pager).html(_.str.sprintf(_t("%d / %d"), this.dataset.index + 1, this.dataset.ids.length));
        }
    },
    parse_on_change: function (on_change, widget) {
        var self = this;
        var onchange = _.str.trim(on_change);
        var call = onchange.match(/^\s?(.*?)\((.*?)\)\s?$/);
        if (!call) {
            return null;
        }

        var method = call[1];
        if (!_.str.trim(call[2])) {
            return {method: method, args: [], context_index: null}
        }

        var argument_replacement = {
            'False': function () {return false;},
            'True': function () {return true;},
            'None': function () {return null;},
            'context': function (i) {
                context_index = i;
                var ctx = new instance.web.CompoundContext(self.dataset.get_context(), widget.build_context() ? widget.build_context() : {});
                return ctx;
            }
        };
        var parent_fields = null, context_index = null;
        var args = _.map(call[2].split(','), function (a, i) {
            var field = _.str.trim(a);

            // literal constant or context
            if (field in argument_replacement) {
                return argument_replacement[field](i);
            }
            // literal number
            if (/^-?\d+(\.\d+)?$/.test(field)) {
                return Number(field);
            }
            // form field
            if (self.fields[field]) {
                var value_ = self.fields[field].get_value();
                return value_ == null ? false : value_;
            }
            // parent field
            var splitted = field.split('.');
            if (splitted.length > 1 && _.str.trim(splitted[0]) === "parent" && self.dataset.parent_view) {
                if (parent_fields === null) {
                    parent_fields = self.dataset.parent_view.get_fields_values([self.dataset.child_name]);
                }
                var p_val = parent_fields[_.str.trim(splitted[1])];
                if (p_val !== undefined) {
                    return p_val == null ? false : p_val;
                }
            }
            // string literal
            var first_char = field[0], last_char = field[field.length-1];
            if ((first_char === '"' && last_char === '"')
                || (first_char === "'" && last_char === "'")) {
                return field.slice(1, -1);
            }

            throw new Error("Could not get field with name '" + field +
                            "' for onchange '" + onchange + "'");
        });

        return {
            method: method,
            args: args,
            context_index: context_index
        };
    },
    do_onchange: function(widget, processed) {
        var self = this;
        return this.on_change_mutex.exec(function() {
            try {
                var response = {}, can_process_onchange = $.Deferred();
                processed = processed || [];
                processed.push(widget.name);
                var on_change = widget.node.attrs.on_change;
                if (on_change) {
                    var change_spec = self.parse_on_change(on_change, widget);
                    if (change_spec) {
                        var ajax = {
                            url: '/web/dataset/onchange',
                            async: false
                        };
                        can_process_onchange = self.rpc(ajax, {
                            model: self.dataset.model,
                            method: change_spec.method,
                            args: [(self.datarecord.id == null ? [] : [self.datarecord.id])].concat(change_spec.args),
                            context_id: change_spec.context_index == undefined ? null : change_spec.context_index + 1
                        }).then(function(r) {
                            _.extend(response, r);
                        });
                    } else {
                        console.warn("Wrong on_change format", on_change);
                    }
                }
                // fail if onchange failed
                if (can_process_onchange.isRejected()) {
                    return can_process_onchange;
                }

                if (widget.field['change_default']) {
                    var fieldname = widget.name, value_;
                    if (response.value && (fieldname in response.value)) {
                        // Use value from onchange if onchange executed
                        value_ = response.value[fieldname];
                    } else {
                        // otherwise get form value for field
                        value_ = self.fields[fieldname].get_value();
                    }
                    var condition = fieldname + '=' + value_;

                    if (value_) {
                        can_process_onchange = self.rpc({
                            url: '/web/dataset/call',
                            async: false
                        }, {
                            model: 'ir.values',
                            method: 'get_defaults',
                            args: [self.model, condition]
                        }).then(function (results) {
                            if (!results.length) { return; }
                            if (!response.value) {
                                response.value = {};
                            }
                            for(var i=0; i<results.length; ++i) {
                                // [whatever, key, value]
                                var triplet = results[i];
                                response.value[triplet[1]] = triplet[2];
                            }
                        });
                    }
                }
                if (can_process_onchange.isRejected()) {
                    return can_process_onchange;
                }

                return self.on_processed_onchange(response, processed);
            } catch(e) {
                console.error(e);
                instance.webclient.crashmanager.show_message(e);
                return $.Deferred().reject();
            }
        });
    },
    on_processed_onchange: function(result, processed) {
        try {
        if (result.value) {
            this._internal_set_values(result.value, processed);
        }
        if (!_.isEmpty(result.warning)) {
            instance.web.dialog($(QWeb.render("CrashManager.warning", result.warning)), {
                title:result.warning.title,
                modal: true,
                buttons: [
                    {text: _t("Ok"), click: function() { $(this).dialog("close"); }}
                ]
            });
        }
        if (result.domain) {
            function edit_domain(node) {
                if (typeof node !== "object") {
                    return;
                }
                var new_domain = result.domain[node.attrs.name];
                if (new_domain) {
                    node.attrs.domain = new_domain;
                }
                _(node.children).each(edit_domain);
            }
            edit_domain(this.fields_view.arch);
        }
        return $.Deferred().resolve();
        } catch(e) {
            console.error(e);
            instance.webclient.crashmanager.show_message(e);
            return $.Deferred().reject();
        }
    },
    _internal_set_values: function(values, exclude) {
        exclude = exclude || [];
        for (var f in values) {
            if (!values.hasOwnProperty(f)) { continue; }
            var field = this.fields[f];
            // If field is not defined in the view, just ignore it
            if (field) {
                var value_ = values[f];
                if (field.get_value() != value_) {
                    field._inhibit_on_change_flag = true;
                    field.set_value(value_);
                    field._inhibit_on_change_flag = false;
                    field._dirty_flag = true;
                    if (!_.contains(exclude, field.name)) {
                        this.do_onchange(field, exclude);
                    }
                }
            }
        }
        this.on_form_changed();
    },
    set_values: function(values) {
        var self = this;
        return this.on_change_mutex.exec(function() {
            self._internal_set_values(values);
        });
    },
    /**
     * Ask the view to switch to view mode if possible. The view may not do it
     * if the current record is not yet saved. It will then stay in create mode.
     */
    to_view_mode: function() {
        this._actualize_mode("view");
    },
    /**
     * Ask the view to switch to edit mode if possible. The view may not do it
     * if the current record is not yet saved. It will then stay in create mode.
     */
    to_edit_mode: function() {
        this._actualize_mode("edit");
    },
    /**
     * Ask the view to switch to a precise mode if possible. The view is free to
     * not respect this command if the state of the dataset is not compatible with
     * the new mode. For example, it is not possible to switch to edit mode if
     * the current record is not yet saved in database.
     *
     * @param {string} [new_mode] Can be "edit", "view", "create" or undefined. If
     * undefined the view will test the actual mode to check if it is still consistent
     * with the dataset state.
     */
    _actualize_mode: function(switch_to) {
        var mode = switch_to || this.get("actual_mode");
        if (! this.datarecord.id) {
            mode = "create";
        } else if (mode === "create") {
            mode = "edit";
        }
        this.set({actual_mode: mode});
    },
    check_actual_mode: function(source, options) {
        var self = this;
        if(this.get("actual_mode") === "view") {
            self.$el.removeClass('oe_form_editable').addClass('oe_form_readonly');
            self.$buttons.find('.oe_form_buttons_edit').hide();
            self.$buttons.find('.oe_form_buttons_view').show();
            self.$sidebar.show();
        } else {
            self.$el.removeClass('oe_form_readonly').addClass('oe_form_editable');
            self.$buttons.find('.oe_form_buttons_edit').show();
            self.$buttons.find('.oe_form_buttons_view').hide();
            self.$sidebar.hide();
            this.autofocus();
        }
    },
    autofocus: function() {
        if (this.get("actual_mode") !== "view" && !this.options.disable_autofocus) {
            var fields_order = this.fields_order.slice(0);
            if (this.default_focus_field) {
                fields_order.unshift(this.default_focus_field.name);
            }
            for (var i = 0; i < fields_order.length; i += 1) {
                var field = this.fields[fields_order[i]];
                if (!field.get('effective_invisible') && !field.get('effective_readonly') && field.$label) {
                    if (field.focus() !== false) {
                        break;
                    }
                }
            }
        }
    },
    on_button_save: function() {
        var self = this;
        return this.save().then(function(result) {
            self.trigger("save", result);
            self.to_view_mode();
        });
    },
    on_button_cancel: function(event) {
        if (this.can_be_discarded()) {
            if (this.get('actual_mode') === 'create') {
                this.trigger('history_back');
            } else {
                this.to_view_mode();
                this.trigger('load_record', this.datarecord);
            }
        }
        this.trigger('on_button_cancel');
        return false;
    },
    on_button_new: function() {
        var self = this;
        this.to_edit_mode();
        return $.when(this.has_been_loaded).pipe(function() {
            if (self.can_be_discarded()) {
                return self.load_defaults();
            }
        });
    },
    on_button_edit: function() {
        return this.to_edit_mode();
    },
    on_button_create: function() {
        this.dataset.index = null;
        this.do_show();
    },
    on_button_duplicate: function() {
        var self = this;
        var def = $.Deferred();
        $.when(this.has_been_loaded).then(function() {
            self.dataset.call('copy', [self.datarecord.id, {}, self.dataset.context]).then(function(new_id) {
                return self.record_created(new_id);
            }).then(function() {
                return self.to_edit_mode();
            }).then(function() {
                def.resolve();
            });
        });
        return def.promise();
    },
    on_button_delete: function() {
        var self = this;
        var def = $.Deferred();
        $.when(this.has_been_loaded).then(function() {
            if (self.datarecord.id && confirm(_t("Do you really want to delete this record?"))) {
                self.dataset.unlink([self.datarecord.id]).then(function() {
                    self.execute_pager_action('next');
                    def.resolve();
                });
            } else {
                $.async_when().then(function () {
                    def.reject();
                })
            }
        });
        return def.promise();
    },
    can_be_discarded: function() {
        if (this.$el.is('.oe_form_dirty')) {
            if (!confirm(_t("Warning, the record has been modified, your changes will be discarded.\n\nAre you sure you want to leave this page ?"))) {
                return false;
            }
            this.$el.removeClass('oe_form_dirty');
        }
        return true;
    },
    /**
     * Triggers saving the form's record. Chooses between creating a new
     * record or saving an existing one depending on whether the record
     * already has an id property.
     *
     * @param {Boolean} [prepend_on_create=false] if ``save`` creates a new
     * record, should that record be inserted at the start of the dataset (by
     * default, records are added at the end)
     */
    save: function(prepend_on_create) {
        var self = this;
        return this.mutating_mutex.exec(function() { return self.is_initialized.pipe(function() {
            try {
            var form_invalid = false,
                values = {},
                first_invalid_field = null;
            for (var f in self.fields) {
                if (!self.fields.hasOwnProperty(f)) { continue; }
                f = self.fields[f];
                if (!f.is_valid()) {
                    form_invalid = true;
                    if (!first_invalid_field) {
                        first_invalid_field = f;
                    }
                } else if (f.name !== 'id' && !f.get("readonly") && (!self.datarecord.id || f._dirty_flag)) {
                    // Special case 'id' field, do not save this field
                    // on 'create' : save all non readonly fields
                    // on 'edit' : save non readonly modified fields
                    values[f.name] = f.get_value();
                }
            }
            if (form_invalid) {
                self.set({'display_invalid_fields': true});
                first_invalid_field.focus();
                self.on_invalid();
                return $.Deferred().reject();
            } else {
                self.set({'display_invalid_fields': false});
                var save_deferral;
                if (!self.datarecord.id) {
                    // Creation save
                    save_deferral = self.dataset.create(values).pipe(function(r) {
                        return self.record_created(r, prepend_on_create);
                    }, null);
                } else if (_.isEmpty(values) && ! self.force_dirty) {
                    // Not dirty, noop save
                    save_deferral = $.Deferred().resolve({}).promise();
                } else {
                    self.force_dirty = false;
                    // Write save
                    save_deferral = self.dataset.write(self.datarecord.id, values, {}).pipe(function(r) {
                        return self.record_saved(r);
                    }, null);
                }
                return save_deferral;
            }
            } catch (e) {
                console.error(e);
                return $.Deferred().reject();
            }
        });});
    },
    on_invalid: function() {
        var warnings = _(this.fields).chain()
            .filter(function (f) { return !f.is_valid(); })
            .map(function (f) {
                return _.str.sprintf('<li>%s</li>',
                    _.escape(f.string));
            }).value();
        warnings.unshift('<ul>');
        warnings.push('</ul>');
        this.do_warn("The following fields are invalid :", warnings.join(''));
    },
    /**
     * Reload the form after saving
     *
     * @param {Object} r result of the write function.
     */
    record_saved: function(r) {
        var self = this;
        if (!r) {
            // should not happen in the server, but may happen for internal purpose
            this.trigger('record_saved', r);
            return $.Deferred().reject();
        } else {
            return $.when(this.reload()).pipe(function () {
                self.trigger('record_saved', r);
                return r;
            });
        }
    },
    /**
     * Updates the form' dataset to contain the new record:
     *
     * * Adds the newly created record to the current dataset (at the end by
     *   default)
     * * Selects that record (sets the dataset's index to point to the new
     *   record's id).
     * * Updates the pager and sidebar displays
     *
     * @param {Object} r
     * @param {Boolean} [prepend_on_create=false] adds the newly created record
     * at the beginning of the dataset instead of the end
     */
    record_created: function(r, prepend_on_create) {
        var self = this;
        if (!r) {
            // should not happen in the server, but may happen for internal purpose
            this.trigger('record_created', r);
            return $.Deferred().reject();
        } else {
            this.datarecord.id = r;
            if (!prepend_on_create) {
                this.dataset.alter_ids(this.dataset.ids.concat([this.datarecord.id]));
                this.dataset.index = this.dataset.ids.length - 1;
            } else {
                this.dataset.alter_ids([this.datarecord.id].concat(this.dataset.ids));
                this.dataset.index = 0;
            }
            this.do_update_pager();
            if (this.sidebar) {
                this.sidebar.do_attachement_update(this.dataset, this.datarecord.id);
            }            
            //openerp.log("The record has been created with id #" + this.datarecord.id);
            return $.when(this.reload()).pipe(function () {
                self.trigger('record_created', r);
                return _.extend(r, {created: true});
            });
        }
    },
    on_action: function (action) {
        console.debug('Executing action', action);
    },
    reload: function() {
        var self = this;
        return this.reload_mutex.exec(function() {
            if (self.dataset.index == null) {
                self.trigger("previous_view");
                return $.Deferred().reject().promise();
            }
            if (self.dataset.index == null || self.dataset.index < 0) {
                return $.when(self.on_button_new());
            } else {
                var fields = _.keys(self.fields_view.fields);
                fields.push('display_name');
                return self.dataset.read_index(fields,
                    {
                        context: {
                            'bin_size': true,
                            'future_display_name': true
                        }
                    }).pipe(function(r) {
                        self.trigger('load_record', r);
                    });
            }
        });
    },
    get_widgets: function() {
        return _.filter(this.getChildren(), function(obj) {
            return obj instanceof instance.web.form.FormWidget;
        });
    },
    get_fields_values: function(blacklist) {
        blacklist = blacklist || [];
        var values = {};
        var ids = this.get_selected_ids();
        values["id"] = ids.length > 0 ? ids[0] : false;
        _.each(this.fields, function(value_, key) {
            if (_.include(blacklist, key)) {
                return;
            }
            values[key] = value_.get_value();
        });
        return values;
    },
    get_selected_ids: function() {
        var id = this.dataset.ids[this.dataset.index];
        return id ? [id] : [];
    },
    recursive_save: function() {
        var self = this;
        return $.when(this.save()).pipe(function(res) {
            if (self.dataset.parent_view)
                return self.dataset.parent_view.recursive_save();
        });
    },
    recursive_reload: function() {
        var self = this;
        var pre = $.when();
        if (self.dataset.parent_view)
                pre = self.dataset.parent_view.recursive_reload();
        return pre.pipe(function() {
            return self.reload();
        });
    },
    is_dirty: function() {
        return _.any(this.fields, function (value_) {
            return value_._dirty_flag;
        });
    },
    is_interactible_record: function() {
        var id = this.datarecord.id;
        if (!id) {
            if (this.options.not_interactible_on_create)
                return false;
        } else if (typeof(id) === "string") {
            if(instance.web.BufferedDataSet.virtual_id_regex.test(id))
                return false;
        }
        return true;
    },
    sidebar_context: function () {
        return this.save().pipe(_.bind(function() {return this.get_fields_values();}, this));
    },
    open_defaults_dialog: function () {
        var self = this;
        var display = function (field, value) {
            if (field instanceof instance.web.form.FieldSelection) {
                return _(field.values).find(function (option) {
                    return option[0] === value;
                })[1];
            } else if (field instanceof instance.web.form.FieldMany2One) {
                return field.get_displayed();
            }
            return value;
        }
        var fields = _.chain(this.fields)
            .map(function (field, name) {
                var value = field.get_value();
                // ignore fields which are empty, invisible, readonly, o2m
                // or m2m
                if (!value
                        || field.get('invisible')
                        || field.get("readonly")
                        || field.field.type === 'one2many'
                        || field.field.type === 'many2many'
                        || field.field.type === 'binary') {
                    return false;
                }

                return {
                    name: name,
                    string: field.string,
                    value: value,
                    displayed: display(field, value),
                }
            })
            .compact()
            .sortBy(function (field) { return field.string; })
            .value();
        var conditions = _.chain(self.fields)
            .filter(function (field) { return field.field.change_default; })
            .map(function (field, name) {
                var value = field.get_value();
                return {
                    name: name,
                    string: field.string,
                    value: value,
                    displayed: display(field, value),
                }
            })
            .value();

        var d = new instance.web.Dialog(this, {
            title: _t("Set Default"),
            args: {
                fields: fields,
                conditions: conditions
            },
            buttons: [
                {text: _t("Close"), click: function () { d.close(); }},
                {text: _t("Save default"), click: function () {
                    var $defaults = d.$el.find('#formview_default_fields');
                    var field_to_set = $defaults.val();
                    if (!field_to_set) {
                        $defaults.parent().addClass('oe_form_invalid');
                        return;
                    }
                    var condition = d.$el.find('#formview_default_conditions').val(),
                        all_users = d.$el.find('#formview_default_all').is(':checked');
                    new instance.web.DataSet(self, 'ir.values').call(
                        'set_default', [
                            self.dataset.model,
                            field_to_set,
                            self.fields[field_to_set].get_value(),
                            all_users,
                            true,
                            condition || false
                    ]).then(function () { d.close(); });
                }}
            ]
        });
        d.template = 'FormView.set_default';
        d.open();
    },
    register_field: function(field, name) {
        this.fields[name] = field;
        this.fields_order.push(name);
        if (JSON.parse(field.node.attrs.default_focus || "0")) {
            this.default_focus_field = field;
        }

        field.on('focused', null, this.proxy('widgetFocused'))
             .on('blurred', null, this.proxy('widgetBlurred'));
        if (this.get_field_desc(name).translate) {
            this.translatable_fields.push(field);
        }
        field.on('changed_value', this, function() {
            if (field.is_syntax_valid()) {
                this.trigger('field_changed:' + name);
            }
            if (field._inhibit_on_change_flag) {
                return;
            }
            field._dirty_flag = true;
            if (field.is_syntax_valid()) {
                this.do_onchange(field);
                this.on_form_changed(true);
                this.do_notify_change();
            }
        });
    },
    get_field_desc: function(field_name) {
        return this.fields_view.fields[field_name];
    },
    get_field_value: function(field_name) {
        return this.fields[field_name].get_value();
    },
    compute_domain: function(expression) {
        return instance.web.form.compute_domain(expression, this.fields);
    },
    _build_view_fields_values: function(blacklist) {
        var a_dataset = this.dataset;
        var fields_values = this.get_fields_values(blacklist);
        var active_id = a_dataset.ids[a_dataset.index];
        _.extend(fields_values, {
            active_id: active_id || false,
            active_ids: active_id ? [active_id] : [],
            active_model: a_dataset.model,
            parent: {}
        });
        if (a_dataset.parent_view) {
            fields_values.parent = a_dataset.parent_view.get_fields_values([a_dataset.child_name]);
        }
        return fields_values;
    },
    build_eval_context: function(blacklist) {
        var a_dataset = this.dataset;
        return new instance.web.CompoundContext(a_dataset.get_context(), this._build_view_fields_values(blacklist));
    },
});

/**
 * Interface to be implemented by rendering engines for the form view.
 */
instance.web.form.FormRenderingEngineInterface = instance.web.Class.extend({
    set_fields_view: function(fields_view) {},
    set_fields_registry: function(fields_registry) {},
    render_to: function($el) {},
});

/**
 * Default rendering engine for the form view.
 *
 * It is necessary to set the view using set_view() before usage.
 */
instance.web.form.FormRenderingEngine = instance.web.form.FormRenderingEngineInterface.extend({
    init: function(view) {
        this.view = view;
    },
    set_fields_view: function(fvg) {
        this.fvg = fvg;
        this.version = parseFloat(this.fvg.arch.attrs.version);
        if (isNaN(this.version)) {
            this.version = 6.1;
        }
    },
    set_tags_registry: function(tags_registry) {
        this.tags_registry = tags_registry;
    },
    set_fields_registry: function(fields_registry) {
        this.fields_registry = fields_registry;
    },
    set_widgets_registry: function(widgets_registry) {
        this.widgets_registry = widgets_registry;
    },
    // Backward compatibility tools, current default version: v6.1
    process_version: function() {
        if (this.version < 7.0) {
            this.$form.find('form:first').wrapInner('<group col="4"/>');
            this.$form.find('page').each(function() {
                if (!$(this).parents('field').length) {
                    $(this).wrapInner('<group col="4"/>');
                }
            });
        }
    },
    render_to: function($target) {
        var self = this;
        this.$target = $target;

        // TODO: I know this will save the world and all the kitten for a moment,
        //       but one day, we will have to get rid of xml2json
        var xml = instance.web.json_node_to_xml(this.fvg.arch);
        this.$form = $('<div class="oe_form">' + xml + '</div>');

        this.process_version();

        this.fields_to_init = [];
        this.tags_to_init = [];
        this.widgets_to_init = [];
        this.labels = {};
        this.process(this.$form);

        this.$form.appendTo(this.$target);

        this.to_replace = [];

        _.each(this.fields_to_init, function($elem) {
            var name = $elem.attr("name");
            if (!self.fvg.fields[name]) {
                throw new Error("Field '" + name + "' specified in view could not be found.");
            }
            var obj = self.fields_registry.get_any([$elem.attr('widget'), self.fvg.fields[name].type]);
            if (!obj) {
                throw new Error("Widget type '"+ $elem.attr('widget') + "' is not implemented");
            }
            var w = new (obj)(self.view, instance.web.xml_to_json($elem[0]));
            var $label = self.labels[$elem.attr("name")];
            if ($label) {
                w.set_input_id($label.attr("for"));
            }
            self.alter_field(w);
            self.view.register_field(w, $elem.attr("name"));
            self.to_replace.push([w, $elem]);
        });
        _.each(this.tags_to_init, function($elem) {
            var tag_name = $elem[0].tagName.toLowerCase();
            var obj = self.tags_registry.get_object(tag_name);
            var w = new (obj)(self.view, instance.web.xml_to_json($elem[0]));
            self.to_replace.push([w, $elem]);
        });
        _.each(this.widgets_to_init, function($elem) {
            var widget_type = $elem.attr("type");
            var obj = self.widgets_registry.get_object(widget_type);
            var w = new (obj)(self.view, instance.web.xml_to_json($elem[0]));
            self.to_replace.push([w, $elem]);
        });
    },
    init_fields: function() {
        var defs = [];
        _.each(this.to_replace, function(el) {
            defs.push(el[0].replace(el[1]));
        });
        this.to_replace = [];
        return $.when.apply($, defs);
    },
    render_element: function(template /* dictionaries */) {
        var dicts = [].slice.call(arguments).slice(1);
        var dict = _.extend.apply(_, dicts);
        dict['classnames'] = dict['class'] || ''; // class is a reserved word and might caused problem to Safari when used from QWeb
        return $(QWeb.render(template, dict));
    },
    alter_field: function(field) {
    },
    toggle_layout_debugging: function() {
        if (!this.$target.has('.oe_layout_debug_cell:first').length) {
            this.$target.find('[title]').removeAttr('title');
            this.$target.find('.oe_form_group_cell').each(function() {
                var text = 'W:' + ($(this).attr('width') || '') + ' - C:' + $(this).attr('colspan');
                $(this).attr('title', text);
            });
        }
        this.$target.toggleClass('oe_layout_debugging');
    },
    process: function($tag) {
        var self = this;
        var tagname = $tag[0].nodeName.toLowerCase();
        if (this.tags_registry.contains(tagname)) {
            this.tags_to_init.push($tag);
            return $tag;
        }
        var fn = self['process_' + tagname];
        if (fn) {
            var args = [].slice.call(arguments);
            args[0] = $tag;
            return fn.apply(self, args);
        } else {
            // generic tag handling, just process children
            $tag.children().each(function() {
                self.process($(this));
            });
            self.handle_common_properties($tag, $tag);
            $tag.removeAttr("modifiers");
            return $tag;
        }
    },
    process_widget: function($widget) {
        this.widgets_to_init.push($widget);
        return $widget;
    },
    process_sheet: function($sheet) {
        var $new_sheet = this.render_element('FormRenderingSheet', $sheet.getAttributes());
        this.handle_common_properties($new_sheet, $sheet);
        var $dst = $new_sheet.find('.oe_form_sheet');
        $sheet.contents().appendTo($dst);
        $sheet.before($new_sheet).remove();
        this.process($new_sheet);
    },
    process_form: function($form) {
        if ($form.find('> sheet').length === 0) {
            $form.addClass('oe_form_nosheet');
        }
        var $new_form = this.render_element('FormRenderingForm', $form.getAttributes());
        this.handle_common_properties($new_form, $form);
        $form.contents().appendTo($new_form);
        if ($form[0] === this.$form[0]) {
            // If root element, replace it
            this.$form = $new_form;
        } else {
            $form.before($new_form).remove();
        }
        this.process($new_form);
    },
    /*
     * Used by direct <field> children of a <group> tag only
     * This method will add the implicit <label...> for every field
     * in the <group>
    */
    preprocess_field: function($field) {
        var self = this;
        var name = $field.attr('name'),
            field_colspan = parseInt($field.attr('colspan'), 10),
            field_modifiers = JSON.parse($field.attr('modifiers') || '{}');

        if ($field.attr('nolabel') === '1')
            return;
        $field.attr('nolabel', '1');
        var found = false;
        this.$form.find('label[for="' + name + '"]').each(function(i ,el) {
            $(el).parents().each(function(unused, tag) {
                var name = tag.tagName.toLowerCase();
                if (name === "field" || name in self.tags_registry.map)
                    found = true;
            });
        });
        if (found)
            return;

        var $label = $('<label/>').attr({
            'for' : name,
            "modifiers": JSON.stringify({invisible: field_modifiers.invisible}),
            "string": $field.attr('string'),
            "help": $field.attr('help'),
            "class": $field.attr('class'),
        });
        $label.insertBefore($field);
        if (field_colspan > 1) {
            $field.attr('colspan', field_colspan - 1);
        }
        return $label;
    },
    process_field: function($field) {
        if ($field.parent().is('group')) {
            // No implicit labels for normal fields, only for <group> direct children
            var $label = this.preprocess_field($field);
            if ($label) {
                this.process($label);
            }
        }
        this.fields_to_init.push($field);
        return $field;
    },
    process_group: function($group) {
        var self = this;
        $group.children('field').each(function() {
            self.preprocess_field($(this));
        });
        var $new_group = this.render_element('FormRenderingGroup', $group.getAttributes());
        var $table;
        if ($new_group.first().is('table.oe_form_group')) {
            $table = $new_group;
        } else if ($new_group.filter('table.oe_form_group').length) {
            $table = $new_group.filter('table.oe_form_group').first();
        } else {
            $table = $new_group.find('table.oe_form_group').first();
        }

        var $tr, $td,
            cols = parseInt($group.attr('col') || 2, 10),
            row_cols = cols;

        var children = [];
        $group.children().each(function(a,b,c) {
            var $child = $(this);
            var colspan = parseInt($child.attr('colspan') || 1, 10);
            var tagName = $child[0].tagName.toLowerCase();
            var $td = $('<td/>').addClass('oe_form_group_cell').attr('colspan', colspan);
            var newline = tagName === 'newline';

            // Note FME: those classes are used in layout debug mode
            if ($tr && row_cols > 0 && (newline || row_cols < colspan)) {
                $tr.addClass('oe_form_group_row_incomplete');
                if (newline) {
                    $tr.addClass('oe_form_group_row_newline');
                }
            }
            if (newline) {
                $tr = null;
                return;
            }
            if (!$tr || row_cols < colspan) {
                $tr = $('<tr/>').addClass('oe_form_group_row').appendTo($table);
                row_cols = cols;
            } else if (tagName==='group') {
                // When <group> <group/><group/> </group>, we need a spacing between the two groups
                $td.addClass('oe_group_right')
            }
            row_cols -= colspan;

            // invisibility transfer
            var field_modifiers = JSON.parse($child.attr('modifiers') || '{}');
            var invisible = field_modifiers.invisible;
            self.handle_common_properties($td, $("<dummy>").attr("modifiers", JSON.stringify({invisible: invisible})));

            $tr.append($td.append($child));
            children.push($child[0]);
        });
        if (row_cols && $td) {
            $td.attr('colspan', parseInt($td.attr('colspan'), 10) + row_cols);
        }
        $group.before($new_group).remove();

        $table.find('> tbody > tr').each(function() {
            var to_compute = [],
                row_cols = cols,
                total = 100;
            $(this).children().each(function() {
                var $td = $(this),
                    $child = $td.children(':first');
                switch ($child[0].tagName.toLowerCase()) {
                    case 'separator':
                        break;
                    case 'label':
                        if ($child.attr('for')) {
                            $td.attr('width', '1%').addClass('oe_form_group_cell_label');
                            row_cols-= $td.attr('colspan') || 1;
                            total--;
                        }
                        break;
                    default:
                        var width = _.str.trim($child.attr('width') || ''),
                            iwidth = parseInt(width, 10);
                        if (iwidth) {
                            if (width.substr(-1) === '%') {
                                total -= iwidth;
                                width = iwidth + '%';
                            } else {
                                // Absolute width
                                $td.css('min-width', width + 'px');
                            }
                            $td.attr('width', width);
                            $child.removeAttr('width');
                            row_cols-= $td.attr('colspan') || 1;
                        } else {
                            to_compute.push($td);
                        }

                }
            });
            if (row_cols) {
                var unit = Math.floor(total / row_cols);
                if (!$(this).is('.oe_form_group_row_incomplete')) {
                    _.each(to_compute, function($td, i) {
                        var width = parseInt($td.attr('colspan'), 10) * unit;
                        $td.attr('width', width + '%');
                        total -= width;
                    });
                }
            }
        });
        _.each(children, function(el) {
            self.process($(el));
        });
        this.handle_common_properties($new_group, $group);
        return $new_group;
    },
    process_notebook: function($notebook) {
        var self = this;
        var pages = [];
        $notebook.find('> page').each(function() {
            var $page = $(this);
            var page_attrs = $page.getAttributes();
            page_attrs.id = _.uniqueId('notebook_page_');
            var $new_page = self.render_element('FormRenderingNotebookPage', page_attrs);
            $page.contents().appendTo($new_page);
            $page.before($new_page).remove();
            var ic = self.handle_common_properties($new_page, $page).invisibility_changer;
            page_attrs.__page = $new_page;
            page_attrs.__ic = ic;
            pages.push(page_attrs);

            $new_page.children().each(function() {
                self.process($(this));
            });
        });
        var $new_notebook = this.render_element('FormRenderingNotebook', { pages : pages });
        $notebook.contents().appendTo($new_notebook);
        $notebook.before($new_notebook).remove();
        self.process($($new_notebook.children()[0]));
        //tabs and invisibility handling
        $new_notebook.tabs();
        _.each(pages, function(page, i) {
            if (! page.__ic)
                return;
            page.__ic.on("change:effective_invisible", null, function() {
                if (!page.__ic.get('effective_invisible')) {
                    $new_notebook.tabs('select', i);
                    return;
                }
                var current = $new_notebook.tabs("option", "selected");
                if (! pages[current].__ic || ! pages[current].__ic.get("effective_invisible"))
                    return;
                var first_visible = _.find(_.range(pages.length), function(i2) {
                    return (! pages[i2].__ic) || (! pages[i2].__ic.get("effective_invisible"));
                });
                if (first_visible !== undefined) {
                    $new_notebook.tabs('select', first_visible);
                }
            });
        });

        this.handle_common_properties($new_notebook, $notebook);
        return $new_notebook;
    },
    process_separator: function($separator) {
        var $new_separator = this.render_element('FormRenderingSeparator', $separator.getAttributes());
        $separator.before($new_separator).remove();
        this.handle_common_properties($new_separator, $separator);
        return $new_separator;
    },
    process_label: function($label) {
        var name = $label.attr("for"),
            field_orm = this.fvg.fields[name];
        var dict = {
            string: $label.attr('string') || (field_orm || {}).string || '',
            help: $label.attr('help') || (field_orm || {}).help || '',
            _for: name ? _.uniqueId('oe-field-input-') : undefined,
        };
        var align = parseFloat(dict.align);
        if (isNaN(align) || align === 1) {
            align = 'right';
        } else if (align === 0) {
            align = 'left';
        } else {
            align = 'center';
        }
        dict.align = align;
        var $new_label = this.render_element('FormRenderingLabel', dict);
        $label.before($new_label).remove();
        this.handle_common_properties($new_label, $label);
        if (name) {
            this.labels[name] = $new_label;
        }
        return $new_label;
    },
    handle_common_properties: function($new_element, $node) {
        var str_modifiers = $node.attr("modifiers") || "{}";
        var modifiers = JSON.parse(str_modifiers);
        var ic = null;
        if (modifiers.invisible !== undefined)
            ic = new instance.web.form.InvisibilityChanger(this.view, this.view, modifiers.invisible, $new_element);
        $new_element.addClass($node.attr("class") || "");
        $new_element.attr('style', $node.attr('style'));
        return {invisibility_changer: ic,};
    },
});

/**
    Welcome.

    If you read this documentation, it probably means that you were asked to use a form view widget outside of
    a form view. Before going further, you must understand that those fields were never really created for
    that usage. Don't think that this class will hold the answer to all your problems, at best it will allow
    you to hack the system with more style.
*/
instance.web.form.DefaultFieldManager = instance.web.Widget.extend({
    init: function(parent, eval_context) {
        this._super(parent);
        this.field_descs = {};
        this.eval_context = eval_context || {};
        this.set({
            display_invalid_fields: false,
            actual_mode: 'create',
        });
    },
    get_field_desc: function(field_name) {
        if (this.field_descs[field_name] === undefined) {
            this.field_descs[field_name] = {
                string: field_name,
            };
        }
        return this.field_descs[field_name];
    },
    extend_field_desc: function(fields) {
        var self = this;
        _.each(fields, function(v, k) {
            _.extend(self.get_field_desc(k), v);
        });
    },
    get_field_value: function(field_name) {
        return false;
    },
    set_values: function(values) {
        // nothing
    },
    compute_domain: function(expression) {
        return instance.web.form.compute_domain(expression, {});
    },
    build_eval_context: function() {
        return new instance.web.CompoundContext(this.eval_context);
    },
});

instance.web.form.FormDialog = instance.web.Dialog.extend({
    init: function(parent, options, view_id, dataset) {
        this._super(parent, options);
        this.dataset = dataset;
        this.view_id = view_id;
        return this;
    },
    start: function() {
        var self = this;
        this._super();
        this.form = new instance.web.FormView(this, this.dataset, this.view_id, {
            pager: false
        });
        this.form.appendTo(this.$el);
        this.form.on('record_created', self, this.on_form_dialog_saved);
        this.form.on('record_saved', this, this.on_form_dialog_saved);
        return this;
    },
    select_id: function(id) {
        if (this.form.dataset.select_id(id)) {
            return this.form.do_show();
        } else {
            this.do_warn("Could not find id in dataset");
            return $.Deferred().reject();
        }
    },
    on_form_dialog_saved: function(r) {
        this.close();
    }
});

instance.web.form.compute_domain = function(expr, fields) {
    if (! (expr instanceof Array))
        return !! expr;
    var stack = [];
    for (var i = expr.length - 1; i >= 0; i--) {
        var ex = expr[i];
        if (ex.length == 1) {
            var top = stack.pop();
            switch (ex) {
                case '|':
                    stack.push(stack.pop() || top);
                    continue;
                case '&':
                    stack.push(stack.pop() && top);
                    continue;
                case '!':
                    stack.push(!top);
                    continue;
                default:
                    throw new Error(_.str.sprintf(
                        _t("Unknown operator %s in domain %s"),
                        ex, JSON.stringify(expr)));
            }
        }

        var field = fields[ex[0]];
        if (!field) {
            throw new Error(_.str.sprintf(
                _t("Unknown field %s in domain %s"),
                ex[0], JSON.stringify(expr)));
        }
        var field_value = field.get_value ? field.get_value() : field.value;
        var op = ex[1];
        var val = ex[2];

        switch (op.toLowerCase()) {
            case '=':
            case '==':
                stack.push(field_value == val);
                break;
            case '!=':
            case '<>':
                stack.push(field_value != val);
                break;
            case '<':
                stack.push(field_value < val);
                break;
            case '>':
                stack.push(field_value > val);
                break;
            case '<=':
                stack.push(field_value <= val);
                break;
            case '>=':
                stack.push(field_value >= val);
                break;
            case 'in':
                if (!_.isArray(val)) val = [val];
                stack.push(_(val).contains(field_value));
                break;
            case 'not in':
                if (!_.isArray(val)) val = [val];
                stack.push(!_(val).contains(field_value));
                break;
            default:
                console.warn(
                    _t("Unsupported operator %s in domain %s"),
                    op, JSON.stringify(expr));
        }
    }
    return _.all(stack, _.identity);
};

/**
 * Must be applied over an class already possessing the PropertiesMixin.
 *
 * Apply the result of the "invisible" domain to this.$el.
 */
instance.web.form.InvisibilityChangerMixin = {
    init: function(field_manager, invisible_domain) {
        var self = this;
        this._ic_field_manager = field_manager;
        this._ic_invisible_modifier = invisible_domain;
        this._ic_field_manager.on("view_content_has_changed", this, function() {
            var result = self._ic_invisible_modifier === undefined ? false :
                self._ic_field_manager.compute_domain(self._ic_invisible_modifier);
            self.set({"invisible": result});
        });
        this.set({invisible: this._ic_invisible_modifier === true, force_invisible: false});
        var check = function() {
            if (self.get("invisible") || self.get('force_invisible')) {
                self.set({"effective_invisible": true});
            } else {
                self.set({"effective_invisible": false});
            }
        };
        this.on('change:invisible', this, check);
        this.on('change:force_invisible', this, check);
        check.call(this);
    },
    start: function() {
        this.on("change:effective_invisible", this, this._check_visibility);
        this._check_visibility();
    },
    _check_visibility: function() {
        this.$el.toggleClass('oe_form_invisible', this.get("effective_invisible"));
    },
};

instance.web.form.InvisibilityChanger = instance.web.Class.extend(instance.web.PropertiesMixin, instance.web.form.InvisibilityChangerMixin, {
    init: function(parent, field_manager, invisible_domain, $el) {
        this.setParent(parent);
        instance.web.PropertiesMixin.init.call(this);
        instance.web.form.InvisibilityChangerMixin.init.call(this, field_manager, invisible_domain);
        this.$el = $el;
        this.start();
    },
});

/**
    Base class for all fields, custom widgets and buttons to be displayed in the form view.

    Properties:
        - effective_readonly: when it is true, the widget is displayed as readonly. Vary depending
        the values of the "readonly" property and the "mode" property on the field manager.
*/
instance.web.form.FormWidget = instance.web.Widget.extend(instance.web.form.InvisibilityChangerMixin, {
    /**
     * @constructs instance.web.form.FormWidget
     * @extends instance.web.Widget
     *
     * @param field_manager
     * @param node
     */
    init: function(field_manager, node) {
        this._super(field_manager);
        this.field_manager = field_manager;
        if (this.field_manager instanceof instance.web.FormView)
            this.view = this.field_manager;
        this.node = node;
        this.modifiers = JSON.parse(this.node.attrs.modifiers || '{}');
        instance.web.form.InvisibilityChangerMixin.init.call(this, this.field_manager, this.modifiers.invisible);

        this.field_manager.on("view_content_has_changed", this, this.process_modifiers);

        this.set({
            required: false,
            readonly: false,
        });
        // some events to make the property "effective_readonly" sync automatically with "readonly" and
        // "mode" on field_manager
        var self = this;
        var test_effective_readonly = function() {
            self.set({"effective_readonly": self.get("readonly") || self.field_manager.get("actual_mode") === "view"});
        };
        this.on("change:readonly", this, test_effective_readonly);
        this.field_manager.on("change:actual_mode", this, test_effective_readonly);
        test_effective_readonly.call(this);
    },
    renderElement: function() {
        this.process_modifiers();
        this._super();
        this.$el.addClass(this.node.attrs["class"] || "");
    },
    destroy: function() {
        $.fn.tipsy.clear();
        this._super.apply(this, arguments);
    },
    /**
     * Sets up blur/focus forwarding from DOM elements to a widget (`this`).
     *
     * This method is an utility method that is meant to be called by child classes.
     *
     * @param {jQuery} $e jQuery object of elements to bind focus/blur on
     */
    setupFocus: function ($e) {
        var self = this;
        $e.on({
            focus: function () { self.trigger('focused'); },
            blur: function () { self.trigger('blurred'); }
        });
    },
    process_modifiers: function() {
        var to_set = {};
        for (var a in this.modifiers) {
            if (!this.modifiers.hasOwnProperty(a)) { continue; }
            if (!_.include(["invisible"], a)) {
                var val = this.field_manager.compute_domain(this.modifiers[a]);
                to_set[a] = val;
            }
        }
        this.set(to_set);
    },
    do_attach_tooltip: function(widget, trigger, options) {
        widget = widget || this;
        trigger = trigger || this.$el;
        options = _.extend({
                delayIn: 500,
                delayOut: 0,
                fade: true,
                title: function() {
                    var template = widget.template + '.tooltip';
                    if (!QWeb.has_template(template)) {
                        template = 'WidgetLabel.tooltip';
                    }
                    return QWeb.render(template, {
                        debug: instance.session.debug,
                        widget: widget
                })},
                gravity: $.fn.tipsy.autoBounds(50, 'nw'),
                html: true,
                opacity: 0.85,
                trigger: 'hover'
            }, options || {});
        $(trigger).tipsy(options);
    },
    /**
     * Builds a new context usable for operations related to fields by merging
     * the fields'context with the action's context.
     */
    build_context: function(blacklist) {
        // only use the model's context if there is not context on the node
        var v_context = this.node.attrs.context;
        if (! v_context) {
            v_context = (this.field || {}).context || {};
        }

        if (v_context.__ref || true) { //TODO: remove true
            var fields_values = this.field_manager.build_eval_context(blacklist);
            v_context = new instance.web.CompoundContext(v_context).set_eval_context(fields_values);
        }
        return v_context;
    },
    build_domain: function() {
        var f_domain = this.field.domain || [];
        var n_domain = this.node.attrs.domain || null;
        // if there is a domain on the node, overrides the model's domain
        var final_domain = n_domain !== null ? n_domain : f_domain;
        if (!(final_domain instanceof Array) || true) { //TODO: remove true
            var fields_values = this.field_manager.build_eval_context();
            final_domain = new instance.web.CompoundDomain(final_domain).set_eval_context(fields_values);
        }
        return final_domain;
    }
});

instance.web.form.WidgetButton = instance.web.form.FormWidget.extend({
    template: 'WidgetButton',
    init: function(field_manager, node) {
        this._super(field_manager, node);
        this.force_disabled = false;
        this.string = (this.node.attrs.string || '').replace(/_/g, '');
        if (JSON.parse(this.node.attrs.default_focus || "0")) {
            // TODO fme: provide enter key binding to widgets
            this.view.default_focus_button = this;
        }
        if (this.node.attrs.icon && (! /\//.test(this.node.attrs.icon))) {
            this.node.attrs.icon = '/web/static/src/img/icons/' + this.node.attrs.icon + '.png';
        }
        this.view.on('view_content_has_changed', this, this.check_disable);
    },
    start: function() {
        this._super.apply(this, arguments);
        this.$el.click(this.on_click);
        if (this.node.attrs.help || instance.session.debug) {
            this.do_attach_tooltip();
        }
        this.setupFocus(this.$el);
    },
    on_click: function() {
        var self = this;
        this.force_disabled = true;
        this.check_disable();
        this.execute_action().always(function() {
            self.force_disabled = false;
            self.check_disable();
        });
    },
    execute_action: function() {
        var self = this;
        var exec_action = function() {
            if (self.node.attrs.confirm) {
                var def = $.Deferred();
                var dialog = instance.web.dialog($('<div/>').text(self.node.attrs.confirm), {
                    title: _t('Confirm'),
                    modal: true,
                    buttons: [
                        {text: _t("Cancel"), click: function() {
                                def.resolve();
                                $(this).dialog("close");
                            }
                        },
                        {text: _t("Ok"), click: function() {
                                self.on_confirmed().then(function() {
                                    def.resolve();
                                });
                                $(this).dialog("close");
                            }
                        }
                    ]
                });
                return def.promise();
            } else {
                return self.on_confirmed();
            }
        };
        if (!this.node.attrs.special) {
            this.view.force_dirty = true;
            return this.view.recursive_save().pipe(exec_action);
        } else {
            return exec_action();
        }
    },
    on_confirmed: function() {
        var self = this;

        var context = this.build_context();

        return this.view.do_execute_action(
            _.extend({}, this.node.attrs, {context: context}),
            this.view.dataset, this.view.datarecord.id, function () {
                self.view.recursive_reload();
            });
    },
    check_disable: function() {
        var disabled = (this.force_disabled || !this.view.is_interactible_record());
        this.$el.prop('disabled', disabled);
        this.$el.css('color', disabled ? 'grey' : '');
    }
});

/**
 * Interface to be implemented by fields.
 *
 * Events:
 *     - changed_value: triggered when the value of the field has changed. This can be due
 *      to a user interaction or a call to set_value().
 *
 */
instance.web.form.FieldInterface = {
    /**
     * Constructor takes 2 arguments:
     * - field_manager: Implements FieldManagerMixin
     * - node: the "<field>" node in json form
     */
    init: function(field_manager, node) {},
    /**
     * Called by the form view to indicate the value of the field.
     *
     * Multiple calls to set_value() can occur at any time and must be handled correctly by the implementation,
     * regardless of any asynchronous operation currently running. Calls to set_value() can and will also occur
     * before the widget is inserted into the DOM.
     *
     * set_value() must be able, at any moment, to handle the syntax returned by the "read" method of the
     * osv class in the OpenERP server as well as the syntax used by the set_value() (see below). It must
     * also be able to handle any other format commonly used in the _defaults key on the models in the addons
     * as well as any format commonly returned in a on_change. It must be able to autodetect those formats as
     * no information is ever given to know which format is used.
     */
    set_value: function(value_) {},
    /**
     * Get the current value of the widget.
     *
     * Must always return a syntactically correct value to be passed to the "write" method of the osv class in
     * the OpenERP server, although it is not assumed to respect the constraints applied to the field.
     * For example if the field is marked as "required", a call to get_value() can return false.
     *
     * get_value() can also be called *before* a call to set_value() and, in that case, is supposed to
     * return a default value according to the type of field.
     *
     * This method is always assumed to perform synchronously, it can not return a promise.
     *
     * If there was no user interaction to modify the value of the field, it is always assumed that
     * get_value() return the same semantic value than the one passed in the last call to set_value(),
     * although the syntax can be different. This can be the case for type of fields that have a different
     * syntax for "read" and "write" (example: m2o: set_value([0, "Administrator"]), get_value() => 0).
     */
    get_value: function() {},
    /**
     * Inform the current object of the id it should use to match a html <label> that exists somewhere in the
     * view.
     */
    set_input_id: function(id) {},
    /**
     * Returns true if is_syntax_valid() returns true and the value is semantically
     * valid too according to the semantic restrictions applied to the field.
     */
    is_valid: function() {},
    /**
     * Returns true if the field holds a value which is syntactically correct, ignoring
     * the potential semantic restrictions applied to the field.
     */
    is_syntax_valid: function() {},
    /**
     * Must set the focus on the field. Return false if field is not focusable.
     */
    focus: function() {},
    /**
     * Called when the translate button is clicked.
     */
    on_translate: function() {},
};

/**
 * Abstract class for classes implementing FieldInterface.
 *
 * Properties:
 *     - value: useful property to hold the value of the field. By default, set_value() and get_value()
 *     set and retrieve the value property. Changing the value property also triggers automatically
 *     a 'changed_value' event that inform the view to trigger on_changes.
 *
 */
instance.web.form.AbstractField = instance.web.form.FormWidget.extend(instance.web.form.FieldInterface, {
    /**
     * @constructs instance.web.form.AbstractField
     * @extends instance.web.form.FormWidget
     *
     * @param field_manager
     * @param node
     */
    init: function(field_manager, node) {
        var self = this
        this._super(field_manager, node);
        this.name = this.node.attrs.name;
        this.field = this.field_manager.get_field_desc(this.name);
        this.widget = this.node.attrs.widget;
        this.string = this.node.attrs.string || this.field.string || this.name;
        this.options = instance.web.py_eval(this.node.attrs.options || '{}');
        this.set({'value': false});

        this.on("change:value", this, function() {
            this.trigger('changed_value');
            this._check_css_flags();
        });
    },
    renderElement: function() {
        var self = this;
        this._super();
        if (this.field.translate && this.view) {
            this.$el.addClass('oe_form_field_translatable');
            this.$el.find('.oe_field_translate').click(this.on_translate);
        }
        this.$label = this.view ? this.view.$el.find('label[for=' + this.id_for_label + ']') : $();
        if (instance.session.debug) {
            this.do_attach_tooltip(this, this.$label[0] || this.$el);
            this.$label.off('dblclick').on('dblclick', function() {
                console.log("Field '%s' of type '%s' in View: %o", self.name, (self.node.attrs.widget || self.field.type), self.view);
                window.w = self;
                console.log("window.w =", window.w);
            });
        }
        if (!this.disable_utility_classes) {
            this.off("change:required", this, this._set_required);
            this.on("change:required", this, this._set_required);
            this._set_required();
        }
        this._check_visibility();
        this.field_manager.off("change:display_invalid_fields", this, this._check_css_flags);
        this.field_manager.on("change:display_invalid_fields", this, this._check_css_flags);
        this._check_css_flags();
    },
    start: function() {
        var tmp = this._super();
        this.on("change:value", this, function() {
            if (! this.no_rerender)
                this.render_value();
        });
        this.render_value();
    },
    /**
     * Private. Do not use.
     */
    _set_required: function() {
        this.$el.toggleClass('oe_form_required', this.get("required"));
    },
    set_value: function(value_) {
        this.set({'value': value_});
    },
    get_value: function() {
        return this.get('value');
    },
    /**
        Utility method that all implementations should use to change the
        value without triggering a re-rendering.
    */
    internal_set_value: function(value_) {
        var tmp = this.no_render;
        this.no_rerender = true;
        this.set({'value': value_});
        this.no_rerender = tmp;
    },
    /**
        This method is called each time the value is modified.
    */
    render_value: function() {},
    is_valid: function() {
        return this.is_syntax_valid() && !(this.get('required') && this.is_false());
    },
    is_syntax_valid: function() {
        return true;
    },
    /**
     * Method useful to implement to ease validity testing. Must return true if the current
     * value is similar to false in OpenERP.
     */
    is_false: function() {
        return this.get('value') === false;
    },
    _check_css_flags: function() {
        if (this.field.translate) {
            this.$el.find('.oe_field_translate').toggle(this.field_manager.get('actual_mode') !== "create");
        }
        if (!this.disable_utility_classes) {
            if (this.field_manager.get('display_invalid_fields')) {
                this.$el.toggleClass('oe_form_invalid', !this.is_valid());
            }
        }
    },
    focus: function() {
        return false;
    },
    set_input_id: function(id) {
        this.id_for_label = id;
    },
    on_translate: function() {
        var self = this;
        var trans = new instance.web.DataSet(this, 'ir.translation');
        return trans.call_button('translate_fields', [this.view.dataset.model, this.view.datarecord.id, this.name, this.view.dataset.get_context()]).then(function(r) {
            self.do_action(r);
        });
    },

    set_dimensions: function (height, width) {
        // remove width css property
        this.$el.css('width', '');
        // extract style (without width)
        var old_style = this.$el.attr('style');
        // jQuery doesn't understand/use !important
        var style = 'width:' + width + 'px !important;';
        if (old_style) {
            style += old_style
        }
        this.$el.attr('style', style);
        this.$el.css('minHeight', height);
    }
});

/**
 * A mixin to apply on any FormWidget that has to completely re-render when its readonly state
 * switch.
 */
instance.web.form.ReinitializeWidgetMixin =  {
    /**
     * Default implementation of, you should not override it, use initialize_field() instead.
     */
    start: function() {
        this.initialize_field();
        this._super();
    },
    initialize_field: function() {
        this.on("change:effective_readonly", this, this.reinitialize);
        this.initialize_content();
    },
    reinitialize: function() {
        this.destroy_content();
        this.renderElement();
        this.initialize_content();
    },
    /**
     * Called to destroy anything that could have been created previously, called before a
     * re-initialization.
     */
    destroy_content: function() {},
    /**
     * Called to initialize the content.
     */
    initialize_content: function() {},
};

/**
 * A mixin to apply on any field that has to completely re-render when its readonly state
 * switch.
 */
instance.web.form.ReinitializeFieldMixin =  _.extend({}, instance.web.form.ReinitializeWidgetMixin, {
    reinitialize: function() {
        instance.web.form.ReinitializeWidgetMixin.reinitialize.call(this);
        this.render_value();
    },
});

instance.web.form.FieldChar = instance.web.form.AbstractField.extend(instance.web.form.ReinitializeFieldMixin, {
    template: 'FieldChar',
    widget_class: 'oe_form_field_char',
    init: function (field_manager, node) {
        this._super(field_manager, node);
        this.password = this.node.attrs.password === 'True' || this.node.attrs.password === '1';
    },
    initialize_content: function() {
        var self = this;
        var $input = this.$el.find('input');
        $input.change(function() {
            self.internal_set_value(self.parse_value($input.val()));
        });
        this.setupFocus($input);
    },
    render_value: function() {
        var show_value = this.format_value(this.get('value'), '');
        if (!this.get("effective_readonly")) {
            this.$el.find('input').val(show_value);
        } else {
            if (this.password) {
                show_value = new Array(show_value.length + 1).join('*');
            }
            this.$(".oe_form_char_content").text(show_value);
        }
    },
    is_syntax_valid: function() {
        if (!this.get("effective_readonly") && this.$("input").size() > 0) {
            try {
                var value_ = this.parse_value(this.$el.find('input').val(), '');
                return true;
            } catch(e) {
                return false;
            }
        }
        return true;
    },
    parse_value: function(val, def) {
        return instance.web.parse_value(val, this, def);
    },
    format_value: function(val, def) {
        return instance.web.format_value(val, this, def);
    },
    is_false: function() {
        return this.get('value') === '' || this._super();
    },
    focus: function() {
        this.$('input:first').focus();
    }
});

instance.web.form.FieldID = instance.web.form.FieldChar.extend({

});

instance.web.form.FieldEmail = instance.web.form.FieldChar.extend({
    template: 'FieldEmail',
    initialize_content: function() {
        this._super();
        var $button = this.$el.find('button');
        $button.click(this.on_button_clicked);
        this.setupFocus($button);
    },
    render_value: function() {
        if (!this.get("effective_readonly")) {
            this._super();
        } else {
            this.$el.find('a')
                    .attr('href', 'mailto:' + this.get('value'))
                    .text(this.get('value') || '');
        }
    },
    on_button_clicked: function() {
        if (!this.get('value') || !this.is_syntax_valid()) {
            this.do_warn("E-mail error", "Can't send email to invalid e-mail address");
        } else {
            location.href = 'mailto:' + this.get('value');
        }
    }
});

instance.web.form.FieldUrl = instance.web.form.FieldChar.extend({
    template: 'FieldUrl',
    initialize_content: function() {
        this._super();
        var $button = this.$el.find('button');
        $button.click(this.on_button_clicked);
        this.setupFocus($button);
    },
    render_value: function() {
        if (!this.get("effective_readonly")) {
            this._super();
        } else {
            var tmp = this.get('value');
            var s = /(\w+):(.+)/.exec(tmp);
            if (!s) {
                tmp = "http://" + this.get('value');
            }
            this.$el.find('a').attr('href', tmp).text(this.get('value') ? tmp : '');
        }
    },
    on_button_clicked: function() {
        if (!this.get('value')) {
            this.do_warn("Resource error", "This resource is empty");
        } else {
            var url = $.trim(this.get('value'));
            if(/^www\./i.test(url))
                url = 'http://'+url;
            window.open(url);
        }
    }
});

instance.web.form.FieldFloat = instance.web.form.FieldChar.extend({
    is_field_number: true,
    widget_class: 'oe_form_field_float',
    init: function (field_manager, node) {
        this._super(field_manager, node);
        this.internal_set_value(0);
        if (this.node.attrs.digits) {
            this.digits = this.node.attrs.digits;
        } else {
            this.digits = this.field.digits;
        }
    },
    set_value: function(value_) {
        if (value_ === false || value_ === undefined) {
            // As in GTK client, floats default to 0
            value_ = 0;
        }
        this._super.apply(this, [value_]);
    },
    focus: function () {
        this.$('input:first').select();
    }
});

instance.web.DateTimeWidget = instance.web.Widget.extend({
    template: "web.datepicker",
    jqueryui_object: 'datetimepicker',
    type_of_date: "datetime",
    init: function(parent) {
        this._super(parent);
        this.name = parent.name;
    },
    start: function() {
        var self = this;
        this.$input = this.$el.find('input.oe_datepicker_master');
        this.$input_picker = this.$el.find('input.oe_datepicker_container');
        this.$input.change(function(){
            self.change_datetime();
        });
        
        this.picker({
            onClose: this.on_picker_select,
            onSelect: this.on_picker_select,
            changeMonth: true,
            changeYear: true,
            showWeek: true,
            showButtonPanel: true,
            firstDay: Date.CultureInfo.firstDayOfWeek
        });
        this.$el.find('img.oe_datepicker_trigger').click(function() {
            if (self.get("effective_readonly") || self.picker('widget').is(':visible')) {
                self.$input.focus();
                return;
            }
            self.picker('setDate', self.value ? instance.web.auto_str_to_date(self.value) : new Date());
            self.$input_picker.show();
            self.picker('show');
            self.$input_picker.hide();
        });
        this.set_readonly(false);
        this.set({'value': false});
    },
    picker: function() {
        return $.fn[this.jqueryui_object].apply(this.$input_picker, arguments);
    },
    on_picker_select: function(text, instance_) {
        var date = this.picker('getDate');
        this.$input
            .val(date ? this.format_client(date) : '')
            .change()
            .focus();
    },
    set_value: function(value_) {
        this.set({'value': value_});
        this.$input.val(value_ ? this.format_client(value_) : '');
    },
    get_value: function() {
        return this.get('value');
    },
    set_value_from_ui_: function() {
        var value_ = this.$input.val() || false;
        this.set({'value': this.parse_client(value_)});
    },
    set_readonly: function(readonly) {
        this.readonly = readonly;
        this.$input.prop('readonly', this.readonly);
        this.$el.find('img.oe_datepicker_trigger').toggleClass('oe_input_icon_disabled', readonly);
    },
    is_valid_: function() {
        var value_ = this.$input.val();
        if (value_ === "") {
            return true;
        } else {
            try {
                this.parse_client(value_);
                return true;
            } catch(e) {
                return false;
            }
        }
    },
    parse_client: function(v) {
        return instance.web.parse_value(v, {"widget": this.type_of_date});
    },
    format_client: function(v) {
        return instance.web.format_value(v, {"widget": this.type_of_date});
    },
    change_datetime: function() {
        if (this.is_valid_()) {
            this.set_value_from_ui_();
            this.trigger("datetime_changed");
        }
    }
});

instance.web.DateWidget = instance.web.DateTimeWidget.extend({
    jqueryui_object: 'datepicker',
    type_of_date: "date"
});

instance.web.form.FieldDatetime = instance.web.form.AbstractField.extend(instance.web.form.ReinitializeFieldMixin, {
    template: "FieldDatetime",
    build_widget: function() {
        return new instance.web.DateTimeWidget(this);
    },
    destroy_content: function() {
        if (this.datewidget) {
            this.datewidget.destroy();
            this.datewidget = undefined;
        }
    },
    initialize_content: function() {
        if (!this.get("effective_readonly")) {
            this.datewidget = this.build_widget();
            this.datewidget.on('datetime_changed', this, _.bind(function() {
                this.internal_set_value(this.datewidget.get_value());
            }, this));
            this.datewidget.appendTo(this.$el);
            this.setupFocus(this.datewidget.$input);
        }
    },
    render_value: function() {
        if (!this.get("effective_readonly")) {
            this.datewidget.set_value(this.get('value'));
        } else {
            this.$el.text(instance.web.format_value(this.get('value'), this, ''));
        }
    },
    is_syntax_valid: function() {
        if (!this.get("effective_readonly") && this.datewidget) {
            return this.datewidget.is_valid_();
        }
        return true;
    },
    is_false: function() {
        return this.get('value') === '' || this._super();
    },
    focus: function() {
        if (this.datewidget && this.datewidget.$input) {
            this.datewidget.$input.focus();
        }
    }
});

instance.web.form.FieldDate = instance.web.form.FieldDatetime.extend({
    template: "FieldDate",
    build_widget: function() {
        return new instance.web.DateWidget(this);
    }
});

instance.web.form.FieldText = instance.web.form.AbstractField.extend(instance.web.form.ReinitializeFieldMixin, {
    template: 'FieldText',
    init: function (field_manager, node) {
        this._super(field_manager, node);
    },
    initialize_content: function() {
        var self = this;
        this.$textarea = this.$el.find('textarea');
        this.default_height = this.$textarea.css('height');
        if (!this.get("effective_readonly")) {
            this.$textarea.change(_.bind(function() {
                self.internal_set_value(instance.web.parse_value(self.$textarea.val(), self));
            }, this));
        } else {
            this.$textarea.attr('disabled', 'disabled');
        }
        this.$el.keyup(function (e) {
            if (e.which === $.ui.keyCode.ENTER) {
                e.stopPropagation();
            }
        });
        this.setupFocus(this.$textarea);
    },
    render_value: function() {
        $(window).resize();
        var show_value = instance.web.format_value(this.get('value'), this, '');
        if (show_value === '') {
            this.$textarea.css('height', parseInt(this.default_height)+"px");
        }
        this.$textarea.val(show_value);
        this.$textarea.autosize();        
    },
    is_syntax_valid: function() {
        if (!this.get("effective_readonly") && this.$textarea) {
            try {
                var value_ = instance.web.parse_value(this.$textarea.val(), this, '');
                return true;
            } catch(e) {
                return false;
            }
        }
        return true;
    },
    is_false: function() {
        return this.get('value') === '' || this._super();
    },
    focus: function($el) {
        this.$textarea.focus();
    },
    set_dimensions: function (height, width) {
        this._super();
        this.$textarea.css({
            width: width,
            minHeight: height
        });
    },
});

/**
 * FieldTextHtml Widget
 * Intended for FieldText widgets meant to display HTML content. This
 * widget will instantiate the CLEditor (see cleditor in static/src/lib)
 * To find more information about CLEditor configutation: go to
 * http://premiumsoftware.net/cleditor/docs/GettingStarted.html
 */
instance.web.form.FieldTextHtml = instance.web.form.AbstractField.extend(instance.web.form.ReinitializeFieldMixin, {
    template: 'FieldTextHtml',
    init: function() {
        this._super.apply(this, arguments);
    },
    initialize_content: function() {
        var self = this;
        if (! this.get("effective_readonly")) {
            self._updating_editor = false;
            this.$textarea = this.$el.find('textarea');
            var width = ((this.node.attrs || {}).editor_width || 468);
            var height = ((this.node.attrs || {}).editor_height || 250);
            this.$textarea.cleditor({
                width:      width, // width not including margins, borders or padding
                height:     height, // height not including margins, borders or padding
                controls:   // controls to add to the toolbar
                            "bold italic underline strikethrough " +
                            "| removeformat | bullets numbering | outdent " +
                            "indent | link unlink | source",
                bodyStyle:  // style to assign to document body contained within the editor
                            "margin:4px; font:12px monospace; cursor:text; color:#1F1F1F"
            });
            this.$cleditor = this.$textarea.cleditor()[0];
            this.$cleditor.change(function() {
                if (! self._updating_editor) {
                    self.$cleditor.updateTextArea();
                    self.internal_set_value(self.$textarea.val());
                }
            });
        }
    },
    render_value: function() {
        if (! this.get("effective_readonly")) {
            this.$textarea.val(this.get('value') || '');
            this._updating_editor = true;
            this.$cleditor.updateFrame();
            this._updating_editor = false;
        } else {
            this.$el.html(this.get('value'));
        }
    },
});

instance.web.form.FieldBoolean = instance.web.form.AbstractField.extend({
    template: 'FieldBoolean',
    start: function() {
        var self = this;
        this.$checkbox = $("input", this.$el);
        this.setupFocus(this.$checkbox);
        this.$el.click(_.bind(function() {
            this.internal_set_value(this.$checkbox.is(':checked'));
        }, this));
        var check_readonly = function() {
            self.$checkbox.prop('disabled', self.get("effective_readonly"));
        };
        this.on("change:effective_readonly", this, check_readonly);
        check_readonly.call(this);
        this._super.apply(this, arguments);
    },
    render_value: function() {
        this.$checkbox[0].checked = this.get('value');
    },
    focus: function() {
        this.$checkbox.focus();
    }
});

instance.web.form.FieldProgressBar = instance.web.form.AbstractField.extend({
    template: 'FieldProgressBar',
    start: function() {
        this._super.apply(this, arguments);
        this.$el.progressbar({
            value: this.get('value'),
            disabled: this.get("effective_readonly")
        });
    },
    render_value: function() {
        var show_value = Number(this.get('value'));
        if (isNaN(show_value)) {
            show_value = 0;
        }
        var formatted_value = instance.web.format_value(show_value, { type : 'float' }, '0');
        this.$el.progressbar('option', 'value', show_value).find('span').html(formatted_value + '%');
    }
});


instance.web.form.FieldSelection = instance.web.form.AbstractField.extend(instance.web.form.ReinitializeFieldMixin, {
    template: 'FieldSelection',
    init: function(field_manager, node) {
        var self = this;
        this._super(field_manager, node);
        this.values = _.clone(this.field.selection);
        _.each(this.values, function(v, i) {
            if (v[0] === false && v[1] === '') {
                self.values.splice(i, 1);
            }
        });
        this.values.unshift([false, '']);
    },
    initialize_content: function() {
        // Flag indicating whether we're in an event chain containing a change
        // event on the select, in order to know what to do on keyup[RETURN]:
        // * If the user presses [RETURN] as part of changing the value of a
        //   selection, we should just let the value change and not let the
        //   event broadcast further (e.g. to validating the current state of
        //   the form in editable list view, which would lead to saving the
        //   current row or switching to the next one)
        // * If the user presses [RETURN] with a select closed (side-effect:
        //   also if the user opened the select and pressed [RETURN] without
        //   changing the selected value), takes the action as validating the
        //   row
        var ischanging = false;
        var $select = this.$el.find('select')
            .change(_.bind(function() {
                this.internal_set_value(this.values[this.$el.find('select')[0].selectedIndex][0]);
            }, this))
            .change(function () { ischanging = true; })
            .click(function () { ischanging = false; })
            .keyup(function (e) {
                if (e.which !== 13 || !ischanging) { return; }
                e.stopPropagation();
                ischanging = false;
            });
        this.setupFocus($select);
    },
    set_value: function(value_) {
        value_ = value_ === null ? false : value_;
        value_ = value_ instanceof Array ? value_[0] : value_;
        this._super(value_);
    },
    render_value: function() {
        if (!this.get("effective_readonly")) {
            var index = 0;
            for (var i = 0, ii = this.values.length; i < ii; i++) {
                if (this.values[i][0] === this.get('value')) index = i;
            }
            this.$el.find('select')[0].selectedIndex = index;
        } else {
            var self = this;
            var option = _(this.values)
                .detect(function (record) { return record[0] === self.get('value'); });
            this.$el.text(option ? option[1] : this.values[0][1]);
        }
    },
    focus: function() {
        this.$el.find('select:first').focus();
    }
});

// jquery autocomplete tweak to allow html and classnames
(function() {
    var proto = $.ui.autocomplete.prototype,
        initSource = proto._initSource;

    function filter( array, term ) {
        var matcher = new RegExp( $.ui.autocomplete.escapeRegex(term), "i" );
        return $.grep( array, function(value_) {
            return matcher.test( $( "<div>" ).html( value_.label || value_.value || value_ ).text() );
        });
    }

    $.extend( proto, {
        _initSource: function() {
            if ( this.options.html && $.isArray(this.options.source) ) {
                this.source = function( request, response ) {
                    response( filter( this.options.source, request.term ) );
                };
            } else {
                initSource.call( this );
            }
        },

        _renderItem: function( ul, item) {
            return $( "<li></li>" )
                .data( "item.autocomplete", item )
                .append( $( "<a></a>" )[ this.options.html ? "html" : "text" ]( item.label ) )
                .appendTo( ul )
                .addClass(item.classname);
        }
    });
})();

/**
 * A mixin containing some useful methods to handle completion inputs.
 */
instance.web.form.CompletionFieldMixin = {
    init: function() {
        this.limit = 7;
        this.orderer = new instance.web.DropMisordered();
    },
    /**
     * Call this method to search using a string.
     */
    get_search_result: function(search_val) {
        var self = this;

        var dataset = new instance.web.DataSet(this, this.field.relation, self.build_context());
        var blacklist = this.get_search_blacklist();
        this.last_query = search_val;

        return this.orderer.add(dataset.name_search(
                search_val, new instance.web.CompoundDomain(self.build_domain(), [["id", "not in", blacklist]]),
                'ilike', this.limit + 1, self.build_context())).pipe(function(data) {
            self.last_search = data;
            // possible selections for the m2o
            var values = _.map(data, function(x) {
                x[1] = x[1].split("\n")[0];
                return {
                    label: _.str.escapeHTML(x[1]),
                    value: x[1],
                    name: x[1],
                    id: x[0],
                };
            });

            // search more... if more results that max
            if (values.length > self.limit) {
                values = values.slice(0, self.limit);
                values.push({
                    label: _t("Search More..."),
                    action: function() {
                        dataset.name_search(search_val, self.build_domain(), 'ilike', false).then(function(data) {
                            self._search_create_popup("search", data);
                        });
                    },
                    classname: 'oe_m2o_dropdown_option'
                });
            }
            // quick create
            var raw_result = _(data.result).map(function(x) {return x[1];});
            if (search_val.length > 0 && !_.include(raw_result, search_val)) {
                values.push({
                    label: _.str.sprintf(_t('Create "<strong>%s</strong>"'),
                        $('<span />').text(search_val).html()),
                    action: function() {
                        self._quick_create(search_val);
                    },
                    classname: 'oe_m2o_dropdown_option'
                });
            }
            // create...
            values.push({
                label: _t("Create and Edit..."),
                action: function() {
                    self._search_create_popup("form", undefined, self._create_context(search_val));
                },
                classname: 'oe_m2o_dropdown_option'
            });

            return values;
        });
    },
    get_search_blacklist: function() {
        return [];
    },
    _quick_create: function(name) {
        var self = this;
        var slow_create = function () {
            self._search_create_popup("form", undefined, self._create_context(name));
        };
        if (self.options.quick_create === undefined || self.options.quick_create) {
            new instance.web.DataSet(this, this.field.relation, self.build_context())
                .name_create(name).then(function(data) {
                    self.add_id(data[0]);
                }).fail(function(error, event) {
                    event.preventDefault();
                    slow_create();
                });
        } else
            slow_create();
    },
    // all search/create popup handling
    _search_create_popup: function(view, ids, context) {
        var self = this;
        var pop = new instance.web.form.SelectCreatePopup(this);
        pop.select_element(
            self.field.relation,
            {
                title: (view === 'search' ? _t("Search: ") : _t("Create: ")) + this.string,
                initial_ids: ids ? _.map(ids, function(x) {return x[0]}) : undefined,
                initial_view: view,
                disable_multiple_selection: true
            },
            self.build_domain(),
            new instance.web.CompoundContext(self.build_context(), context || {})
        );
        pop.on("elements_selected", self, function(element_ids) {
            self.add_id(element_ids[0]);
            self.focus();
        });
    },
    /**
     * To implement.
     */
    add_id: function(id) {},
    _create_context: function(name) {
        var tmp = {};
        var field = (this.options || {}).create_name_field;
        if (field === undefined)
            field = "name";
        if (field !== false && name && (this.options || {}).quick_create !== false)
            tmp["default_" + field] = name;
        return tmp;
    },
};

instance.web.form.M2ODialog = instance.web.Dialog.extend({
    template: "M2ODialog",
    init: function(parent) {
        this._super(parent, {
            title: _.str.sprintf(_t("Add %s"), parent.string),
            width: 312,
        });
    },
    start: function() {
        var self = this;
        this.$buttons.html(QWeb.render("M2ODialog.buttons"));
        this.$("input").val(this.getParent().last_query);
        this.$buttons.find(".oe_form_m2o_qc_button").click(function(){
            self.getParent()._quick_create(self.$("input").val());
            self.destroy();
        });
        this.$buttons.find(".oe_form_m2o_sc_button").click(function(){
            self.getParent()._search_create_popup("form", undefined, self.getParent()._create_context(self.$("input").val()));
            self.destroy();
        });
        this.$buttons.find(".oe_form_m2o_cancel_button").click(function(){
            self.destroy();
        });
    },
});

instance.web.form.FieldMany2One = instance.web.form.AbstractField.extend(instance.web.form.CompletionFieldMixin, instance.web.form.ReinitializeFieldMixin, {
    template: "FieldMany2One",
    init: function(field_manager, node) {
        this._super(field_manager, node);
        instance.web.form.CompletionFieldMixin.init.call(this);
        this.set({'value': false});
        this.display_value = {};
        this.last_search = [];
        this.floating = false;
        this.current_display = null;
        this.is_started = false;
    },
    reinit_value: function(val) {
        this.internal_set_value(val);
        this.floating = false;
        if (this.is_started)
            this.render_value();
    },
    initialize_field: function() {
        this.is_started = true;
        instance.web.bus.on('click', this, function() {
            if (!this.get("effective_readonly") && this.$input && this.$input.autocomplete('widget').is(':visible')) {
                this.$input.autocomplete("close");
            }
        });
        instance.web.form.ReinitializeFieldMixin.initialize_field.call(this);
    },
    initialize_content: function() {
        if (!this.get("effective_readonly"))
            this.render_editable();
    },
    init_error_displayer: function() {
        // nothing
    },
    hide_error_displayer: function() {
        // doesn't work
    },
    show_error_displayer: function() {
        new instance.web.form.M2ODialog(this).open();
    },
    render_editable: function() {
        var self = this;
        this.$input = this.$el.find("input");

        this.init_error_displayer();

        self.$input.on('focus', function() {
            self.hide_error_displayer();
        });

        this.$drop_down = this.$el.find(".oe_m2o_drop_down_button");
        this.$follow_button = $(".oe_m2o_cm_button", this.$el);

        this.$follow_button.click(function(ev) {
            ev.preventDefault();
            if (!self.get('value')) {
                self.focus();
                return;
            }
            var pop = new instance.web.form.FormOpenPopup(self);
            pop.show_element(
                self.field.relation,
                self.get("value"),
                self.build_context(),
                {
                    title: _t("Open: ") + self.string
                }
            );
            pop.on('write_completed', self, function(){
                self.display_value = {};
                self.render_value();
                self.focus();
            });
        });

        // some behavior for input
        var input_changed = function() {
            if (self.current_display !== self.$input.val()) {
                self.current_display = self.$input.val();
                if (self.$input.val() === "") {
                    self.internal_set_value(false);
                    self.floating = false;
                } else {
                    self.floating = true;
                }
            }
        };
        this.$input.keydown(input_changed);
        this.$input.change(input_changed);
        this.$drop_down.click(function() {
            if (self.$input.autocomplete("widget").is(":visible")) {
                self.$input.autocomplete("close");
                self.$input.focus();
            } else {
                if (self.get("value") && ! self.floating) {
                    self.$input.autocomplete("search", "");
                } else {
                    self.$input.autocomplete("search");
                }
            }
        });
        self.ed_def = $.Deferred();
        self.uned_def = $.Deferred();
        var ed_delay = 200;
        var ed_duration = 15000;
        var anyoneLoosesFocus = function() {
            var used = false;
            if (self.floating) {
                if (self.last_search.length > 0) {
                    if (self.last_search[0][0] != self.get("value")) {
                        self.display_value = {};
                        self.display_value["" + self.last_search[0][0]] = self.last_search[0][1];
                        self.reinit_value(self.last_search[0][0]);
                    } else {
                        used = true;
                        self.render_value();
                    }
                } else {
                    used = true;
                    self.reinit_value(false);
                }
                self.floating = false;
            }
            if (used && self.get("value") === false && ! self.no_ed) {
                self.ed_def.reject();
                self.uned_def.reject();
                self.ed_def = $.Deferred();
                self.ed_def.then(function() {
                    self.show_error_displayer();
                });
                setTimeout(function() {
                    self.ed_def.resolve();
                    self.uned_def.reject();
                    self.uned_def = $.Deferred();
                    self.uned_def.then(function() {
                        self.hide_error_displayer();
                    });
                    setTimeout(function() {self.uned_def.resolve();}, ed_duration);
                }, ed_delay);
            } else {
                self.no_ed = false;
                self.ed_def.reject();
            }
        };
        var ignore_blur = false;
        this.$input.on({
            focusout: anyoneLoosesFocus,
            focus: function () { self.trigger('focused'); },
            autocompleteopen: function () { ignore_blur = true; },
            autocompleteclose: function () { ignore_blur = false; },
            blur: function () {
                // autocomplete open
                if (ignore_blur) { return; }
                if (_(self.getChildren()).any(function (child) {
                    return child instanceof instance.web.form.AbstractFormPopup;
                })) { return; }
                self.trigger('blurred');
            }
        });

        var isSelecting = false;
        // autocomplete
        this.$input.autocomplete({
            source: function(req, resp) {
                self.get_search_result(req.term).then(function(result) {
                    resp(result);
                });
            },
            select: function(event, ui) {
                isSelecting = true;
                var item = ui.item;
                if (item.id) {
                    self.display_value = {};
                    self.display_value["" + item.id] = item.name;
                    self.reinit_value(item.id);
                } else if (item.action) {
                    item.action();
                    // Cancel widget blurring, to avoid form blur event
                    self.trigger('focused');
                    return false;
                }
            },
            focus: function(e, ui) {
                e.preventDefault();
            },
            html: true,
            // disabled to solve a bug, but may cause others
            //close: anyoneLoosesFocus,
            minLength: 0,
            delay: 0
        });
        this.$input.autocomplete("widget").addClass("openerp");
        // used to correct a bug when selecting an element by pushing 'enter' in an editable list
        this.$input.keyup(function(e) {
            if (e.which === 13) { // ENTER
                if (isSelecting)
                    e.stopPropagation();
            }
            isSelecting = false;
        });
        this.setupFocus(this.$follow_button);
    },
    render_value: function(no_recurse) {
        var self = this;
        if (! this.get("value")) {
            this.display_string("");
            return;
        }
        var display = this.display_value["" + this.get("value")];
        if (display) {
            this.display_string(display);
            return;
        }
        if (! no_recurse) {
            var dataset = new instance.web.DataSetStatic(this, this.field.relation, self.build_context());
            dataset.name_get([self.get("value")]).then(function(data) {
                self.display_value["" + self.get("value")] = data[0][1];
                self.render_value(true);
            });
        }
    },
    display_string: function(str) {
        var self = this;
        if (!this.get("effective_readonly")) {
            this.$input.val(str.split("\n")[0]);
            this.current_display = this.$input.val();
            if (this.is_false()) {
                this.$('.oe_m2o_cm_button').css({'display':'none'});
            } else {
                this.$('.oe_m2o_cm_button').css({'display':'inline'});
            }
        } else {
            var lines = _.escape(str).split("\n");
            var link = "";
            var follow = "";
            link = lines[0];
            follow = _.rest(lines).join("<br />");
            if (follow)
                link += "<br />";
            var $link = this.$el.find('.oe_form_uri')
                 .unbind('click')
                 .html(link);
            if (! this.options.no_open)
                $link.click(function () {
                    self.do_action({
                        type: 'ir.actions.act_window',
                        res_model: self.field.relation,
                        res_id: self.get("value"),
                        context: self.build_context(),
                        views: [[false, 'form']],
                        target: 'current'
                    });
                    return false;
                 });
            $(".oe_form_m2o_follow", this.$el).html(follow);
        }
    },
    set_value: function(value_) {
        var self = this;
        if (value_ instanceof Array) {
            this.display_value = {};
            if (! this.options.always_reload) {
                this.display_value["" + value_[0]] = value_[1];
            }
            value_ = value_[0];
        }
        value_ = value_ || false;
        this.reinit_value(value_);
    },
    get_displayed: function() {
        return this.display_value["" + this.get("value")];
    },
    add_id: function(id) {
        this.display_value = {};
        this.reinit_value(id);
    },
    is_false: function() {
        return ! this.get("value");
    },
    focus: function () {
        if (!this.get('effective_readonly')) {
            this.$input.focus();
        }
    },
    _quick_create: function() {
        this.no_ed = true;
        this.ed_def.reject();
        return instance.web.form.CompletionFieldMixin._quick_create.apply(this, arguments);
    },
    _search_create_popup: function() {
        this.no_ed = true;
        this.ed_def.reject();
        return instance.web.form.CompletionFieldMixin._search_create_popup.apply(this, arguments);
    },
});

/*
# Values: (0, 0,  { fields })    create
#         (1, ID, { fields })    update
#         (2, ID)                remove (delete)
#         (3, ID)                unlink one (target id or target of relation)
#         (4, ID)                link
#         (5)                    unlink all (only valid for one2many)
*/
var commands = {
    // (0, _, {values})
    CREATE: 0,
    'create': function (values) {
        return [commands.CREATE, false, values];
    },
    // (1, id, {values})
    UPDATE: 1,
    'update': function (id, values) {
        return [commands.UPDATE, id, values];
    },
    // (2, id[, _])
    DELETE: 2,
    'delete': function (id) {
        return [commands.DELETE, id, false];
    },
    // (3, id[, _]) removes relation, but not linked record itself
    FORGET: 3,
    'forget': function (id) {
        return [commands.FORGET, id, false];
    },
    // (4, id[, _])
    LINK_TO: 4,
    'link_to': function (id) {
        return [commands.LINK_TO, id, false];
    },
    // (5[, _[, _]])
    DELETE_ALL: 5,
    'delete_all': function () {
        return [5, false, false];
    },
    // (6, _, ids) replaces all linked records with provided ids
    REPLACE_WITH: 6,
    'replace_with': function (ids) {
        return [6, false, ids];
    }
};
instance.web.form.FieldOne2Many = instance.web.form.AbstractField.extend({
    multi_selection: false,
    disable_utility_classes: true,
    init: function(field_manager, node) {
        this._super(field_manager, node);
        lazy_build_o2m_kanban_view();
        this.is_loaded = $.Deferred();
        this.initial_is_loaded = this.is_loaded;
        this.form_last_update = $.Deferred();
        this.init_form_last_update = this.form_last_update;
        this.is_started = false;
        this.dataset = new instance.web.form.One2ManyDataSet(this, this.field.relation);
        this.dataset.o2m = this;
        this.dataset.parent_view = this.view;
        this.dataset.child_name = this.name;
        var self = this;
        this.dataset.on('dataset_changed', this, function() {
            self.trigger_on_change();
        });
        this.set_value([]);
    },
    start: function() {
        this._super.apply(this, arguments);
        this.$el.addClass('oe_form_field oe_form_field_one2many');

        var self = this;

        self.load_views();
        this.is_loaded.then(function() {
            self.on("change:effective_readonly", self, function() {
                self.is_loaded = self.is_loaded.pipe(function() {
                    self.viewmanager.destroy();
                    return $.when(self.load_views()).then(function() {
                        self.reload_current_view();
                    });
                });
            });
        });
        this.is_started = true;
        this.reload_current_view();
    },
    trigger_on_change: function() {
        var tmp = this.doing_on_change;
        this.doing_on_change = true;
        this.trigger('changed_value');
        this.doing_on_change = tmp;
    },
    load_views: function() {
        var self = this;

        var modes = this.node.attrs.mode;
        modes = !!modes ? modes.split(",") : ["tree"];
        var views = [];
        _.each(modes, function(mode) {
            if (! _.include(["list", "tree", "graph", "kanban"], mode)) {
                throw new Error(_.str.sprintf("View type '%s' is not supported in One2Many.", mode));
            }
            var view = {
                view_id: false,
                view_type: mode == "tree" ? "list" : mode,
                options: {}
            };
            if (self.field.views && self.field.views[mode]) {
                view.embedded_view = self.field.views[mode];
            }
            if(view.view_type === "list") {
                _.extend(view.options, {
                    addable: null,
                    selectable: self.multi_selection,
                    sortable: false,
                    import_enabled: false,
                    deletable: true
                });
                if (self.get("effective_readonly")) {
                    _.extend(view.options, {
                        deletable: null,
                        reorderable: false,
                    });
                }
            } else if (view.view_type === "form") {
                if (self.get("effective_readonly")) {
                    view.view_type = 'form';
                }
                _.extend(view.options, {
                    not_interactible_on_create: true,
                });
            } else if (view.view_type === "kanban") {
                _.extend(view.options, {
                    confirm_on_delete: false,
                });
                if (self.get("effective_readonly")) {
                    _.extend(view.options, {
                        action_buttons: false,
                        quick_creatable: false,
                        creatable: false,
                        read_only_mode: true,
                    });
                }
            }
            views.push(view);
        });
        this.views = views;

        this.viewmanager = new instance.web.form.One2ManyViewManager(this, this.dataset, views, {});
        this.viewmanager.o2m = self;
        var once = $.Deferred().then(function() {
            self.init_form_last_update.resolve();
        });
        var def = $.Deferred().then(function() {
            self.initial_is_loaded.resolve();
        });
        this.viewmanager.on("controller_inited", self, function(view_type, controller) {
            controller.o2m = self;
            if (view_type == "list") {
                if (self.get("effective_readonly")) {
                    controller.on('edit:before', self, function (e) {
                        e.cancel = true;
                    });
<<<<<<< HEAD
=======
                    _(controller.columns).find(function (column) {
                        if (!column instanceof instance.web.list.Handle) {
                            return false;
                        }
                        column.modifiers.invisible = true;
                        return true;
                    });
>>>>>>> af147e29
                }
            } else if (view_type === "form") {
                if (self.get("effective_readonly")) {
                    $(".oe_form_buttons", controller.$el).children().remove();
                }
                controller.on("load_record", self, function(){
                     once.resolve();
                 });
                controller.on('pager_action_executed',self,self.save_any_view);
            } else if (view_type == "graph") {
                self.reload_current_view()
            }
            def.resolve();
        });
        this.viewmanager.on("switch_mode", self, function(n_mode, b, c, d, e) {
            $.when(self.save_any_view()).then(function() {
                if (n_mode === "list") {
                    $.async_when().then(function() {
                        self.reload_current_view();
                    });
                }
            });
        });
        $.async_when().then(function () {
            self.viewmanager.appendTo(self.$el);
        });
        return def;
    },
    reload_current_view: function() {
        var self = this;
        return self.is_loaded = self.is_loaded.pipe(function() {
            var active_view = self.viewmanager.active_view;
            var view = self.viewmanager.views[active_view].controller;
            if(active_view === "list") {
                return view.reload_content();
            } else if (active_view === "form") {
                if (self.dataset.index === null && self.dataset.ids.length >= 1) {
                    self.dataset.index = 0;
                }
                var act = function() {
                    return view.do_show();
                };
                self.form_last_update = self.form_last_update.pipe(act, act);
                return self.form_last_update;
            } else if (view.do_search) {
                return view.do_search(self.build_domain(), self.dataset.get_context(), []);
            }
        }, undefined);
    },
    set_value: function(value_) {
        value_ = value_ || [];
        var self = this;
        this.dataset.reset_ids([]);
        if(value_.length >= 1 && value_[0] instanceof Array) {
            var ids = [];
            _.each(value_, function(command) {
                var obj = {values: command[2]};
                switch (command[0]) {
                    case commands.CREATE:
                        obj['id'] = _.uniqueId(self.dataset.virtual_id_prefix);
                        obj.defaults = {};
                        self.dataset.to_create.push(obj);
                        self.dataset.cache.push(_.extend(_.clone(obj), {values: _.clone(command[2])}));
                        ids.push(obj.id);
                        return;
                    case commands.UPDATE:
                        obj['id'] = command[1];
                        self.dataset.to_write.push(obj);
                        self.dataset.cache.push(_.extend(_.clone(obj), {values: _.clone(command[2])}));
                        ids.push(obj.id);
                        return;
                    case commands.DELETE:
                        self.dataset.to_delete.push({id: command[1]});
                        return;
                    case commands.LINK_TO:
                        ids.push(command[1]);
                        return;
                    case commands.DELETE_ALL:
                        self.dataset.delete_all = true;
                        return;
                }
            });
            this._super(ids);
            this.dataset.set_ids(ids);
        } else if (value_.length >= 1 && typeof(value_[0]) === "object") {
            var ids = [];
            this.dataset.delete_all = true;
            _.each(value_, function(command) {
                var obj = {values: command};
                obj['id'] = _.uniqueId(self.dataset.virtual_id_prefix);
                obj.defaults = {};
                self.dataset.to_create.push(obj);
                self.dataset.cache.push(_.clone(obj));
                ids.push(obj.id);
            });
            this._super(ids);
            this.dataset.set_ids(ids);
        } else {
            this._super(value_);
            this.dataset.reset_ids(value_);
        }
        if (this.dataset.index === null && this.dataset.ids.length > 0) {
            this.dataset.index = 0;
        }
        this.trigger_on_change();
        if (this.is_started) {
            return self.reload_current_view();
        } else {
            return $.when();
        }
    },
    get_value: function() {
        var self = this;
        if (!this.dataset)
            return [];
        this.save_any_view();
        var val = this.dataset.delete_all ? [commands.delete_all()] : [];
        val = val.concat(_.map(this.dataset.ids, function(id) {
            var alter_order = _.detect(self.dataset.to_create, function(x) {return x.id === id;});
            if (alter_order) {
                return commands.create(alter_order.values);
            }
            alter_order = _.detect(self.dataset.to_write, function(x) {return x.id === id;});
            if (alter_order) {
                return commands.update(alter_order.id, alter_order.values);
            }
            return commands.link_to(id);
        }));
        return val.concat(_.map(
            this.dataset.to_delete, function(x) {
                return commands['delete'](x.id);}));
    },
    save_any_view: function() {
        if (this.doing_on_change)
            return false;
        return this.session.synchronized_mode(_.bind(function() {
            if (this.viewmanager && this.viewmanager.views && this.viewmanager.active_view &&
                this.viewmanager.views[this.viewmanager.active_view] &&
                this.viewmanager.views[this.viewmanager.active_view].controller) {
                var view = this.viewmanager.views[this.viewmanager.active_view].controller;
                if (this.viewmanager.active_view === "form") {
                    if (!view.is_initialized.isResolved()) {
                        return false;
                    }
                    var res = $.when(view.save());
                    if (!res.isResolved() && !res.isRejected()) {
                        console.warn("Asynchronous get_value() is not supported in form view.");
                    }
                    return res;
                } else if (this.viewmanager.active_view === "list") {
                    var res = $.when(view.ensure_saved());
                    if (!res.isResolved() && !res.isRejected()) {
                        console.warn("Asynchronous get_value() is not supported in list view.");
                    }
                    return res;
                }
            }
            return false;
        }, this));
    },
    is_syntax_valid: function() {
        if (! this.viewmanager || ! this.viewmanager.views[this.viewmanager.active_view])
            return true;
        var view = this.viewmanager.views[this.viewmanager.active_view].controller;
        switch (this.viewmanager.active_view) {
        case 'form':
            return _(view.fields).chain()
                .invoke('is_valid')
                .all(_.identity)
                .value();
            break;
        case 'list':
            return view.is_valid();
        }
        return true;
    },
});

instance.web.form.One2ManyViewManager = instance.web.ViewManager.extend({
    template: 'One2Many.viewmanager',
    init: function(parent, dataset, views, flags) {
        this._super(parent, dataset, views, _.extend({}, flags, {$sidebar: false}));
        this.registry = this.registry.extend({
            list: 'instance.web.form.One2ManyListView',
            form: 'instance.web.form.One2ManyFormView',
            kanban: 'instance.web.form.One2ManyKanbanView',
        });
        this.__ignore_blur = false;
    },
    switch_mode: function(mode, unused) {
        if (mode !== 'form') {
            return this._super(mode, unused);
        }
        var self = this;
        var id = self.o2m.dataset.index !== null ? self.o2m.dataset.ids[self.o2m.dataset.index] : null;
        var pop = new instance.web.form.FormOpenPopup(this);
        pop.show_element(self.o2m.field.relation, id, self.o2m.build_context(), {
            title: _t("Open: ") + self.o2m.string,
            create_function: function(data) {
                return self.o2m.dataset.create(data).then(function(r) {
                    self.o2m.dataset.set_ids(self.o2m.dataset.ids.concat([r]));
                    self.o2m.dataset.trigger("dataset_changed", r);
                });
            },
            write_function: function(id, data, options) {
                return self.o2m.dataset.write(id, data, {}).then(function() {
                    self.o2m.reload_current_view();
                });
            },
            alternative_form_view: self.o2m.field.views ? self.o2m.field.views["form"] : undefined,
            parent_view: self.o2m.view,
            child_name: self.o2m.name,
            read_function: function() {
                return self.o2m.dataset.read_ids.apply(self.o2m.dataset, arguments);
            },
            form_view_options: {'not_interactible_on_create':true},
            readonly: self.o2m.get("effective_readonly")
        });
        pop.on("elements_selected", self, function() {
            self.o2m.reload_current_view();
        });
    },
});

instance.web.form.One2ManyDataSet = instance.web.BufferedDataSet.extend({
    get_context: function() {
        this.context = this.o2m.build_context([this.o2m.name]);
        return this.context;
    }
});

instance.web.form.One2ManyListView = instance.web.ListView.extend({
    _template: 'One2Many.listview',
    init: function (parent, dataset, view_id, options) {
        this._super(parent, dataset, view_id, _.extend(options || {}, {
            ListType: instance.web.form.One2ManyList
        }));
        this.on('edit:before', this, this.proxy('_before_edit'));
        this.on('edit:after', this, this.proxy('_after_edit'));
        this.on('save:before cancel:before', this, this.proxy('_before_unedit'));

        this.records
            .bind('add', this.proxy("changed_records"))
            .bind('edit', this.proxy("changed_records"))
            .bind('remove', this.proxy("changed_records"));
    },
    start: function () {
        var ret = this._super();
        this.$el
            .off('mousedown.handleButtons')
            .on('mousedown.handleButtons', 'table button', this.proxy('_button_down'));
        return ret;
    },
    changed_records: function () {
        this.o2m.trigger_on_change();
    },
    is_valid: function () {
        var form = this.editor.form;

        // If the form has not been modified, the view can only be valid
        // NB: is_dirty will also be set on defaults/onchanges/whatever?
        // oe_form_dirty seems to only be set on actual user actions
        if (!form.$el.is('.oe_form_dirty')) {
            return true;
        }
        this.o2m._dirty_flag = true;

        // Otherwise validate internal form
        return _(form.fields).chain()
            .invoke(function () {
                this._check_css_flags();
                return this.is_valid();
            })
            .all(_.identity)
            .value();
    },
    do_add_record: function () {
        if (this.editable()) {
            this._super.apply(this, arguments);
        } else {
            var self = this;
            var pop = new instance.web.form.SelectCreatePopup(this);
            pop.select_element(
                self.o2m.field.relation,
                {
                    title: _t("Create: ") + self.o2m.string,
                    initial_view: "form",
                    alternative_form_view: self.o2m.field.views ? self.o2m.field.views["form"] : undefined,
                    create_function: function(data, callback, error_callback) {
                        return self.o2m.dataset.create(data).then(function(r) {
                            self.o2m.dataset.set_ids(self.o2m.dataset.ids.concat([r]));
                            self.o2m.dataset.trigger("dataset_changed", r);
                        }).then(callback, error_callback);
                    },
                    read_function: function() {
                        return self.o2m.dataset.read_ids.apply(self.o2m.dataset, arguments);
                    },
                    parent_view: self.o2m.view,
                    child_name: self.o2m.name,
                    form_view_options: {'not_interactible_on_create':true}
                },
                self.o2m.build_domain(),
                self.o2m.build_context()
            );
            pop.on("elements_selected", self, function() {
                self.o2m.reload_current_view();
            });
        }
    },
    do_activate_record: function(index, id) {
        var self = this;
        var pop = new instance.web.form.FormOpenPopup(self);
        pop.show_element(self.o2m.field.relation, id, self.o2m.build_context(), {
            title: _t("Open: ") + self.o2m.string,
            write_function: function(id, data) {
                return self.o2m.dataset.write(id, data, {}).then(function() {
                    self.o2m.reload_current_view();
                });
            },
            alternative_form_view: self.o2m.field.views ? self.o2m.field.views["form"] : undefined,
            parent_view: self.o2m.view,
            child_name: self.o2m.name,
            read_function: function() {
                return self.o2m.dataset.read_ids.apply(self.o2m.dataset, arguments);
            },
            form_view_options: {'not_interactible_on_create':true},
            readonly: !this.is_action_enabled('edit') || self.o2m.get("effective_readonly")
        });
    },
    do_button_action: function (name, id, callback) {
        if (!_.isNumber(id)) {
            instance.webclient.notification.warn(
                _t("Action Button"),
                _t("The o2m record must be saved before an action can be used"));
            return;
        }
        var parent_form = this.o2m.view;
        var self = this;
        this.ensure_saved().pipe(function () {
            if (parent_form)
                return parent_form.save();
            else
                return $.when();
        }).then(function () {
            self.handle_button(name, id, callback);
        });
    },

    _before_edit: function () {
        this.__ignore_blur = false;
        this.editor.form.on('blurred', this, this._on_form_blur);
    },
    _after_edit: function () {
        // The form's blur thing may be jiggered during the edition setup,
        // potentially leading to the o2m instasaving the row. Cancel any
        // blurring triggered the edition startup here
        this.editor.form.widgetFocused();
    },
    _before_unedit: function () {
        this.editor.form.off('blurred', this, this._on_form_blur);
    },
    _button_down: function () {
        // If a button is clicked (usually some sort of action button), it's
        // the button's responsibility to ensure the editable list is in the
        // correct state -> ignore form blurring
        this.__ignore_blur = true;
    },
    /**
     * Handles blurring of the nested form (saves the currently edited row),
     * unless the flag to ignore the event is set to ``true``
     *
     * Makes the internal form go away
     */
    _on_form_blur: function () {
        if (this.__ignore_blur) {
            this.__ignore_blur = false;
            return;
        }
        // FIXME: why isn't there an API for this?
        if (this.editor.form.$el.hasClass('oe_form_dirty')) {
            this.save_edition();
            return;
        }
        this.cancel_edition();
    },
    keyup_ENTER: function () {
        // blurring caused by hitting the [Return] key, should skip the
        // autosave-on-blur and let the handler for [Return] do its thing (save
        // the current row *anyway*, then create a new one/edit the next one)
        this.__ignore_blur = true;
        this._super.apply(this, arguments);
    },
    do_delete: function (ids) {
        var self = this;
        var next = $.when();
        var _super = this._super;
        // handle deletion of an item which does not exist
        // TODO: better handle that in the editable list?
        var false_id_index = _(ids).indexOf(false);
        if (false_id_index !== -1) {
            ids.splice(false_id_index, 1);
            next = this.cancel_edition(true);
        }
        return next.pipe(function () {
            // wheeee
            var confirm = window.confirm;
            window.confirm = function () { return true; };
            try {
                return _super.call(self, ids);
            } finally {
                window.confirm = confirm;
            }
        });
    }
});
instance.web.form.One2ManyList = instance.web.ListView.List.extend({
    pad_table_to: function (count) {
        if (!this.view.is_action_enabled('create')) {
            this._super(count);
        } else {
            this._super(count > 0 ? count - 1 : 0);
        }

        // magical invocation of wtf does that do
        if (this.view.o2m.get('effective_readonly')) {
            return;
        }

        var self = this;
        var columns = _(this.columns).filter(function (column) {
            return column.invisible !== '1';
        }).length;
        if (this.options.selectable) { columns++; }
        if (this.options.deletable) { columns++; }

        if (!this.view.is_action_enabled('create')) {
            return;
        }

        var $cell = $('<td>', {
            colspan: columns,
            'class': 'oe_form_field_one2many_list_row_add'
        }).append(
            $('<a>', {href: '#'}).text(_t("Add an item"))
                .mousedown(function () {
                    // FIXME: needs to be an official API somehow
                    if (self.view.editor.is_editing()) {
                        self.view.__ignore_blur = true;
                    }
                })
                .click(function (e) {
                    e.preventDefault();
                    e.stopPropagation();
                    // FIXME: there should also be an API for that one
                    if (self.view.editor.form.__blur_timeout) {
                        clearTimeout(self.view.editor.form.__blur_timeout);
                        self.view.editor.form.__blur_timeout = false;
                    }
                    self.view.ensure_saved().then(function () {
                        self.view.do_add_record();
                    });
                }));

        var $padding = this.$current.find('tr:not([data-id]):first');
        var $newrow = $('<tr>').append($cell);
        if ($padding.length) {
            $padding.before($newrow);
        } else {
            this.$current.append($newrow)
        }
    }
});

instance.web.form.One2ManyFormView = instance.web.FormView.extend({
    form_template: 'One2Many.formview',
    load_form: function(data) {
        this._super(data);
        var self = this;
        this.$buttons.find('button.oe_form_button_create').click(function() {
            self.save().then(self.on_button_new);
        });
    },
    do_notify_change: function() {
        if (this.dataset.parent_view) {
            this.dataset.parent_view.do_notify_change();
        } else {
            this._super.apply(this, arguments);
        }
    }
});

var lazy_build_o2m_kanban_view = function() {
if (! instance.web_kanban || instance.web.form.One2ManyKanbanView)
    return;
instance.web.form.One2ManyKanbanView = instance.web_kanban.KanbanView.extend({
});
}

instance.web.form.FieldMany2ManyTags = instance.web.form.AbstractField.extend(instance.web.form.CompletionFieldMixin, instance.web.form.ReinitializeFieldMixin, {
    template: "FieldMany2ManyTags",
    init: function() {
        this._super.apply(this, arguments);
        instance.web.form.CompletionFieldMixin.init.call(this);
        this.set({"value": []});
        this._display_orderer = new instance.web.DropMisordered();
        this._drop_shown = false;
    },
    initialize_content: function() {
        if (this.get("effective_readonly"))
            return;
        var self = this;
        self.$text = $("textarea", this.$el);
        self.$text.textext({
            plugins : 'tags arrow autocomplete',
            autocomplete: {
                render: function(suggestion) {
                    return $('<span class="text-label"/>').
                             data('index', suggestion['index']).html(suggestion['label']);
                }
            },
            ext: {
                autocomplete: {
                    selectFromDropdown: function() {
                        $(this).trigger('hideDropdown');
                        var index = Number(this.selectedSuggestionElement().children().children().data('index'));
                        var data = self.search_result[index];
                        if (data.id) {
                            self.add_id(data.id);
                        } else {
                            data.action();
                        }
                    },
                },
                tags: {
                    isTagAllowed: function(tag) {
                        if (! tag.name)
                            return false;
                        return true;
                    },
                    removeTag: function(tag) {
                        var id = tag.data("id");
                        self.set({"value": _.without(self.get("value"), id)});
                    },
                    renderTag: function(stuff) {
                        return $.fn.textext.TextExtTags.prototype.renderTag.
                            call(this, stuff).data("id", stuff.id);
                    },
                },
                itemManager: {
                    itemToString: function(item) {
                        return item.name;
                    },
                },
            },
        }).bind('getSuggestions', function(e, data) {
            var _this = this;
            var str = !!data ? data.query || '' : '';
            self.get_search_result(str).then(function(result) {
                self.search_result = result;
                $(_this).trigger('setSuggestions', {result : _.map(result, function(el, i) {
                    return _.extend(el, {index:i});
                })});
            });
        }).bind('hideDropdown', function() {
            self._drop_shown = false;
        }).bind('showDropdown', function() {
            self._drop_shown = true;
        });
        self.tags = self.$text.textext()[0].tags();
        $("textarea", this.$el).focusout(function() {
            self.$text.trigger("setInputData", "");
        }).keydown(function(e) {
            if (e.which === $.ui.keyCode.TAB && self._drop_shown) {
                self.$text.textext()[0].autocomplete().selectFromDropdown();
            }
        });
    },
    set_value: function(value_) {
        value_ = value_ || [];
        if (value_.length >= 1 && value_[0] instanceof Array) {
            value_ = value_[0][2];
        }
        this._super(value_);
    },
    get_value: function() {
        var tmp = [commands.replace_with(this.get("value"))];
        return tmp;
    },
    get_search_blacklist: function() {
        return this.get("value");
    },
    render_value: function() {
        var self = this;
        var dataset = new instance.web.DataSetStatic(this, this.field.relation, self.build_context());
        var values = self.get("value")
        var handle_names = function(data) {
            var indexed = {};
            _.each(data, function(el) {
                indexed[el[0]] = el;
            });
            data = _.map(values, function(el) { return indexed[el]; });
            if (! self.get("effective_readonly")) {
                self.tags.containerElement().children().remove();
                $("textarea", self.$el).css("padding-left", "3px");
                self.tags.addTags(_.map(data, function(el) {return {name: el[1], id:el[0]};}));
            } else {
                self.$el.html(QWeb.render("FieldMany2ManyTag", {elements: data}));
            }
        };
        if (! values || values.length > 0) {
            this._display_orderer.add(dataset.name_get(values)).then(handle_names);
        } else {
            handle_names([]);
        }
    },
    add_id: function(id) {
        this.set({'value': _.uniq(this.get('value').concat([id]))});
    },
});

/*
 * TODO niv: clean those deferred stuff, it could be better
 */
instance.web.form.FieldMany2Many = instance.web.form.AbstractField.extend({
    multi_selection: false,
    disable_utility_classes: true,
    init: function(field_manager, node) {
        this._super(field_manager, node);
        this.is_loaded = $.Deferred();
        this.initial_is_loaded = this.is_loaded;
        this.dataset = new instance.web.form.Many2ManyDataSet(this, this.field.relation);
        this.dataset.m2m = this;
        var self = this;
        this.dataset.on('unlink', self, function(ids) {
            self.dataset_changed();
        });
        this.set_value([]);
    },
    start: function() {
        this.$el.addClass('oe_form_field oe_form_field_many2many');

        var self = this;

        self.load_view();
        this.is_loaded.then(function() {
            self.on("change:effective_readonly", self, function() {
                self.is_loaded = self.is_loaded.pipe(function() {
                    self.list_view.destroy();
                    return $.when(self.load_view()).then(function() {
                        self.render_value();
                    });
                });
            });
        });
        this._super.apply(this, arguments);
    },
    set_value: function(value_) {
        value_ = value_ || [];
        if (value_.length >= 1 && value_[0] instanceof Array) {
            value_ = value_[0][2];
        }
        this._super(value_);
    },
    get_value: function() {
        return [commands.replace_with(this.get('value'))];
    },
    is_false: function () {
        return _(this.get("value")).isEmpty();
    },
    load_view: function() {
        var self = this;
        this.list_view = new instance.web.form.Many2ManyListView(this, this.dataset, false, {
                    'addable': self.get("effective_readonly") ? null : _t("Add"),
                    'deletable': self.get("effective_readonly") ? false : true,
                    'selectable': self.multi_selection,
                    'sortable': false,
                    'reorderable': false,
                    'import_enabled': false,
            });
        var embedded = (this.field.views || {}).tree;
        if (embedded) {
            this.list_view.set_embedded_view(embedded);
        }
        this.list_view.m2m_field = this;
        var loaded = $.Deferred();
        this.list_view.on("list_view_loaded", self, function() {
            self.initial_is_loaded.resolve();
            loaded.resolve();
        });
        $.async_when().then(function () {
            self.list_view.appendTo(self.$el);
        });
        return loaded;
    },
    render_value: function() {
        var self = this;
        this.dataset.set_ids(this.get("value"));
        this.is_loaded = this.is_loaded.pipe(function() {
            return self.list_view.reload_content();
        });
    },
    dataset_changed: function() {
        this.internal_set_value(this.dataset.ids);
    },
});

instance.web.form.Many2ManyDataSet = instance.web.DataSetStatic.extend({
    get_context: function() {
        this.context = this.m2m.build_context();
        return this.context;
    }
});

/**
 * @class
 * @extends instance.web.ListView
 */
instance.web.form.Many2ManyListView = instance.web.ListView.extend(/** @lends instance.web.form.Many2ManyListView# */{
    do_add_record: function () {
        var pop = new instance.web.form.SelectCreatePopup(this);
        pop.select_element(
            this.model,
            {
                title: _t("Add: ") + this.m2m_field.string
            },
            new instance.web.CompoundDomain(this.m2m_field.build_domain(), ["!", ["id", "in", this.m2m_field.dataset.ids]]),
            this.m2m_field.build_context()
        );
        var self = this;
        pop.on("elements_selected", self, function(element_ids) {
            var reload = false;
            _(element_ids).each(function (id) {
                if(! _.detect(self.dataset.ids, function(x) {return x == id;})) {
                    self.dataset.set_ids(self.dataset.ids.concat([id]));
                    self.m2m_field.dataset_changed();
                    reload = true;
                }
            });
            if (reload) {
                self.reload_content();
            }
        });
    },
    do_activate_record: function(index, id) {
        var self = this;
        var pop = new instance.web.form.FormOpenPopup(this);
        pop.show_element(this.dataset.model, id, this.m2m_field.build_context(), {
            title: _t("Open: ") + this.m2m_field.string,
            readonly: this.getParent().get("effective_readonly")
        });
        pop.on('write_completed', self, self.reload_content);
    }
});

instance.web.form.FieldMany2ManyKanban = instance.web.form.AbstractField.extend(instance.web.form.CompletionFieldMixin, {
    disable_utility_classes: true,
    init: function(field_manager, node) {
        this._super(field_manager, node);
        instance.web.form.CompletionFieldMixin.init.call(this);
        m2m_kanban_lazy_init();
        this.is_loaded = $.Deferred();
        this.initial_is_loaded = this.is_loaded;

        var self = this;
        this.dataset = new instance.web.form.Many2ManyDataSet(this, this.field.relation);
        this.dataset.m2m = this;
        this.dataset.on('unlink', self, function(ids) {
            self.dataset_changed();
        });
    },
    start: function() {
        this._super.apply(this, arguments);

        var self = this;

        self.load_view();
        this.is_loaded.then(function() {
            self.on("change:effective_readonly", self, function() {
                self.is_loaded = self.is_loaded.pipe(function() {
                    self.kanban_view.destroy();
                    return $.when(self.load_view()).then(function() {
                        self.render_value();
                    });
                });
            });
        })
    },
    set_value: function(value_) {
        value_ = value_ || [];
        if (value_.length >= 1 && value_[0] instanceof Array) {
            value_ = value_[0][2];
        }
        this._super(value_);
    },
    get_value: function() {
        return [commands.replace_with(this.get('value'))];
    },
    load_view: function() {
        var self = this;
        this.kanban_view = new instance.web.form.Many2ManyKanbanView(this, this.dataset, false, {
                    'create_text': _t("Add"),
                    'creatable': self.get("effective_readonly") ? false : true,
                    'quick_creatable': self.get("effective_readonly") ? false : true,
                    'read_only_mode': self.get("effective_readonly") ? true : false,
                    'confirm_on_delete': false,
            });
        var embedded = (this.field.views || {}).kanban;
        if (embedded) {
            this.kanban_view.set_embedded_view(embedded);
        }
        this.kanban_view.m2m = this;
        var loaded = $.Deferred();
        this.kanban_view.on("kanban_view_loaded",self,function() {
            self.initial_is_loaded.resolve();
            loaded.resolve();
        });
        this.kanban_view.on('switch_mode', this, this.open_popup);
        $.async_when().then(function () {
            self.kanban_view.appendTo(self.$el);
        });
        return loaded;
    },
    render_value: function() {
        var self = this;
        this.dataset.set_ids(this.get("value"));
        this.is_loaded = this.is_loaded.pipe(function() {
            return self.kanban_view.do_search(self.build_domain(), self.dataset.get_context(), []);
        });
    },
    dataset_changed: function() {
        this.set({'value': this.dataset.ids});
    },
    open_popup: function(type, unused) {
        if (type !== "form")
            return;
        var self = this;
        if (this.dataset.index === null) {
            var pop = new instance.web.form.SelectCreatePopup(this);
            pop.select_element(
                this.field.relation,
                {
                    title: _t("Add: ") + this.string
                },
                new instance.web.CompoundDomain(this.build_domain(), ["!", ["id", "in", this.dataset.ids]]),
                this.build_context()
            );
            pop.on("elements_selected", self, function(element_ids) {
                _.each(element_ids, function(one_id) {
                    if(! _.detect(self.dataset.ids, function(x) {return x == one_id;})) {
                        self.dataset.set_ids([].concat(self.dataset.ids, [one_id]));
                        self.dataset_changed();
                        self.render_value();
                    }
                });
            });
        } else {
            var id = self.dataset.ids[self.dataset.index];
            var pop = new instance.web.form.FormOpenPopup(this);
            pop.show_element(self.field.relation, id, self.build_context(), {
                title: _t("Open: ") + self.string,
                write_function: function(id, data, options) {
                    return self.dataset.write(id, data, {}).then(function() {
                        self.render_value();
                    });
                },
                alternative_form_view: self.field.views ? self.field.views["form"] : undefined,
                parent_view: self.view,
                child_name: self.name,
                readonly: self.get("effective_readonly")
            });
        }
    },
    add_id: function(id) {
        this.quick_create.add_id(id);
    },
});

function m2m_kanban_lazy_init() {
if (instance.web.form.Many2ManyKanbanView)
    return;
instance.web.form.Many2ManyKanbanView = instance.web_kanban.KanbanView.extend({
    quick_create_class: 'instance.web.form.Many2ManyQuickCreate',
    _is_quick_create_enabled: function() {
        return this._super() && ! this.group_by;
    },
});
instance.web.form.Many2ManyQuickCreate = instance.web.Widget.extend({
    template: 'Many2ManyKanban.quick_create',

    /**
     * close_btn: If true, the widget will display a "Close" button able to trigger
     * a "close" event.
     */
    init: function(parent, dataset, context, buttons) {
        this._super(parent);
        this.m2m = this.getParent().view.m2m;
        this.m2m.quick_create = this;
        this._dataset = dataset;
        this._buttons = buttons || false;
        this._context = context || {};
    },
    start: function () {
        var self = this;
        self.$text = this.$el.find('input').css("width", "200px");
        self.$text.textext({
            plugins : 'arrow autocomplete',
            autocomplete: {
                render: function(suggestion) {
                    return $('<span class="text-label"/>').
                             data('index', suggestion['index']).html(suggestion['label']);
                }
            },
            ext: {
                autocomplete: {
                    selectFromDropdown: function() {
                        $(this).trigger('hideDropdown');
                        var index = Number(this.selectedSuggestionElement().children().children().data('index'));
                        var data = self.search_result[index];
                        if (data.id) {
                            self.add_id(data.id);
                        } else {
                            data.action();
                        }
                    },
                },
                itemManager: {
                    itemToString: function(item) {
                        return item.name;
                    },
                },
            },
        }).bind('getSuggestions', function(e, data) {
            var _this = this;
            var str = !!data ? data.query || '' : '';
            self.m2m.get_search_result(str).then(function(result) {
                self.search_result = result;
                $(_this).trigger('setSuggestions', {result : _.map(result, function(el, i) {
                    return _.extend(el, {index:i});
                })});
            });
        });
        self.$text.focusout(function() {
            self.$text.val("");
        });
    },
    focus: function() {
        this.$text.focus();
    },
    add_id: function(id) {
        var self = this;
        self.$text.val("");
        self.trigger('added', id);
        this.m2m.dataset_changed();
    },
});
}

/**
 * Class with everything which is common between FormOpenPopup and SelectCreatePopup.
 */
instance.web.form.AbstractFormPopup = instance.web.Widget.extend({
    template: "AbstractFormPopup.render",
    /**
     *  options:
     *  -readonly: only applicable when not in creation mode, default to false
     * - alternative_form_view
     * - write_function
     * - read_function
     * - create_function
     * - parent_view
     * - child_name
     * - form_view_options
     */
    init_popup: function(model, row_id, domain, context, options) {
        this.row_id = row_id;
        this.model = model;
        this.domain = domain || [];
        this.context = context || {};
        this.options = options;
        _.defaults(this.options, {
        });
    },
    init_dataset: function() {
        var self = this;
        this.created_elements = [];
        this.dataset = new instance.web.ProxyDataSet(this, this.model, this.context);
        this.dataset.read_function = this.options.read_function;
        this.dataset.create_function = function(data, sup) {
            var fct = self.options.create_function || sup;
            return fct.call(this, data).then(function(r) {
                self.created_elements.push(r);
            });
        };
        this.dataset.write_function = function(id, data, options, sup) {
            var fct = self.options.write_function || sup;
            return fct.call(this, id, data, options).then(function() {
                self.trigger('write_completed');
            });
        };
        this.dataset.parent_view = this.options.parent_view;
        this.dataset.child_name = this.options.child_name;
    },
    display_popup: function() {
        var self = this;
        this.renderElement();
        var dialog = new instance.web.Dialog(this, {
            min_width: '800px',
            dialogClass: 'oe_act_window',
            close: function() {
                self.check_exit(true);
            },
            title: this.options.title || "",
        }, this.$el).open();
        this.$buttonpane = dialog.$buttons;
        this.start();
    },
    setup_form_view: function() {
        var self = this;
        if (this.row_id) {
            this.dataset.ids = [this.row_id];
            this.dataset.index = 0;
        } else {
            this.dataset.index = null;
        }
        var options = _.clone(self.options.form_view_options) || {};
        if (this.row_id !== null) {
            options.initial_mode = this.options.readonly ? "view" : "edit";
        }
        _.extend(options, {
            $buttons: this.$buttonpane,
        });
        this.view_form = new instance.web.FormView(this, this.dataset, false, options);
        if (this.options.alternative_form_view) {
            this.view_form.set_embedded_view(this.options.alternative_form_view);
        }
        this.view_form.appendTo(this.$el.find(".oe_popup_form"));
        this.view_form.on("form_view_loaded", self, function() {
            var multi_select = self.row_id === null && ! self.options.disable_multiple_selection;
            self.$buttonpane.html(QWeb.render("AbstractFormPopup.buttons", {
                multi_select: multi_select,
                readonly: self.row_id !== null && self.options.readonly,
            }));
            var $snbutton = self.$buttonpane.find(".oe_abstractformpopup-form-save-new");
            $snbutton.click(function() {
                $.when(self.view_form.save()).then(function() {
                    self.view_form.reload_mutex.exec(function() {
                        self.view_form.on_button_new();
                    });
                });
            });
            var $sbutton = self.$buttonpane.find(".oe_abstractformpopup-form-save");
            $sbutton.click(function() {
                $.when(self.view_form.save()).then(function() {
                    self.view_form.reload_mutex.exec(function() {
                        self.check_exit();
                    });
                });
            });
            var $cbutton = self.$buttonpane.find(".oe_abstractformpopup-form-close");
            $cbutton.click(function() {
                self.check_exit();
            });
            self.view_form.do_show();
        });
    },
    select_elements: function(element_ids) {
        this.trigger("elements_selected", element_ids);
    },
    check_exit: function(no_destroy) {
        if (this.created_elements.length > 0) {
            this.select_elements(this.created_elements);
            this.created_elements = [];
        }
        this.destroy();
    },
    destroy: function () {
        this.$el.dialog('close');
        this._super();
    },
});

/**
 * Class to display a popup containing a form view.
 */
instance.web.form.FormOpenPopup = instance.web.form.AbstractFormPopup.extend({
    show_element: function(model, row_id, context, options) {
        this.init_popup(model, row_id, [], context,  options);
        _.defaults(this.options, {
        });
        this.display_popup();
    },
    start: function() {
        this._super();
        this.init_dataset();
        this.setup_form_view();
    },
});

/**
 * Class to display a popup to display a list to search a row. It also allows
 * to switch to a form view to create a new row.
 */
instance.web.form.SelectCreatePopup = instance.web.form.AbstractFormPopup.extend({
    /**
     * options:
     * - initial_ids
     * - initial_view: form or search (default search)
     * - disable_multiple_selection
     * - list_view_options
     */
    select_element: function(model, options, domain, context) {
        this.init_popup(model, null, domain, context, options);
        var self = this;
        _.defaults(this.options, {
            initial_view: "search",
        });
        this.initial_ids = this.options.initial_ids;
        this.display_popup();
    },
    start: function() {
        var self = this;
        this.init_dataset();
        if (this.options.initial_view == "search") {
            self.rpc('/web/session/eval_domain_and_context', {
                domains: [],
                contexts: [this.context]
            }).then(function (results) {
                var search_defaults = {};
                _.each(results.context, function (value_, key) {
                    var match = /^search_default_(.*)$/.exec(key);
                    if (match) {
                        search_defaults[match[1]] = value_;
                    }
                });
                self.setup_search_view(search_defaults);
            });
        } else { // "form"
            this.new_object();
        }
    },
    setup_search_view: function(search_defaults) {
        var self = this;
        if (this.searchview) {
            this.searchview.destroy();
        }
        this.searchview = new instance.web.SearchView(this,
                this.dataset, false,  search_defaults);
        this.searchview.on('search_data', self, function(domains, contexts, groupbys) {
            if (self.initial_ids) {
                self.do_search(domains.concat([[["id", "in", self.initial_ids]], self.domain]),
                    contexts, groupbys);
                self.initial_ids = undefined;
            } else {
                self.do_search(domains.concat([self.domain]), contexts.concat(self.context), groupbys);
            }
        });
        this.searchview.on("search_view_loaded", self, function() {
            self.view_list = new instance.web.form.SelectCreateListView(self,
                    self.dataset, false,
                    _.extend({'deletable': false,
                        'selectable': !self.options.disable_multiple_selection,
                        'import_enabled': false,
                        '$buttons': self.$buttonpane,
                    }, self.options.list_view_options || {}));
            self.view_list.on('edit:before', self, function (e) {
                e.cancel = true;
            });
            self.view_list.popup = self;
            self.view_list.appendTo($(".oe_popup_list", self.$el)).pipe(function() {
                self.view_list.do_show();
            }).pipe(function() {
                self.searchview.do_search();
            });
            self.view_list.on("list_view_loaded", self, function() {
                self.$buttonpane.html(QWeb.render("SelectCreatePopup.search.buttons", {widget:self}));
                var $cbutton = self.$buttonpane.find(".oe_selectcreatepopup-search-close");
                $cbutton.click(function() {
                    self.destroy();
                });
                var $sbutton = self.$buttonpane.find(".oe_selectcreatepopup-search-select");
                $sbutton.click(function() {
                    self.select_elements(self.selected_ids);
                    self.destroy();
                });
            });
        });
        this.searchview.appendTo($(".oe_popup_list", self.$el));
    },
    do_search: function(domains, contexts, groupbys) {
        var self = this;
        this.rpc('/web/session/eval_domain_and_context', {
            domains: domains || [],
            contexts: contexts || [],
            group_by_seq: groupbys || []
        }).then(function (results) {
            self.view_list.do_search(results.domain, results.context, results.group_by);
        });
    },
    on_click_element: function(ids) {
        var self = this;
        this.selected_ids = ids || [];
        if(this.selected_ids.length > 0) {
            self.$buttonpane.find(".oe_selectcreatepopup-search-select").removeAttr('disabled');
        } else {
            self.$buttonpane.find(".oe_selectcreatepopup-search-select").attr('disabled', "disabled");
        }
    },
    new_object: function() {
        if (this.searchview) {
            this.searchview.hide();
        }
        if (this.view_list) {
            this.view_list.$el.hide();
        }
        this.setup_form_view();
    },
});

instance.web.form.SelectCreateListView = instance.web.ListView.extend({
    do_add_record: function () {
        this.popup.new_object();
    },
    select_record: function(index) {
        this.popup.select_elements([this.dataset.ids[index]]);
        this.popup.destroy();
    },
    do_select: function(ids, records) {
        this._super(ids, records);
        this.popup.on_click_element(ids);
    }
});

instance.web.form.FieldReference = instance.web.form.AbstractField.extend(instance.web.form.ReinitializeFieldMixin, {
    template: 'FieldReference',
    init: function(field_manager, node) {
        this._super(field_manager, node);
        this.reference_ready = true;
    },
    on_nop: function() {
    },
    on_selection_changed: function() {
        if (this.reference_ready) {
            var sel = this.selection.get_value();
            this.m2o.field.relation = sel;
            this.m2o.set_value(false);
            this.m2o.$el.toggle(sel !== false);
        }
    },
    destroy_content: function() {
        if (this.fm) {
            this.fm.destroy();
            this.fm = undefined;
        }
    },
    initialize_content: function() {
        var self = this;
        var fm = new instance.web.form.DefaultFieldManager(this);
        this.fm = fm;
        fm.extend_field_desc({
            "selection": {
                selection: this.field_manager.get_field_desc(this.name).selection,
                type: "selection",
            },
            "m2o": {
                relation: null,
                type: "many2one",
            },
        });
        this.selection = new instance.web.form.FieldSelection(fm, { attrs: {
            name: 'selection',
            modifiers: JSON.stringify({readonly: this.get('effective_readonly')}),
        }});
        this.selection.on("change:value", this, this.on_selection_changed);
        this.selection.appendTo(this.$(".oe_form_view_reference_selection"));
        this.selection
            .on('focused', null, function () {self.trigger('focused')})
            .on('blurred', null, function () {self.trigger('blurred')});

        this.m2o = new instance.web.form.FieldMany2One(fm, { attrs: {
            name: 'm2o',
            modifiers: JSON.stringify({readonly: this.get('effective_readonly')}),
        }});
        this.m2o.on("change:value", this, this.data_changed);
        this.m2o.appendTo(this.$(".oe_form_view_reference_m2o"));
        this.m2o
            .on('focused', null, function () {self.trigger('focused')})
            .on('blurred', null, function () {self.trigger('blurred')});
    },
    is_false: function() {
        return typeof(this.get_value()) !== 'string';
    },
    render_value: function() {
        this.reference_ready = false;
        var vals = [], sel_val, m2o_val;
        if (typeof(this.get('value')) === 'string') {
            vals = this.get('value').split(',');
        }
        sel_val = vals[0] || false;
        m2o_val = vals[1] ? parseInt(vals[1], 10) : vals[1];
        if (!this.get("effective_readonly")) {
            this.selection.set_value(sel_val);
        }
        this.m2o.field.relation = sel_val;
        this.m2o.set_value(m2o_val);
        this.reference_ready = true;
    },
    data_changed: function() {
        var model = this.selection.get_value(),
            id = this.m2o.get_value();
        if (typeof(model) === 'string' && typeof(id) === 'number') {
            this.internal_set_value(model + ',' + id);
        } else {
            this.internal_set_value(false);
        }
    },
});

instance.web.form.FieldBinary = instance.web.form.AbstractField.extend(instance.web.form.ReinitializeFieldMixin, {
    init: function(field_manager, node) {
        var self = this;
        this._super(field_manager, node);
        this.binary_value = false;
        this.useFileAPI = !!window.FileReader;
        if (!this.useFileAPI) {
            this.fileupload_id = _.uniqueId('oe_fileupload');
            $(window).on(this.fileupload_id, function() {
                var args = [].slice.call(arguments).slice(1);
                self.on_file_uploaded.apply(self, args);
            });
        }
    },
    stop: function() {
        if (!this.useFileAPI) {
            $(window).off(this.fileupload_id);
        }
        this._super.apply(this, arguments);
    },
    initialize_content: function() {
        this.$el.find('input.oe_form_binary_file').change(this.on_file_change);
        this.$el.find('button.oe_form_binary_file_save').click(this.on_save_as);
        this.$el.find('.oe_form_binary_file_clear').click(this.on_clear);
    },
    human_filesize : function(size) {
        var units = ['B', 'KB', 'MB', 'GB', 'TB', 'PB', 'EB', 'ZB', 'YB'];
        var i = 0;
        while (size >= 1024) {
            size /= 1024;
            ++i;
        }
        return size.toFixed(2) + ' ' + units[i];
    },
    on_file_change: function(e) {
        var self = this;
        var file_node = e.target;
        if ((this.useFileAPI && file_node.files.length) || (!this.useFileAPI && $(file_node).val() !== '')) {
            if (this.useFileAPI) {
                var file = file_node.files[0];
                var filereader = new FileReader();
                filereader.readAsDataURL(file);
                filereader.onloadend = function(upload) {
                    var data = upload.target.result;
                    data = data.split(',')[1];
                    self.on_file_uploaded(file.size, file.name, file.type, data);
                };
            } else {
                this.$el.find('form.oe_form_binary_form input[name=session_id]').val(this.session.session_id);
                this.$el.find('form.oe_form_binary_form').submit();
            }
            this.$el.find('.oe_form_binary_progress').show();
            this.$el.find('.oe_form_binary').hide();
        }
    },
    on_file_uploaded: function(size, name, content_type, file_base64) {
        if (size === false) {
            this.do_warn("File Upload", "There was a problem while uploading your file");
            // TODO: use openerp web crashmanager
            console.warn("Error while uploading file : ", name);
        } else {
            this.filename = name;
            this.on_file_uploaded_and_valid.apply(this, arguments);
        }
        this.$el.find('.oe_form_binary_progress').hide();
        this.$el.find('.oe_form_binary').show();
    },
    on_file_uploaded_and_valid: function(size, name, content_type, file_base64) {
    },
    on_save_as: function(ev) {
        var value = this.get('value');
        if (!value) {
            this.do_warn(_t("Save As..."), _t("The field is empty, there's nothing to save !"));
            ev.stopPropagation();
        } else if (this._dirty_flag) {
            var link = this.$('.oe_form_binary_file_save_data')[0];
            link.download = this.filename || "download.bin"; // Works on only on Google Chrome
            //link.target = '_blank';
            link.href = "data:application/octet-stream;base64," + value;
        } else {
            instance.web.blockUI();
            this.session.get_file({
                url: '/web/binary/saveas_ajax',
                data: {data: JSON.stringify({
                    model: this.view.dataset.model,
                    id: (this.view.datarecord.id || ''),
                    field: this.name,
                    filename_field: (this.node.attrs.filename || ''),
                    context: this.view.dataset.get_context()
                })},
                complete: instance.web.unblockUI,
                error: instance.webclient.crashmanager.on_rpc_error
            });
            ev.stopPropagation();
            return false;
        }
    },
    set_filename: function(value) {
        var filename = this.node.attrs.filename;
        if (filename) {
            var tmp = {};
            tmp[filename] = value;
            this.field_manager.set_values(tmp);
        }
    },
    on_clear: function() {
        if (this.get('value') !== false) {
            this.binary_value = false;
            this.internal_set_value(false);
        }
        return false;
    }
});

instance.web.form.FieldBinaryFile = instance.web.form.FieldBinary.extend({
    template: 'FieldBinaryFile',
    initialize_content: function() {
        this._super();
        if (this.get("effective_readonly")) {
            var self = this;
            this.$el.find('a').click(function(ev) {
                if (self.get('value')) {
                    self.on_save_as(ev);
                }
                return false;
            });
        }
    },
    render_value: function() {
        if (!this.get("effective_readonly")) {
            var show_value;
            if (this.node.attrs.filename) {
                show_value = this.view.datarecord[this.node.attrs.filename] || '';
            } else {
                show_value = (this.get('value') != null && this.get('value') !== false) ? this.get('value') : '';
            }
            this.$el.find('input').eq(0).val(show_value);
        } else {
            this.$el.find('a').show(!!this.get('value'));
            if (this.get('value')) {
                var show_value = _t("Download")
                if (this.view)
                    show_value += " " + (this.view.datarecord[this.node.attrs.filename] || '');
                this.$el.find('a').text(show_value);
            }
        }
    },
    on_file_uploaded_and_valid: function(size, name, content_type, file_base64) {
        this.binary_value = true;
        this.internal_set_value(file_base64);
        var show_value = name + " (" + this.human_filesize(size) + ")";
        this.$el.find('input').eq(0).val(show_value);
        this.set_filename(name);
    },
    on_clear: function() {
        this._super.apply(this, arguments);
        this.$el.find('input').eq(0).val('');
        this.set_filename('');
    }
});

instance.web.form.FieldBinaryImage = instance.web.form.FieldBinary.extend({
    template: 'FieldBinaryImage',
    render_value: function() {
        var self = this;
        var url;
        if (this.get('value') && ! /^\d+(\.\d*)? \w+$/.test(this.get('value'))) {
            url = 'data:image/png;base64,' + this.get('value');
        } else if (this.get('value')) {
            var id = escape(JSON.stringify(this.view.datarecord.id || null));
            var field = this.name;
            if (this.options.preview_image)
                field = this.options.preview_image;
            url = '/web/binary/image?session_id=' + this.session.session_id + '&model=' +
                this.view.dataset.model +'&id=' + id + '&field=' + field + '&t=' + (new Date().getTime());
        } else {
            url = "/web/static/src/img/placeholder.png";
        }
        var $img = $(QWeb.render("FieldBinaryImage-img", { widget: this, url: url }));
        this.$el.find('> img').remove();
        this.$el.prepend($img);
        $img.load(function() {
            if (! self.options.size)
                return;
            $img.css("max-width", "" + self.options.size[0] + "px");
            $img.css("max-height", "" + self.options.size[1] + "px");
            $img.css("margin-left", "" + (self.options.size[0] - $img.width()) / 2 + "px");
            $img.css("margin-top", "" + (self.options.size[1] - $img.height()) / 2 + "px");
        });
    },
    on_file_change: function() {
        this.render_value();
        this._super.apply(this, arguments);
    },
    on_file_uploaded_and_valid: function(size, name, content_type, file_base64) {
        this.internal_set_value(file_base64);
        this.binary_value = true;
        this.render_value();
        this.set_filename(name);
    },
    on_clear: function() {
        this._super.apply(this, arguments);
        this.render_value();
        this.set_filename('');
    }
});

instance.web.form.FieldStatus = instance.web.form.AbstractField.extend({
    template: "FieldStatus",
    init: function(field_manager, node) {
        this._super(field_manager, node);
        this.options.clickable = this.options.clickable || (this.node.attrs || {}).clickable || false;
        this.options.visible = this.options.visible || (this.node.attrs || {}).statusbar_visible || false;
        this.set({value: false});
    },
    start: function() {
        if (this.options.clickable) {
            this.$el.on('click','li',this.on_click_stage);
        }
        if (this.$el.parent().is('header')) {
            this.$el.after('<div class="oe_clear"/>');
        }
        this._super();
    },
    set_value: function(value_) {
        if (value_ instanceof Array) {
            value_ = value_[0];
        }
        this._super(value_);
    },
    render_value: function() {
        var self = this;
        self.get_selection().then(function() {
            var content = QWeb.render("FieldStatus.content", {widget: self});
            self.$el.html(content);
            var colors = JSON.parse((self.node.attrs || {}).statusbar_colors || "{}");
            var color = colors[self.get('value')];
            if (color) {
                self.$("oe_active").css("color", color);
            }
        });
    },
    /** Get the selection and render it
     *  selection: [[identifier, value_to_display], ...]
     *  For selection fields: this is directly given by this.field.selection
     *  For many2one fields:  perform a search on the relation of the many2one field
     */
    get_selection: function() {
        var self = this;
        self.selection = [];
        if (this.field.type == "many2one") {
            var domain = [];
            if(!_.isEmpty(this.field.domain) || !_.isEmpty(this.node.attrs.domain)) {
                domain = new instance.web.CompoundDomain(['|'], self.build_domain(), [['id', '=', self.get('value')]]);
            }
            var ds = new instance.web.DataSetSearch(this, this.field.relation, self.build_context(), domain);
            return ds.read_slice(['name'], {}).pipe(function (records) {
                for(var i = 0; i < records.length; i++) {
                    self.selection.push([records[i].id, records[i].name]);
                }
            });
        } else {
            // For field type selection filter values according to
            // statusbar_visible attribute of the field. For example:
            // statusbar_visible="draft,open".
            var selection = this.field.selection;
            for(var i=0; i < selection.length; i++) {
                var key = selection[i][0];
                if(key == this.get('value') || !this.options.visible || this.options.visible.indexOf(key) != -1) {
                    this.selection.push(selection[i]);
                }
            }
            return $.when();
        }
    },
    on_click_stage: function (ev) {
        var self = this;
        var $li = $(ev.currentTarget);
        var val = parseInt($li.data("id"));
        if (val != self.get('value')) {
            this.view.recursive_save().then(function() {
                var change = {};
                change[self.name] = val;
                self.view.dataset.write(self.view.datarecord.id, change).then(function() {
                    self.view.reload();
                });
            });
        }
    },
});

instance.web.form.FieldMonetary = instance.web.form.FieldFloat.extend({
    template: "FieldMonetary",
    init: function() {
        this._super.apply(this, arguments);
        this.set({"currency": false});
        if (this.options.currency_field) {
            this.field_manager.on("field_changed:" + this.options.currency_field, this, function() {
                this.set({"currency": this.field_manager.get_field_value(this.options.currency_field)});
            });
        }
        this.on("change:currency", this, this.get_currency_info);
        this.get_currency_info();
        this.ci_dm = new instance.web.DropMisordered();
    },
    start: function() {
        var tmp = this._super();
        this.on("change:currency_info", this, this.reinitialize);
        return tmp;
    },
    get_currency_info: function() {
        var self = this;
        if (this.get("currency") === false) {
            this.set({"currency_info": null});
            return;
        }
        return this.ci_dm.add(new instance.web.Model("res.currency").query(["symbol", "position"])
            .filter([["id", "=", self.get("currency")]]).first()).pipe(function(res) {
            self.set({"currency_info": res});
        });
    },
    parse_value: function(val, def) {
        return instance.web.parse_value(val, {type: "float"}, def);
    },
    format_value: function(val, def) {
        return instance.web.format_value(val, {type: "float"}, def);
    },
});

/**
 * Registry of form fields, called by :js:`instance.web.FormView`.
 *
 * All referenced classes must implement FieldInterface. Those represent the classes whose instances
 * will substitute to the <field> tags as defined in OpenERP's views.
 */
instance.web.form.widgets = new instance.web.Registry({
    'char' : 'instance.web.form.FieldChar',
    'id' : 'instance.web.form.FieldID',
    'email' : 'instance.web.form.FieldEmail',
    'url' : 'instance.web.form.FieldUrl',
    'text' : 'instance.web.form.FieldText',
    'html' : 'instance.web.form.FieldTextHtml',
    'date' : 'instance.web.form.FieldDate',
    'datetime' : 'instance.web.form.FieldDatetime',
    'selection' : 'instance.web.form.FieldSelection',
    'many2one' : 'instance.web.form.FieldMany2One',
    'many2many' : 'instance.web.form.FieldMany2Many',
    'many2many_tags' : 'instance.web.form.FieldMany2ManyTags',
    'many2many_kanban' : 'instance.web.form.FieldMany2ManyKanban',
    'one2many' : 'instance.web.form.FieldOne2Many',
    'one2many_list' : 'instance.web.form.FieldOne2Many',
    'reference' : 'instance.web.form.FieldReference',
    'boolean' : 'instance.web.form.FieldBoolean',
    'float' : 'instance.web.form.FieldFloat',
    'integer': 'instance.web.form.FieldFloat',
    'float_time': 'instance.web.form.FieldFloat',
    'progressbar': 'instance.web.form.FieldProgressBar',
    'image': 'instance.web.form.FieldBinaryImage',
    'binary': 'instance.web.form.FieldBinaryFile',
    'statusbar': 'instance.web.form.FieldStatus',
    'monetary': 'instance.web.form.FieldMonetary',
});

/**
 * Registry of widgets usable in the form view that can substitute to any possible
 * tags defined in OpenERP's form views.
 *
 * Every referenced class should extend FormWidget.
 */
instance.web.form.tags = new instance.web.Registry({
    'button' : 'instance.web.form.WidgetButton',
});

instance.web.form.custom_widgets = new instance.web.Registry({
});

};

// vim:et fdc=0 fdl=0 foldnestmax=3 fdm=syntax:<|MERGE_RESOLUTION|>--- conflicted
+++ resolved
@@ -3363,8 +3363,6 @@
                     controller.on('edit:before', self, function (e) {
                         e.cancel = true;
                     });
-<<<<<<< HEAD
-=======
                     _(controller.columns).find(function (column) {
                         if (!column instanceof instance.web.list.Handle) {
                             return false;
@@ -3372,7 +3370,6 @@
                         column.modifiers.invisible = true;
                         return true;
                     });
->>>>>>> af147e29
                 }
             } else if (view_type === "form") {
                 if (self.get("effective_readonly")) {
@@ -3608,6 +3605,7 @@
     _template: 'One2Many.listview',
     init: function (parent, dataset, view_id, options) {
         this._super(parent, dataset, view_id, _.extend(options || {}, {
+            GroupsType: instance.web.form.One2ManyGroups,
             ListType: instance.web.form.One2ManyList
         }));
         this.on('edit:before', this, this.proxy('_before_edit'));
@@ -3786,6 +3784,13 @@
                 window.confirm = confirm;
             }
         });
+    }
+});
+instance.web.form.One2ManyGroups = instance.web.ListView.Groups.extend({
+    setup_resequence_rows: function () {
+        if (!this.view.o2m.get('effective_readonly')) {
+            this._super.apply(this, arguments);
+        }
     }
 });
 instance.web.form.One2ManyList = instance.web.ListView.List.extend({
@@ -4559,7 +4564,7 @@
                 });
             });
         });
-        this.searchview.appendTo($(".oe_popup_list", self.$el));
+        this.searchview.appendTo($(".oe_popup_search", self.$el));
     },
     do_search: function(domains, contexts, groupbys) {
         var self = this;
