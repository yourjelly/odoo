--- conflicted
+++ resolved
@@ -138,18 +138,11 @@
                 parentId: value[parentField] && value[parentField][0] || false,
             });
         });
-<<<<<<< HEAD
         _.map(values, function (value) {
             var value = category.values[value.id];
-            if (value.parentId) {
-                category.values[value.parentId].childrenIds.push(value.id);
-=======
-        Object.keys(category.values).forEach(function (valueId) {
-            var value = category.values[valueId];
             var parentCategoryId = value.parentId;
             if (parentCategoryId && parentCategoryId in category.values) {
                 category.values[parentCategoryId].childrenIds.push(value.id);
->>>>>>> d8ce7546
             }
         });
         category.rootIds = _.filter(_.map(values, function (value) {
