odoo.define('web.EditableListRenderer', function (require) {
"use strict";

/**
 * Editable List renderer
 *
 * The list renderer is reasonably complex, so we split it in two files. This
 * file simply 'includes' the basic ListRenderer to add all the necessary
 * behaviors to enable editing records.
 *
 * Unlike Odoo v10 and before, this list renderer is independant from the form
 * view. It uses the same widgets, but the code is totally stand alone.
 */
var core = require('web.core');
var ListRenderer = require('web.ListRenderer');
var utils = require('web.utils');

var _t = core._t;

ListRenderer.include({
    custom_events: _.extend({}, ListRenderer.prototype.custom_events, {
        navigation_move: '_onNavigationMove',
    }),
    events: _.extend({}, ListRenderer.prototype.events, {
        'click tbody td.o_data_cell': '_onCellClick',
        'click tbody tr:not(.o_data_row)': '_onEmptyRowClick',
        'click tfoot': '_onFooterClick',
        'click tr .o_list_record_delete': '_onTrashIconClick',
        'click .o_field_x2many_list_row_add a': '_onAddRecord',
    }),
    /**
     * @override
     * @param {Object} params
     * @param {boolean} params.addCreateLine
     * @param {boolean} params.addTrashIcon
     */
    init: function (parent, state, params) {
        this._super.apply(this, arguments);

        // if addCreateLine is true, the renderer will add a 'Add an item' link
        // at the bottom of the list view
        this.addCreateLine = params.addCreateLine;

        // if addTrashIcon is true, there will be a small trash icon at the end
        // of each line, so the user can delete a record.
        this.addTrashIcon = params.addTrashIcon;

        this.currentRow = null;
        this.currentCol = null;
    },
    /**
     * @override
     * @returns {Deferred}
     */
    start: function () {
        if (this.mode === 'edit') {
            this.$el.css({height: '100%'});
            core.bus.on('click', this, this._onWindowClicked.bind(this));
        }
        return this._super();
    },

    //--------------------------------------------------------------------------
    // Public
    //--------------------------------------------------------------------------

    /**
     * If the given recordID is the list main one (or that no recordID is
     * given), then the whole view can be saved if one of the two following
     * conditions is true:
     * - There is no line in edition (all lines are saved so they are all valid)
     * - The line in edition can be saved
     *
     * @override
     * @param {string} [recordID]
     * @returns {string[]}
     */
    canBeSaved: function (recordID) {
        if ((recordID || this.state.id) === this.state.id) {
            recordID = this.getEditableRecordID();
            if (recordID === null) {
                return [];
            }
        }
        return this._super(recordID);
    },
    /**
     * We need to override the confirmChange method from BasicRenderer to
     * reevaluate the row decorations.  Since they depends on the current value
     * of the row, they might have changed between each edit.
     *
     * @override
     */
    confirmChange: function (state, id) {
        var self = this;
        return this._super.apply(this, arguments).then(function (widgets) {
            if (widgets.length) {
                var rowIndex = _.findIndex(state.data, function (r) {
                    return r.id === id;
                });
                var $row = self.$('.o_data_row:nth(' + rowIndex + ')');
                self._setDecorationClasses(state.data[rowIndex], $row);
            }
            return widgets;
        });
    },
    /**
     * This is a specialized version of confirmChange, meant to be called when
     * the change may have affected more than one line (so, for example, an
     * onchange which add/remove a few lines in a x2many.  This does not occur
     * in a normal list view)
     *
     * The update is more difficult when other rows could have been changed. We
     * need to potentially remove some lines, add some other lines, update some
     * other lines and maybe reorder a few of them.  This problem would neatly
     * be solved by using a virtual dom, but we do not have this luxury yet.
     * So, in the meantime, what we do is basically remove every current row
     * except the 'main' one (the row which caused the update), then rerender
     * every new row and add them before/after the main one.
     *
     * @param {Object} state
     * @param {string} id
     * @param {string[]} fields
     * @param {OdooEvent} ev
     * @returns {Deferred<AbstractField[]>} resolved with the list of widgets
     *                                      that have been reset
     */
    confirmUpdate: function (state, id, fields, ev) {
        var self = this;
        var oldData = this.state.data;
        this.state = state;
        return this.confirmChange(state, id, fields, ev).then(function () {
            // If no record with 'id' can be found in the state, the
            // confirmChange method will have rerendered the whole view already,
            // so no further work is necessary.
            var record = _.findWhere(state.data, {id: id});
            if (!record) {
                return;
            }
            var oldRowIndex = _.findIndex(oldData, {id: id});
            var $row = self.$('.o_data_row:nth(' + oldRowIndex + ')');
            $row.nextAll('.o_data_row').remove();
            $row.prevAll().remove();
            _.each(oldData, function (rec) {
                if (rec.id !== id) {
                    self._destroyFieldWidgets(rec.id);
                }
            });
            var newRowIndex = _.findIndex(state.data, {id: id});
            _.each(state.data, function (record, index) {
                if (index === newRowIndex) {
                    return;
                }
                var $newRow = self._renderRow(record);
                if (index < newRowIndex) {
                    $newRow.insertBefore($row);
                } else {
                    $newRow.insertAfter($row);
                }
            });
            if (self.currentRow !== null) {
                self.currentRow = newRowIndex;
            }
        });
    },
    /**
     * Edit a given record in the list
     *
     * @param {string} recordID
     */
    editRecord: function (recordID) {
        var rowIndex = _.findIndex(this.state.data, {id: recordID});
        this._selectCell(rowIndex, 0);
    },
    /**
     * Returns the recordID associated to the line which is currently in edition
     * or null if there is no line in edition.
     *
     * @returns {string|null}
     */
    getEditableRecordID: function () {
        if (this.currentRow !== null) {
            return this.state.data[this.currentRow].id;
        }
        return null;
    },
    /**
     * Removes the line associated to the given recordID (the index of the row
     * is found thanks to the old state), then updates the state.
     *
     * @param {Object} state
     * @param {string} recordID
     */
    removeLine: function (state, recordID) {
        var self = this;
        var rowIndex = _.findIndex(this.state.data, {id: recordID});
        this.state = state;
        if (rowIndex === -1) {
            return;
        }
        if (rowIndex === this.currentRow) {
            this.currentRow = null;
        }

        // remove the row
        var $row = this.$('.o_data_row:nth(' + rowIndex + ')');
        if (this.state.count >= 4) {
            $row.remove();
        } else {
            $row.replaceWith(this._renderEmptyRow());
        }

<<<<<<< HEAD
        this._destroyFieldWidgets(recordID);
=======
        // destroy the removed row's widgets
        var widgetsToDestroy = this.allFieldWidgets[recordID].slice();
        _.each(widgetsToDestroy, function (widget) {
            self._destroyFieldWidget(recordID, widget);
        });
>>>>>>> bf4ccb21
    },
    /**
     * Updates the already rendered row associated to the given recordID so that
     * it fits the given mode.
     *
     * @param {string} recordID
     * @param {string} mode
     * @returns {Deferred}
     */
    setRowMode: function (recordID, mode) {
        var self = this;

        // find the record and its row index (handles ungrouped and grouped cases
        // as even if the grouped list doesn't support edition, it may contain
        // a widget allowing the edition in readonly (e.g. priority), so it
        // should be able to update a record as well)
        var record;
        var rowIndex;
        if (this.state.groupedBy.length) {
            rowIndex = -1;
            var count = 0;
            utils.traverse_records(this.state, function (r) {
                if (r.id === recordID) {
                    record = r;
                    rowIndex = count;
                }
                count++;
            });
        } else {
            rowIndex = _.findIndex(this.state.data, {id: recordID});
            record = this.state.data[rowIndex];
        }

        if (rowIndex < 0) {
            return $.when();
        }
        var editMode = (mode === 'edit');

        this.currentRow = editMode ? rowIndex : null;
        var $row = this.$('.o_data_row:nth(' + rowIndex + ')');
        var $tds = $row.children('.o_data_cell');
        var oldWidgets = _.clone(this.allFieldWidgets[record.id]);

        // When switching to edit mode, force the dimensions of all cells to
        // their current value so that they won't change if their content
        // changes, to prevent the view from flickering.
        if (editMode) {
            $tds.each(function () {
                var $td = $(this);
                $td.css({width: $td.outerWidth()});
            });
        }

        // Prepare options for cell rendering (this depends on the mode)
        var options = {
            renderInvisible: editMode,
            renderWidgets: editMode,
        };
        if (!editMode) {
            // Force 'readonly' mode for widgets in readonly rows as
            // otherwise they default to the view mode which is 'edit' for
            // an editable list view
            options.mode = 'readonly';
        }

        // Switch each cell to the new mode; note: the '_renderBodyCell'
        // function might fill the 'this.defs' variables with multiple deferred
        // so we create the array and delete it after the rendering.
        var defs = [];
        this.defs = defs;
        _.each(this.columns, function (node, colIndex) {
            var $td = $tds.eq(colIndex);
            var $newTd = self._renderBodyCell(record, node, colIndex, options);

            // Widgets are unregistered of modifiers data when they are
            // destroyed. This is not the case for simple buttons so we have to
            // do it here.
            if ($td.hasClass('o_list_button')) {
                self._unregisterModifiersElement(node, recordID, $td.children());
            }

            // For edit mode we only replace the content of the cell with its
            // new content (invisible fields, editable fields, ...).
            // For readonly mode, we replace the whole cell so that the
            // dimensions of the cell are not forced anymore.
            if (editMode) {
                $td.empty().append($newTd.contents());
            } else {
                self._unregisterModifiersElement(node, recordID, $td);
                $td.replaceWith($newTd);
            }
        });
        delete this.defs;

        // Destroy old field widgets
        _.each(oldWidgets, this._destroyFieldWidget.bind(this, recordID));

        // Toggle selected class here so that style is applied at the end
        $row.toggleClass('o_selected_row', editMode);

        return $.when.apply($, defs);
    },
    /**
     * This method is called whenever we click/move outside of a row that was
     * in edit mode. This is the moment we save all accumulated changes on that
     * row, if needed (@see BasicController.saveRecord).
     *
     * Note that we have to disable the focusable elements (inputs, ...) to
     * prevent subsequent editions. These edits would be lost, because the list
     * view only saves records when unselecting a row.
     *
     * @returns {Deferred} The deferred resolves if the row was unselected (and
     *   possibly removed). If may be rejected, when the row is dirty and the
     *   user refuses to discard its changes.
     */
    unselectRow: function () {
        // Protect against calling this method when no row is selected
        if (this.currentRow === null) {
            return $.when();
        }

        var record = this.state.data[this.currentRow];
        var recordWidgets = this.allFieldWidgets[record.id];
        toggleWidgets(true);

        var def = $.Deferred();
        this.trigger_up('save_line', {
            recordID: record.id,
            onSuccess: def.resolve.bind(def),
            onFailure: def.reject.bind(def),
        });
        return def.fail(toggleWidgets.bind(null, false));

        function toggleWidgets(disabled) {
            _.each(recordWidgets, function (widget) {
                var $el = widget.getFocusableElement();
                $el.prop('disabled', disabled);
            });
        }
    },

    //--------------------------------------------------------------------------
    // Private
    //--------------------------------------------------------------------------

    /**
     * Destroy all field widgets corresponding to a record.  Useful when we are
     * removing a useless row.
     *
     * @param {string} recordID
     */
    _destroyFieldWidgets: function (recordID) {
        if (recordID in this.allFieldWidgets) {
            var widgetsToDestroy = this.allFieldWidgets[recordID].slice();
            _.each(widgetsToDestroy, this._destroyFieldWidget.bind(this, recordID));
            delete this.allFieldWidgets[recordID];
        }
    },
    /**
     * Returns the current number of columns.  The editable renderer may add a
     * trash icon on the right of a record, so we need to take this into account
     *
     * @override
     * @returns {number}
     */
    _getNumberOfCols: function () {
        var n = this._super();
        if (this.addTrashIcon) {
            n++;
        }
        return n;
    },
    /**
     * Returns true iff the list is editable, i.e. if it isn't grouped and if
     * the editable attribute is set on the root node of its arch.
     *
     * @private
     * @returns {boolean}
     */
    _isEditable: function () {
        return this.mode === 'edit' && !this.state.groupedBy.length && this.arch.attrs.editable;
    },
    /**
     * Move the cursor on the end of the previous line, if possible.
     * If there is no previous line, then we create a new record.
     *
     * @private
     */
    _moveToPreviousLine: function () {
        if (this.currentRow > 0) {
            this._selectCell(this.currentRow - 1, this.columns.length - 1);
        } else {
            this.unselectRow().then(this.trigger_up.bind(this, 'add_record'));
        }
    },
    /**
     * Move the cursor on the beginning of the next line, if possible.
     * If there is no next line, then we create a new record.
     *
     * @private
     */
    _moveToNextLine: function () {
        var record = this.state.data[this.currentRow];
        var fieldNames = this.canBeSaved(record.id);
        if (fieldNames.length) {
            return;
        }

        if (this.currentRow < this.state.data.length - 1) {
            this._selectCell(this.currentRow + 1, 0);
        } else {
            var self = this;
            this.unselectRow().then(function () {
                self.trigger_up('add_record', {
                    onFail: self._selectCell.bind(self, 0, 0, {}),
                });
            });
        }
    },
    /**
     * @override
     * @returns {Deferred}
     */
    _render: function () {
        this.currentRow = null;
        this.currentCol = null;
        return this._super.apply(this, arguments);
    },
    /**
     * The renderer needs to support reordering lines.  This is only active in
     * edit mode. The hasHandle attribute is used when there is a sequence
     * widget.
     *
     * @override
     * @returns {jQueryElement}
     */
    _renderBody: function () {
        var $body = this._super();
        if (this.hasHandle) {
            $body.sortable({
                axis: 'y',
                items: '> tr.o_data_row',
                helper: 'clone',
                handle: '.o_row_handle',
                stop: this._resequence.bind(this),
            });
        }
        return $body;
    },
    /**
     * Editable rows are possibly extended with a trash icon on their right, to
     * allow deleting the corresponding record.
     *
     * @override
     * @param {any} record
     * @param {any} index
     * @returns {jQueryElement}
     */
    _renderRow: function (record, index) {
        var $row = this._super.apply(this, arguments);
        if (this.addTrashIcon) {
            var $icon = $('<span>', {class: 'fa fa-trash-o', name: 'delete'});
            var $td = $('<td>', {class: 'o_list_record_delete'}).append($icon);
            $row.append($td);
        }
        return $row;
    },
    /**
     * If the editable list view has the parameter addCreateLine, we need to
     * add a last row with the necessary control.
     *
     * @override
     * @returns {jQueryElement}
     */
    _renderRows: function () {
        var $rows = this._super();
        if (this.addCreateLine) {
            var $a = $('<a href="#">').text(_t("Add an item"));
            var $td = $('<td>')
                        .attr('colspan', this._getNumberOfCols())
                        .addClass('o_field_x2many_list_row_add')
                        .append($a);
            var $tr = $('<tr>').append($td);
            $rows.push($tr);
        }
        return $rows;
    },
    /**
     * @override
     * @private
     * @returns {Deferred} this deferred is resolved immediately
     */
    _renderView: function () {
        this.currentRow = null;
        return this._super.apply(this, arguments);
    },
    /**
     * Force the resequencing of the items in the list.
     *
     * @private
     * @param {jQuery.Event} event
     * @param {Object} ui jqueryui sortable widget
     */
    _resequence: function (event, ui) {
        var self = this;
        var movedRecordID = ui.item.data('id');
        var rowIDs = _.pluck(this.state.data, 'id');
        rowIDs = _.without(rowIDs, movedRecordID);
        rowIDs.splice(ui.item.index(), 0, movedRecordID);
        var sequences = _.map(this.state.data, function(record) {
            return record.data[self.handleField];
        });
        this.trigger_up('resequence', {
            rowIDs: rowIDs,
            offset: _.min(sequences),
            handleField: this.handleField,
        });
    },
    /**
     * This is one of the trickiest method in the editable renderer.  It has to
     * do a lot of stuff: it has to determine which cell should be selected (if
     * the target cell is readonly, we need to find another suitable cell), then
     * unselect the current row, and activate the line where the selected cell
     * is, if necessary.
     *
     * @param {integer} rowIndex
     * @param {integer} colIndex
     * @param {Object} [options]
     * @param {Event} [options.event] original target of the event which
     * @param {boolean} [options.wrap=true] if true and no widget could be
     *   triggered the cell selection
     *   selected from the colIndex to the last column, then we wrap around and
     *   try to select a widget starting from the beginning
     * @return {Deferred} fails if no cell could be selected
     */
    _selectCell: function (rowIndex, colIndex, options) {
        // Do nothing if the user tries to select current cell
        if (rowIndex === this.currentRow && colIndex === this.currentCol) {
            return $.when();
        }
        var wrap = (!options || options.wrap === undefined) ? true : options.wrap;

        // Select the row then activate the widget in the correct cell
        var self = this;
        return this._selectRow(rowIndex).then(function () {
            var record = self.state.data[rowIndex];
            var correctedIndex = colIndex - getNbButtonBefore(colIndex);
            if (correctedIndex >= (self.allFieldWidgets[record.id] || []).length) {
                return $.Deferred().reject();
            }
            var fieldIndex = self._activateFieldWidget(record, correctedIndex, {
                inc: 1,
                wrap: wrap,
                event: options && options.event,
            });

            if (fieldIndex < 0) {
                return $.Deferred().reject();
            }

            self.currentCol = fieldIndex + getNbButtonBefore(fieldIndex);

            function getNbButtonBefore(index) {
                var nbButtons = 0;
                for (var i = 0 ; i < index ; i++) {
                    if (self.columns[i].tag === 'button') {
                        nbButtons++;
                    }
                }
                return nbButtons;
            }
        });
    },
    /**
     * Activates the row at the given row index.
     *
     * @param {integer} rowIndex
     * @returns {Deferred}
     */
    _selectRow: function (rowIndex) {
        // Do nothing if already selected
        if (rowIndex === this.currentRow) {
            return $.when();
        }

        // To select a row, the currently selected one must be unselected first
        var self = this;
        return this.unselectRow().then(function () {
            // Notify the controller we want to make a record editable
            var def = $.Deferred();
            self.trigger_up('edit_line', {
                index: rowIndex,
                onSuccess: def.resolve.bind(def),
            });
            return def;
        });
    },

    //--------------------------------------------------------------------------
    // Handlers
    //--------------------------------------------------------------------------

    /**
     * This method is called when we click on the 'Add an Item' button in a sub
     * list such as a one2many in a form view.
     *
     * @param {MouseEvent} event
     */
    _onAddRecord: function (event) {
        // we don't want the browser to navigate to a the # url
        event.preventDefault();

        // we don't want the click to cause other effects, such as unselecting
        // the row that we are creating, because it counts as a click on a tr
        event.stopPropagation();

        // but we do want to unselect current row
        var self = this;
        this.unselectRow().then(function () {
            self.trigger_up('add_record'); // TODO write a test, the deferred was not considered
        });
    },
    /**
     * When the user clicks on a cell, we simply select it.
     *
     * @private
     * @param {MouseEvent} event
     */
    _onCellClick: function (event) {
        // The special_click property explicitely allow events to bubble all
        // the way up to bootstrap's level rather than being stopped earlier.
        if (!this._isEditable() || $(event.target).prop('special_click')) {
            return;
        }
        var $td = $(event.currentTarget);
        var $tr = $td.parent();
        var rowIndex = this.$('.o_data_row').index($tr);
        var colIndex = $tr.find('.o_data_cell').index($td);
        this._selectCell(rowIndex, colIndex, {event: event});
    },
    /**
     * We need to manually unselect row, because noone else would do it
     */
    _onEmptyRowClick: function () {
        this.unselectRow();
    },
    /**
     * Clicking on a footer should unselect (and save) the currently selected
     * row. It has to be done this way, because this is a click inside this.el,
     * and _onWindowClicked ignore those clicks.
     */
    _onFooterClick: function () {
        this.unselectRow();
    },
    /**
     * Handles the keyboard navigation according to events triggered by field
     * widgets.
     * - up/down: move to the cell above/below if any, or the first activable
     *          one on the row above/below if any on the right of this cell
     *          above/below (if none on the right, wrap to the beginning of the
     *          line).
     * - left/right: move to the first activable cell on the left/right if any
     *          (wrap to the end/beginning of the line if necessary).
     * - previous: move to the first activable cell on the left if any, if not
     *          move to the rightmost activable cell on the row above.
     * - next: move to the first activable cell on the right if any, if not move
     *          to the leftmost activable cell on the row below.
     * - next_line: move to leftmost activable cell on the row below.
     *
     * Note: moving to a line below if on the last line or moving to a line
     * above if on the first line automatically creates a new line.
     *
     * @private
     * @param {OdooEvent} ev
     */
    _onNavigationMove: function (ev) {
        ev.stopPropagation(); // stop the event, the action is done by this renderer
        switch (ev.data.direction) {
            case 'up':
                if (this.currentRow > 0) {
                    this._selectCell(this.currentRow - 1, this.currentCol);
                }
                break;
            case 'right':
                if (this.currentCol + 1 < this.columns.length) {
                    this._selectCell(this.currentRow, this.currentCol + 1);
                }
                break;
            case 'down':
                if (this.currentRow < this.state.data.length - 1) {
                    this._selectCell(this.currentRow + 1, this.currentCol);
                }
                break;
            case 'left':
                if (this.currentCol > 0) {
                    this._selectCell(this.currentRow, this.currentCol - 1);
                }
                break;
            case 'previous':
                if (this.currentCol > 0) {
                    this._selectCell(this.currentRow, this.currentCol - 1, {wrap: false})
                        .fail(this._moveToPreviousLine.bind(this));
                } else {
                    this._moveToPreviousLine();
                }
                break;
            case 'next':
                if (this.currentCol + 1 < this.columns.length) {
                    this._selectCell(this.currentRow, this.currentCol + 1, {wrap: false})
                        .fail(this._moveToNextLine.bind(this));
                } else {
                    this._moveToNextLine();
                }
                break;
            case 'next_line':
                this._moveToNextLine();
                break;
            case 'cancel':
                this.trigger_up('discard_changes', {
                    recordID: ev.target.dataPointID,
                });
                break;
        }
    },
    /**
     * If the list view editable, just let the event bubble. We don't want to
     * open the record in this case anyway.
     *
     * @override
     * @private
     */
    _onRowClicked: function () {
        if (!this._isEditable()) {
            this._super.apply(this, arguments);
        }
    },
    /**
     * Overrides to prevent from sorting if we are currently editing a record.
     *
     * @override
     * @private
     */
    _onSortColumn: function () {
        if (this.currentRow === null) {
            this._super.apply(this, arguments);
        }
    },
    /**
     * Triggers a delete event. I don't know why we stop the propagation of the
     * event.
     *
     * @param {MouseEvent} event
     */
    _onTrashIconClick: function (event) {
        event.stopPropagation();
        var id = $(event.target).closest('tr').data('id');
        this.trigger_up('list_record_delete', {id: id});
    },
    /**
     * When a click happens outside the list view, or outside a currently
     * selected row, we want to unselect it.
     *
     * This is quite tricky, because in many cases, such as an autocomplete
     * dropdown opened by a many2one in a list editable row, we actually don't
     * want to unselect (and save) the current row.
     *
     * So, we try to ignore clicks on subelements of the renderer that are
     * appended in the body, outside the table)
     *
     * @param {MouseEvent} event
     */
    _onWindowClicked: function (event) {
        // ignore clicks if this renderer is not in the dom.
        if (!document.contains(this.el)) {
            return;
        }

        // there is currently no selected row
        if (this.currentRow === null) {
            return;
        }

        // ignore clicks in autocomplete dropdowns
        if ($(event.target).parents('.ui-autocomplete').length) {
            return;
        }

        // ignore clicks in modals, except if the list is in a modal, and the
        // click is performed in that modal
        var $clickModal = $(event.target).closest('.modal');
        if ($clickModal.length) {
            var $listModal = this.$el.closest('.modal');
            if ($clickModal.prop('id') !== $listModal.prop('id')) {
                return;
            }
        }

        // ignore clicks if target is no longer in dom.  For example, a click on
        // the 'delete' trash icon of a m2m tag.
        if (!document.contains(event.target)) {
            return;
        }

        // ignore clicks if target is inside the list. In that case, they are
        // handled directly by the renderer.
        if (this.el.contains(event.target) && this.el !== event.target) {
            return;
        }

        this.unselectRow();
    },
});

});<|MERGE_RESOLUTION|>--- conflicted
+++ resolved
@@ -210,15 +210,7 @@
             $row.replaceWith(this._renderEmptyRow());
         }
 
-<<<<<<< HEAD
         this._destroyFieldWidgets(recordID);
-=======
-        // destroy the removed row's widgets
-        var widgetsToDestroy = this.allFieldWidgets[recordID].slice();
-        _.each(widgetsToDestroy, function (widget) {
-            self._destroyFieldWidget(recordID, widget);
-        });
->>>>>>> bf4ccb21
     },
     /**
      * Updates the already rendered row associated to the given recordID so that
