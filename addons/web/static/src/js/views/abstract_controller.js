--- conflicted
+++ resolved
@@ -415,13 +415,9 @@
      *
      * @private
      * @param {Object} state the state given by the model
-<<<<<<< HEAD
-     * @returns {Promise}
-=======
      * @param {Object} [params]
      * @param {Object[]} [params.breadcrumbs]
-     * @returns {Deferred}
->>>>>>> c9f832d9
+     * @returns {Promise}
      */
     _update: function (state, params) {
         // AAB: update the control panel -> this will be moved elsewhere at some point
