odoo.define('web.AbstractView', function (require) {
"use strict";

/**
 * This is the base class inherited by all (JS) views. Odoo JS views are the
 * widgets used to display information in the main area of the web client
 * (note: the search view is not a "JS view" in that sense).
 *
 * The abstract view role is to take a set of fields, an arch (the xml
 * describing the view in db), and some params, and then, to create a
 * controller, a renderer and a model.  This is the classical MVC pattern, but
 * the word 'view' has historical significance in Odoo code, so we replaced the
 * V in MVC by the 'renderer' word.
 *
 * JS views are supposed to be used like this:
 * 1. instantiate a view with some arch, fields and params
 * 2. call the getController method on the view instance. This returns a
 *    controller (with a model and a renderer as sub widgets)
 * 3. append the controller somewhere
 *
 * Note that once a controller has been instantiated, the view class is no
 * longer useful (unless you want to create another controller), and will be
 * in most case discarded.
 */

var ajax = require('web.ajax');
var Class = require('web.Class');
var Context = require('web.Context');
var AbstractModel = require('web.AbstractModel');
var AbstractRenderer = require('web.AbstractRenderer');
var AbstractController = require('web.AbstractController');

var AbstractView = Class.extend({
    // name displayed in view switchers
    display_name: '',
    // indicates whether or not the view is mobile-friendly
    mobile_friendly: false,
    // icon is the font-awesome icon to display in the view switcher
    icon: 'fa-question',
    // multi_record is used to distinguish views displaying a single record
    // (e.g. FormView) from those that display several records (e.g. ListView)
    multi_record: true,

    // determine if a search view should be displayed in the control panel and
    // allowed to interact with the view.  Currently, the only not searchable
    // views are the form view and the diagram view.
    searchable: true,

    config: {
        Model: AbstractModel,
        Renderer: AbstractRenderer,
        Controller: AbstractController,
    },

    /**
     * The constructor function is supposed to set 3 variables: rendererParams,
     * controllerParams and loadParams.  These values will be used to initialize
     * the model, renderer and controllers.
     *
     * @constructs AbstractView
     *
     * @param {Object} viewInfo
     * @param {Object} viewInfo.arch
     * @param {Object} viewInfo.fields
     * @param {Object} viewInfo.fieldsInfo
     * @param {Object} params
     * @param {string} params.modelName The actual model name
     * @param {Object} params.context
     * @param {number} [params.count]
     * @param {string[]} params.domain
     * @param {string[]} params.groupBy
     * @param {number} [params.currentId]
     * @param {number[]} [params.ids]
     * @param {string} [params.action.help]
     */
    init: function (viewInfo, params) {
        this.rendererParams = {
            arch: viewInfo.arch,
            noContentHelp: params.action && params.action.help,
        };

        this.controllerParams = {
            modelName: params.modelName,
            activeActions: {
                edit: viewInfo.arch.attrs.edit ? JSON.parse(viewInfo.arch.attrs.edit) : true,
                create: viewInfo.arch.attrs.create ? JSON.parse(viewInfo.arch.attrs.create) : true,
                delete: viewInfo.arch.attrs.delete ? JSON.parse(viewInfo.arch.attrs.delete) : true,
                duplicate: viewInfo.arch.attrs.duplicate ? JSON.parse(viewInfo.arch.attrs.duplicate) : true,
            },
        };

        this.loadParams = {
            context: params.context,
            count: params.count || ((this.controllerParams.ids !== undefined) &&
                   this.controllerParams.ids.length) || 0,
            domain: params.domain,
            groupedBy: params.groupBy,
            modelName: params.modelName,
            res_id: params.currentId,
            res_ids: params.ids,
        };
        if (params.modelName) {
            this.loadParams.modelName = params.modelName;
        }
        // default_order is like:
        //   'name,id desc'
        // but we need it like:
        //   [{name: 'id', asc: false}, {name: 'name', asc: true}]
        var defaultOrder = viewInfo.arch.attrs.default_order;
        if (defaultOrder) {
            this.loadParams.orderedBy = _.map(defaultOrder.split(','), function (order) {
                order = order.trim().split(' ');
                return {name: order[0], asc: order[1] !== 'desc'};
            });
        }

        this.userContext = params.userContext;
    },

    //--------------------------------------------------------------------------
    // Public
    //--------------------------------------------------------------------------

    /**
     * Main method of the view class. Create a controller, and make sure that
     * data and libraries are loaded.
     *
     * There is a unusual thing going in this method with parents: we create
     * renderer/model with parent as parent, then we have to reassign them at
     * the end to make sure that we have the proper relationships.  This is
     * necessary to solve the problem that the controller need the model and the
     * renderer to be instantiated, but the model need a parent to be able to
     * load itself, and the renderer needs the data in its constructor.
     *
     * @param {Widget} parent The parent of the resulting Controller (most
     *      likely a view manager)
     * @returns {Deferred} The deferred resolves to a controller
     */
    getController: function (parent) {
        var self = this;
        return $.when(this._loadData(parent), ajax.loadLibs(this)).then(function () {
            var model = self.getModel();
            var state = model.get(arguments[0]);
            var renderer = self.getRenderer(parent, state);
            var Controller = self.Controller || self.config.Controller;
            var controllerParams = _.extend({
                initialState: state,
            }, self.controllerParams);
            var controller = new Controller(parent, model, renderer, controllerParams);
            renderer.setParent(controller);

            if (!self.model) {
                // if we have a model, it already has a parent. Otherwise, we
                // set the controller, so the rpcs from the model actually work
                model.setParent(controller);
            }
            return controller;
        });
    },
    /**
     * Returns the view model or create an instance of it if none
     *
     * @param {Widget} parent the parent of the model, if it has to be created
     * @return {Object} instance of the view model
     */
    getModel: function (parent) {
        if (!this.model) {
            var Model = this.config.Model;
            this.model = new Model(parent);
        }
        return this.model;
    },
    /**
     * Returns the a new view renderer instance
     *
     * @param {Widget} parent the parent of the model, if it has to be created
     * @param {Object} state the information related to the rendered view
     * @return {Object} instance of the view renderer
     */
    getRenderer: function (parent, state) {
        var Renderer = this.config.Renderer;
        return new Renderer(parent, state, this.rendererParams);
    },
    /**
     * this is useful to customize the actual class to use before calling
     * createView.
     *
     * @param {Controller} Controller
     */
    setController: function (Controller) {
        this.Controller = Controller;
    },

    //--------------------------------------------------------------------------
    // Private
    //--------------------------------------------------------------------------

    /**
     * Load initial data from the model
     *
     * @private
     * @param {Widget} parent the parent of the model
     * @returns {Deferred<*>} a deferred that resolves to whatever the model
     *   decide to return
     */
    _loadData: function (parent) {
        var model = this.getModel(parent);
        return model.load(this.loadParams);
    },
    /**
     * Loads the subviews for x2many fields when they are not inline
     *
     * @private
     * @param {Widget} parent the parent of the model, if it has to be created
     * @returns {Deferred}
     */
    _loadSubviews: function (parent) {
        var self = this;
        var defs = [];
        if (this.loadParams && this.loadParams.fieldsInfo) {
            var fields = this.loadParams.fields;

            _.each(this.loadParams.fieldsInfo.form, function (attrs, fieldName) {
                var field = fields[fieldName];
                if (field.type !== 'one2many' && field.type !== 'many2many') {
                    return;
                }

<<<<<<< HEAD
                attrs.limit = attrs.mode === "tree" ? 80 : 40;
=======
            attrs.limit = attrs.mode === "tree" ? 80 :
                         (attrs.widget === 'many2many_tags' ? 1000 : 40);
>>>>>>> 8ee9024a

                if (attrs.Widget.prototype.useSubview && !attrs.__no_fetch && !attrs.views[attrs.mode]) {
                    var context = {};
                    var regex = /'([a-z]*_view_ref)' *: *'(.*?)'/g;
                    var matches;
                    while (matches = regex.exec(attrs.context)) {
                        context[matches[1]] = matches[2];
                    }
                    defs.push(parent.loadViews(
                            field.relation,
                            new Context(context, self.userContext, self.loadParams.context),
                            [[null, attrs.mode === 'tree' ? 'list' : attrs.mode]])
                        .then(function (views) {
                            for (var viewName in views) {
                                attrs.views[viewName] = views[viewName];
                            }
                        }));
                }
            });
        }
        return $.when.apply($, defs);
    }
});

return AbstractView;

});<|MERGE_RESOLUTION|>--- conflicted
+++ resolved
@@ -226,12 +226,8 @@
                     return;
                 }
 
-<<<<<<< HEAD
-                attrs.limit = attrs.mode === "tree" ? 80 : 40;
-=======
-            attrs.limit = attrs.mode === "tree" ? 80 :
+                attrs.limit = attrs.mode === "tree" ? 80 :
                          (attrs.widget === 'many2many_tags' ? 1000 : 40);
->>>>>>> 8ee9024a
 
                 if (attrs.Widget.prototype.useSubview && !attrs.__no_fetch && !attrs.views[attrs.mode]) {
                     var context = {};
