--- conflicted
+++ resolved
@@ -1148,7 +1148,6 @@
     },
     start: function() {
         var self = this;
-<<<<<<< HEAD
         return $.when(this._super()).pipe(function() {
             self.$el.on('contextmenu','.oe_logo',function(e) {
                 instance.web.dialog($(QWeb.render('Resolution')),{
@@ -1165,10 +1164,6 @@
                 })
             })
             self.$el.on('click', '.oe_logo', function(e) {
-=======
-        return $.when(this._super()).then(function() {
-            self.$el.on('click', '.oe_logo', function() {
->>>>>>> 7e5389cc
                 self.action_manager.do_action('home');
             });
             if (jQuery.param !== undefined && jQuery.deparam(jQuery.param.querystring()).kitten !== undefined) {
