--- conflicted
+++ resolved
@@ -194,7 +194,6 @@
                         <a href="https://www.odoo.com" target="_blank">Powered by <span>Odoo</span></a>
                     </div>
                 </div>
-<<<<<<< HEAD
             </div>
         </t>
     </template>
@@ -211,36 +210,12 @@
                         <span class="input-group-btn">
                           <a href="/web/database/selector" class="btn btn-default">Select <i class="fa fa-database"></i></a>
                         </span>
-=======
-            </t>
-        </template>
-
-        <template id="web.login" name="Login">
-            <t t-call="web.login_layout">
-
-                <form class="oe_login_form" role="form" t-attf-action="/web/login{{ '?debug' if debug else '' }}" method="post" onsubmit="this.action = this.action + location.hash">
-                   <input type="hidden" name="csrf_token" t-att-value="request.csrf_token()"/>
-
-                    <div class="form-group field-db" t-if="databases and len(databases) &gt; 1">
-                        <label for="db" class="control-label">Database</label>
-                        <div class="input-group">
-                            <input type="text" name="db" t-att-value="request.db" id="db" class="form-control" required="required" readonly="readonly"/>
-                            <span class="input-group-btn">
-                              <a href="/web/database/selector" class="btn btn-default">Select <i class="fa fa-database"></i></a>
-                            </span>
-                        </div>
-                    </div>
-
-                    <div class="form-group field-login">
-                        <label for="login" class="control-label">Email</label>
-                        <input type="text" name="login" t-att-value="login" id="login" class="form-control" required="required" autofocus="autofocus" autocapitalize="off"/>
->>>>>>> 3ed483ca
                     </div>
                 </div>
 
                 <div class="form-group field-login">
                     <label for="login" class="control-label">Email</label>
-                    <input type="text" name="login" t-att-value="login" id="login" class="form-control" required="required" autofocus="autofocus"/>
+                    <input type="text" name="login" t-att-value="login" id="login" class="form-control" required="required" autofocus="autofocus" autocapitalize="off"/>
                 </div>
 
                 <div class="form-group field-password">
