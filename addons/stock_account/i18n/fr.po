--- conflicted
+++ resolved
@@ -1,18 +1,3 @@
-<<<<<<< HEAD
-# French translation for openobject-addons
-# Copyright (c) 2014 Rosetta Contributors and Canonical Ltd 2014
-# This file is distributed under the same license as the openobject-addons package.
-# FIRST AUTHOR <EMAIL@ADDRESS>, 2014.
-#
-msgid ""
-msgstr ""
-"Project-Id-Version: openobject-addons\n"
-"Report-Msgid-Bugs-To: FULL NAME <EMAIL@ADDRESS>\n"
-"POT-Creation-Date: 2014-09-23 16:27+0000\n"
-"PO-Revision-Date: 2014-12-27 08:56+0000\n"
-"Last-Translator: Yann Barrot (EN-Certa) <ybarrot@gmail.com>\n"
-"Language-Team: French <fr@li.org>\n"
-=======
 # Translation of Odoo Server.
 # This file contains the translation of the following modules:
 # * stock_account
@@ -29,124 +14,116 @@
 "PO-Revision-Date: 2016-03-11 16:50+0000\n"
 "Last-Translator: Lionel Sausin <ls@numerigraphe.com>\n"
 "Language-Team: French (http://www.transifex.com/odoo/odoo-8/language/fr/)\n"
->>>>>>> 7b7f3fa7
 "MIME-Version: 1.0\n"
 "Content-Type: text/plain; charset=UTF-8\n"
-"Content-Transfer-Encoding: 8bit\n"
-"X-Launchpad-Export-Date: 2014-12-28 06:23+0000\n"
-"X-Generator: Launchpad (build 17286)\n"
+"Content-Transfer-Encoding: \n"
+"Language: fr\n"
+"Plural-Forms: nplurals=2; plural=(n > 1);\n"
 
 #. module: stock_account
 #: view:stock.history:stock_account.view_stock_history_report_tree
 msgid "# of Products"
-<<<<<<< HEAD
-msgstr ""
-=======
 msgstr "Nb. d'articles"
->>>>>>> 7b7f3fa7
 
 #. module: stock_account
 #: view:product.template:stock_account.view_template_property_form
 msgid "- update"
-msgstr ""
+msgstr "- mettre à jour"
 
 #. module: stock_account
 #: view:product.category:stock_account.view_category_property_form
 msgid "Account Stock Properties"
-msgstr ""
+msgstr "Propriétés comptables pour le stock"
 
 #. module: stock_account
 #: view:stock.config.settings:stock_account.view_stock_config_settings_inherit
 msgid "Accounting"
-msgstr ""
+msgstr "Comptabilité"
 
 #. module: stock_account
 #: view:stock.location:stock_account.view_location_form_inherit
 msgid "Accounting Information"
-msgstr ""
+msgstr "Informations comptables"
 
 #. module: stock_account
 #: code:addons/stock_account/wizard/stock_change_standard_price.py:76
 #, python-format
 msgid "Active ID is not set in Context."
-msgstr ""
+msgstr "L'ID actif n'est pas assigné dans le contexte."
 
 #. module: stock_account
 #: help:stock.config.settings,group_stock_inventory_valuation:0
 msgid ""
 "Allows to configure inventory valuations on products and product categories."
-msgstr ""
+msgstr "Permet de paramétrer la valorisation de stock sur les articles et les catégories d'articles."
 
 #. module: stock_account
 #: selection:product.template,cost_method:0
 msgid "Average Price"
-msgstr ""
+msgstr "Prix moyen"
 
 #. module: stock_account
 #: field:stock.config.settings,module_stock_landed_costs:0
 msgid "Calculate landed costs on products"
-msgstr ""
+msgstr "Calculer les frais de ports sur les articles"
 
 #. module: stock_account
 #: view:stock.change.standard.price:stock_account.view_change_standard_price
 #: view:stock.invoice.onshipping:stock_account.view_stock_invoice_onshipping
 #: view:wizard.valuation.history:stock_account.view_wizard_valuation_history
 msgid "Cancel"
-msgstr ""
+msgstr "Annuler"
 
 #. module: stock_account
 #: view:stock.change.standard.price:stock_account.view_change_standard_price
 msgid "Change Price"
-msgstr ""
+msgstr "Changer le prix"
 
 #. module: stock_account
 #: model:ir.actions.act_window,name:stock_account.action_view_change_standard_price
 #: model:ir.model,name:stock_account.model_stock_change_standard_price
 #: view:stock.change.standard.price:stock_account.view_change_standard_price
 msgid "Change Standard Price"
-msgstr ""
+msgstr "Modifier le prix standard"
 
 #. module: stock_account
 #: field:wizard.valuation.history,choose_date:0
 msgid "Choose a Particular Date"
-msgstr ""
+msgstr "Choisir une date précise"
 
 #. module: stock_account
 #: help:stock.inventory,period_id:0
 msgid ""
-"Choose the accounting period where you want to value the stock moves created "
-"by the inventory instead of the default one (chosen by the inventory end "
+"Choose the accounting period where you want to value the stock moves created"
+" by the inventory instead of the default one (chosen by the inventory end "
 "date)"
 msgstr ""
 
 #. module: stock_account
 #: view:wizard.valuation.history:stock_account.view_wizard_valuation_history
 msgid ""
-"Choose the date for which you want to get the stock valuation of your "
-"products.\n"
+"Choose the date for which you want to get the stock valuation of your products.\n"
 "\n"
-"                        This will filter the stock operation that weren't "
-"done at the selected date, to retreive the quantity\n"
-"                        you had, and gives you the inventory value according "
-"to the standard price used at that time."
+"                        This will filter the stock operation that weren't done at the selected date, to retreive the quantity\n"
+"                        you had, and gives you the inventory value according to the standard price used at that time."
 msgstr ""
 
 #. module: stock_account
 #: view:wizard.valuation.history:stock_account.view_wizard_valuation_history
 msgid "Choose your date"
-msgstr ""
+msgstr "Choisir la date"
 
 #. module: stock_account
 #: view:stock.history:stock_account.view_stock_history_report_search
 #: field:stock.history,company_id:0
 msgid "Company"
-msgstr ""
+msgstr "Société"
 
 #. module: stock_account
 #: view:product.template:stock_account.view_template_property_form
 #: view:stock.change.standard.price:stock_account.view_change_standard_price
 msgid "Cost Price"
-msgstr ""
+msgstr "Prix de revient"
 
 #. module: stock_account
 #: field:product.template,cost_method:0
@@ -156,67 +133,67 @@
 #. module: stock_account
 #: view:stock.invoice.onshipping:stock_account.view_stock_invoice_onshipping
 msgid "Create"
-msgstr ""
+msgstr "Créer"
 
 #. module: stock_account
 #: selection:stock.invoice.onshipping,journal_type:0
 msgid "Create Customer Invoice"
-msgstr ""
+msgstr "Créer une facture client"
 
 #. module: stock_account
 #: model:ir.actions.act_window,name:stock_account.action_stock_invoice_onshipping
 msgid "Create Draft Invoices"
-msgstr ""
+msgstr "Créer les factures brouillon"
 
 #. module: stock_account
 #: view:stock.picking:stock_account.view_picking_inherit_form2
 msgid "Create Invoice"
-msgstr ""
+msgstr "Créer la facture"
 
 #. module: stock_account
 #: selection:stock.invoice.onshipping,journal_type:0
 msgid "Create Supplier Invoice"
-msgstr ""
+msgstr "Créer la facture fournisseur."
 
 #. module: stock_account
 #: field:stock.config.settings,module_stock_invoice_directly:0
 msgid "Create and open the invoice when the user finish a delivery order"
-msgstr ""
+msgstr "Créer et ouvrir la facture lorsque l'utilisateur a fini le bon de livraison"
 
 #. module: stock_account
 #: view:stock.invoice.onshipping:stock_account.view_stock_invoice_onshipping
 msgid "Create invoice"
-msgstr ""
+msgstr "Créer une Facture"
 
 #. module: stock_account
 #: field:stock.change.standard.price,create_uid:0
 #: field:stock.invoice.onshipping,create_uid:0
 #: field:wizard.valuation.history,create_uid:0
 msgid "Created by"
-msgstr ""
+msgstr "Créé par"
 
 #. module: stock_account
 #: field:stock.change.standard.price,create_date:0
 #: field:stock.invoice.onshipping,create_date:0
 #: field:wizard.valuation.history,create_date:0
 msgid "Created on"
-msgstr ""
+msgstr "Créé le"
 
 #. module: stock_account
 #: model:ir.actions.act_window,name:stock_account.action_history_tree
 #: model:ir.ui.menu,name:stock_account.menu_action_history_tree
 msgid "Current Inventory Valuation"
-msgstr ""
+msgstr "Valorisation du stock actuel"
 
 #. module: stock_account
 #: field:wizard.valuation.history,date:0
 msgid "Date"
-msgstr ""
+msgstr "Date"
 
 #. module: stock_account
 #: field:stock.invoice.onshipping,journal_id:0
 msgid "Destination Journal"
-msgstr ""
+msgstr "Journal de Destination"
 
 #. module: stock_account
 #: code:addons/stock_account/product.py:83
@@ -224,45 +201,40 @@
 #: code:addons/stock_account/wizard/stock_invoice_onshipping.py:91
 #, python-format
 msgid "Error!"
-msgstr ""
+msgstr "Erreur!"
 
 #. module: stock_account
 #: field:stock.inventory,period_id:0
 msgid "Force Valuation Period"
-msgstr ""
+msgstr "Forcer la période de valorisation"
 
 #. module: stock_account
 #: field:stock.config.settings,group_stock_inventory_valuation:0
 msgid "Generate accounting entries per stock movement"
-msgstr ""
+msgstr "Générer une écriture comptable pour chaque mouvement de stock"
 
 #. module: stock_account
 #: view:stock.history:stock_account.view_stock_history_report_search
 msgid "Group By"
-msgstr ""
+msgstr "Regrouper par"
 
 #. module: stock_account
 #: field:stock.invoice.onshipping,group:0
 msgid "Group by partner"
-msgstr ""
-
-#. module: stock_account
-#: field:stock.change.standard.price,id:0
-#: field:stock.history,id:0
-#: field:stock.invoice.onshipping,id:0
-#: field:wizard.valuation.history,id:0
+msgstr "Grouper par partenaire"
+
+#. module: stock_account
+#: field:stock.change.standard.price,id:0 field:stock.history,id:0
+#: field:stock.invoice.onshipping,id:0 field:wizard.valuation.history,id:0
 msgid "ID"
-msgstr ""
+msgstr "ID"
 
 #. module: stock_account
 #: help:stock.change.standard.price,new_price:0
 msgid ""
-"If cost price is increased, stock variation account will be debited and "
-"stock output account will be credited with the value = (difference of amount "
-"* quantity available).\n"
-"If cost price is decreased, stock variation account will be creadited and "
-"stock input account will be debited."
-msgstr ""
+"If cost price is increased, stock variation account will be debited and stock output account will be credited with the value = (difference of amount * quantity available).\n"
+"If cost price is decreased, stock variation account will be creadited and stock input account will be debited."
+msgstr "Si le prix de revient augmente, la variation comptable du stock sera débitrice et le compte de sortie de stock sera crédité avec la valeur = (différence du montant * quantité disponible).\nSi le prix de revient diminue, la variation comptable du stock sera créditrice et le compte d'entrée en stock sera débiteur."
 
 #. module: stock_account
 #: help:product.template,valuation:0
@@ -273,59 +245,52 @@
 "account set on the product category will represent the current inventory "
 "value, and the stock input and stock output account will hold the "
 "counterpart moves for incoming and outgoing products."
-msgstr ""
+msgstr "Quand la valorisation en temps réel est activée sur un article, le système génère automatiquement les écritures comptables correspondant aux mouvements de stock, à un prix conforme à la méthode de valorisation. Le compte de variation d'inventaire défini dans la catégorie d'articles représente la valorisation actuelle du stock, et les comptes d'entrée et de sortie de stock contiennent les contreparties des mouvements de stock entrants et sortants."
 
 #. module: stock_account
 #: help:stock.config.settings,module_stock_landed_costs:0
 msgid ""
-<<<<<<< HEAD
-"Install the module that allows to affect landed costs on pickings, and split "
-"them onto the different products."
-msgstr ""
-=======
 "Install the module that allows to affect landed costs on pickings, and split"
 " them onto the different products."
 msgstr "Installer le module qui permet d'imputer les frais de douane sur les réceptions et les répartir sur les différents articles."
->>>>>>> 7b7f3fa7
 
 #. module: stock_account
 #: model:ir.model,name:stock_account.model_stock_inventory
 msgid "Inventory"
-msgstr ""
+msgstr "Inventaire"
 
 #. module: stock_account
 #: model:ir.model,name:stock_account.model_stock_location
 msgid "Inventory Locations"
-msgstr ""
+msgstr "Emplacements de stock"
 
 #. module: stock_account
 #: view:product.template:stock_account.view_template_property_form
 #: field:product.template,valuation:0
 msgid "Inventory Valuation"
-msgstr ""
+msgstr "Valorisation de l'inventaire"
 
 #. module: stock_account
 #: field:stock.history,inventory_value:0
 msgid "Inventory Value"
-msgstr ""
-
-#. module: stock_account
-#: field:procurement.order,invoice_state:0
-#: field:stock.move,invoice_state:0
+msgstr "Valeur d'inventaire"
+
+#. module: stock_account
+#: field:procurement.order,invoice_state:0 field:stock.move,invoice_state:0
 #: field:stock.picking,invoice_state:0
 msgid "Invoice Control"
-msgstr ""
+msgstr "Contrôle facturation"
 
 #. module: stock_account
 #: field:stock.invoice.onshipping,invoice_date:0
 msgid "Invoice Date"
-msgstr ""
+msgstr "Date de facture"
 
 #. module: stock_account
 #: field:procurement.rule,invoice_state:0
 #: field:stock.location.path,invoice_state:0
 msgid "Invoice Status"
-msgstr ""
+msgstr "État de la facturation"
 
 #. module: stock_account
 #: selection:procurement.order,invoice_state:0
@@ -334,37 +299,37 @@
 #: selection:stock.move,invoice_state:0
 #: selection:stock.picking,invoice_state:0
 msgid "Invoiced"
-msgstr ""
+msgstr "Facturé"
 
 #. module: stock_account
 #: field:stock.return.picking,invoice_state:0
 msgid "Invoicing"
-msgstr ""
+msgstr "Facturation"
 
 #. module: stock_account
 #: field:stock.invoice.onshipping,journal_type:0
 msgid "Journal Type"
-msgstr ""
+msgstr "Type de journal"
 
 #. module: stock_account
 #: field:stock.change.standard.price,write_uid:0
 #: field:stock.invoice.onshipping,write_uid:0
 #: field:wizard.valuation.history,write_uid:0
 msgid "Last Updated by"
-msgstr ""
+msgstr "Dernière modification par"
 
 #. module: stock_account
 #: field:stock.change.standard.price,write_date:0
 #: field:stock.invoice.onshipping,write_date:0
 #: field:wizard.valuation.history,write_date:0
 msgid "Last Updated on"
-msgstr ""
+msgstr "Dernière mise à jour le"
 
 #. module: stock_account
 #: view:stock.history:stock_account.view_stock_history_report_search
 #: field:stock.history,location_id:0
 msgid "Location"
-msgstr ""
+msgstr "Emplacement"
 
 #. module: stock_account
 #: model:res.groups,name:stock_account.group_inventory_valuation
@@ -374,34 +339,30 @@
 #. module: stock_account
 #: view:stock.history:stock_account.view_stock_history_report_search
 msgid "Move"
-<<<<<<< HEAD
-msgstr ""
-=======
 msgstr "Mouvement"
->>>>>>> 7b7f3fa7
 
 #. module: stock_account
 #: code:addons/stock_account/product.py:116
 #, python-format
 msgid "No difference between standard price and new price!"
-msgstr ""
+msgstr "Aucune différence entre le prix standard et le nouveau prix!"
 
 #. module: stock_account
 #: code:addons/stock_account/wizard/stock_invoice_onshipping.py:91
 #, python-format
 msgid "No invoice created!"
-msgstr ""
+msgstr "Aucune facture crée !"
 
 #. module: stock_account
 #: selection:stock.return.picking,invoice_state:0
 msgid "No invoicing"
-msgstr ""
+msgstr "Pas de facturation"
 
 #. module: stock_account
 #: code:addons/stock_account/wizard/stock_invoice_onshipping.py:82
 #, python-format
 msgid "None of these picking lists require invoicing."
-msgstr ""
+msgstr "Aucune de ces opérations de manutention n'est à facturer."
 
 #. module: stock_account
 #: selection:procurement.order,invoice_state:0
@@ -410,14 +371,13 @@
 #: selection:stock.move,invoice_state:0
 #: selection:stock.picking,invoice_state:0
 msgid "Not Applicable"
-msgstr ""
+msgstr "Non Applicable"
 
 #. module: stock_account
 #: code:addons/stock_account/product.py:83
 #, python-format
 msgid ""
-"One of the following information is missing on the product or product "
-"category and prevents the accounting valuation entries to be created:\n"
+"One of the following information is missing on the product or product category and prevents the accounting valuation entries to be created:\n"
 "    Product: %s\n"
 "    Stock Input Account: %s\n"
 "    Stock Output Account: %s\n"
@@ -429,188 +389,174 @@
 #. module: stock_account
 #: field:stock.history,date:0
 msgid "Operation Date"
-msgstr ""
+msgstr "Date de l'opération"
 
 #. module: stock_account
 #: selection:product.template,valuation:0
 msgid "Periodical (manual)"
-msgstr ""
+msgstr "Périodique (manuel)"
 
 #. module: stock_account
 #: model:ir.model,name:stock_account.model_stock_picking
 msgid "Picking List"
-msgstr ""
+msgstr "Liste de colisage"
 
 #. module: stock_account
 #: field:stock.change.standard.price,new_price:0
 msgid "Price"
-msgstr ""
+msgstr "Prix"
 
 #. module: stock_account
 #: model:ir.model,name:stock_account.model_procurement_order
 msgid "Procurement"
-msgstr ""
+msgstr "Approvisionnement"
 
 #. module: stock_account
 #: model:ir.model,name:stock_account.model_procurement_rule
 msgid "Procurement Rule"
-msgstr ""
+msgstr "Règle d'approvisionnement"
 
 #. module: stock_account
 #: view:stock.history:stock_account.view_stock_history_report_search
 #: field:stock.history,product_id:0
 msgid "Product"
-msgstr ""
+msgstr "Article"
 
 #. module: stock_account
 #: model:ir.model,name:stock_account.model_product_category
 #: view:stock.history:stock_account.view_stock_history_report_search
 #: field:stock.history,product_categ_id:0
 msgid "Product Category"
-msgstr ""
+msgstr "Catégorie d'articles"
 
 #. module: stock_account
 #: field:stock.history,quantity:0
 msgid "Product Quantity"
-<<<<<<< HEAD
-msgstr ""
-=======
 msgstr "Quantité d'articles"
->>>>>>> 7b7f3fa7
 
 #. module: stock_account
 #: model:ir.model,name:stock_account.model_product_template
 msgid "Product Template"
-msgstr ""
+msgstr "Modèle d'article"
 
 #. module: stock_account
 #: model:ir.model,name:stock_account.model_stock_location_path
 msgid "Pushed Flows"
-msgstr ""
+msgstr "Flux poussés"
 
 #. module: stock_account
 #: model:ir.model,name:stock_account.model_stock_quant
 msgid "Quants"
-msgstr ""
+msgstr "Quants"
 
 #. module: stock_account
 #: selection:product.template,cost_method:0
 msgid "Real Price"
-msgstr ""
+msgstr "Prix réel"
 
 #. module: stock_account
 #: selection:product.template,valuation:0
 msgid "Real Time (automated)"
-msgstr ""
+msgstr "Temps réel (automatisé)"
 
 #. module: stock_account
 #: selection:stock.invoice.onshipping,journal_type:0
 msgid "Refund Purchase"
-msgstr ""
+msgstr "Avoir fournisseur"
 
 #. module: stock_account
 #: selection:stock.invoice.onshipping,journal_type:0
 msgid "Refund Sale"
-msgstr ""
+msgstr "Avoir client"
 
 #. module: stock_account
 #: view:wizard.valuation.history:stock_account.view_wizard_valuation_history
 msgid "Retrieve the Inventory Value"
-msgstr ""
+msgstr "Valoriser le stock "
 
 #. module: stock_account
 #: view:wizard.valuation.history:stock_account.view_wizard_valuation_history
 msgid "Retrieve the stock valuation of your products at current day"
-msgstr ""
+msgstr "Valoriser le stock de vos articles du jours en cours"
 
 #. module: stock_account
 #: model:ir.model,name:stock_account.model_stock_return_picking
 msgid "Return Picking"
-msgstr ""
+msgstr "Retour de marchandise"
 
 #. module: stock_account
 #: field:stock.history,source:0
 msgid "Source"
-msgstr ""
+msgstr "Source"
 
 #. module: stock_account
 #: selection:product.template,cost_method:0
 msgid "Standard Price"
-msgstr ""
+msgstr "Prix Standard"
 
 #. module: stock_account
 #: code:addons/stock_account/product.py:137
 #: code:addons/stock_account/product.py:144
 #, python-format
 msgid "Standard Price changed"
-msgstr ""
+msgstr "Prix standard changé"
 
 #. module: stock_account
 #: help:product.template,cost_method:0
 msgid ""
-<<<<<<< HEAD
-"Standard Price: The cost price is manually updated at the end of a specific "
-"period (usually every year).\n"
-"                    Average Price: The cost price is recomputed at each "
-"incoming shipment and used for the product valuation.\n"
-"                    Real Price: The cost price displayed is the price of the "
-"last outgoing product (will be use in case of inventory loss for example)."
-msgstr ""
-=======
 "Standard Price: The cost price is manually updated at the end of a specific period (usually every year).\n"
 "                    Average Price: The cost price is recomputed at each incoming shipment and used for the product valuation.\n"
 "                    Real Price: The cost price displayed is the price of the last outgoing product (will be use in case of inventory loss for example)."
 msgstr "Prix Standard : Le prix de revient est mis à jour manuellement à la fin d'une période donnée (généralement une fois par an).\nPrix moyen : Le prix de revient est recalculé à chaque arrivage et utilisé pour l'évaluation de l'article.\nPrix réel : Le prix de revient affiché est le prix du dernier article sortant (il sera utilisé en cas de perte de stocks par exemple)."
->>>>>>> 7b7f3fa7
 
 #. module: stock_account
 #: field:product.category,property_stock_account_input_categ:0
 #: field:product.template,property_stock_account_input:0
 msgid "Stock Input Account"
-msgstr ""
+msgstr "Compte d'entrée en stock"
 
 #. module: stock_account
 #: model:ir.model,name:stock_account.model_stock_invoice_onshipping
 msgid "Stock Invoice Onshipping"
-msgstr ""
+msgstr "Facturation du stock au moment de l'expédition"
 
 #. module: stock_account
 #: field:product.category,property_stock_journal:0
 msgid "Stock Journal"
-msgstr ""
+msgstr "Journal de stock"
 
 #. module: stock_account
 #: model:ir.model,name:stock_account.model_stock_move
 #: field:stock.history,move_id:0
 msgid "Stock Move"
-msgstr ""
+msgstr "Mouvement de stock"
 
 #. module: stock_account
 #: field:product.category,property_stock_account_output_categ:0
 #: field:product.template,property_stock_account_output:0
 msgid "Stock Output Account"
-msgstr ""
+msgstr "Compte de sortie de stock"
 
 #. module: stock_account
 #: model:ir.actions.act_window,name:stock_account.action_wizard_stock_valuation_history
 #: model:ir.ui.menu,name:stock_account.menu_action_wizard_valuation_history
 msgid "Stock Valuation"
-msgstr ""
+msgstr "Valorisation de stock"
 
 #. module: stock_account
 #: field:product.category,property_stock_valuation_account_id:0
 msgid "Stock Valuation Account"
-msgstr ""
+msgstr "Compte de valorisation de stock"
 
 #. module: stock_account
 #: field:stock.location,valuation_in_account_id:0
 msgid "Stock Valuation Account (Incoming)"
-msgstr ""
+msgstr "Compte de valorisation du stock (entrées)"
 
 #. module: stock_account
 #: field:stock.location,valuation_out_account_id:0
 msgid "Stock Valuation Account (Outgoing)"
-msgstr ""
+msgstr "Compte de valorisation des stocks (sortant)"
 
 #. module: stock_account
 #: code:addons/stock_account/wizard/stock_valuation_history.py:30
@@ -619,15 +565,14 @@
 #: view:stock.history:stock_account.view_stock_history_report_tree
 #, python-format
 msgid "Stock Value At Date"
-msgstr ""
+msgstr "Valeur du stock à la date"
 
 #. module: stock_account
 #: help:stock.config.settings,module_stock_invoice_directly:0
 msgid ""
-"This allows to automatically launch the invoicing wizard if the delivery is "
-"to be invoiced when you send or deliver goods.\n"
+"This allows to automatically launch the invoicing wizard if the delivery is to be invoiced when you send or deliver goods.\n"
 "-This installs the module stock_invoice_directly."
-msgstr ""
+msgstr "Cela permet de lancer automatiquement l'assistant de facturation si la livraison est\n                à facturer lorsque vous recevez ou livrez des marchandises.\n                - Cela installe le module stock_invoice_directly."
 
 #. module: stock_account
 #: selection:procurement.order,invoice_state:0
@@ -636,17 +581,17 @@
 #: selection:stock.move,invoice_state:0
 #: selection:stock.picking,invoice_state:0
 msgid "To Be Invoiced"
-msgstr ""
+msgstr "À facturer"
 
 #. module: stock_account
 #: selection:stock.return.picking,invoice_state:0
 msgid "To be refunded/invoiced"
-msgstr ""
+msgstr "A rembourser / facturer."
 
 #. module: stock_account
 #: view:stock.history:stock_account.view_stock_history_report_tree
 msgid "Total Value"
-msgstr ""
+msgstr "Valeur Totale"
 
 #. module: stock_account
 #: help:stock.location,valuation_in_account_id:0
@@ -656,11 +601,7 @@
 "being moved from an internal location into this location, instead of the "
 "generic Stock Output Account set on the product. This has no effect for "
 "internal locations."
-<<<<<<< HEAD
-msgstr ""
-=======
 msgstr "Utilisé pour la valorisation de l'inventaire en temps réel. Quand il mis sur un emplacement virtuel (type autre que \"Interne\"), ce compte sera utilisé pour enregistrer la valeur des articles qui ont été déplacés depuis un emplacement interne vers cet emplacement, à la place du compte générique de stock de sortie décrit dans l'article. Ceci n'a pas d'effet pour les emplacements internes."
->>>>>>> 7b7f3fa7
 
 #. module: stock_account
 #: help:stock.location,valuation_out_account_id:0
@@ -670,22 +611,18 @@
 "being moved out of this location and into an internal location, instead of "
 "the generic Stock Output Account set on the product. This has no effect for "
 "internal locations."
-<<<<<<< HEAD
-msgstr ""
-=======
 msgstr "Utilisé pour la valorisation du stock en temps réel. Lorsqu'on le définit sur un emplacement virtuel, ce compte est utilisé pour valoriser les articles qui sont déplacés de cet emplacement à un emplacement interne, à la place du compte de sortie de stock générique défini sur l'article. Ceci est sans effet sur les emplacements internes."
->>>>>>> 7b7f3fa7
 
 #. module: stock_account
 #: field:stock.history,price_unit_on_quant:0
 msgid "Value"
-msgstr ""
+msgstr "Valeur"
 
 #. module: stock_account
 #: code:addons/stock_account/wizard/stock_invoice_onshipping.py:82
 #, python-format
 msgid "Warning!"
-msgstr ""
+msgstr "Attention !"
 
 #. module: stock_account
 #: help:product.category,property_stock_account_input_categ:0
@@ -693,9 +630,9 @@
 "When doing real-time inventory valuation, counterpart journal items for all "
 "incoming stock moves will be posted in this account, unless there is a "
 "specific valuation account set on the source location. This is the default "
-"value for all products in this category. It can also directly be set on each "
-"product"
-msgstr ""
+"value for all products in this category. It can also directly be set on each"
+" product"
+msgstr "Si la valorisation du stock est faite en temps réel, les écritures de contrepartie de tous les mouvements de stock entrants seront passées sur ce compte, sauf si un compte particulier est précisé pour l'emplacement source. C'est la valeur par défaut pour tous les articles de cette catégorie. Il est également possible de la préciser directement sur chaque article."
 
 #. module: stock_account
 #: help:product.template,property_stock_account_input:0
@@ -704,7 +641,7 @@
 "incoming stock moves will be posted in this account, unless there is a "
 "specific valuation account set on the source location. When not set on the "
 "product, the one from the product category is used."
-msgstr ""
+msgstr "Quand vous faites de la valorisation d'inventaire en temps réel, les écritures comptables de contrepartie pour toutes les entrées en stock seront faites dans ce compte, à moins qu'il y ait un compte de valorisation spécifique défini sur l'emplacement source. Quand il n'est pas défini sur l'article, celui de la catégorie est utilisé."
 
 #. module: stock_account
 #: help:product.category,property_stock_account_output_categ:0
@@ -712,15 +649,9 @@
 "When doing real-time inventory valuation, counterpart journal items for all "
 "outgoing stock moves will be posted in this account, unless there is a "
 "specific valuation account set on the destination location. This is the "
-<<<<<<< HEAD
-"default value for all products in this category. It can also directly be set "
-"on each product"
-msgstr ""
-=======
 "default value for all products in this category. It can also directly be set"
 " on each product"
 msgstr "Quand vous choisissez la valorisation en temps-réel de l'inventaire, les écritures de contrepartie des sorties de stock seront comptabilisés dans ce compte, à moins qu'il y ait un compte de valorisation spécifique définit sur l'emplacement de destination. Ceci est la valeur par défaut pour tous les articles de cette catégorie. Il peut aussi directement être définit sur chaque article."
->>>>>>> 7b7f3fa7
 
 #. module: stock_account
 #: help:product.template,property_stock_account_output:0
@@ -729,32 +660,35 @@
 "outgoing stock moves will be posted in this account, unless there is a "
 "specific valuation account set on the destination location. When not set on "
 "the product, the one from the product category is used."
-<<<<<<< HEAD
-msgstr ""
-=======
 msgstr "Lorsque la valorisation du stock est faite en temps réel, les écritures de contrepartie de toutes les livraisons seront passées sur ce compte, à moins qu'un compte de valorisation particulier soit défini sur l'emplacement destination. Lorsqu'il n'est pas précisé sur l'article, celui de la catégorie d'article est utilisé."
->>>>>>> 7b7f3fa7
 
 #. module: stock_account
 #: help:product.category,property_stock_journal:0
 msgid ""
 "When doing real-time inventory valuation, this is the Accounting Journal in "
 "which entries will be automatically posted when stock moves are processed."
-msgstr ""
+msgstr "Si vous valorisez les stocks en temps réel, les écritures générées par les mouvements de stock seront comptabilisées sur ce compte."
 
 #. module: stock_account
 #: help:product.category,property_stock_valuation_account_id:0
 msgid ""
 "When real-time inventory valuation is enabled on a product, this account "
 "will hold the current value of the products."
-msgstr ""
+msgstr "Quand la valorisation en temps réel est activée sur un article, ce compte donnera la valorisation actuelle des articles."
 
 #. module: stock_account
 #: model:ir.model,name:stock_account.model_wizard_valuation_history
 msgid "Wizard that opens the stock valuation history table"
-msgstr ""
+msgstr "Assistant qui ouvre le tableau de l'historique de la valorisation"
 
 #. module: stock_account
 #: view:stock.change.standard.price:stock_account.view_change_standard_price
 msgid "_Apply"
-msgstr ""+msgstr "_Appliquer"
+
+#. module: stock_account
+#: view:stock.change.standard.price:stock_account.view_change_standard_price
+#: view:stock.invoice.onshipping:stock_account.view_stock_invoice_onshipping
+#: view:wizard.valuation.history:stock_account.view_wizard_valuation_history
+msgid "or"
+msgstr "ou"