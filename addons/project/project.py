# -*- encoding: utf-8 -*-
##############################################################################
#
#    OpenERP, Open Source Management Solution	
#    Copyright (C) 2004-2008 Tiny SPRL (<http://tiny.be>). All Rights Reserved
#    $Id$
#
#    This program is free software: you can redistribute it and/or modify
#    it under the terms of the GNU General Public License as published by
#    the Free Software Foundation, either version 3 of the License, or
#    (at your option) any later version.
#
#    This program is distributed in the hope that it will be useful,
#    but WITHOUT ANY WARRANTY; without even the implied warranty of
#    MERCHANTABILITY or FITNESS FOR A PARTICULAR PURPOSE.  See the
#    GNU General Public License for more details.
#
#    You should have received a copy of the GNU General Public License
#    along with this program.  If not, see <http://www.gnu.org/licenses/>.
#
##############################################################################

from lxml import etree
from mx import DateTime
from mx.DateTime import now
import time

from osv import fields, osv

class project(osv.osv):
    _name = "project.project"
    _description = "Project"

    def check_recursion(self, cursor, user, ids, parent=None):
        return super(project, self).check_recursion(cursor, user, ids,
                parent=parent)

    def onchange_partner_id(self, cr, uid, ids, part):
        if not part:
            return {'value':{'contact_id': False, 'pricelist_id': False}}
        addr = self.pool.get('res.partner').address_get(cr, uid, [part], ['contact'])

        pricelist = self.pool.get('res.partner').browse(cr, uid, part).property_product_pricelist.id
        return {'value':{'contact_id': addr['contact'], 'pricelist_id': pricelist}}

    def _progress_rate(self, cr, uid, ids, names, arg, context=None):
        res = {}.fromkeys(ids, 0.0)
        if not ids:
            return res
        ids2 = self.search(cr, uid, [('parent_id','child_of',ids)])
        cr.execute('''SELECT
                project_id, sum(planned_hours), sum(total_hours), sum(effective_hours)
            FROM
                project_task 
            WHERE
                project_id in ('''+','.join(map(str,ids2))+''') AND
                state<>'cancelled'
            GROUP BY
                project_id''')
        progress = dict(map(lambda x: (x[0], (x[1],x[2],x[3])), cr.fetchall()))
        for project in self.browse(cr, uid, ids, context=context):
            s = [0.0,0.0,0.0]
            tocompute = [project]
            while tocompute:
                p = tocompute.pop()
                tocompute += p.child_id
                for i in range(3):
                    s[i] += progress.get(p.id, (0.0,0.0,0.0))[i]
            res[project.id] = {
                'planned_hours': s[0],
                'effective_hours': s[2],
                'total_hours': s[1],
                'progress_rate': s[1] and (100.0 * s[2] / s[1]) or 0.0
            }
        return res

    def unlink(self, cr, uid, ids, *args, **kwargs):
        for proj in self.browse(cr, uid, ids):
            if proj.tasks:
                raise osv.except_osv(_('Operation Not Permited !'), _('You can not delete a project with tasks. I suggest you to desactivate it.'))
        return super(project, self).unlink(cr, uid, ids, *args, **kwargs)
    _columns = {
        'name': fields.char("Project Name", size=128, required=True),
        'active': fields.boolean('Active'),
        'category_id': fields.many2one('account.analytic.account','Analytic Account', help="Link this project to an analytic account if you need financial management on projects. It ables to connect projects with budgets, plannings, costs and revenues analysis, timesheet on projects, etc."),
        'priority': fields.integer('Sequence'),
        'manager': fields.many2one('res.users', 'Project Manager'),
        'warn_manager': fields.boolean('Warn Manager', help="If you check this field, the project manager will receive a request each time a task is completed by his team."),
        'members': fields.many2many('res.users', 'project_user_rel', 'project_id', 'uid', 'Project Members', help="Project's member. Not used in any computation, just for information purpose."),
        'tasks': fields.one2many('project.task', 'project_id', "Project tasks"),
        'parent_id': fields.many2one('project.project', 'Parent Project'),
        'child_id': fields.one2many('project.project', 'parent_id', 'Subproject'),
        'planned_hours': fields.function(_progress_rate, multi="progress", method=True, string='Planned Time', help="Sum of planned hours of all tasks related to this project."),
        'effective_hours': fields.function(_progress_rate, multi="progress", method=True, string='Time Spent', help="Sum of spent hours of all tasks related to this project."),
        'total_hours': fields.function(_progress_rate, multi="progress", method=True, string='Total Time', help="Sum of total hours of all tasks related to this project."),
        'progress_rate': fields.function(_progress_rate, multi="progress", method=True, string='Progress', type='float', help="Percent of tasks closed according to the total of tasks todo."),
        'date_start': fields.date('Starting Date'),
        'date_end': fields.date('Expected End'),
        'partner_id': fields.many2one('res.partner', 'Partner'),
        'contact_id': fields.many2one('res.partner.address', 'Contact'),
        'warn_customer': fields.boolean('Warn Partner', help="If you check this, the user will have a popup when closing a task that propose a message to send by email to the customer."),
        'warn_header': fields.text('Mail Header', help="Header added at the beginning of the email for the warning message sent to the customer when a task is closed."),
        'warn_footer': fields.text('Mail Footer', help="Footer added at the beginning of the email for the warning message sent to the customer when a task is closed."),
        'notes': fields.text('Notes', help="Internal description of the project."),
        'timesheet_id': fields.many2one('hr.timesheet.group', 'Working Time', help="Timetable working hours to adjust the gantt diagram report"),
        'state': fields.selection([('template', 'Template'), ('open', 'Running'), ('pending', 'Pending'), ('cancelled', 'Cancelled'), ('done', 'Done')], 'State', required=True, readonly=True),
     }

    _defaults = {
        'active': lambda *a: True,
        'manager': lambda object,cr,uid,context: uid,
        'priority': lambda *a: 1,
        'date_start': lambda *a: time.strftime('%Y-%m-%d'),
        'state': lambda *a: 'open'
    }

    _order = "priority"
    _constraints = [
        (check_recursion, 'Error ! You can not create recursive projects.', ['parent_id'])
    ]

    # toggle activity of projects, their sub projects and their tasks
    def set_template(self, cr, uid, ids, context={}):
        res = self.setActive(cr, uid, ids, value=False, context=context) 
        return res

    def set_done(self, cr, uid, ids, context={}):
        self.write(cr, uid, ids, {'state':'done'}, context=context)
        return True

    def set_cancel(self, cr, uid, ids, context={}):
        self.write(cr, uid, ids, {'state':'cancelled'}, context=context)
        return True

    def set_pending(self, cr, uid, ids, context={}):
        self.write(cr, uid, ids, {'state':'pending'}, context=context)
        return True

    def set_open(self, cr, uid, ids, context={}):
        self.write(cr, uid, ids, {'state':'open'}, context=context)
        return True

    def reset_project(self, cr, uid, ids, context={}):
        res = self.setActive(cr, uid, ids,value=True, context=context)
        return res

    def copy(self, cr, uid, id, default={},context={}):
        default = default or {}
        default['child_id'] = []
        return super(project, self).copy(cr, uid, id, default, context)

    def duplicate_template(self, cr, uid, ids,context={}):
        for proj in self.browse(cr, uid, ids):
            parent_id=context.get('parent_id',False)
            new_id=self.pool.get('project.project').copy(cr, uid, proj.id,default={'name':proj.name+_(' (copy)'),'state':'open','parent_id':parent_id})
            cr.execute('select id from project_task where project_id=%s', (proj.id,))
            res = cr.fetchall()
            for (tasks_id,) in res:
                self.pool.get('project.task').copy(cr, uid, tasks_id,default={'project_id':new_id,'active':True}, context=context)
            cr.execute('select id from project_project where parent_id=%s', (proj.id,))
            res = cr.fetchall()
            project_ids = [x[0] for x in res]
            for child in project_ids:
                self.duplicate_template(cr, uid, [child],context={'parent_id':new_id}) 

        # TODO : Improve this to open the new project (using a wizard)

        cr.commit()
        raise osv.except_osv(_('Operation Done'), _('A new project has been created !\nWe suggest you to close this one and work on this new project.'))

    # set active value for a project, its sub projects and its tasks
    def setActive(self, cr, uid, ids, value=True, context={}):   
        for proj in self.browse(cr, uid, ids, context):            
            self.write(cr, uid, [proj.id], {'state': value and 'open' or 'template'}, context)
            cr.execute('select id from project_task where project_id=%s', (proj.id,))
            tasks_id = [x[0] for x in cr.fetchall()]
            if tasks_id:
                self.pool.get('project.task').write(cr, uid, tasks_id, {'active': value}, context)
            cr.execute('select id from project_project where parent_id=%s', (proj.id,))            
            project_ids = [x[0] for x in cr.fetchall()]            
            for child in project_ids:
                self.setActive(cr, uid, [child], value, context)     		
        return True
project()

class project_task_type(osv.osv):
    _name = 'project.task.type'
    _description = 'Project task type'
    _columns = {
        'name': fields.char('Type', required=True, size=64, translate=True),
        'description': fields.text('Description'),
    }
project_task_type()

class task(osv.osv):
    _name = "project.task"
    _description = "Task"
    _date_name = "date_start"
    def _str_get(self, task, level=0, border='***', context={}):
        return border+' '+(task.user_id and task.user_id.name.upper() or '')+(level and (': L'+str(level)) or '')+(' - %.1fh / %.1fh'%(task.effective_hours or 0.0,task.planned_hours))+' '+border+'\n'+ \
            border[0]+' '+(task.name or '')+'\n'+ \
            (task.description or '')+'\n\n'

    def _history_get(self, cr, uid, ids, name, args, context={}):
        result = {}
        for task in self.browse(cr, uid, ids, context=context):
            result[task.id] = self._str_get(task, border='===')
            t2 = task.parent_id
            level = 0
            while t2:
                level -= 1
                result[task.id] = self._str_get(t2, level) + result[task.id]
                t2 = t2.parent_id
            t3 = map(lambda x: (x,1), task.child_ids)
            while t3:
                t2 = t3.pop(0)
                result[task.id] = result[task.id] + self._str_get(t2[0], t2[1])
                t3 += map(lambda x: (x,t2[1]+1), t2[0].child_ids)
        return result

# Compute: effective_hours, total_hours, progress
    def _hours_get(self, cr, uid, ids, field_names, args, context):
        task_set = ','.join(map(str, ids))
        cr.execute(("SELECT task_id, COALESCE(SUM(hours),0) FROM project_task_work WHERE task_id in (%s) GROUP BY task_id") % (task_set,))
        hours = dict(cr.fetchall())
        res = {}
        for task in self.browse(cr, uid, ids, context=context):
            res[task.id] = {}
            res[task.id]['effective_hours'] = hours.get(task.id, 0.0)
            res[task.id]['total_hours'] = task.remaining_hours + hours.get(task.id, 0.0)
            if (task.remaining_hours + hours.get(task.id, 0.0)):
                res[task.id]['progress'] = min(100.0 * hours.get(task.id, 0.0) / res[task.id]['total_hours'], 100)
            else:
                res[task.id]['progress'] = 0.0
            res[task.id]['delay_hours'] = res[task.id]['total_hours'] - task.planned_hours
        return res

    def onchange_planned(self, cr, uid, ids, planned, effective):
        return {'value':{'remaining_hours': planned-effective}}

    def _default_project(self, cr, uid, context={}):
        if 'project_id' in context and context['project_id']:
            return context['project_id']
        return False

    #_sql_constraints = [
    #    ('remaining_hours', 'CHECK (remaining_hours>=0)', 'Please increase and review remaining hours ! It can not be smaller than 0.'),
    #]
    
    def copy(self, cr, uid, id, default={},context={}):
        default = default or {}
        default['work_ids'] = []
        return super(task, self).copy(cr, uid, id, default, context)

    _columns = {
        'active': fields.boolean('Active'),
        'name': fields.char('Task summary', size=128, required=True),
        'description': fields.text('Description'),
        'priority' : fields.selection([('4','Very Low'), ('3','Low'), ('2','Medium'), ('1','Urgent'), ('0','Very urgent')], 'Importance'),
        'sequence': fields.integer('Sequence'),
        'type': fields.many2one('project.task.type', 'Type'),
        'state': fields.selection([('draft', 'Draft'),('open', 'In Progress'),('pending', 'Pending'), ('cancelled', 'Cancelled'), ('done', 'Done')], 'Status', readonly=True, required=True),
        'date_start': fields.datetime('Starting Date'),
        'date_deadline': fields.datetime('Deadline'),
        'date_close': fields.datetime('Date Closed', readonly=True),
        'project_id': fields.many2one('project.project', 'Project', ondelete='cascade'),
        'parent_id': fields.many2one('project.task', 'Parent Task'),
        'child_ids': fields.one2many('project.task', 'parent_id', 'Delegated Tasks'),
        'history': fields.function(_history_get, method=True, string="Task Details", type="text"),
        'notes': fields.text('Notes'),

        'planned_hours': fields.float('Planned Hours', readonly=True, states={'draft':[('readonly',False)]}, required=True, help='Estimated time to do the task, usually set by the project manager when the task is in draft state.'),
        'effective_hours': fields.function(_hours_get, method=True, string='Hours Spent', multi='hours', store=True, help="Computed using the sum of the task work done."),
        'remaining_hours': fields.float('Remaining Hours', digits=(16,2), help="Total remaining time, can be re-estimated periodically by the assignee of the task."),
        'total_hours': fields.function(_hours_get, method=True, string='Total Hours', multi='hours', store=True, help="Computed as: Time Spent + Remaining Time."),
        'progress': fields.function(_hours_get, method=True, string='Progress (%)', multi='hours', store=True, help="Computed as: Time Spent / Total Time."),
        'delay_hours': fields.function(_hours_get, method=True, string='Delay Hours', multi='hours', store=True, help="Computed as: Total Time - Estimated Time. It gives the difference of the time estimated by the project manager and the real time to close the task."),

        'user_id': fields.many2one('res.users', 'Assigned to'),
        'partner_id': fields.many2one('res.partner', 'Partner'),
        'work_ids': fields.one2many('project.task.work', 'task_id', 'Work done', readonly=False, states={'draft':[('readonly',True)]}),
    }
    _defaults = {
        'user_id': lambda obj,cr,uid,context: uid,
        'state': lambda *a: 'draft',
        'priority': lambda *a: '2',
        'progress': lambda *a: 0,
        'sequence': lambda *a: 10,
        'active': lambda *a: True,
        'date_start': lambda *a: time.strftime('%Y-%m-%d %H:%M:%S'),
        'project_id': _default_project,
    }
    _order = "sequence, priority, date_deadline, id"

    #
    # Override view according to the company definition
    #
    def fields_view_get(self, cr, uid, view_id=None, view_type='form', context=None, toolbar=False):
        tm = self.pool.get('res.users').browse(cr, uid, uid, context).company_id.project_time_mode
        f = self.pool.get('res.company').fields_get(cr, uid, ['project_time_mode'], context)
        word = dict(f['project_time_mode']['selection'])[tm]

        res = super(task, self).fields_view_get(cr, uid, view_id, view_type, context, toolbar)
        if tm=='hours':
            return res
        eview = etree.fromstring(res['arch'])
        def _check_rec(eview, tm):
            if eview.attrib.get('widget',False) == 'float_time':
                eview.set('widget','float')
            for child in eview:
                _check_rec(child, tm)
            return True
        _check_rec(eview, tm)
        res['arch'] = etree.tostring(eview)
        for f in res['fields']:
            if 'Hours' in res['fields'][f]['string']:
                res['fields'][f]['string'] = res['fields'][f]['string'].replace('Hours',word)
        return res

    def do_close(self, cr, uid, ids, *args):
        request = self.pool.get('res.request')
        tasks = self.browse(cr, uid, ids)
        for task in tasks:
            project = task.project_id
            if project:
                if project.warn_manager and project.manager and (project.manager.id != uid):
                    request.create(cr, uid, {
                        'name': "Task '%s' closed" % task.name,
                        'state': 'waiting',
                        'act_from': uid,
                        'act_to': project.manager.id,
                        'ref_partner_id': task.partner_id.id,
                        'ref_doc1': 'project.task,%d'% (task.id,),
                        'ref_doc2': 'project.project,%d'% (project.id,),
                    })
            self.write(cr, uid, [task.id], {'state': 'done', 'date_close':time.strftime('%Y-%m-%d %H:%M:%S'), 'remaining_hours': 0.0})
            if task.parent_id and task.parent_id.state in ('pending','draft'):
                self.do_reopen(cr, uid, [task.parent_id.id])
        return True

    def do_reopen(self, cr, uid, ids, *args):
        request = self.pool.get('res.request')
        tasks = self.browse(cr, uid, ids)
        for task in tasks:
            project = task.project_id
            if project and project.warn_manager and project.manager.id and (project.manager.id != uid):
                request.create(cr, uid, {
                    'name': "Task '%s' set in progress" % task.name,
                    'state': 'waiting',
                    'act_from': uid,
                    'act_to': project.manager.id,
                    'ref_partner_id': task.partner_id.id,
                    'ref_doc1': 'project.task,%d' % task.id,
                    'ref_doc2': 'project.project,%d' % project.id,
                })

            self.write(cr, uid, [task.id], {'state': 'open'})
        return True

    def do_cancel(self, cr, uid, ids, *args):
        request = self.pool.get('res.request')
        tasks = self.browse(cr, uid, ids)
        for task in tasks:
            project = task.project_id
            if project.warn_manager and project.manager and (project.manager.id != uid):
                request.create(cr, uid, {
                    'name': "Task '%s' cancelled" % task.name,
                    'state': 'waiting',
                    'act_from': uid,
                    'act_to': project.manager.id,
                    'ref_partner_id': task.partner_id.id,
                    'ref_doc1': 'project.task,%d' % task.id,
                    'ref_doc2': 'project.project,%d' % project.id,
                })
            self.write(cr, uid, [task.id], {'state': 'cancelled', 'remaining_hours':0.0})
        return True

    def do_open(self, cr, uid, ids, *args):
        tasks= self.browse(cr,uid,ids)
        for t in tasks:
            self.write(cr, uid, [t.id], {'state': 'open'})
        return True

    def do_draft(self, cr, uid, ids, *args):
        self.write(cr, uid, ids, {'state': 'draft'})
        return True


    def do_pending(self, cr, uid, ids, *args):
        self.write(cr, uid, ids, {'state': 'pending'})
        return True


task()

class project_work(osv.osv):
    _name = "project.task.work"
    _description = "Task Work"
    _columns = {
        'name': fields.char('Work summary', size=128),
        'date': fields.datetime('Date'),
        'task_id': fields.many2one('project.task', 'Task', ondelete='cascade', required=True),
        'hours': fields.float('Time Spent'),
        'user_id': fields.many2one('res.users', 'Done by', required=True),
    }
    _defaults = {
        'user_id': lambda obj,cr,uid,context: uid,
        'date': lambda *a: time.strftime('%Y-%m-%d %H:%M:%S')
    }
    _order = "date desc"
    def create(self, cr, uid, vals, *args, **kwargs):
        if 'task_id' in vals:
<<<<<<< HEAD
            cr.execute('update project_task set remaining_hours=remaining_hours+%.2s where id=%s', (-vals.get('hours',0.0), vals['task_id']))
=======
            cr.execute('update project_task set remaining_hours=remaining_hours - %s where id=%s', (vals.get('hours',0.0), vals['task_id']))
>>>>>>> 87fe9977
        return super(project_work,self).create(cr, uid, vals, *args, **kwargs)

    def write(self, cr, uid, ids,vals,context={}):
        for work in self.browse(cr, uid, ids, context):
<<<<<<< HEAD
            cr.execute('update project_task set remaining_hours=remaining_hours+%.2f+(%.2s) where id=%s', (-vals.get('hours',0.0), work.hours, work.task_id.id))
=======
            cr.execute('update project_task set remaining_hours=remaining_hours - %s + (%s) where id=%s', (vals.get('hours',0.0), work.hours, work.task_id.id))
>>>>>>> 87fe9977
        return super(project_work,self).write(cr, uid, ids, vals, context)

    def unlink(self, cr, uid, ids, *args, **kwargs):
        for work in self.browse(cr, uid, ids):
            cr.execute('update project_task set remaining_hours=remaining_hours + %s where id=%s', (work.hours, work.task_id.id))
        return super(project_work,self).unlink(cr, uid, ids,*args, **kwargs)
project_work()

class config_compute_remaining(osv.osv_memory):
    _name='config.compute.remaining'
    def _get_remaining(self,cr, uid, ctx):
        if 'active_id' in ctx:
            return self.pool.get('project.task').browse(cr,uid,ctx['active_id']).remaining_hours
        return False

    _columns = {
        'remaining_hours' : fields.float('Remaining Hours', digits=(16,2), help="Total remaining time, can be re-estimated periodically by the assignee of the task."),
            }

    _defaults = {
        'remaining_hours': _get_remaining
        }
    
    def compute_hours(self, cr, uid, ids, context=None):
        if 'active_id' in context:
            remaining_hrs=self.browse(cr,uid,ids)[0].remaining_hours
            self.pool.get('project.task').write(cr,uid,context['active_id'],{'remaining_hours':remaining_hrs})
        return {
                'type': 'ir.actions.act_window_close',
         }
config_compute_remaining()

# vim:expandtab:smartindent:tabstop=4:softtabstop=4:shiftwidth=4:
<|MERGE_RESOLUTION|>--- conflicted
+++ resolved
@@ -410,20 +410,12 @@
     _order = "date desc"
     def create(self, cr, uid, vals, *args, **kwargs):
         if 'task_id' in vals:
-<<<<<<< HEAD
-            cr.execute('update project_task set remaining_hours=remaining_hours+%.2s where id=%s', (-vals.get('hours',0.0), vals['task_id']))
-=======
             cr.execute('update project_task set remaining_hours=remaining_hours - %s where id=%s', (vals.get('hours',0.0), vals['task_id']))
->>>>>>> 87fe9977
         return super(project_work,self).create(cr, uid, vals, *args, **kwargs)
 
     def write(self, cr, uid, ids,vals,context={}):
         for work in self.browse(cr, uid, ids, context):
-<<<<<<< HEAD
-            cr.execute('update project_task set remaining_hours=remaining_hours+%.2f+(%.2s) where id=%s', (-vals.get('hours',0.0), work.hours, work.task_id.id))
-=======
             cr.execute('update project_task set remaining_hours=remaining_hours - %s + (%s) where id=%s', (vals.get('hours',0.0), work.hours, work.task_id.id))
->>>>>>> 87fe9977
         return super(project_work,self).write(cr, uid, ids, vals, context)
 
     def unlink(self, cr, uid, ids, *args, **kwargs):
