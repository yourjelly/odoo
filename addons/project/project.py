--- conflicted
+++ resolved
@@ -1201,26 +1201,10 @@
                 result[obj.id].append(obj.user_id.id)
         return result
 
-<<<<<<< HEAD
-    def message_get_subscribers(self, cr, uid, ids, context=None):
-        """ Override to add responsible user and project manager. """
-        user_ids = super(task, self).message_get_subscribers(cr, uid, ids, context=context)
-        for obj in self.browse(cr, uid, ids, context=context):
-            if obj.user_id and not obj.user_id.id in user_ids:
-                user_ids.append(obj.user_id.id)
-            if obj.manager_id and not obj.manager_id.id in user_ids:
-                user_ids.append(obj.manager_id.id)
-            if obj.project_id:
-                subscriber_ids = self.pool.get('project.project').message_get_subscribers(cr, uid, [obj.project_id.id], context=context)
-                for user_id in subscriber_ids:
-                    user_ids.append(user_id)
-        return user_ids
-=======
     def message_get_monitored_follower_fields(self, cr, uid, ids, context=None):
         """ Add 'user_id' and 'manager_id' to the monitored fields """
         res = super(task, self).message_get_monitored_follower_fields(cr, uid, ids, context=context)
         return res + ['user_id', 'manager_id']
->>>>>>> b1f3d314
 
     def stage_set_send_note(self, cr, uid, ids, stage_id, context=None):
         """ Override of the (void) default notification method. """
