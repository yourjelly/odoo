<?xml version="1.0" encoding="utf-8"?>
<openerp>
    <data>
    
        <!--
        Requests Links
        -->
        <record id="req_link_project" model="res.request.link">
            <field name="name">Project</field>
            <field name="object">project.project</field>
        </record>

        <record id="req_link_task" model="res.request.link">
            <field name="name">Project task</field>
            <field name="object">project.task</field>
        </record>
        
<<<<<<< HEAD
        <!--
		Resource: project.project
		-->
=======
        Resource: project.project
        
>>>>>>> 9bc46789
        <record id="all_projects_account" model="account.analytic.account">
            <field name="name">Projects</field>
            <field name="code">3</field>
        </record>
<<<<<<< HEAD
	
		<function eval="('default',False,'parent_id', [('project.project', False)], all_projects_account, True, False, False, False, True)" id="parent_project_default_set" model="ir.values" name="set"/>
        
=======
    
        <function eval="('default',False,'parent_id', [('project.project', False)], all_projects_account, True, False, False, False, True)" id="parent_project_default_set" model="ir.values" name="set"/>
>>>>>>> 9bc46789
    </data>
</openerp><|MERGE_RESOLUTION|>--- conflicted
+++ resolved
@@ -15,25 +15,14 @@
             <field name="object">project.task</field>
         </record>
         
-<<<<<<< HEAD
         <!--
 		Resource: project.project
 		-->
-=======
-        Resource: project.project
-        
->>>>>>> 9bc46789
         <record id="all_projects_account" model="account.analytic.account">
             <field name="name">Projects</field>
             <field name="code">3</field>
         </record>
-<<<<<<< HEAD
 	
 		<function eval="('default',False,'parent_id', [('project.project', False)], all_projects_account, True, False, False, False, True)" id="parent_project_default_set" model="ir.values" name="set"/>
-        
-=======
-    
-        <function eval="('default',False,'parent_id', [('project.project', False)], all_projects_account, True, False, False, False, True)" id="parent_project_default_set" model="ir.values" name="set"/>
->>>>>>> 9bc46789
     </data>
 </openerp>