--- conflicted
+++ resolved
@@ -60,8 +60,6 @@
             <field name="fold" eval="True"/>
         </record>
 
-<<<<<<< HEAD
-=======
         <!-- notify all employees of module installation -->
         <function model="mail.group" name="message_append_note">
             <!-- ids, subject, body, parent_id=False, type='notification', content_subtype='html' -->
@@ -77,6 +75,5 @@
                 installing the module "Issues Tracker."
             </value>
         </function>
->>>>>>> e5dcb6d8
     </data>
 </openerp>