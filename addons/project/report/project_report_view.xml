--- conflicted
+++ resolved
@@ -8,8 +8,8 @@
             <field name="model">report.project.task.user</field>
             <field name="type">tree</field>
             <field name="arch" type="xml">
-                <tree string="Tasks Analysis">
-                	<field name="name" invisible="1"/>
+                <tree string="Tasks">
+                	<field name="name" />
                     <field name="project_id" invisible="1"/>
                     <field name="user_id" invisible="1"/>
                     <field name="date_deadline" invisible="1"/>
@@ -22,15 +22,12 @@
                     <field name="day" invisible="1"/>
                     <field name="month" invisible="1"/>
                     <field name="year" invisible="1"/>
-                    <field name="nbr" sum='# of tasks'/>
-                    <field name="no_of_days" sum="# of Days"/>
-                    <field name="total_hours" sum='Total Hours'/>
+                    <field name="nbr" sum='#Number of tasks'/>
+                    <field name="no_of_days" sum="#Days"/>
                     <field name="hours_planned" sum='Planned Hours'/>
-                    <field name="remaining_hours" sum='Remaining Hours'/>
                     <field name="hours_effective" sum='Effective Hours'/>
                     <field name="hours_delay" sum='Avg. Plan.-Eff.'/>
-                    <field name="opening_days" sum='Days to Open'/>
-                    <field name="closing_days" sum='Days to Close'/>
+                    <field name="closing_days" sum='Avg Closing Delay'/>
                 </tree>
             </field>
         </record>
@@ -40,7 +37,7 @@
             <field name="model">report.project.task.user</field>
             <field name="type">graph</field>
             <field name="arch" type="xml">
-            <graph string="Tasks Analysis" type="bar">
+            <graph string="Tasks" type="bar">
                  <field name="name"/>
                  <field name="state" group="True"/>
                  <field name="no_of_days" operator="+"/>
@@ -53,7 +50,7 @@
             <field name="model">report.project.task.user</field>
             <field name="type">search</field>
             <field name="arch" type="xml">
-                <search string="Tasks Analysis">
+                <search string="Tasks">
                 	<group>
 	                    <filter icon="terp-project" string="Last 365 Days"
 	                    	    domain="[('date_start','&lt;=', time.strftime('%%Y-%%m-%%d')),('date_start','&gt;',(datetime.date.today()-datetime.timedelta(days=365)).strftime('%%Y-%%m-%%d'))]"
@@ -85,7 +82,6 @@
                     			name="done"
                     			domain="[('state','=','done')]"/>
 	  					<separator orientation="vertical"/>
-	  					<field name="partner_id" />
 	                    <field name="user_id" widget="selection">
 	                        <filter icon="terp-project"
 	                        		string="My Task"
@@ -106,6 +102,7 @@
 	                        		help ="Non assigned tasks to projects"
 	                        		domain="[('project_id','=',False"/>
 	                    </field>
+	                    <field name="company_id" groups="base.group_multi_company" widget="selection"/>
                     </group>
                     <newline/>
 
@@ -128,36 +125,21 @@
 	                    <field name="type" widget="selection"/>
 	                    <separator orientation="vertical"/>
                         <field name="date_start"/>
-                        <field name="date_deadline"/>
-	                    <separator orientation="vertical"/>
+                        <separator orientation="vertical"/>
+	                    <field name="date_deadline"/>
+	                    <newline/>
 	                    <field name="priority"/>
-	                    <field name="company_id" groups="base.group_multi_company" widget="selection"/>
+	                    <separator orientation="vertical"/>
+	                    <field name="date_end"/>
+	                    <separator orientation="vertical"/>
+	                    <field name="partner_id" />
                     </group>
-<<<<<<< HEAD
-=======
-                    <newline/>
-                    <group expand="1" string="Group By..." colspan="10" col="11">
-                        <filter string="User" name="User" icon="terp-project" context="{'group_by':'user_id'}" />
-                        <filter string="Project" icon="terp-project" context="{'group_by':'project_id'}"/>
-                        <separator orientation="vertical"/>
-                        <filter string="Partner" icon="terp-project" context="{'group_by':'partner_id'}" />
-                        <filter string="Task" icon="terp-project" context="{'group_by':'name'}" />
-                        <separator orientation="vertical"/>
-                        <filter string="State" icon="terp-project" context="{'group_by':'state'}"/>
-                        <filter string="Company" icon="terp-project" context="{'group_by':'company_id'}"  groups="base.group_multi_company"/>
-                        <filter string="Stage" icon="terp-project" context="{'group_by':'type'}" />
-                        <separator orientation="vertical"/>
-                        <filter string="Day" icon="terp-project" context="{'group_by':'day'}"/>
-                        <filter string="Month" icon="terp-project" context="{'group_by':'month'}"/>
-                        <filter string="Year" icon="terp-project" context="{'group_by':'year'}"/>
-                    </group>
->>>>>>> bd50a157
                 </search>
             </field>
         </record>
 
        <record id="action_project_task_user_tree" model="ir.actions.act_window">
-            <field name="name">Tasks Analysis</field>
+            <field name="name">Tasks</field>
             <field name="res_model">report.project.task.user</field>
             <field name="view_type">form</field>
             <field name="view_mode">tree,graph</field>
