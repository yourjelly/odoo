# -*- coding: utf-8 -*-
# Part of Odoo. See LICENSE file for full copyright and licensing details.

from datetime import timedelta
from lxml import etree

from odoo import api, fields, models, tools, SUPERUSER_ID, _
from odoo.exceptions import UserError, AccessError, ValidationError
from odoo.tools.safe_eval import safe_eval


class ProjectTaskType(models.Model):
    _name = 'project.task.type'
    _description = 'Task Stage'
    _order = 'sequence, id'

    def _get_default_project_ids(self):
        default_project_id = self.env.context.get('default_project_id')
        return [default_project_id] if default_project_id else None

    name = fields.Char(string='Stage Name', required=True, translate=True)
    description = fields.Text(translate=True)
    sequence = fields.Integer(default=1)
    project_ids = fields.Many2many('project.project', 'project_task_type_rel', 'type_id', 'project_id', string='Projects',
        default=_get_default_project_ids)
    legend_priority = fields.Char(
        string='Starred Explanation', translate=True,
        help='Explanation text to help users using the star on tasks or issues in this stage.')
    legend_blocked = fields.Char(
        'Red Kanban Label', default=lambda s: _('Blocked'), translate=True, required=True,
        help='Override the default value displayed for the blocked state for kanban selection, when the task or issue is in that stage.')
    legend_done = fields.Char(
        'Green Kanban Label', default=lambda s: _('Ready for Next Stage'), translate=True, required=True,
        help='Override the default value displayed for the done state for kanban selection, when the task or issue is in that stage.')
    legend_normal = fields.Char(
        'Grey Kanban Label', default=lambda s: _('In Progress'), translate=True, required=True,
        help='Override the default value displayed for the normal state for kanban selection, when the task or issue is in that stage.')
    mail_template_id = fields.Many2one(
        'mail.template',
        string='Email Template',
        domain=[('model', '=', 'project.task')],
        help="If set an email will be sent to the customer when the task or issue reaches this step.")
    fold = fields.Boolean(string='Folded in Kanban',
        help='This stage is folded in the kanban view when there are no records in that stage to display.')
    rating_template_id = fields.Many2one(
        'mail.template',
        string='Rating Email Template',
        domain=[('model', '=', 'project.task')],
        help="If set and if the project's rating configuration is 'Rating when changing stage', then an email will be sent to the customer when the task reaches this step.")
    auto_validation_kanban_state = fields.Boolean('Automatic kanban status', default=False,
        help="Automatically modify the kanban state when the customer replies to the feedback for this stage.\n"
            " * A good feedback from the customer will update the kanban state to 'ready for the new stage' (green bullet).\n"
            " * A medium or a bad feedback will set the kanban state to 'blocked' (red bullet).\n")


class Project(models.Model):
    _name = "project.project"
    _description = "Project"
    _inherit = ['mail.alias.mixin', 'mail.thread', 'portal.mixin']
    _inherits = {'account.analytic.account': "analytic_account_id"}
    _order = "sequence, name, id"
    _period_number = 5

    def get_alias_model_name(self, vals):
        return vals.get('alias_model', 'project.task')

    def get_alias_values(self):
        values = super(Project, self).get_alias_values()
        values['alias_defaults'] = {'project_id': self.id}
        return values

    @api.multi
    def unlink(self):
        analytic_accounts_to_delete = self.env['account.analytic.account']
        for project in self:
            if project.tasks:
                raise UserError(_('You cannot delete a project containing tasks. You can either delete all the project\'s tasks and then delete the project or simply deactivate the project.'))
            if project.analytic_account_id and not project.analytic_account_id.line_ids:
                analytic_accounts_to_delete |= project.analytic_account_id
        res = super(Project, self).unlink()
        analytic_accounts_to_delete.unlink()
        return res

    def _compute_attached_docs_count(self):
        Attachment = self.env['ir.attachment']
        for project in self:
            project.doc_count = Attachment.search_count([
                '|',
                '&',
                ('res_model', '=', 'project.project'), ('res_id', '=', project.id),
                '&',
                ('res_model', '=', 'project.task'), ('res_id', 'in', project.task_ids.ids)
            ])

    def _compute_task_count(self):
        task_data = self.env['project.task'].read_group([('project_id', 'in', self.ids), '|', ('stage_id.fold', '=', False), ('stage_id', '=', False)], ['project_id'], ['project_id'])
        result = dict((data['project_id'][0], data['project_id_count']) for data in task_data)
        for project in self:
            project.task_count = result.get(project.id, 0)

    def _compute_task_needaction_count(self):
        projects_data = self.env['project.task'].read_group([
            ('project_id', 'in', self.ids),
            ('message_needaction', '=', True)
        ], ['project_id'], ['project_id'])
        mapped_data = {project_data['project_id'][0]: int(project_data['project_id_count'])
                       for project_data in projects_data}
        for project in self:
            project.task_needaction_count = mapped_data.get(project.id, 0)

    @api.multi
    def attachment_tree_view(self):
        self.ensure_one()
        domain = [
            '|',
            '&', ('res_model', '=', 'project.project'), ('res_id', 'in', self.ids),
            '&', ('res_model', '=', 'project.task'), ('res_id', 'in', self.task_ids.ids)]
        return {
            'name': _('Attachments'),
            'domain': domain,
            'res_model': 'ir.attachment',
            'type': 'ir.actions.act_window',
            'view_id': False,
            'view_mode': 'kanban,tree,form',
            'view_type': 'form',
            'help': _('''<p class="o_view_nocontent_smiling_face">
                        Documents are attached to the tasks and issues of your project.</p><p>
                        Send messages or log internal notes with attachments to link
                        documents to your project.
                    </p>'''),
            'limit': 80,
            'context': "{'default_res_model': '%s','default_res_id': %d}" % (self._name, self.id)
        }

    @api.model
    def activate_sample_project(self):
        """ Unarchives the sample project 'project.project_project_data' and
            reloads the project dashboard """
        # Unarchive sample project
        project = self.env.ref('project.project_project_data', False)
        if project:
            project.write({'active': True})

        cover_image = self.env.ref('project.msg_task_data_14_attach', False)
        cover_task = self.env.ref('project.project_task_data_14', False)
        if cover_image and cover_task:
            cover_task.write({'displayed_image_id': cover_image.id})

        # Change the help message on the action (no more activate project)
        action = self.env.ref('project.open_view_project_all', False)
        action_data = None
        if action:
            action.sudo().write({
                "help": _('''<p class="o_view_nocontent_smiling_face">
                    Create a new project</p>''')
            })
            action_data = action.read()[0]
        # Reload the dashboard
        return action_data

    def _compute_is_favorite(self):
        for project in self:
            project.is_favorite = self.env.user in project.favorite_user_ids

    def _inverse_is_favorite(self):
        favorite_projects = not_fav_projects = self.env['project.project'].sudo()
        for project in self:
            if self.env.user in project.favorite_user_ids:
                favorite_projects |= project
            else:
                not_fav_projects |= project

        # Project User has no write access for project.
        not_fav_projects.write({'favorite_user_ids': [(4, self.env.uid)]})
        favorite_projects.write({'favorite_user_ids': [(3, self.env.uid)]})

    def _get_default_favorite_user_ids(self):
        return [(6, 0, [self.env.uid])]

    active = fields.Boolean(default=True,
        help="If the active field is set to False, it will allow you to hide the project without removing it.")
    sequence = fields.Integer(default=10, help="Gives the sequence order when displaying a list of Projects.")
    analytic_account_id = fields.Many2one(
        'account.analytic.account', string='Contract/Analytic',
        help="Link this project to an analytic account if you need financial management on projects. "
             "It enables you to connect projects with budgets, planning, cost and revenue analysis, timesheets on projects, etc.",
        ondelete="cascade", required=True, auto_join=True)
    favorite_user_ids = fields.Many2many(
        'res.users', 'project_favorite_user_rel', 'project_id', 'user_id',
        default=_get_default_favorite_user_ids,
        string='Members')
    is_favorite = fields.Boolean(compute='_compute_is_favorite', inverse='_inverse_is_favorite', string='Show Project on dashboard',
        help="Whether this project should be displayed on the dashboard or not")
    label_tasks = fields.Char(string='Use Tasks as', default='Tasks', help="Gives label to tasks on project's kanban view.")
    tasks = fields.One2many('project.task', 'project_id', string="Task Activities")
    resource_calendar_id = fields.Many2one(
        'resource.calendar', string='Working Time',
        default=lambda self: self.env.user.company_id.resource_calendar_id.id,
        help="Timetable working hours to adjust the gantt diagram report")
    type_ids = fields.Many2many('project.task.type', 'project_task_type_rel', 'project_id', 'type_id', string='Tasks Stages')
    task_count = fields.Integer(compute='_compute_task_count', string="Task Count")
    task_needaction_count = fields.Integer(compute='_compute_task_needaction_count', string="Task Activitie Count")
    task_ids = fields.One2many('project.task', 'project_id', string='Tasks',
                               domain=['|', ('stage_id.fold', '=', False), ('stage_id', '=', False)])
    color = fields.Integer(string='Color Index')
    user_id = fields.Many2one('res.users', string='Project Manager', default=lambda self: self.env.user, track_visibility="onchange")
    alias_id = fields.Many2one('mail.alias', string='Alias', ondelete="restrict", required=True,
        help="Internal email associated with this project. Incoming emails are automatically synchronized "
             "with Tasks (or optionally Issues if the Issue Tracker module is installed).")
    privacy_visibility = fields.Selection([
            ('followers', _('On invitation only')),
            ('employees', _('Visible by all employees')),
            ('portal', _('Visible by following customers')),
        ],
        string='Privacy', required=True,
        default='employees',
        help="Holds visibility of the tasks or issues that belong to the current project:\n"
                "- On invitation only: Employees may only see the followed project, tasks or issues\n"
                "- Visible by all employees: Employees may see all project, tasks or issues\n"
                "- Visible by following customers: employees see everything;\n"
                "   if website is activated, portal users may see project, tasks or issues followed by\n"
                "   them or by someone of their company\n")
    doc_count = fields.Integer(compute='_compute_attached_docs_count', string="Number of documents attached")
    date_start = fields.Date(string='Start Date')
    date = fields.Date(string='Expiration Date', index=True, track_visibility='onchange')
    # rating fields
    percentage_satisfaction_task = fields.Integer(
        compute='_compute_percentage_satisfaction_task', string="Happy % on Task", store=True, default=-1)
    percentage_satisfaction_project = fields.Integer(
        compute="_compute_percentage_satisfaction_project", string="Happy % on Project", store=True, default=-1)
    rating_request_deadline = fields.Datetime(compute='_compute_rating_request_deadline', store=True)
    rating_status = fields.Selection([('stage', 'Rating when changing stage'), ('periodic', 'Periodical Rating'), ('no','No rating')], 'Customer(s) Ratings', help="How to get the customer's feedbacks?\n"
                    "- Rating when changing stage: Email will be sent when a task/issue is pulled in another stage\n"
                    "- Periodical Rating: Email will be sent periodically\n\n"
                    "Don't forget to set up the mail templates on the stages for which you want to get the customer's feedbacks.", default="no", required=True)
    rating_status_period = fields.Selection([
        ('daily', 'Daily'), ('weekly', 'Weekly'), ('bimonthly', 'Twice a Month'),
        ('monthly', 'Once a Month'), ('quarterly', 'Quarterly'), ('yearly', 'Yearly')
    ], 'Rating Frequency')

    portal_show_rating = fields.Boolean('Rating visible publicly', copy=False, oldname='website_published')

    _sql_constraints = [
        ('project_date_greater', 'check(date >= date_start)', 'Error! project start-date must be lower than project end-date.')
    ]

    def _compute_portal_url(self):
        super(Project, self)._compute_portal_url()
        for project in self:
            project.portal_url = '/my/project/%s' % project.id

    @api.depends('percentage_satisfaction_task')
    def _compute_percentage_satisfaction_project(self):
        domain = [('create_date', '>=', fields.Datetime.to_string(fields.datetime.now() - timedelta(days=30)))]
        for project in self:
            activity = project.tasks.rating_get_grades(domain)
            project.percentage_satisfaction_project = activity['great'] * 100 / sum(activity.values()) if sum(activity.values()) else -1

    #TODO JEM: Only one field can be kept since project only contains task
    @api.depends('tasks.rating_ids.rating')
    def _compute_percentage_satisfaction_task(self):
        for project in self:
            activity = project.tasks.rating_get_grades()
            project.percentage_satisfaction_task = activity['great'] * 100 / sum(activity.values()) if sum(activity.values()) else -1

    @api.depends('rating_status', 'rating_status_period')
    def _compute_rating_request_deadline(self):
        periods = {'daily': 1, 'weekly': 7, 'bimonthly': 15, 'monthly': 30, 'quarterly': 90, 'yearly': 365}
        for project in self:
            project.rating_request_deadline = fields.datetime.now() + timedelta(days=periods.get(project.rating_status_period, 0))

    @api.multi
    def map_tasks(self, new_project_id):
        """ copy and map tasks from old to new project """
        tasks = self.env['project.task']
        for task in self.tasks:
            # preserve task name and stage, normally altered during copy
            defaults = {'stage_id': task.stage_id.id,
                        'name': task.name}
            tasks += task.copy(defaults)
        return self.browse(new_project_id).write({'tasks': [(6, 0, tasks.ids)]})

    @api.multi
    def copy(self, default=None):
        if default is None:
            default = {}
        self = self.with_context(active_test=False)
        if not default.get('name'):
            default['name'] = _("%s (copy)") % (self.name)
        project = super(Project, self).copy(default)
        for follower in self.message_follower_ids:
            project.message_subscribe(partner_ids=follower.partner_id.ids, subtype_ids=follower.subtype_ids.ids)
        if 'tasks' not in default:
            self.map_tasks(project.id)
        return project

    @api.model
    def create(self, vals):
        # Prevent double project creation
        self = self.with_context(mail_create_nosubscribe=True)
        project = super(Project, self).create(vals)
        if project.privacy_visibility == 'portal' and project.partner_id:
            project.message_subscribe(project.partner_id.ids)
        return project

    @api.multi
    def write(self, vals):
        # directly compute is_favorite to dodge allow write access right
        if 'is_favorite' in vals:
            vals.pop('is_favorite')
            self._fields['is_favorite'].determine_inverse(self)
        res = super(Project, self).write(vals) if vals else True
        if 'active' in vals:
            # archiving/unarchiving a project does it on its tasks, too
            self.with_context(active_test=False).mapped('tasks').write({'active': vals['active']})
            # archiving/unarchiving a project implies that we don't want to use the analytic account anymore
            self.with_context(active_test=False).mapped('analytic_account_id').write({'active': vals['active']})
        if vals.get('partner_id') or vals.get('privacy_visibility'):
            for project in self.filtered(lambda project: project.privacy_visibility == 'portal'):
                project.message_subscribe(project.partner_id.ids)
        return res

    @api.multi
    def get_access_action(self, access_uid=None):
        """ Instead of the classic form view, redirect to website for portal users
        that can read the project. """
        self.ensure_one()
        user, record = self.env.user, self
        if access_uid:
            user = self.env['res.users'].sudo().browse(access_uid)
            record = self.sudo(user)

        if user.share:
            try:
                record.check_access_rule('read')
            except AccessError:
                pass
            else:
                return {
                    'type': 'ir.actions.act_url',
                    'url': '/my/project/%s' % self.id,
                    'target': 'self',
                    'res_id': self.id,
                }
        return super(Project, self).get_access_action(access_uid)

    @api.multi
    def message_subscribe(self, partner_ids=None, channel_ids=None, subtype_ids=None, force=True):
        """ Subscribe to all existing active tasks when subscribing to a project """
        res = super(Project, self).message_subscribe(partner_ids=partner_ids, channel_ids=channel_ids, subtype_ids=subtype_ids, force=force)
        if not subtype_ids or any(subtype.parent_id.res_model == 'project.task' for subtype in self.env['mail.message.subtype'].browse(subtype_ids)):
            for partner_id in partner_ids or []:
                self.mapped('tasks').filtered(lambda task: not task.stage_id.fold and partner_id not in task.message_partner_ids.ids).message_subscribe(
                    partner_ids=[partner_id], channel_ids=None, subtype_ids=None, force=False)
            for channel_id in channel_ids or []:
                self.mapped('tasks').filtered(lambda task: not task.stage_id.fold and channel_id not in task.message_channel_ids.ids).message_subscribe(
                    partner_ids=None, channel_ids=[channel_id], subtype_ids=None, force=False)
        return res

    @api.multi
    def message_unsubscribe(self, partner_ids=None, channel_ids=None):
        """ Unsubscribe from all tasks when unsubscribing from a project """
        self.mapped('tasks').message_unsubscribe(partner_ids=partner_ids, channel_ids=channel_ids)
        return super(Project, self).message_unsubscribe(partner_ids=partner_ids, channel_ids=channel_ids)

    @api.multi
    def _notification_recipients(self, message, groups):
        groups = super(Project, self)._notification_recipients(message, groups)

        for group_name, group_method, group_data in groups:
            if group_name in ['customer', 'portal']:
                continue
            group_data['has_button_access'] = True

        return groups

    # ---------------------------------------------------
    #  Actions
    # ---------------------------------------------------

    @api.multi
    def toggle_favorite(self):
        favorite_projects = not_fav_projects = self.env['project.project'].sudo()
        for project in self:
            if self.env.user in project.favorite_user_ids:
                favorite_projects |= project
            else:
                not_fav_projects |= project

        # Project User has no write access for project.
        not_fav_projects.write({'favorite_user_ids': [(4, self.env.uid)]})
        favorite_projects.write({'favorite_user_ids': [(3, self.env.uid)]})

    @api.multi
    def open_tasks(self):
        ctx = dict(self._context)
        ctx.update({'search_default_project_id': self.id})
        action = self.env['ir.actions.act_window'].for_xml_id('project', 'act_project_project_2_project_task_all')
        return dict(action, context=ctx)

    @api.multi
    def action_view_all_rating(self):
        """ return the action to see all the rating of the project, and activate default filters """
        if self.portal_show_rating:
            return {
                'type': 'ir.actions.act_url',
                'name': "Redirect to the Website Projcet Rating Page",
                'target': 'self',
                'url': "/project/rating/%s" % (self.id,)
            }
        action = self.env['ir.actions.act_window'].for_xml_id('project', 'rating_rating_action_view_project_rating')
        action['name'] = _('Ratings of %s') % (self.name,)
        action_context = safe_eval(action['context']) if action['context'] else {}
        action_context.update(self._context)
        action_context['search_default_parent_res_name'] = self.name
        return dict(action, context=action_context)

    # ---------------------------------------------------
    # Rating business
    # ---------------------------------------------------

    # This method should be called once a day by the scheduler
    @api.model
    def _send_rating_all(self):
        projects = self.search([('rating_status', '=', 'periodic'), ('rating_request_deadline', '<=', fields.Datetime.now())])
        projects.mapped('task_ids')._send_task_rating_mail()
        projects._compute_rating_request_deadline()


class Task(models.Model):
    _name = "project.task"
    _description = "Task"
    _date_name = "date_start"
    _inherit = ['mail.thread', 'mail.activity.mixin', 'portal.mixin', 'rating.mixin']
    _mail_post_access = 'read'
    _order = "priority desc, sequence, id desc"

    @api.model
    def default_get(self, fields_list):
        result = super(Task, self).default_get(fields_list)
        # force some parent values, if needed
        if 'parent_id' in result and result['parent_id']:
            result.update(self._subtask_values_from_parent(result['parent_id']))
        return result

    def _get_default_partner(self):
        if 'default_project_id' in self.env.context:
            default_project_id = self.env['project.project'].browse(self.env.context['default_project_id'])
            return default_project_id.exists().partner_id

    def _get_default_stage_id(self):
        """ Gives default stage_id """
        project_id = self.env.context.get('default_project_id')
        if not project_id:
            return False
        return self.stage_find(project_id, [('fold', '=', False)])

    @api.model
    def _read_group_stage_ids(self, stages, domain, order):
        search_domain = [('id', 'in', stages.ids)]
        if 'default_project_id' in self.env.context:
            search_domain = ['|', ('project_ids', '=', self.env.context['default_project_id'])] + search_domain

        stage_ids = stages._search(search_domain, order=order, access_rights_uid=SUPERUSER_ID)
        return stages.browse(stage_ids)

    active = fields.Boolean(default=True)
    name = fields.Char(string='Task Title', track_visibility='always', required=True, index=True)
    description = fields.Html(string='Description')
    priority = fields.Selection([
        ('0', 'Low'),
        ('1', 'Normal'),
        ], default='0', index=True, string="Priority")
    sequence = fields.Integer(string='Sequence', index=True, default=10,
        help="Gives the sequence order when displaying a list of tasks.")
    stage_id = fields.Many2one('project.task.type', string='Stage', track_visibility='onchange', index=True,
        default=_get_default_stage_id, group_expand='_read_group_stage_ids',
        domain="[('project_ids', '=', project_id)]", copy=False)
    tag_ids = fields.Many2many('project.tags', string='Tags', oldname='categ_ids')
    kanban_state = fields.Selection([
        ('normal', 'Grey'),
        ('done', 'Green'),
        ('blocked', 'Red')], string='Kanban State',
        copy=False, default='normal', required=True)
    kanban_state_label = fields.Char(compute='_compute_kanban_state_label', string='Kanban State Label', track_visibility='onchange')
    create_date = fields.Datetime(index=True)
    write_date = fields.Datetime(index=True)  #not displayed in the view but it might be useful with base_automation module (and it needs to be defined first for that)
    date_start = fields.Datetime(string='Starting Date',
    default=fields.Datetime.now,
    index=True, copy=False)
    date_end = fields.Datetime(string='Ending Date', index=True, copy=False)
    date_assign = fields.Datetime(string='Assigning Date', index=True, copy=False, readonly=True)
    date_deadline = fields.Date(string='Deadline', index=True, copy=False, track_visibility='onchange')
    date_last_stage_update = fields.Datetime(string='Last Stage Update',
        default=fields.Datetime.now,
        index=True,
        copy=False,
        readonly=True)
    project_id = fields.Many2one('project.project',
        string='Project',
        default=lambda self: self.env.context.get('default_project_id'),
        index=True,
        track_visibility='onchange',
        change_default=True)
    notes = fields.Text(string='Notes')
    planned_hours = fields.Float("Planned Hours", help='It is the time planned to achieve the task. If this document has sub-tasks, it means the time needed to achieve this tasks and its childs.',track_visibility='onchange')
    subtask_planned_hours = fields.Float("Subtasks", compute='_compute_subtask_planned_hours', help="Computed using sum of hours planned of all subtasks created from main task. Usually these hours are less or equal to the Planned Hours (of main task).")
    remaining_hours = fields.Float(string='Remaining Hours', digits=(16,2), help="Total remaining time, can be re-estimated periodically by the assignee of the task.")
    user_id = fields.Many2one('res.users',
        string='Assigned to',
        default=lambda self: self.env.uid,
        index=True, track_visibility='always')
    partner_id = fields.Many2one('res.partner',
        string='Customer',
        default=_get_default_partner)
    manager_id = fields.Many2one('res.users', string='Project Manager', related='project_id.user_id', readonly=True, related_sudo=False)
    company_id = fields.Many2one('res.company',
        string='Company',
        default=lambda self: self.env['res.company']._company_default_get())
    color = fields.Integer(string='Color Index')
    user_email = fields.Char(related='user_id.email', string='User Email', readonly=True, related_sudo=False)
    attachment_ids = fields.One2many('ir.attachment', compute='_compute_attachment_ids', string="Main Attachments",
        help="Attachment that don't come from message.")
    # In the domain of displayed_image_id, we couln't use attachment_ids because a one2many is represented as a list of commands so we used res_model & res_id
    displayed_image_id = fields.Many2one('ir.attachment', domain="[('res_model', '=', 'project.task'), ('res_id', '=', id), ('mimetype', 'ilike', 'image')]", string='Cover Image')
    legend_blocked = fields.Char(related='stage_id.legend_blocked', string='Kanban Blocked Explanation', readonly=True, related_sudo=False)
    legend_done = fields.Char(related='stage_id.legend_done', string='Kanban Valid Explanation', readonly=True, related_sudo=False)
    legend_normal = fields.Char(related='stage_id.legend_normal', string='Kanban Ongoing Explanation', readonly=True, related_sudo=False)
    parent_id = fields.Many2one('project.task', string='Parent Task', index=True)
    child_ids = fields.One2many('project.task', 'parent_id', string="Sub-tasks", context={'active_test': False})
    subtask_count = fields.Integer("Sub-task count", compute='_compute_subtask_count')
    email_from = fields.Char(string='Email', help="These people will receive email.", index=True)
    email_cc = fields.Char(string='Watchers Emails', help="""These email addresses will be added to the CC field of all inbound
        and outbound emails for this record before being sent. Separate multiple email addresses with a comma""")
    # Computed field about working time elapsed between record creation and assignation/closing.
    working_hours_open = fields.Float(compute='_compute_elapsed', string='Working hours to assign', store=True, group_operator="avg")
    working_hours_close = fields.Float(compute='_compute_elapsed', string='Working hours to close', store=True, group_operator="avg")
    working_days_open = fields.Float(compute='_compute_elapsed', string='Working days to assign', store=True, group_operator="avg")
    working_days_close = fields.Float(compute='_compute_elapsed', string='Working days to close', store=True, group_operator="avg")
    # customer portal: include comment and incoming emails in communication history
    website_message_ids = fields.One2many(domain=lambda self: [('model', '=', self._name), ('message_type', 'in', ['email', 'comment'])])

    _constraints = [(models.BaseModel._check_recursion, 'Circular references are not permitted between tasks and sub-tasks', ['parent_id'])]

    def _compute_attachment_ids(self):
        for task in self:
            attachment_ids = self.env['ir.attachment'].search([('res_id', '=', task.id), ('res_model', '=', 'project.task')]).ids
            message_attachment_ids = self.mapped('message_ids.attachment_ids').ids  # from mail_thread
            task.attachment_ids = list(set(attachment_ids) - set(message_attachment_ids))

    @api.multi
    @api.depends('create_date', 'date_end', 'date_assign')
    def _compute_elapsed(self):
        task_linked_to_calendar = self.filtered(
            lambda task: task.project_id.resource_calendar_id and task.create_date
        )
        for task in task_linked_to_calendar:
            dt_create_date = fields.Datetime.from_string(task.create_date)

            if task.date_assign:
                dt_date_assign = fields.Datetime.from_string(task.date_assign)
                task.working_hours_open = task.project_id.resource_calendar_id.get_work_hours_count(
                        dt_create_date, dt_date_assign, False, compute_leaves=True)
                task.working_days_open = task.working_hours_open / 24.0

            if task.date_end:
                dt_date_end = fields.Datetime.from_string(task.date_end)
                task.working_hours_close = task.project_id.resource_calendar_id.get_work_hours_count(
                    dt_create_date, dt_date_end, False, compute_leaves=True)
                task.working_days_close = task.working_hours_close / 24.0

        (self - task_linked_to_calendar).update(dict.fromkeys(
            ['working_hours_open', 'working_hours_close', 'working_days_open', 'working_days_close'], 0.0))

    @api.depends('stage_id', 'kanban_state')
    def _compute_kanban_state_label(self):
        for task in self:
            if task.kanban_state == 'normal':
                task.kanban_state_label = task.legend_normal
            elif task.kanban_state == 'blocked':
                task.kanban_state_label = task.legend_blocked
            else:
                task.kanban_state_label = task.legend_done

    def _compute_portal_url(self):
        super(Task, self)._compute_portal_url()
        for task in self:
            task.portal_url = '/my/task/%s' % task.id

    @api.depends('child_ids.planned_hours')
    def _compute_subtask_planned_hours(self):
        for task in self:
            task.subtask_planned_hours = sum(task.child_ids.mapped('planned_hours'))

    @api.depends('child_ids')
    def _compute_subtask_count(self):
        """ Note: since we accept only one level subtask, we can use a read_group here """
        task_data = self.env['project.task'].read_group([('parent_id', 'in', self.ids)], ['parent_id'], ['parent_id'])
        mapping = dict((data['parent_id'][0], data['parent_id_count']) for data in task_data)
        for task in self:
            task.subtask_count = mapping.get(task.id, 0)

    @api.onchange('partner_id')
    def _onchange_partner_id(self):
        self.email_from = self.partner_id.email

    @api.onchange('parent_id')
    def _onchange_parent_id(self):
        if self.parent_id:
            for field_name in self._subtask_implied_fields():
                self[field_name] = self.parent_id[field_name]

    @api.onchange('project_id')
    def _onchange_project(self):
        if self.project_id:
            if not self.parent_id and self.project_id.partner_id:
                self.partner_id = self.project_id.partner_id
            if self.project_id not in self.stage_id.project_ids:
                self.stage_id = self.stage_find(self.project_id.id, [('fold', '=', False)])
        else:
            self.stage_id = False

    @api.onchange('user_id')
    def _onchange_user(self):
        if self.user_id:
            self.date_start = fields.Datetime.now()

    @api.constrains('parent_id', 'child_ids')
    def _check_subtask_level(self):
        for task in self:
            if task.parent_id and task.child_ids:
                raise ValidationError(_('Task %s can not have a parent task and subtasks. Only one subtask level is allowed.' % (task.name,)))

    @api.multi
    def copy(self, default=None):
        if default is None:
            default = {}
        if not default.get('name'):
            default['name'] = _("%s (copy)") % self.name
        if 'remaining_hours' not in default:
            default['remaining_hours'] = self.planned_hours
        return super(Task, self).copy(default)

<<<<<<< HEAD
=======
    @api.multi
    def _compute_subtask_count(self):
        for task in self:
            task.subtask_count = self.search_count([('id', 'child_of', task.id), ('id', '!=', task.id)])

    @api.constrains('parent_id')
    def _check_parent_id(self):
        for task in self:
            if not task._check_recursion():
                raise ValidationError(_('Error! You cannot create recursive hierarchy of task(s).'))

    @api.constrains('parent_id')
    def _check_subtask_project(self):
        for task in self:
            if task.parent_id.project_id and task.project_id != task.parent_id.project_id.subtask_project_id:
                raise UserError(_("You can't define a parent task if its project is not correctly configured. The sub-task's project of the parent task's project should be this task's project"))

>>>>>>> 5a943390
    # Override view according to the company definition
    @api.model
    def fields_view_get(self, view_id=None, view_type='form', toolbar=False, submenu=False):
        # read uom as admin to avoid access rights issues, e.g. for portal/share users,
        # this should be safe (no context passed to avoid side-effects)
        obj_tm = self.env.user.company_id.project_time_mode_id
        tm = obj_tm and obj_tm.name or 'Hours'

        res = super(Task, self).fields_view_get(view_id=view_id, view_type=view_type, toolbar=toolbar, submenu=submenu)

        # read uom as admin to avoid access rights issues, e.g. for portal/share users,
        # this should be safe (no context passed to avoid side-effects)
        obj_tm = self.env.user.company_id.project_time_mode_id
        # using get_object to get translation value
        uom_hour = self.env.ref('product.product_uom_hour', False)
        if not obj_tm or not uom_hour or obj_tm.id == uom_hour.id:
            return res

        eview = etree.fromstring(res['arch'])

        # if the project_time_mode_id is not in hours (so in days), display it as a float field
        def _check_rec(eview):
            if eview.attrib.get('widget', '') == 'float_time':
                eview.set('widget', 'float')
            for child in eview:
                _check_rec(child)
            return True

        _check_rec(eview)

        res['arch'] = etree.tostring(eview, encoding='unicode')

        # replace reference of 'Hours' to 'Day(s)'
        for f in res['fields']:
            # TODO this NOT work in different language than english
            # the field 'Initially Planned Hours' should be replaced by 'Initially Planned Days'
            # but string 'Initially Planned Days' is not available in translation
            if 'Hours' in res['fields'][f]['string']:
                res['fields'][f]['string'] = res['fields'][f]['string'].replace('Hours', obj_tm.name)
        return res

    @api.model
    def get_empty_list_help(self, help):
        self = self.with_context(
            empty_list_help_id=self.env.context.get('default_project_id'),
            empty_list_help_model='project.project',
            empty_list_help_document_name=_("task"),
        )
        return super(Task, self).get_empty_list_help(help)

    # ----------------------------------------
    # Case management
    # ----------------------------------------

    def stage_find(self, section_id, domain=[], order='sequence'):
        """ Override of the base.stage method
            Parameter of the stage search taken from the lead:
            - section_id: if set, stages must belong to this section or
              be a default stage; if not set, stages must be default
              stages
        """
        # collect all section_ids
        section_ids = []
        if section_id:
            section_ids.append(section_id)
        section_ids.extend(self.mapped('project_id').ids)
        search_domain = []
        if section_ids:
            search_domain = [('|')] * (len(section_ids) - 1)
            for section_id in section_ids:
                search_domain.append(('project_ids', '=', section_id))
        search_domain += list(domain)
        # perform search, return the first found
        return self.env['project.task.type'].search(search_domain, order=order, limit=1).id

    # ------------------------------------------------
    # CRUD overrides
    # ------------------------------------------------

    @api.model
    def create(self, vals):
        # context: no_log, because subtype already handle this
        context = dict(self.env.context, mail_create_nolog=True)
        # force some parent values, if needed
        if 'parent_id' in vals and vals['parent_id']:
            vals.update(self._subtask_values_from_parent(vals['parent_id']))
        # for default stage
        if vals.get('project_id') and not context.get('default_project_id'):
            context['default_project_id'] = vals.get('project_id')
        # user_id change: update date_assign
        if vals.get('user_id'):
            vals['date_assign'] = fields.Datetime.now()
        # Stage change: Update date_end if folded stage
        if vals.get('stage_id'):
            vals.update(self.update_date_end(vals['stage_id']))
        task = super(Task, self.with_context(context)).create(vals)
        return task

    @api.multi
    def write(self, vals):
        now = fields.Datetime.now()
        # subtask: force some parent values, if needed
        if 'parent_id' in vals and vals['parent_id']:
            vals.update(self._subtask_values_from_parent(vals['parent_id']))
        # stage change: update date_last_stage_update
        if 'stage_id' in vals:
            vals.update(self.update_date_end(vals['stage_id']))
            vals['date_last_stage_update'] = now
            # reset kanban state when changing stage
            if 'kanban_state' not in vals:
                vals['kanban_state'] = 'normal'
        # user_id change: update date_assign
        if vals.get('user_id') and 'date_assign' not in vals:
            vals['date_assign'] = now

        result = super(Task, self).write(vals)
        # rating on stage
        if 'stage_id' in vals and vals.get('stage_id'):
            self.filtered(lambda x: x.project_id.rating_status == 'stage')._send_task_rating_mail(force_send=True)
        # subtask: update subtask according to parent values
        subtask_values_to_write = self._subtask_write_values(vals)
        if subtask_values_to_write:
            subtasks = self.filtered(lambda task: not task.parent_id).mapped('child_ids')
            if subtasks:
                subtasks.write(subtask_values_to_write)
        return result

    def update_date_end(self, stage_id):
        project_task_type = self.env['project.task.type'].browse(stage_id)
        if project_task_type.fold:
            return {'date_end': fields.Datetime.now()}
        return {'date_end': False}

    @api.multi
    def get_access_action(self, access_uid=None):
        """ Instead of the classic form view, redirect to website for portal users
        that can read the task. """
        self.ensure_one()
        user, record = self.env.user, self
        if access_uid:
            user = self.env['res.users'].sudo().browse(access_uid)
            record = self.sudo(user)

        if user.share:
            try:
                record.check_access_rule('read')
            except AccessError:
                pass
            else:
                return {
                    'type': 'ir.actions.act_url',
                    'url': '/my/task/%s' % self.id,
                    'target': 'self',
                    'res_id': self.id,
                }
        return super(Task, self).get_access_action(access_uid)

    # ---------------------------------------------------
    # Subtasks
    # ---------------------------------------------------

    @api.model
    def _subtask_implied_fields(self):
        """ Return the list of field name to apply on subtask when changing parent_id or when updating parent task. """
        return ['partner_id', 'email_from']

    @api.multi
    def _subtask_write_values(self, values):
        """ Return the values to write on subtask when `values` is written on parent tasks
            :param values: dict of values to write on parent
        """
        result = {}
        for field_name in self._subtask_implied_fields():
            if field_name in values:
                result[field_name] = values[field_name]
        return result

    def _subtask_values_from_parent(self, parent_id):
        """ Get values for substask implied field of the given"""
        result = {}
        parent_task = self.env['project.task'].browse(parent_id)
        for field_name in self._subtask_implied_fields():
            result[field_name] = parent_task[field_name]
        return self._convert_to_write(result)

    # ---------------------------------------------------
    # Mail gateway
    # ---------------------------------------------------

    @api.multi
    def _track_template(self, tracking):
        res = super(Task, self)._track_template(tracking)
        test_task = self[0]
        changes, tracking_value_ids = tracking[test_task.id]
        if 'stage_id' in changes and test_task.stage_id.mail_template_id:
            res['stage_id'] = (test_task.stage_id.mail_template_id, {'composition_mode': 'mass_mail'})
        return res

    @api.multi
    def _track_subtype(self, init_values):
        self.ensure_one()
        if 'kanban_state_label' in init_values and self.kanban_state == 'blocked':
            return 'project.mt_task_blocked'
        elif 'kanban_state_label' in init_values and self.kanban_state == 'done':
            return 'project.mt_task_ready'
        elif 'user_id' in init_values and self.user_id:  # assigned -> new
            return 'project.mt_task_new'
        elif 'stage_id' in init_values and self.stage_id and self.stage_id.sequence <= 1:  # start stage -> new
            return 'project.mt_task_new'
        elif 'stage_id' in init_values:
            return 'project.mt_task_stage'
        return super(Task, self)._track_subtype(init_values)

    @api.multi
    def _notification_recipients(self, message, groups):
        """ Handle project users and managers recipients that can convert assign
        tasks and create new one directly from notification emails. """
        groups = super(Task, self)._notification_recipients(message, groups)

        self.ensure_one()
        if not self.user_id:
            take_action = self._notification_link_helper('assign')
            project_actions = [{'url': take_action, 'title': _('I take it')}]
        else:
            project_actions = []

        new_group = (
            'group_project_user', lambda partner: bool(partner.user_ids) and any(user.has_group('project.group_project_user') for user in partner.user_ids), {
                'actions': project_actions,
            })

        groups = [new_group] + groups
        for group_name, group_method, group_data in groups:
            if group_name in ['customer', 'portal']:
                continue
            group_data['has_button_access'] = True

        return groups

    @api.model
    def _notify_get_reply_to(self, res_ids, default=None):
        """ Override to get the reply_to of the parent project. """
        tasks = self.sudo().browse(res_ids)
        project_ids = tasks.mapped('project_id').ids
        aliases = self.env['project.project']._notify_get_reply_to(project_ids, default=default)
        return {task.id: aliases.get(task.project_id.id, False) for task in tasks}

    @api.multi
    def email_split(self, msg):
        email_list = tools.email_split((msg.get('to') or '') + ',' + (msg.get('cc') or ''))
        # check left-part is not already an alias
        aliases = self.mapped('project_id.alias_name')
        return [x for x in email_list if x.split('@')[0] not in aliases]

    @api.model
    def message_new(self, msg, custom_values=None):
        """ Overrides mail_thread message_new that is called by the mailgateway
            through message_process.
            This override updates the document according to the email.
        """
        # remove default author when going through the mail gateway. Indeed we
        # do not want to explicitly set user_id to False; however we do not
        # want the gateway user to be responsible if no other responsible is
        # found.
        create_context = dict(self.env.context or {})
        create_context['default_user_id'] = False
        if custom_values is None:
            custom_values = {}
        defaults = {
            'name': msg.get('subject') or _("No Subject"),
            'email_from': msg.get('from'),
            'email_cc': msg.get('cc'),
            'planned_hours': 0.0,
            'partner_id': msg.get('author_id')
        }
        defaults.update(custom_values)

        task = super(Task, self.with_context(create_context)).message_new(msg, custom_values=defaults)
        email_list = task.email_split(msg)
        partner_ids = [p for p in task._find_partner_from_emails(email_list, force_create=False) if p]
        task.message_subscribe(partner_ids)
        return task

    @api.multi
    def message_update(self, msg, update_vals=None):
        """ Override to update the task according to the email. """
        if update_vals is None:
            update_vals = {}
        maps = {
            'cost': 'planned_hours',
        }
        for line in msg['body'].split('\n'):
            line = line.strip()
            res = tools.command_re.match(line)
            if res:
                match = res.group(1).lower()
                field = maps.get(match)
                if field:
                    try:
                        update_vals[field] = float(res.group(2).lower())
                    except (ValueError, TypeError):
                        pass

        email_list = self.email_split(msg)
        partner_ids = [p for p in self._find_partner_from_emails(email_list, force_create=False) if p]
        self.message_subscribe(partner_ids)
        return super(Task, self).message_update(msg, update_vals=update_vals)

    @api.multi
    def message_get_suggested_recipients(self):
        recipients = super(Task, self).message_get_suggested_recipients()
        for task in self.filtered('partner_id'):
            reason = _('Customer Email') if task.partner_id.email else _('Customer')
            if task.partner_id:
                task._message_add_suggested_recipient(recipients, partner=task.partner_id, reason=reason)
            elif task.email_from:
                task._message_add_suggested_recipient(recipients, partner=task.email_from, reason=reason)
        return recipients

    @api.multi
    def _notify_specific_email_values(self, message):
        res = super(Task, self)._notify_specific_email_values(message)
        try:
            headers = safe_eval(res.get('headers', dict()))
        except Exception:
            headers = {}
        if self.project_id:
            current_objects = [h for h in headers.get('X-Odoo-Objects', '').split(',') if h]
            current_objects.insert(0, 'project.project-%s, ' % self.project_id.id)
            headers['X-Odoo-Objects'] = ','.join(current_objects)
        if self.tag_ids:
            headers['X-Odoo-Tags'] = ','.join(self.tag_ids.mapped('name'))
        res['headers'] = repr(headers)
        return res

    def _message_post_after_hook(self, message, values, notif_layout):
        if self.email_from and not self.partner_id:
            # we consider that posting a message with a specified recipient (not a follower, a specific one)
            # on a document without customer means that it was created through the chatter using
            # suggested recipients. This heuristic allows to avoid ugly hacks in JS.
            new_partner = message.partner_ids.filtered(lambda partner: partner.email == self.email_from)
            if new_partner:
                self.search([
                    ('partner_id', '=', False),
                    ('email_from', '=', new_partner.email),
                    ('stage_id.fold', '=', False)]).write({'partner_id': new_partner.id})
        return super(Task, self)._message_post_after_hook(message, values, notif_layout)

    def action_assign_to_me(self):
        self.write({'user_id': self.env.user.id})

    def action_open_parent_task(self):
        return {
            'name': _('Parent Task'),
            'view_type': 'form',
            'view_mode': 'form',
            'res_model': 'project.task',
            'res_id': self.parent_id.id,
            'type': 'ir.actions.act_window'
        }

<<<<<<< HEAD
    # ---------------------------------------------------
    # Rating business
    # ---------------------------------------------------
=======
    def action_subtask(self):
        action = self.env.ref('project.project_task_action_sub_task').read()[0]
        ctx = self.env.context.copy()
        ctx.update({
            'default_parent_id' : self.id,
            'default_project_id' : self.env.context.get('project_id', self.subtask_project_id.id),
            'default_name' : self.env.context.get('name', self.name) + ':',
            'default_partner_id' : self.env.context.get('partner_id', self.partner_id.id),
            'search_default_project_id': self.env.context.get('project_id', self.subtask_project_id.id),
        })
        action['context'] = ctx
        action['domain'] = [('id', 'child_of', self.id), ('id', '!=', self.id)]
        return action

>>>>>>> 5a943390

    def _send_task_rating_mail(self, force_send=False):
        for task in self:
            rating_template = task.stage_id.rating_template_id
            if rating_template:
                task.rating_send_request(rating_template, lang=task.partner_id.lang, force_send=force_send)

    def rating_get_partner_id(self):
        res = super(Task, self).rating_get_partner_id()
        if not res and self.project_id.partner_id:
            return self.project_id.partner_id
        return res

    @api.multi
    def rating_apply(self, rate, token=None, feedback=None, subtype=None):
        return super(Task, self).rating_apply(rate, token=token, feedback=feedback, subtype="project.mt_task_rating")

    def rating_get_parent_model_name(self, vals):
        return 'project.project'

    def rating_get_parent_id(self):
        return self.project_id.id


class ProjectTags(models.Model):
    """ Tags of project's tasks """
    _name = "project.tags"
    _description = "Tasks Tags"

    name = fields.Char(required=True)
    color = fields.Integer(string='Color Index')

    _sql_constraints = [
        ('name_uniq', 'unique (name)', "Tag name already exists!"),
    ]<|MERGE_RESOLUTION|>--- conflicted
+++ resolved
@@ -641,26 +641,12 @@
             default['remaining_hours'] = self.planned_hours
         return super(Task, self).copy(default)
 
-<<<<<<< HEAD
-=======
-    @api.multi
-    def _compute_subtask_count(self):
-        for task in self:
-            task.subtask_count = self.search_count([('id', 'child_of', task.id), ('id', '!=', task.id)])
-
     @api.constrains('parent_id')
     def _check_parent_id(self):
         for task in self:
             if not task._check_recursion():
                 raise ValidationError(_('Error! You cannot create recursive hierarchy of task(s).'))
 
-    @api.constrains('parent_id')
-    def _check_subtask_project(self):
-        for task in self:
-            if task.parent_id.project_id and task.project_id != task.parent_id.project_id.subtask_project_id:
-                raise UserError(_("You can't define a parent task if its project is not correctly configured. The sub-task's project of the parent task's project should be this task's project"))
-
->>>>>>> 5a943390
     # Override view according to the company definition
     @api.model
     def fields_view_get(self, view_id=None, view_type='form', toolbar=False, submenu=False):
@@ -1022,26 +1008,23 @@
             'type': 'ir.actions.act_window'
         }
 
-<<<<<<< HEAD
-    # ---------------------------------------------------
-    # Rating business
-    # ---------------------------------------------------
-=======
     def action_subtask(self):
         action = self.env.ref('project.project_task_action_sub_task').read()[0]
         ctx = self.env.context.copy()
         ctx.update({
-            'default_parent_id' : self.id,
-            'default_project_id' : self.env.context.get('project_id', self.subtask_project_id.id),
-            'default_name' : self.env.context.get('name', self.name) + ':',
-            'default_partner_id' : self.env.context.get('partner_id', self.partner_id.id),
-            'search_default_project_id': self.env.context.get('project_id', self.subtask_project_id.id),
+            'default_parent_id': self.id,
+            'default_project_id': self.env.context.get('project_id', self.project_id.id),
+            'default_name': self.env.context.get('name', self.name) + ':',
+            'default_partner_id': self.env.context.get('partner_id', self.partner_id.id),
+            'search_default_project_id': self.env.context.get('project_id', self.project_id.id),
         })
         action['context'] = ctx
         action['domain'] = [('id', 'child_of', self.id), ('id', '!=', self.id)]
         return action
 
->>>>>>> 5a943390
+    # ---------------------------------------------------
+    # Rating business
+    # ---------------------------------------------------
 
     def _send_task_rating_mail(self, force_send=False):
         for task in self:
