openerp.project = function(openerp) {
    openerp.web_kanban.ProjectKanban = openerp.web_kanban.KanbanRecord.include({
        
        bind_events: function() {
            self = this;
            if(this.view.dataset.model == 'project.project') {
                //open dropdwon when click on the icon.
                $('.dropdown-toggle').dropdown();
                
                //show and hide the dropdown icon when mouseover and mouseour.
                $('.oe_project_kanban_vignette').mouseover(function() {
                    return $(this).find('.oe_project_kanban_action').show();
                    }).mouseout(function() {
                    return $(this).find('.oe_project_kanban_action').hide();
                });
                
                //set avatar title for members.
                _.each($(this.$element).find('.project_avatar'),function(avatar){
                    var dataset = new openerp.web.DataSetSearch(this, 'res.users', self.session.context, [['id','=',avatar.id]]);
                    dataset.read_slice(['name']).then(function(result){
                    avatar.setAttribute("title",result[0].name)
                    });
                 });
                
                //if task is true , then open the task when click on the anywhere in the box.
                if(this.record.task.raw_value)$(this.$element).find('.click_button').attr('data-name','open_tasks');
                if(!this.record.task.raw_value)$(this.$element).find('.click_button').attr('data-name','dummy');
                
                // set sequence like Tasks,Issues,Timesheets and Phases
                my_list = $("#list a")
                my_list.sort(function (a, b) {
                    var aValue = parseInt(a.id);
                    var bValue = parseInt(b.id);
                    // ASC
                    //return aValue == bValue ? 0 : aValue < bValue ? -1 : 1;
                    // DESC
                    return aValue == bValue ? 0 : aValue < bValue ? -1 : 1;
                  });
                $('#list').replaceWith(my_list);
                
<<<<<<< HEAD
                console.log("curreeeeeeenttttttttttt",this.$element.find('.steelblue'))
                $('#'+ self.id).click(function(){
                	console.log("curreeeehsfkiash")
                    //$(this).closest('.oe_project_kanban_vignette').css('background-color', 'steelblue');
                    $action = $(this).closest('.oe_project_kanban_vignette').addClass(self.kanban_color(2));
                    //var data = {};
                    //data[$action.data('name')] = $(this).data('color');
                    self.view.dataset.write(self.id, {color:2},self.do_reload());

=======
                // set background color
                this.$element.find('.bgcolor_steelblue').click(function(){
                    $(this).closest('#oe_project_kanban_vignette').removeClass().addClass(self.kanban_color(1) + ' oe_project_kanban_vignette');
                    self.view.dataset.write(parseInt(this.id), {color:1});
                });
                
                this.$element.find('.bgcolor_firebrick').click(function(){
                    $(this).closest('#oe_project_kanban_vignette').removeClass().addClass(self.kanban_color(2) + ' oe_project_kanban_vignette');
                    self.view.dataset.write(parseInt(this.id), {color:2});
                    
                });
                
                this.$element.find('.bgcolor_khaki').click(function(){
                    $(this).closest('#oe_project_kanban_vignette').removeClass().addClass(self.kanban_color(3) + ' oe_project_kanban_vignette');
                    self.view.dataset.write(parseInt(this.id), {color:3});
                    
                });
                
                this.$element.find('.bgcolor_thistle').click(function(){
                    $(this).closest('#oe_project_kanban_vignette').removeClass().addClass(self.kanban_color(4) + ' oe_project_kanban_vignette');
                    self.view.dataset.write(parseInt(this.id), {color:4});
                    
                });
                
                this.$element.find('.bgcolor_orange').click(function(){
                    $(this).closest('#oe_project_kanban_vignette').removeClass().addClass(self.kanban_color(5) + ' oe_project_kanban_vignette');
                    self.view.dataset.write(parseInt(this.id), {color:5});
                    
>>>>>>> af9a103d
                });
                
            };
            self._super();
        }
    });
}<|MERGE_RESOLUTION|>--- conflicted
+++ resolved
@@ -38,17 +38,6 @@
                   });
                 $('#list').replaceWith(my_list);
                 
-<<<<<<< HEAD
-                console.log("curreeeeeeenttttttttttt",this.$element.find('.steelblue'))
-                $('#'+ self.id).click(function(){
-                	console.log("curreeeehsfkiash")
-                    //$(this).closest('.oe_project_kanban_vignette').css('background-color', 'steelblue');
-                    $action = $(this).closest('.oe_project_kanban_vignette').addClass(self.kanban_color(2));
-                    //var data = {};
-                    //data[$action.data('name')] = $(this).data('color');
-                    self.view.dataset.write(self.id, {color:2},self.do_reload());
-
-=======
                 // set background color
                 this.$element.find('.bgcolor_steelblue').click(function(){
                     $(this).closest('#oe_project_kanban_vignette').removeClass().addClass(self.kanban_color(1) + ' oe_project_kanban_vignette');
@@ -77,7 +66,6 @@
                     $(this).closest('#oe_project_kanban_vignette').removeClass().addClass(self.kanban_color(5) + ' oe_project_kanban_vignette');
                     self.view.dataset.write(parseInt(this.id), {color:5});
                     
->>>>>>> af9a103d
                 });
                 
             };
