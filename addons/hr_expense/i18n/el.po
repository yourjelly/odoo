--- conflicted
+++ resolved
@@ -1,45 +1,38 @@
-# Greek translation for openobject-addons
-# Copyright (c) 2014 Rosetta Contributors and Canonical Ltd 2014
-# This file is distributed under the same license as the openobject-addons package.
-# FIRST AUTHOR <EMAIL@ADDRESS>, 2014.
-#
-msgid ""
-msgstr ""
-<<<<<<< HEAD
-"Project-Id-Version: openobject-addons\n"
-"Report-Msgid-Bugs-To: FULL NAME <EMAIL@ADDRESS>\n"
-"POT-Creation-Date: 2014-09-23 16:27+0000\n"
-"PO-Revision-Date: 2014-08-14 16:10+0000\n"
-"Last-Translator: FULL NAME <EMAIL@ADDRESS>\n"
-"Language-Team: Greek <el@li.org>\n"
-=======
+# Translation of Odoo Server.
+# This file contains the translation of the following modules:
+# * hr_expense
+# 
+# Translators:
+# FIRST AUTHOR <EMAIL@ADDRESS>, 2014
+# Goutoudis Kostas <goutoudis@gmail.com>, 2015
+msgid ""
+msgstr ""
 "Project-Id-Version: Odoo 8.0\n"
 "Report-Msgid-Bugs-To: \n"
 "POT-Creation-Date: 2015-01-21 14:07+0000\n"
 "PO-Revision-Date: 2015-12-05 23:23+0000\n"
 "Last-Translator: Goutoudis Kostas <goutoudis@gmail.com>\n"
 "Language-Team: Greek (http://www.transifex.com/odoo/odoo-8/language/el/)\n"
->>>>>>> 83a4a582
 "MIME-Version: 1.0\n"
 "Content-Type: text/plain; charset=UTF-8\n"
-"Content-Transfer-Encoding: 8bit\n"
-"X-Launchpad-Export-Date: 2014-09-24 09:09+0000\n"
-"X-Generator: Launchpad (build 17196)\n"
+"Content-Transfer-Encoding: \n"
+"Language: el\n"
+"Plural-Forms: nplurals=2; plural=(n != 1);\n"
 
 #. module: hr_expense
 #: field:hr.expense.report,no_of_account:0
 msgid "# of Accounts"
-msgstr ""
+msgstr "# Λογαριασμών"
 
 #. module: hr_expense
 #: field:hr.expense.report,nbr:0
 msgid "# of Lines"
-msgstr ""
+msgstr "# των Γραμμών"
 
 #. module: hr_expense
 #: field:hr.expense.report,no_of_products:0
 msgid "# of Products"
-msgstr ""
+msgstr "# Προϊόντων"
 
 #. module: hr_expense
 #: view:website:hr_expense.report_expense
@@ -53,7 +46,7 @@
 "                Click to create a new expense category. \n"
 "             </p>\n"
 "            "
-msgstr ""
+msgstr "<p class=\"oe_view_nocontent_create\">\n                Επιλέξτε για να δημιουργήσετε νέα κατηγορία εξόδων. \n             </p>\n            "
 
 #. module: hr_expense
 #: model:ir.actions.act_window,help:hr_expense.expense_all
@@ -62,13 +55,12 @@
 "                Click to register new expenses. \n"
 "              </p><p>\n"
 "                Odoo will ensure the whole process is followed; the expense\n"
-"                sheet is validated by manager(s), the employee is "
-"reimbursed\n"
+"                sheet is validated by manager(s), the employee is reimbursed\n"
 "                from his expenses, some expenses must be re-invoiced to the\n"
 "                customers.\n"
 "              </p>\n"
 "            "
-msgstr ""
+msgstr "<p class=\"oe_view_nocontent_create\">\n                Επιλέξτε για να καταχωρίσετε νέα έξοδα. \n              </p><p>\n                Το Odoo θα διασφαλίσει ότι εξασφαλίζεται η όλη διαδικασία: το φύλλο\n                εξόδων επικυρώνεται από τον διευθυντή, ο εργαζόμενος αποζημιώθηκε\n                για τα έξοδά του, κάποια έξοδα πρέπει να επανα-τιμολογηθούν\n                στους πελάτες.\n              </p>\n            "
 
 #. module: hr_expense
 #: selection:hr.expense.report,state:0
@@ -78,7 +70,7 @@
 #. module: hr_expense
 #: view:hr.expense.expense:hr_expense.view_expenses_form
 msgid "Accounting"
-msgstr ""
+msgstr "Λογιστική"
 
 #. module: hr_expense
 #: view:hr.expense.expense:hr_expense.view_expenses_form
@@ -88,7 +80,7 @@
 #. module: hr_expense
 #: model:product.template,name:hr_expense.air_ticket_product_template
 msgid "Air Ticket"
-msgstr ""
+msgstr "Αεροπορικό Εισιτήριο"
 
 #. module: hr_expense
 #: field:hr.expense.line,analytic_account:0
@@ -99,7 +91,7 @@
 #. module: hr_expense
 #: view:hr.expense.expense:hr_expense.view_expenses_form
 msgid "Approve"
-msgstr ""
+msgstr "Εγκρίνω"
 
 #. module: hr_expense
 #: selection:hr.expense.expense,state:0
@@ -111,12 +103,12 @@
 #. module: hr_expense
 #: view:hr.expense.report:hr_expense.view_hr_expense_report_search
 msgid "Approved Expenses"
-msgstr ""
+msgstr "Εγκεκριμένα Έξοδα"
 
 #. module: hr_expense
 #: field:hr.expense.report,price_average:0
 msgid "Average Price"
-msgstr ""
+msgstr "Μέση Τιμή"
 
 #. module: hr_expense
 #: field:product.template,hr_expense_ok:0
@@ -131,7 +123,7 @@
 #. module: hr_expense
 #: model:product.template,name:hr_expense.car_travel_product_template
 msgid "Car Travel Expenses"
-msgstr ""
+msgstr "Οδοιπορικά"
 
 #. module: hr_expense
 #: view:website:hr_expense.report_expense
@@ -143,7 +135,7 @@
 #: view:hr.expense.report:hr_expense.view_hr_expense_report_search
 #: field:hr.expense.report,company_id:0
 msgid "Company"
-msgstr ""
+msgstr "Εταιρεία"
 
 #. module: hr_expense
 #: view:hr.expense.expense:hr_expense.view_editable_expenses_tree
@@ -153,13 +145,13 @@
 #. module: hr_expense
 #: view:hr.expense.report:hr_expense.view_hr_expense_report_search
 msgid "Confirm Expenses"
-msgstr ""
+msgstr "Επιβεβαίωση Εξόδων"
 
 #. module: hr_expense
 #: field:hr.expense.expense,date_confirm:0
 #: field:hr.expense.report,date_confirm:0
 msgid "Confirmation Date"
-msgstr ""
+msgstr "Ημερομηνία Επιβεβαίωσης"
 
 #. module: hr_expense
 #: view:hr.expense.expense:hr_expense.view_hr_expense_filter
@@ -169,25 +161,23 @@
 #. module: hr_expense
 #: view:hr.expense.report:hr_expense.view_hr_expense_report_search
 msgid "Create Month"
-msgstr ""
-
-#. module: hr_expense
-#: field:hr.expense.expense,create_uid:0
-#: field:hr.expense.line,create_uid:0
+msgstr "Δημιουργία Μήνα"
+
+#. module: hr_expense
+#: field:hr.expense.expense,create_uid:0 field:hr.expense.line,create_uid:0
 msgid "Created by"
-msgstr ""
-
-#. module: hr_expense
-#: field:hr.expense.expense,create_date:0
-#: field:hr.expense.line,create_date:0
+msgstr "Δημιουργήθηκε από"
+
+#. module: hr_expense
+#: field:hr.expense.expense,create_date:0 field:hr.expense.line,create_date:0
 msgid "Created on"
-msgstr ""
+msgstr "Δημιουργήθηκε στις"
 
 #. module: hr_expense
 #: view:hr.expense.report:hr_expense.view_hr_expense_report_search
 #: field:hr.expense.report,create_date:0
 msgid "Creation Date"
-msgstr ""
+msgstr "Ημερομηνία Δημιουργίας"
 
 #. module: hr_expense
 #: field:hr.expense.expense,currency_id:0
@@ -196,8 +186,7 @@
 msgstr "Νόμισμα"
 
 #. module: hr_expense
-#: field:hr.expense.expense,date:0
-#: field:hr.expense.line,date_value:0
+#: field:hr.expense.expense,date:0 field:hr.expense.line,date_value:0
 #: view:website:hr_expense.report_expense
 msgid "Date"
 msgstr "Ημερομηνία"
@@ -205,7 +194,7 @@
 #. module: hr_expense
 #: field:hr.expense.report,date:0
 msgid "Date "
-msgstr ""
+msgstr "Ημερομηνία"
 
 #. module: hr_expense
 #: help:hr.expense.expense,date_valid:0
@@ -224,12 +213,12 @@
 #. module: hr_expense
 #: help:hr.expense.expense,message_last_post:0
 msgid "Date of the last message posted on the record."
-msgstr ""
+msgstr "Ημερομηνία του τελευταίου μηνύματος "
 
 #. module: hr_expense
 #: view:website:hr_expense.report_expense
 msgid "Date:"
-msgstr ""
+msgstr "Ημερομηνία:"
 
 #. module: hr_expense
 #: model:ir.actions.act_window,help:hr_expense.product_normal_form_view_installer
@@ -244,7 +233,7 @@
 #. module: hr_expense
 #: field:hr.expense.report,delay_confirm:0
 msgid "Delay to Confirm"
-msgstr ""
+msgstr "Καθυστέρηση έως την Επιβεβαίωση"
 
 #. module: hr_expense
 #: field:hr.expense.report,delay_valid:0
@@ -257,30 +246,29 @@
 #: view:hr.expense.report:hr_expense.view_hr_expense_report_search
 #: field:hr.expense.report,department_id:0
 msgid "Department"
-msgstr ""
-
-#. module: hr_expense
-#: view:hr.expense.expense:hr_expense.view_expenses_form
-#: field:hr.expense.expense,name:0
-#: field:hr.expense.line,description:0
+msgstr "Τμήμα"
+
+#. module: hr_expense
+#: view:hr.expense.expense:hr_expense.view_expenses_form
+#: field:hr.expense.expense,name:0 field:hr.expense.line,description:0
 msgid "Description"
 msgstr "Περιγραφή"
 
 #. module: hr_expense
 #: view:website:hr_expense.report_expense
 msgid "Description:"
-msgstr ""
+msgstr "Περιγραφή:"
 
 #. module: hr_expense
 #: view:hr.expense.report:hr_expense.view_hr_expense_report_search
 #: selection:hr.expense.report,state:0
 msgid "Done"
-msgstr ""
+msgstr "Ολοκληρωμένο"
 
 #. module: hr_expense
 #: view:hr.expense.report:hr_expense.view_hr_expense_report_search
 msgid "Done Expenses"
-msgstr ""
+msgstr "Έξοδα που Πραγματοποιήθηκαν"
 
 #. module: hr_expense
 #: selection:hr.expense.report,state:0
@@ -296,22 +284,22 @@
 #. module: hr_expense
 #: field:hr.expense.report,employee_id:0
 msgid "Employee's Name"
-msgstr ""
+msgstr "Όνομα Εργαζόμενου"
 
 #. module: hr_expense
 #: view:website:hr_expense.report_expense
 msgid "Employee:"
-msgstr ""
+msgstr "Εργαζόμενος:"
 
 #. module: hr_expense
 #: code:addons/hr_expense/hr_expense.py:167
 #: code:addons/hr_expense/hr_expense.py:230
 #: code:addons/hr_expense/hr_expense.py:232
-#: code:addons/hr_expense/hr_expense.py:341
-#: code:addons/hr_expense/hr_expense.py:345
+#: code:addons/hr_expense/hr_expense.py:344
+#: code:addons/hr_expense/hr_expense.py:348
 #, python-format
 msgid "Error!"
-msgstr ""
+msgstr "Σφάλμα!"
 
 #. module: hr_expense
 #: view:hr.expense.expense:hr_expense.view_hr_expense_filter
@@ -321,7 +309,7 @@
 msgstr "Έξοδο"
 
 #. module: hr_expense
-#: code:addons/hr_expense/hr_expense.py:370
+#: code:addons/hr_expense/hr_expense.py:373
 #, python-format
 msgid "Expense Account Move"
 msgstr ""
@@ -330,12 +318,12 @@
 #: model:ir.actions.act_window,name:hr_expense.hr_expense_product
 #: model:ir.ui.menu,name:hr_expense.menu_hr_product
 msgid "Expense Categories"
-msgstr ""
+msgstr "Κατηγορίες Εξόδων"
 
 #. module: hr_expense
 #: view:hr.expense.expense:hr_expense.view_expenses_form
 msgid "Expense Date"
-msgstr ""
+msgstr "Ημερομηνία Εξόδου"
 
 #. module: hr_expense
 #: model:ir.model,name:hr_expense.model_hr_expense_line
@@ -357,17 +345,17 @@
 #. module: hr_expense
 #: model:mail.message.subtype,description:hr_expense.mt_expense_approved
 msgid "Expense approved"
-msgstr ""
+msgstr "Εγκεκριμένο Έξοδο"
 
 #. module: hr_expense
 #: model:mail.message.subtype,description:hr_expense.mt_expense_confirmed
 msgid "Expense confirmed, waiting confirmation"
-msgstr ""
+msgstr "Επιβεβαιωμένα έξοδα, αναμονή επιβεβαίωσης"
 
 #. module: hr_expense
 #: model:mail.message.subtype,description:hr_expense.mt_expense_refused
 msgid "Expense refused"
-msgstr ""
+msgstr "Απόρριψη Εξόδου"
 
 #. module: hr_expense
 #: view:hr.expense.expense:hr_expense.view_editable_expenses_tree
@@ -386,12 +374,12 @@
 #: model:ir.actions.act_window,name:hr_expense.action_hr_expense_report_all
 #: model:ir.ui.menu,name:hr_expense.menu_hr_expense_report_all
 msgid "Expenses Analysis"
-msgstr ""
+msgstr "Ανάλυση Εξόδων"
 
 #. module: hr_expense
 #: view:hr.expense.expense:hr_expense.view_hr_expense_filter
 msgid "Expenses Month"
-msgstr ""
+msgstr "Μήνας Εξόδων"
 
 #. module: hr_expense
 #: view:hr.expense.expense:hr_expense.view_expenses_form
@@ -401,7 +389,7 @@
 #. module: hr_expense
 #: model:ir.model,name:hr_expense.model_hr_expense_report
 msgid "Expenses Statistics"
-msgstr ""
+msgstr "Στατιστικά Εξόδων"
 
 #. module: hr_expense
 #: view:hr.expense.expense:hr_expense.view_hr_expense_filter
@@ -411,33 +399,32 @@
 #. module: hr_expense
 #: view:hr.expense.expense:hr_expense.view_hr_expense_filter
 msgid "Expenses to Invoice"
-msgstr ""
+msgstr "Έξοδα προς Τιμολόγηση"
 
 #. module: hr_expense
 #: view:hr.expense.report:hr_expense.view_hr_expense_report_search
 msgid "Extended Filters..."
-msgstr ""
+msgstr "Εκτεταμένα Φίλτρα..."
 
 #. module: hr_expense
 #: field:hr.expense.expense,message_follower_ids:0
 msgid "Followers"
-msgstr ""
-
-#. module: hr_expense
-#: field:hr.expense.expense,journal_id:0
-#: field:hr.expense.report,journal_id:0
+msgstr "Ακόλουθοι"
+
+#. module: hr_expense
+#: field:hr.expense.expense,journal_id:0 field:hr.expense.report,journal_id:0
 msgid "Force Journal"
 msgstr "Force Journal"
 
 #. module: hr_expense
 #: view:hr.expense.expense:hr_expense.view_expenses_form
 msgid "Free Notes"
-msgstr ""
+msgstr "Δωρεάν Σημειώσεις"
 
 #. module: hr_expense
 #: view:hr.expense.expense:hr_expense.view_expenses_form
 msgid "Generate Accounting Entries"
-msgstr ""
+msgstr "Δημιουργία Εγγραφών Λογιστικής"
 
 #. module: hr_expense
 #: help:hr.expense.line,sequence:0
@@ -448,12 +435,12 @@
 #: view:hr.expense.expense:hr_expense.view_hr_expense_filter
 #: view:hr.expense.report:hr_expense.view_hr_expense_report_search
 msgid "Group By"
-msgstr ""
+msgstr "Ομαδοποίηση Ανά"
 
 #. module: hr_expense
 #: model:ir.actions.report.xml,name:hr_expense.action_report_hr_expense
 msgid "HR Expense"
-msgstr ""
+msgstr "Έξοδο HR"
 
 #. module: hr_expense
 #: view:website:hr_expense.report_expense
@@ -465,74 +452,63 @@
 msgid ""
 "Holds the Chatter summary (number of messages, ...). This summary is "
 "directly in html format in order to be inserted in kanban views."
-msgstr ""
+msgstr "Κρατά την συνολική σύνοψη (αριθμός των μυνημάτων, ...). Αυτή η σύνοψη είναι κατ' ευθείαν σε html format για να μπορεί να ενσωματωθεί σε εμφανίσεις kanban."
 
 #. module: hr_expense
 #: model:product.template,name:hr_expense.hotel_rent_product_template
 msgid "Hotel Accommodation"
-msgstr ""
-
-#. module: hr_expense
-#: field:hr.expense.expense,id:0
-#: field:hr.expense.line,id:0
+msgstr "Διαμονή σε Ξενοδοχείο"
+
+#. module: hr_expense
+#: field:hr.expense.expense,id:0 field:hr.expense.line,id:0
 #: field:hr.expense.report,id:0
 msgid "ID"
-msgstr ""
+msgstr "Κωδικός"
 
 #. module: hr_expense
 #: help:hr.expense.expense,message_unread:0
 msgid "If checked new messages require your attention."
-msgstr ""
+msgstr "Εάν επιλεγεί τα νέα μηνύματα χρειάζονται την προσοχή σας"
 
 #. module: hr_expense
 #: field:hr.expense.expense,message_is_follower:0
 msgid "Is a Follower"
-msgstr ""
+msgstr "Είναι Ακόλουθος"
 
 #. module: hr_expense
 #: model:ir.model,name:hr_expense.model_account_move_line
 msgid "Journal Items"
-msgstr ""
+msgstr "Στοιχεία Ημερολογίου"
 
 #. module: hr_expense
 #: field:hr.expense.expense,message_last_post:0
 msgid "Last Message Date"
-msgstr ""
-
-#. module: hr_expense
-#: field:hr.expense.expense,write_uid:0
-#: field:hr.expense.line,write_uid:0
+msgstr "Τελευταία ημερομηνία μηνύματος"
+
+#. module: hr_expense
+#: field:hr.expense.expense,write_uid:0 field:hr.expense.line,write_uid:0
 msgid "Last Updated by"
-<<<<<<< HEAD
-msgstr ""
-=======
 msgstr "Τελευταία Ενημέρωση από"
->>>>>>> 83a4a582
-
-#. module: hr_expense
-#: field:hr.expense.expense,write_date:0
-#: field:hr.expense.line,write_date:0
+
+#. module: hr_expense
+#: field:hr.expense.expense,write_date:0 field:hr.expense.line,write_date:0
 msgid "Last Updated on"
-<<<<<<< HEAD
-msgstr ""
-=======
 msgstr "Τελευταία Ενημέρωση στις"
->>>>>>> 83a4a582
 
 #. module: hr_expense
 #: field:hr.expense.expense,account_move_id:0
 msgid "Ledger Posting"
-msgstr ""
+msgstr "Καταχώρηση στο Καθολικό"
 
 #. module: hr_expense
 #: field:hr.expense.expense,message_ids:0
 msgid "Messages"
-msgstr ""
+msgstr "Μηνύματα"
 
 #. module: hr_expense
 #: help:hr.expense.expense,message_ids:0
 msgid "Messages and communication history"
-msgstr ""
+msgstr "Μηνύματα και ιστορικό επικοινωνίας"
 
 #. module: hr_expense
 #: view:hr.expense.expense:hr_expense.view_hr_expense_filter
@@ -548,12 +524,12 @@
 #: view:hr.expense.expense:hr_expense.view_hr_expense_filter
 #: selection:hr.expense.expense,state:0
 msgid "New"
-msgstr ""
+msgstr "Νέα"
 
 #. module: hr_expense
 #: view:hr.expense.expense:hr_expense.view_hr_expense_filter
 msgid "New Expense"
-msgstr ""
+msgstr "Νέο Έξοδο"
 
 #. module: hr_expense
 #: code:addons/hr_expense/hr_expense.py:167
@@ -564,7 +540,7 @@
 msgstr ""
 
 #. module: hr_expense
-#: code:addons/hr_expense/hr_expense.py:341
+#: code:addons/hr_expense/hr_expense.py:344
 #, python-format
 msgid ""
 "No purchase account found for the product %s (or for his category), please "
@@ -584,15 +560,15 @@
 #. module: hr_expense
 #: view:hr.expense.expense:hr_expense.view_expenses_form
 msgid "Open Accounting Entries"
-msgstr ""
+msgstr "Άνοιγμα Λογιστικών Καταχωρήσεων"
 
 #. module: hr_expense
 #: selection:hr.expense.expense,state:0
 msgid "Paid"
-msgstr ""
-
-#. module: hr_expense
-#: code:addons/hr_expense/hr_expense.py:345
+msgstr "Εξοφλημένο"
+
+#. module: hr_expense
+#: code:addons/hr_expense/hr_expense.py:348
 #, python-format
 msgid ""
 "Please configure Default Expense account for Product purchase: "
@@ -602,7 +578,7 @@
 #. module: hr_expense
 #: view:website:hr_expense.report_expense
 msgid "Price"
-msgstr ""
+msgstr "Τιμή"
 
 #. module: hr_expense
 #: field:hr.expense.line,product_id:0
@@ -614,17 +590,17 @@
 #. module: hr_expense
 #: field:hr.expense.report,product_qty:0
 msgid "Product Quantity"
-msgstr ""
+msgstr "Ποσότητα Προϊόντος"
 
 #. module: hr_expense
 #: model:ir.model,name:hr_expense.model_product_template
 msgid "Product Template"
-msgstr ""
+msgstr "Πρότυπο Προϊόντος"
 
 #. module: hr_expense
 #: view:product.product:hr_expense.product_expense_installer_tree_view
 msgid "Products"
-msgstr ""
+msgstr "Προϊόντα"
 
 #. module: hr_expense
 #: view:website:hr_expense.report_expense
@@ -664,12 +640,12 @@
 msgstr ""
 
 #. module: hr_expense
-#: code:addons/hr_expense/hr_expense.py:443
-#, python-format
-msgid ""
-"Selected Unit of Measure does not belong to the same category as the product "
-"Unit of Measure"
-msgstr ""
+#: code:addons/hr_expense/hr_expense.py:446
+#, python-format
+msgid ""
+"Selected Unit of Measure does not belong to the same category as the product"
+" Unit of Measure"
+msgstr "Η επιλεγμένη Μονάδα Μέτρησης δεν ανήκει στην ίδια κατηγορία με την Μονάδα Μέτρησης του Προϊόντος"
 
 #. module: hr_expense
 #: field:hr.expense.line,sequence:0
@@ -684,14 +660,14 @@
 #. module: hr_expense
 #: help:product.template,hr_expense_ok:0
 msgid "Specify if the product can be selected in an HR expense line."
-msgstr ""
+msgstr "Καθορίστε αν το προϊόν μπορεί να επιλεγεί σε γραμμή εξόδων Ανθρωπίνου Δυναμικού."
 
 #. module: hr_expense
 #: field:hr.expense.expense,state:0
 #: view:hr.expense.report:hr_expense.view_hr_expense_report_search
 #: field:hr.expense.report,state:0
 msgid "Status"
-msgstr ""
+msgstr "Καθεστώς"
 
 #. module: hr_expense
 #: view:hr.expense.expense:hr_expense.view_expenses_form
@@ -701,13 +677,13 @@
 #. module: hr_expense
 #: field:hr.expense.expense,message_summary:0
 msgid "Summary"
-msgstr ""
+msgstr "Περίληψη"
 
 #. module: hr_expense
 #: code:addons/hr_expense/hr_expense.py:230
 #, python-format
 msgid "The employee must have a home address."
-msgstr ""
+msgstr "Ο εργαζόμενος πρέπει να έχει διεύθυνση οικίας."
 
 #. module: hr_expense
 #: code:addons/hr_expense/hr_expense.py:232
@@ -718,7 +694,7 @@
 #. module: hr_expense
 #: help:hr.expense.expense,journal_id:0
 msgid "The journal used when the expense is done."
-msgstr ""
+msgstr "Το ημερολόγιο που χρησιμοποιείται όταν πραγματοποιείται το έξοδο."
 
 #. module: hr_expense
 #: view:website:hr_expense.report_expense
@@ -729,18 +705,17 @@
 #: view:hr.expense.expense:hr_expense.view_hr_expense_filter
 #: model:mail.message.subtype,name:hr_expense.mt_expense_confirmed
 msgid "To Approve"
-msgstr ""
+msgstr "Προς Έγκριση"
 
 #. module: hr_expense
 #: view:hr.expense.expense:hr_expense.view_hr_expense_filter
 msgid "To Pay"
-msgstr ""
+msgstr "Προς Πληρωμή"
 
 #. module: hr_expense
 #: view:hr.expense.expense:hr_expense.view_expenses_form
 #: view:hr.expense.line:hr_expense.view_expenses_line_tree
-#: field:hr.expense.line,total_amount:0
-#: view:website:hr_expense.report_expense
+#: field:hr.expense.line,total_amount:0 view:website:hr_expense.report_expense
 msgid "Total"
 msgstr "Σύνολο"
 
@@ -756,8 +731,7 @@
 msgstr "Σύνολο Τιμής"
 
 #. module: hr_expense
-#: field:hr.expense.line,unit_amount:0
-#: view:website:hr_expense.report_expense
+#: field:hr.expense.line,unit_amount:0 view:website:hr_expense.report_expense
 msgid "Unit Price"
 msgstr "Τιμή Μονάδας"
 
@@ -765,12 +739,12 @@
 #: field:hr.expense.line,uom_id:0
 #: view:product.product:hr_expense.product_expense_installer_tree_view
 msgid "Unit of Measure"
-msgstr ""
+msgstr "Μονάδα Μέτρησης"
 
 #. module: hr_expense
 #: field:hr.expense.expense,message_unread:0
 msgid "Unread Messages"
-msgstr ""
+msgstr "Αδιάβαστα Μυνήματα"
 
 #. module: hr_expense
 #: field:hr.expense.expense,user_id:0
@@ -780,18 +754,17 @@
 #. module: hr_expense
 #: view:website:hr_expense.report_expense
 msgid "Validated By:"
-msgstr ""
+msgstr "Επικυρώθηκε Από:"
 
 #. module: hr_expense
 #: field:hr.expense.expense,user_valid:0
 msgid "Validation By"
-msgstr ""
-
-#. module: hr_expense
-#: field:hr.expense.expense,date_valid:0
-#: field:hr.expense.report,date_valid:0
+msgstr "Επικύρωση Από"
+
+#. module: hr_expense
+#: field:hr.expense.expense,date_valid:0 field:hr.expense.report,date_valid:0
 msgid "Validation Date"
-msgstr ""
+msgstr "Ημερομηνία Επιβεβαίωσης"
 
 #. module: hr_expense
 #: view:hr.expense.report:hr_expense.view_hr_expense_report_search
@@ -802,17 +775,17 @@
 #. module: hr_expense
 #: view:hr.expense.report:hr_expense.view_hr_expense_report_search
 msgid "Waiting"
-msgstr ""
+msgstr "Σε αναμονή"
 
 #. module: hr_expense
 #: selection:hr.expense.expense,state:0
 msgid "Waiting Approval"
-msgstr ""
+msgstr "Αναμονή έγκρισης"
 
 #. module: hr_expense
 #: selection:hr.expense.expense,state:0
 msgid "Waiting Payment"
-msgstr ""
+msgstr "Αναμονή Πληρωμής"
 
 #. module: hr_expense
 #: selection:hr.expense.report,state:0
@@ -820,40 +793,38 @@
 msgstr "Προς Επιβεβαίωση"
 
 #. module: hr_expense
-#: code:addons/hr_expense/hr_expense.py:443
+#: code:addons/hr_expense/hr_expense.py:446
 #, python-format
 msgid "Warning"
-msgstr ""
+msgstr "Προσοχή"
 
 #. module: hr_expense
 #: code:addons/hr_expense/hr_expense.py:116
 #, python-format
 msgid "Warning!"
-msgstr ""
+msgstr "Προειδοποίηση!"
 
 #. module: hr_expense
 #: field:hr.expense.expense,website_message_ids:0
 msgid "Website Messages"
-msgstr ""
+msgstr "Μηνύματα Ιστότοπου"
 
 #. module: hr_expense
 #: help:hr.expense.expense,website_message_ids:0
 msgid "Website communication history"
-msgstr ""
+msgstr "Ιστορικό επικοινωνίας ιστότοπου"
 
 #. module: hr_expense
 #: help:hr.expense.expense,state:0
 msgid ""
 "When the expense request is created the status is 'Draft'.\n"
-" It is confirmed by the user and request is sent to admin, the status is "
-"'Waiting Confirmation'.            \n"
+" It is confirmed by the user and request is sent to admin, the status is 'Waiting Confirmation'.            \n"
 "If the admin accepts it, the status is 'Accepted'.\n"
-" If the accounting entries are made for the expense request, the status is "
-"'Waiting Payment'."
+" If the accounting entries are made for the expense request, the status is 'Waiting Payment'."
 msgstr ""
 
 #. module: hr_expense
 #: code:addons/hr_expense/hr_expense.py:116
 #, python-format
 msgid "You can only delete draft expenses!"
-msgstr ""+msgstr "Μπορείτε να διαγράψετε μόνο πρόχειρα έξοδα!"