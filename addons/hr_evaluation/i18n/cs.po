--- conflicted
+++ resolved
@@ -1,30 +1,21 @@
-# Czech translation for openobject-addons
-# Copyright (c) 2014 Rosetta Contributors and Canonical Ltd 2014
-# This file is distributed under the same license as the openobject-addons package.
-# FIRST AUTHOR <EMAIL@ADDRESS>, 2014.
-#
-msgid ""
-msgstr ""
-<<<<<<< HEAD
-"Project-Id-Version: openobject-addons\n"
-"Report-Msgid-Bugs-To: FULL NAME <EMAIL@ADDRESS>\n"
-"POT-Creation-Date: 2014-09-23 16:27+0000\n"
-"PO-Revision-Date: 2014-08-14 16:10+0000\n"
-"Last-Translator: FULL NAME <EMAIL@ADDRESS>\n"
-"Language-Team: Czech <cs@li.org>\n"
-=======
+# Translation of Odoo Server.
+# This file contains the translation of the following modules:
+# * hr_evaluation
+# 
+# Translators:
+msgid ""
+msgstr ""
 "Project-Id-Version: Odoo 8.0\n"
 "Report-Msgid-Bugs-To: \n"
 "POT-Creation-Date: 2015-01-21 14:07+0000\n"
 "PO-Revision-Date: 2016-05-14 16:47+0000\n"
 "Last-Translator: Martin Trigaux\n"
 "Language-Team: Czech (http://www.transifex.com/odoo/odoo-8/language/cs/)\n"
->>>>>>> 393c14d3
 "MIME-Version: 1.0\n"
 "Content-Type: text/plain; charset=UTF-8\n"
-"Content-Transfer-Encoding: 8bit\n"
-"X-Launchpad-Export-Date: 2014-09-24 09:08+0000\n"
-"X-Generator: Launchpad (build 17196)\n"
+"Content-Transfer-Encoding: \n"
+"Language: cs\n"
+"Plural-Forms: nplurals=3; plural=(n==1) ? 0 : (n>=2 && n<=4) ? 1 : 2;\n"
 
 #. module: hr_evaluation
 #: code:addons/hr_evaluation/hr_evaluation.py:84
@@ -76,19 +67,11 @@
 #: model:survey.page,description:hr_evaluation.opinion_1
 msgid ""
 "<h2>At the supervisor's appraisal date</h2>\n"
-"<p>His direct reports will be invited through Odoo to express a feedback on "
-"their supervisor's leadership and to give their opinion about their own "
-"engagement and effectiveness, the continuous improvement and openness in "
-"action in thecompany...</p>\n"
-"<p>The employees will send back their anonymous answers to Odoo. The data "
-"will be handled by the HR manager and a brief summary of the data will be "
-"sent to the concerned supervisor, to his team and to the supervisor's "
-"supervisor.</p>\n"
-"<p>The appraiser should rate the employee's major work accomplishments and "
-"performance according to the metric provided below\n"
+"<p>His direct reports will be invited through Odoo to express a feedback on their supervisor's leadership and to give their opinion about their own engagement and effectiveness, the continuous improvement and openness in action in thecompany...</p>\n"
+"<p>The employees will send back their anonymous answers to Odoo. The data will be handled by the HR manager and a brief summary of the data will be sent to the concerned supervisor, to his team and to the supervisor's supervisor.</p>\n"
+"<p>The appraiser should rate the employee's major work accomplishments and performance according to the metric provided below\n"
 "</p><ol>\n"
-"<li>Significantly exceeds standards and expectations required of the "
-"position</li>\n"
+"<li>Significantly exceeds standards and expectations required of the position</li>\n"
 "<li>Exceeds standards and expectations</li>\n"
 "<li>Meet standards and expectations</li>\n"
 "<li>Did not meet standards and expectations</li>\n"
@@ -100,38 +83,25 @@
 #: model:survey.page,description:hr_evaluation.appraisal_1
 msgid ""
 "<h2>Overall Purpose Of Employee Appraisal</h2>\n"
-"<ul><li>To initiate a clear and open communication of performance "
-"expectations\n"
-"</li><li>To assist employees in their professional growth, through the "
-"identification of strengths and opportunities for\n"
+"<ul><li>To initiate a clear and open communication of performance expectations\n"
+"</li><li>To assist employees in their professional growth, through the identification of strengths and opportunities for\n"
 "development</li></ul>\n"
 "<h2>At the outset of the appraisal time period</h2>\n"
-"<ul><li>It is the joint responsibility of the employee and the supervisor "
-"(appraiser) to establish a feasible work plan for the\n"
-"coming year, including major employee responsibilities and corresponding "
-"benchmarks against which results will be\n"
+"<ul><li>It is the joint responsibility of the employee and the supervisor (appraiser) to establish a feasible work plan for the\n"
+"coming year, including major employee responsibilities and corresponding benchmarks against which results will be\n"
 "evaluated.\n"
-"</li><li>Critical or key elements of performance and professional "
-"development needs (if any), should also be noted at this time</li></ul>\n"
+"</li><li>Critical or key elements of performance and professional development needs (if any), should also be noted at this time</li></ul>\n"
 "<h2>At the conclusion of the appraisal time period</h2>\n"
-"<ul><li>The employee will be responsible for completing a draft of the "
-"Appraisal Form as a tool for self-appraisal and a starting\n"
-"point for the supervisor’s evaluation. The employee can add examples of "
-"achievements for each criterion.\n"
+"<ul><li>The employee will be responsible for completing a draft of the Appraisal Form as a tool for self-appraisal and a starting\n"
+"point for the supervisor’s evaluation. The employee can add examples of achievements for each criterion.\n"
 "Once the form had been filled, the employee send it to his supervisor.\n"
-"</li><li>It is the primary responsibility of the supervisor to gather the "
-"necessary input from the appropriate sources of feedback\n"
-"(internal and/or external customers, peers). In case of collaboration with "
-"Odoo SA Belgium, the supervisor must\n"
-"receive completed evaluation form from the employee's Belgian project "
-"manager.\n"
-"</li><li>The supervisor synthesizes and integrates all input into the "
-"completed appraisal. He motivates his evaluation in the ad\n"
+"</li><li>It is the primary responsibility of the supervisor to gather the necessary input from the appropriate sources of feedback\n"
+"(internal and/or external customers, peers). In case of collaboration with Odoo SA Belgium, the supervisor must\n"
+"receive completed evaluation form from the employee's Belgian project manager.\n"
+"</li><li>The supervisor synthesizes and integrates all input into the completed appraisal. He motivates his evaluation in the ad\n"
 "hoc fields.\n"
-"</li><li>The employee may choose to offer comments or explanation regarding "
-"the completed review.\n"
-"</li><li>The supervisor send the form to the HR department in India and in "
-"Belgium</li></ul>"
+"</li><li>The employee may choose to offer comments or explanation regarding the completed review.\n"
+"</li><li>The supervisor send the form to the HR department in India and in Belgium</li></ul>"
 msgstr ""
 
 #. module: hr_evaluation
@@ -140,8 +110,7 @@
 "<p class=\"oe_view_nocontent_create\">\n"
 "                Click to create a new appraisal.\n"
 "              </p><p>\n"
-"                Each employee may be assigned an Appraisal Plan. Such a "
-"plan\n"
+"                Each employee may be assigned an Appraisal Plan. Such a plan\n"
 "                defines the frequency and the way you manage your periodic\n"
 "                personnel evaluation. You will be able to define steps and\n"
 "                attach interviews to each step. Odoo manages all kinds of\n"
@@ -155,8 +124,7 @@
 #: model:ir.actions.act_window,help:hr_evaluation.action_hr_evaluation_interview_tree
 msgid ""
 "<p class=\"oe_view_nocontent_create\">\n"
-"                Click to create a new interview request related to a "
-"personal evaluation.\n"
+"                Click to create a new interview request related to a personal evaluation.\n"
 "              </p><p>\n"
 "                Interview requests are usually generated automatically by\n"
 "                Odoo according to an employee's appraisal plan. Each user\n"
@@ -173,8 +141,7 @@
 "                Click to define a new appraisal plan.\n"
 "              </p><p>\n"
 "                You can define appraisal plans (ex: first interview after 6\n"
-"                months, then every year). Then, each employee can be linked "
-"to\n"
+"                months, then every year). Then, each employee can be linked to\n"
 "                an appraisal plan so that Odoo can automatically generate\n"
 "                interview requests to managers and/or subordinates.\n"
 "              </p>\n"
@@ -199,19 +166,16 @@
 #. module: hr_evaluation
 #: model:survey.page,description:hr_evaluation.appraisal_4
 msgid ""
-"<p>Identify professional, performance, or project objectives you recommend "
-"for employee’s continued career development\n"
+"<p>Identify professional, performance, or project objectives you recommend for employee’s continued career development\n"
 "over the coming year.</p>"
 msgstr ""
 
 #. module: hr_evaluation
 #: model:survey.page,description:hr_evaluation.appraisal_3
 msgid ""
-"<p>The appraiser should rate the employee’s major work accomplishments and "
-"performance according to the metric provided\n"
+"<p>The appraiser should rate the employee’s major work accomplishments and performance according to the metric provided\n"
 "below:</p><ol>\n"
-"<li> Significantly exceeds standards and expectations required of the "
-"position\n"
+"<li> Significantly exceeds standards and expectations required of the position\n"
 "</li><li> Exceeds standards and expectations\n"
 "</li><li> Meet standards and expectations\n"
 "</li><li> Did not meet standards and expectations\n"
@@ -236,7 +200,7 @@
 #. module: hr_evaluation
 #: field:hr_evaluation.plan.phase,action:0
 msgid "Action"
-msgstr ""
+msgstr "Akce"
 
 #. module: hr_evaluation
 #: field:hr_evaluation.evaluation,note_action:0
@@ -263,7 +227,7 @@
 #. module: hr_evaluation
 #: field:hr_evaluation.plan,active:0
 msgid "Active"
-msgstr ""
+msgstr "Aktivní"
 
 #. module: hr_evaluation
 #: model:survey.label,value:hr_evaluation.arow_3_1_13
@@ -366,8 +330,7 @@
 #: view:hr_evaluation.plan:hr_evaluation.view_hr_evaluation_plan_form
 #: view:hr_evaluation.plan:hr_evaluation.view_hr_evaluation_plan_search
 #: view:hr_evaluation.plan:hr_evaluation.view_hr_evaluation_plan_tree
-#: field:hr_evaluation.plan,name:0
-#: field:hr_evaluation.plan.phase,plan_id:0
+#: field:hr_evaluation.plan,name:0 field:hr_evaluation.plan.phase,plan_id:0
 #: model:ir.model,name:hr_evaluation.model_hr_evaluation_plan
 msgid "Appraisal Plan"
 msgstr ""
@@ -472,7 +435,7 @@
 #: selection:hr.evaluation.report,state:0
 #: selection:hr_evaluation.evaluation,state:0
 msgid "Cancelled"
-msgstr ""
+msgstr "Zrušeno"
 
 #. module: hr_evaluation
 #: help:hr_evaluation.plan.phase,mail_feature:0
@@ -490,7 +453,7 @@
 #. module: hr_evaluation
 #: field:hr.evaluation.report,closed:0
 msgid "Close Date"
-msgstr ""
+msgstr "Datum uzavření"
 
 #. module: hr_evaluation
 #: model:survey.label,value:hr_evaluation.arow_3_1_9
@@ -503,7 +466,7 @@
 #: field:hr_evaluation.plan,company_id:0
 #: field:hr_evaluation.plan.phase,company_id:0
 msgid "Company"
-msgstr ""
+msgstr "Firma"
 
 #. module: hr_evaluation
 #: model:survey.label,value:hr_evaluation.oprow_2_6_3
@@ -526,7 +489,7 @@
 #. module: hr_evaluation
 #: field:hr.evaluation.report,create_date:0
 msgid "Create Date"
-msgstr ""
+msgstr "Datum vytvoření"
 
 #. module: hr_evaluation
 #: field:hr.evaluation.interview,create_uid:0
@@ -534,7 +497,7 @@
 #: field:hr_evaluation.plan,create_uid:0
 #: field:hr_evaluation.plan.phase,create_uid:0
 msgid "Created by"
-msgstr ""
+msgstr "Vytvořil(a)"
 
 #. module: hr_evaluation
 #: field:hr.evaluation.interview,create_date:0
@@ -542,12 +505,12 @@
 #: field:hr_evaluation.plan,create_date:0
 #: field:hr_evaluation.plan.phase,create_date:0
 msgid "Created on"
-msgstr ""
+msgstr "Vytvořeno"
 
 #. module: hr_evaluation
 #: view:hr.evaluation.report:hr_evaluation.view_evaluation_report_search
 msgid "Creation Month"
-msgstr ""
+msgstr "Měsíc vytvoření"
 
 #. module: hr_evaluation
 #: model:survey.label,value:hr_evaluation.arow_3_1_14
@@ -562,7 +525,7 @@
 #. module: hr_evaluation
 #: model:survey.question,question:hr_evaluation.opinion_1_2
 msgid "Date"
-msgstr ""
+msgstr "Datum"
 
 #. module: hr_evaluation
 #: model:survey.question,question:hr_evaluation.appraisal_1_4
@@ -573,13 +536,13 @@
 #: help:hr.evaluation.interview,message_last_post:0
 #: help:hr_evaluation.evaluation,message_last_post:0
 msgid "Date of the last message posted on the record."
-msgstr ""
+msgstr "Datum posledního vzkazu u tohoto záznamu."
 
 #. module: hr_evaluation
 #: field:hr.evaluation.interview,deadline:0
 #: field:hr.evaluation.report,deadline:0
 msgid "Deadline"
-msgstr ""
+msgstr "Termín dokončení"
 
 #. module: hr_evaluation
 #: view:hr.evaluation.interview:hr_evaluation.view_hr_evaluation_interview_tree
@@ -625,13 +588,13 @@
 #: view:hr_evaluation.evaluation:hr_evaluation.view_hr_evaluation_form
 #: selection:hr_evaluation.evaluation,state:0
 msgid "Done"
-msgstr ""
+msgstr "Provedeno"
 
 #. module: hr_evaluation
 #: selection:hr.evaluation.interview,state:0
 #: selection:hr.evaluation.report,state:0
 msgid "Draft"
-msgstr ""
+msgstr "Koncept"
 
 #. module: hr_evaluation
 #: model:survey.question,question:hr_evaluation.opinion_2_3
@@ -641,7 +604,7 @@
 #. module: hr_evaluation
 #: field:hr_evaluation.plan.phase,mail_body:0
 msgid "Email"
-msgstr ""
+msgstr "Email"
 
 #. module: hr_evaluation
 #: view:hr.evaluation.report:hr_evaluation.view_evaluation_report_search
@@ -650,7 +613,7 @@
 #: field:hr_evaluation.evaluation,employee_id:0
 #: model:ir.model,name:hr_evaluation.model_hr_employee
 msgid "Employee"
-msgstr ""
+msgstr "Zaměstnanec"
 
 #. module: hr_evaluation
 #: model:ir.model,name:hr_evaluation.model_hr_evaluation_evaluation
@@ -686,7 +649,7 @@
 #. module: hr_evaluation
 #: field:hr_evaluation.evaluation,date_close:0
 msgid "Ending Date"
-msgstr ""
+msgstr "Konečný datum"
 
 #. module: hr_evaluation
 #: model:survey.question,question:hr_evaluation.opinion_2_1
@@ -717,7 +680,7 @@
 #. module: hr_evaluation
 #: view:hr.evaluation.report:hr_evaluation.view_evaluation_report_search
 msgid "Extended Filters..."
-msgstr ""
+msgstr "Rozšířené filtry..."
 
 #. module: hr_evaluation
 #: selection:hr_evaluation.plan.phase,action:0
@@ -744,24 +707,24 @@
 #: field:hr.evaluation.interview,message_follower_ids:0
 #: field:hr_evaluation.evaluation,message_follower_ids:0
 msgid "Followers"
-msgstr ""
+msgstr "Sledující"
 
 #. module: hr_evaluation
 #: view:hr_evaluation.plan.phase:hr_evaluation.view_hr_evaluation_plan_phase_form
 msgid "General"
-msgstr ""
+msgstr "Obecné"
 
 #. module: hr_evaluation
 #: view:hr.evaluation.interview:hr_evaluation.view_hr_evaluation_interview_search
 #: view:hr.evaluation.report:hr_evaluation.view_evaluation_report_search
 #: view:hr_evaluation.plan:hr_evaluation.view_hr_evaluation_plan_search
 msgid "Group By"
-msgstr ""
+msgstr "Seskupit podle"
 
 #. module: hr_evaluation
 #: view:hr_evaluation.evaluation:hr_evaluation.evaluation_search
 msgid "Group by..."
-msgstr ""
+msgstr "Seskupit podle..."
 
 #. module: hr_evaluation
 #: help:hr.evaluation.interview,message_summary:0
@@ -769,7 +732,7 @@
 msgid ""
 "Holds the Chatter summary (number of messages, ...). This summary is "
 "directly in html format in order to be inserted in kanban views."
-msgstr ""
+msgstr "Udržuje záznamy o komunikaci (počet zpráv, …). Tento souhrn je přímo v HTML formátu aby mohl být vložen do zobrazení kanban."
 
 #. module: hr_evaluation
 #: model:survey.label,value:hr_evaluation.oprow_2_1_1
@@ -837,19 +800,17 @@
 msgstr ""
 
 #. module: hr_evaluation
-#: field:hr.evaluation.interview,id:0
-#: field:hr.evaluation.report,id:0
-#: field:hr_evaluation.evaluation,id:0
-#: field:hr_evaluation.plan,id:0
+#: field:hr.evaluation.interview,id:0 field:hr.evaluation.report,id:0
+#: field:hr_evaluation.evaluation,id:0 field:hr_evaluation.plan,id:0
 #: field:hr_evaluation.plan.phase,id:0
 msgid "ID"
-msgstr ""
+msgstr "ID"
 
 #. module: hr_evaluation
 #: help:hr.evaluation.interview,message_unread:0
 #: help:hr_evaluation.evaluation,message_unread:0
 msgid "If checked new messages require your attention."
-msgstr ""
+msgstr "Pokud je zaškrtnuto, nové zprávy vyžadují vaši pozornost."
 
 #. module: hr_evaluation
 #: model:survey.question,comments_message:hr_evaluation.appraisal_1_1
@@ -888,7 +849,7 @@
 #. module: hr_evaluation
 #: view:hr.evaluation.report:hr_evaluation.view_evaluation_report_search
 msgid "In Progress"
-msgstr ""
+msgstr "Probíhá"
 
 #. module: hr_evaluation
 #: selection:hr.evaluation.interview,state:0
@@ -909,7 +870,7 @@
 #. module: hr_evaluation
 #: view:hr_evaluation.evaluation:hr_evaluation.view_hr_evaluation_form
 msgid "Internal Notes"
-msgstr ""
+msgstr "Vnitřní poznámky"
 
 #. module: hr_evaluation
 #: view:hr.evaluation.interview:hr_evaluation.view_hr_evaluation_interview_form
@@ -945,13 +906,13 @@
 #: field:hr.evaluation.interview,message_is_follower:0
 #: field:hr_evaluation.evaluation,message_is_follower:0
 msgid "Is a Follower"
-msgstr ""
+msgstr "Sleduje"
 
 #. module: hr_evaluation
 #: field:hr.evaluation.interview,message_last_post:0
 #: field:hr_evaluation.evaluation,message_last_post:0
 msgid "Last Message Date"
-msgstr ""
+msgstr "Datum posledního vzkazu"
 
 #. module: hr_evaluation
 #: field:hr.evaluation.interview,write_uid:0
@@ -959,7 +920,7 @@
 #: field:hr_evaluation.plan,write_uid:0
 #: field:hr_evaluation.plan.phase,write_uid:0
 msgid "Last Updated by"
-msgstr ""
+msgstr "Naposled upraveno"
 
 #. module: hr_evaluation
 #: field:hr.evaluation.interview,write_date:0
@@ -967,7 +928,7 @@
 #: field:hr_evaluation.plan,write_date:0
 #: field:hr_evaluation.plan.phase,write_date:0
 msgid "Last Updated on"
-msgstr ""
+msgstr "Naposled upraveno"
 
 #. module: hr_evaluation
 #: model:survey.question,question:hr_evaluation.opinion_2_2
@@ -989,13 +950,13 @@
 #. module: hr_evaluation
 #: view:hr_evaluation.plan.phase:hr_evaluation.view_hr_evaluation_plan_phase_form
 msgid "Legend"
-msgstr ""
+msgstr "Vysvětlívky"
 
 #. module: hr_evaluation
 #: model:survey.label,value:hr_evaluation.oprow_2_2_3
 msgid ""
-"Listens and takes into account all ideas and do his best to put in place the "
-"best of these"
+"Listens and takes into account all ideas and do his best to put in place the"
+" best of these"
 msgstr ""
 
 #. module: hr_evaluation
@@ -1018,23 +979,23 @@
 #: field:hr.evaluation.interview,message_ids:0
 #: field:hr_evaluation.evaluation,message_ids:0
 msgid "Messages"
-msgstr ""
+msgstr "Zprávy"
 
 #. module: hr_evaluation
 #: help:hr.evaluation.interview,message_ids:0
 #: help:hr_evaluation.evaluation,message_ids:0
 msgid "Messages and communication history"
-msgstr ""
+msgstr "Zprávy a historie komunikace"
 
 #. module: hr_evaluation
 #: model:survey.question,question:hr_evaluation.opinion_2_6
 msgid "Miscellaneous"
-msgstr ""
+msgstr "Různé"
 
 #. module: hr_evaluation
 #: view:hr.evaluation.report:hr_evaluation.view_evaluation_report_search
 msgid "Month"
-msgstr ""
+msgstr "Měsíc"
 
 #. module: hr_evaluation
 #: model:survey.label,value:hr_evaluation.oprow_2_5_2
@@ -1058,7 +1019,7 @@
 #. module: hr_evaluation
 #: model:survey.question,question:hr_evaluation.appraisal_1_1
 msgid "Name"
-msgstr ""
+msgstr "Název"
 
 #. module: hr_evaluation
 #: model:survey.question,question:hr_evaluation.opinion_1_1
@@ -1068,7 +1029,7 @@
 #. module: hr_evaluation
 #: selection:hr_evaluation.evaluation,state:0
 msgid "New"
-msgstr ""
+msgstr "Nový"
 
 #. module: hr_evaluation
 #: field:hr.employee,evaluation_date:0
@@ -1107,12 +1068,12 @@
 #. module: hr_evaluation
 #: field:hr.evaluation.report,overpass_delay:0
 msgid "Overpassed Deadline"
-msgstr ""
+msgstr "Překročený krajní termín"
 
 #. module: hr_evaluation
 #: view:hr_evaluation.evaluation:hr_evaluation.evaluation_search
 msgid "Pending"
-msgstr ""
+msgstr "Čekající"
 
 #. module: hr_evaluation
 #: model:ir.ui.menu,name:hr_evaluation.menu_eval_hr_config
@@ -1198,7 +1159,7 @@
 #. module: hr_evaluation
 #: view:hr_evaluation.evaluation:hr_evaluation.view_hr_evaluation_form
 msgid "Reset to Draft"
-msgstr ""
+msgstr "Nastavit na návrh"
 
 #. module: hr_evaluation
 #: model:survey.question,question:hr_evaluation.appraisal_2_2
@@ -1278,7 +1239,7 @@
 #. module: hr_evaluation
 #: field:hr_evaluation.plan.phase,sequence:0
 msgid "Sequence"
-msgstr ""
+msgstr "Číselná řada"
 
 #. module: hr_evaluation
 #: selection:hr.evaluation.report,rating:0
@@ -1304,7 +1265,7 @@
 #. module: hr_evaluation
 #: field:hr.evaluation.interview,state:0
 msgid "State"
-msgstr ""
+msgstr "Stát"
 
 #. module: hr_evaluation
 #: view:hr.evaluation.interview:hr_evaluation.view_hr_evaluation_interview_search
@@ -1313,19 +1274,19 @@
 #: view:hr_evaluation.evaluation:hr_evaluation.evaluation_search
 #: field:hr_evaluation.evaluation,state:0
 msgid "Status"
-msgstr ""
+msgstr "Stav"
 
 #. module: hr_evaluation
 #: field:hr_evaluation.plan.phase,email_subject:0
 #: model:survey.question,question:hr_evaluation.appraisal_3_1
 msgid "Subject"
-msgstr ""
+msgstr "Předmět"
 
 #. module: hr_evaluation
 #: field:hr.evaluation.interview,message_summary:0
 #: field:hr_evaluation.evaluation,message_summary:0
 msgid "Summary"
-msgstr ""
+msgstr "Shrnutí"
 
 #. module: hr_evaluation
 #: model:survey.question,question:hr_evaluation.appraisal_3_2
@@ -1335,7 +1296,7 @@
 #. module: hr_evaluation
 #: view:hr.evaluation.interview:hr_evaluation.view_hr_evaluation_interview_search
 msgid "Survey"
-msgstr ""
+msgstr "Průzkum"
 
 #. module: hr_evaluation
 #: field:hr.evaluation.interview,request_id:0
@@ -1448,7 +1409,7 @@
 #. module: hr_evaluation
 #: view:hr.evaluation.interview:hr_evaluation.view_hr_evaluation_interview_search
 msgid "To Do"
-msgstr ""
+msgstr "Úkoly"
 
 #. module: hr_evaluation
 #: selection:hr_evaluation.plan.phase,action:0
@@ -1459,13 +1420,13 @@
 #: field:hr.evaluation.interview,message_unread:0
 #: field:hr_evaluation.evaluation,message_unread:0
 msgid "Unread Messages"
-msgstr ""
+msgstr "Nepřečtené zprávy"
 
 #. module: hr_evaluation
 #: model:survey.question,question:hr_evaluation.appraisal_5_1
 msgid ""
-"Use the following space to make any comments regarding the above performance "
-"evaluation."
+"Use the following space to make any comments regarding the above performance"
+" evaluation."
 msgstr ""
 
 #. module: hr_evaluation
@@ -1485,10 +1446,10 @@
 
 #. module: hr_evaluation
 #: code:addons/hr_evaluation/hr_evaluation.py:239
-#: code:addons/hr_evaluation/hr_evaluation.py:338
+#: code:addons/hr_evaluation/hr_evaluation.py:339
 #, python-format
 msgid "Warning!"
-msgstr ""
+msgstr "Varování!"
 
 #. module: hr_evaluation
 #: field:hr.evaluation.interview,website_message_ids:0
@@ -1523,7 +1484,7 @@
 msgstr ""
 
 #. module: hr_evaluation
-#: code:addons/hr_evaluation/hr_evaluation.py:338
+#: code:addons/hr_evaluation/hr_evaluation.py:339
 #, python-format
 msgid "You cannot start evaluation without Appraisal."
 msgstr ""