--- conflicted
+++ resolved
@@ -558,21 +558,12 @@
         directly from email. """
         groups = super(Holidays, self)._notification_recipients(message, groups)
 
-<<<<<<< HEAD
         self.ensure_one()
-=======
-        app_action = self._notification_link_helper('controller', controller='/hr_holidays/validate')
-        ref_action = self._notification_link_helper('controller', controller='/hr_holidays/refuse')
-
-
-
-        actions = []
->>>>>>> 43cb4ac2
         if self.state == 'confirm':
-            app_action = self._notification_link_helper('method', method='action_validate')
+            app_action = self._notification_link_helper('controller', controller='/hr_holidays/validate')
             hr_actions = [{'url': app_action, 'title': _('Approve')}]
         if self.state in ['confirm', 'validate', 'validate1']:
-            ref_action = self._notification_link_helper('method', method='action_refuse')
+            ref_action = self._notification_link_helper('controller', controller='/hr_holidays/refuse')
             hr_actions = [{'url': ref_action, 'title': _('Refuse')}]
 
         new_group = (
