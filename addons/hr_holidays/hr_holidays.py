# -*- coding: utf-8 -*-
##################################################################################
#
# Copyright (c) 2005-2006 Axelor SARL. (http://www.axelor.com)
# and 2004-2010 Tiny SPRL (<http://tiny.be>).
#
# $Id: hr.py 4656 2006-11-24 09:58:42Z Cyp $
#
#     This program is free software: you can redistribute it and/or modify
#     it under the terms of the GNU Affero General Public License as
#     published by the Free Software Foundation, either version 3 of the
#     License, or (at your option) any later version.
#
#     This program is distributed in the hope that it will be useful,
#     but WITHOUT ANY WARRANTY; without even the implied warranty of
#     MERCHANTABILITY or FITNESS FOR A PARTICULAR PURPOSE.  See the
#     GNU Affero General Public License for more details.
#
#     You should have received a copy of the GNU Affero General Public License
#     along with this program.  If not, see <http://www.gnu.org/licenses/>.
#
##############################################################################
import time
<<<<<<< HEAD

=======
import datetime
>>>>>>> 50724c0a
import pooler
import netsvc
from osv import fields, osv
from tools.translate import _

class hr_holidays_status(osv.osv):
    _name = "hr.holidays.status"
    _description = "Leave Types"

    def get_days_cat(self, cr, uid, ids, category_id, return_false, context={}):
        res = {}
        for record in self.browse(cr, uid, ids, context):
            res[record.id] = {}
            max_leaves = leaves_taken = 0
            if not return_false:
                cr.execute("""SELECT type, sum(number_of_days) FROM hr_holidays WHERE category_id = %s AND state='validate' AND holiday_status_id = %s GROUP BY type""", (str(category_id), str(record.id)))
                for line in cr.fetchall():
                    if line[0] =='remove':
                        leaves_taken = -line[1]
                    if line[0] =='add':
                        max_leaves = line[1]
            res[record.id]['max_leaves'] = max_leaves
            res[record.id]['leaves_taken'] = leaves_taken
            res[record.id]['remaining_leaves'] = max_leaves - leaves_taken
        return res

    def get_days(self, cr, uid, ids, employee_id, return_false, context={}):
        res = {}
        for record in self.browse(cr, uid, ids, context):
            res[record.id] = {}
            max_leaves = leaves_taken = 0
            if not return_false:
                cr.execute("""SELECT type, sum(number_of_days) FROM hr_holidays WHERE employee_id = %s AND state='validate' AND holiday_status_id = %s GROUP BY type""", (str(employee_id), str(record.id)))
                for line in cr.fetchall():
                    if line[0] =='remove':
                        leaves_taken = -line[1]
                    if line[0] =='add':
                        max_leaves = line[1]
            res[record.id]['max_leaves'] = max_leaves
            res[record.id]['leaves_taken'] = leaves_taken
            res[record.id]['remaining_leaves'] = max_leaves - leaves_taken
        return res

    def _user_left_days(self, cr, uid, ids, name, args, context={}):
        return_false = False
        employee_id = False
        res = {}
        if context and context.has_key('employee_id'):
            if not context['employee_id']:
                return_false = True
            employee_id = context['employee_id']
        else:
            employee_ids = self.pool.get('hr.employee').search(cr, uid, [('user_id','=',uid)])
            if employee_ids:
                employee_id = employee_ids[0]
            else:
                return_false = True
        if employee_id:
            res = self.get_days(cr, uid, ids, employee_id, return_false, context=context)
        else:
            res = dict.fromkeys(ids, {name: 0})
        return res

    # To do: we can add remaining_leaves_category field to display remaining leaves for particular type
    _columns = {
        'name': fields.char('Name', size=64, required=True, translate=True),
        'categ_id': fields.many2one('crm.case.categ', 'Meeting Category', domain="[('object_id.model', '=', 'crm.meeting')]", help='If you link this type of leave with a category in the CRM, it will synchronize each leave asked with a case in this category, to display it in the company shared calendar for example.'),
        'color_name': fields.selection([('red', 'Red'), ('lightgreen', 'Light Green'), ('lightblue','Light Blue'), ('lightyellow', 'Light Yellow'), ('magenta', 'Magenta'),('lightcyan', 'Light Cyan'),('black', 'Black'),('lightpink', 'Light Pink'),('brown', 'Brown'),('violet', 'Violet'),('lightcoral', 'Light Coral'),('lightsalmon', 'Light Salmon'),('lavender', 'Lavender'),('wheat', 'Wheat'),('ivory', 'Ivory')],'Color in Report', required=True, help='This color will be used in the leaves summary located in Reporting\Leaves by Departement'),
        'limit': fields.boolean('Allow to Override Limit', help='If you thick this checkbox, the system will allow, for this section, the employees to take more leaves than the available ones.'),
        'active': fields.boolean('Active', help="If the active field is set to false, it will allow you to hide the leave type without removing it."),
        'max_leaves': fields.function(_user_left_days, method=True, string='Maximum Leaves Allowed', help='This value is given by the sum of all holidays requests with a positive value.', multi='user_left_days'),
        'leaves_taken': fields.function(_user_left_days, method=True, string='Leaves Already Taken', help='This value is given by the sum of all holidays requests with a negative value.', multi='user_left_days'),
        'remaining_leaves': fields.function(_user_left_days, method=True, string='Remaining Leaves', help='Maximum Leaves Allowed - Leaves Already Taken', multi='user_left_days'),
        'double_validation': fields.boolean('Apply Double Validation', help="If its True then its Allocation/Request have to be validated by second validator")
    }
    _defaults = {
        'color_name': 'red',
        'active': True,
    }

hr_holidays_status()

class hr_holidays(osv.osv):
    _name = "hr.holidays"
    _description = "Holidays"
    _order = "type desc, date_from asc"

    def _employee_get(obj, cr, uid, context=None):
        ids = obj.pool.get('hr.employee').search(cr, uid, [('user_id','=', uid)])
        if ids:
            return ids[0]
        return False

    _columns = {
        'name' : fields.char('Description', required=True, readonly=True, size=64, states={'draft':[('readonly',False)]}),
        'state': fields.selection([('draft', 'Draft'), ('confirm', 'Waiting Validation'), ('refuse', 'Refused'), ('validate1', 'Waiting Second Validation'), ('validate', 'Validated'), ('cancel', 'Cancelled')], 'State', readonly=True, help='When the holiday request is created the state is \'Draft\'.\n It is confirmed by the user and request is sent to admin, the state is \'Waiting Validation\'.\
            If the admin accepts it, the state is \'Validated\'. If it is refused, the state is \'Refused\'.'),
        'date_from' : fields.datetime('Start Date', readonly=True, states={'draft':[('readonly',False)]}),
        'user_id':fields.many2one('res.users', 'User', states={'draft':[('readonly',False)]}, select=True, readonly=True),
        'date_to' : fields.datetime('End Date', readonly=True, states={'draft':[('readonly',False)]}),
        'holiday_status_id' : fields.many2one("hr.holidays.status", "Leave Type", required=True,readonly=True, states={'draft':[('readonly',False)]}),
        'employee_id' : fields.many2one('hr.employee', "Employee", select=True, invisible=False, readonly=True, states={'draft':[('readonly',False)]}, help='Leave Manager can let this field empty if this leave request/allocation is for every employee'),
        'manager_id' : fields.many2one('hr.employee', 'Leave Manager', invisible=False, readonly=True, help='This area is automaticly filled by the user who validate the leave'),
        'notes' : fields.text('Notes',readonly=True, states={'draft':[('readonly',False)]}),
        'number_of_days': fields.float('Number of Days', readonly=True, states={'draft':[('readonly',False)]}),
        'number_of_days_temp': fields.float('Number of Days', readonly=True, states={'draft':[('readonly',False)]}),
        'case_id': fields.many2one('crm.meeting', 'Case'),
        'type': fields.selection([('remove','Leave Request'),('add','Allocation Request')], 'Request Type', required=True, readonly=True, states={'draft':[('readonly',False)]}, help="Choose 'Leave Request' if someone wants to take an off-day. \nChoose 'Allocation Request' if you want to increase the number of leaves available for someone"),
        'allocation_type': fields.selection([('employee','Employee Request'),('company','Company Allocation')], 'Allocation Type', required=True, readonly=True, states={'draft':[('readonly',False)]}, help='This field is only for informative purposes, to depict if the leave request/allocation comes from an employee or from the company'),
        'parent_id': fields.many2one('hr.holidays', 'Parent'),
        'linked_request_ids': fields.one2many('hr.holidays', 'parent_id', 'Linked Requests',),
        'department_id':fields.related('employee_id', 'department_id', string='Department', type='many2one', relation='hr.department', readonly=True, store=True),
        'category_id': fields.many2one('hr.employee.category', "Employee Category", help='Category Of employee'),
        'holiday_type': fields.selection([('employee','By Employee'),('category','By Employee Category')], 'Holiday Type', help='By Employee: Allocation/Request for individual Employee, By Employee Category: Allocation/Request for group of employees in category'),
        'manager_id2': fields.many2one('hr.employee', 'Second Validator', readonly=True, help='This area is automaticly filled by the user who validate the leave with second level (If Leave type need second validation)')
            }

    _defaults = {
        'employee_id' : _employee_get ,
        'state' : 'draft',
        'type': 'remove',
        'allocation_type': 'employee',
        'user_id': lambda obj, cr, uid, context: uid,
        'holiday_type': 'employee'
    }

    def create(self, cr, uid, vals, context=None):
        if context is None:
            context = {}
        if 'holiday_type' in vals:
            if vals['holiday_type'] == 'employee':
                vals.update({'category_id': False})
            else:
                vals.update({'employee_id': False})
        if context.has_key('type'):
            vals['type'] = context['type']
        if context.has_key('allocation_type'):
            vals['allocation_type'] = context['allocation_type']
        return super(hr_holidays, self).create(cr, uid, vals, context=context)

    def write(self, cr, uid, ids, vals, context=None):
        if context is None:
            context = {}
        if 'holiday_type' in vals:
            if vals['holiday_type'] == 'employee':
                vals.update({'category_id': False})
            else:
                vals.update({'employee_id': False})
        return super(hr_holidays, self).write(cr, uid, ids, vals, context=context)

    def onchange_type(self, cr, uid, ids, holiday_type):
        result = {}
        if holiday_type=='employee':
            ids_employee = self.pool.get('hr.employee').search(cr, uid, [('user_id','=', uid)])
            if ids_employee:
                result['value'] = {
                    'employee_id': ids_employee[0]
                                    }
        return result

<<<<<<< HEAD
    def _get_number_of_days(date_from, date_to):
=======
    def _get_number_of_days(self, date_from, date_to):
>>>>>>> 50724c0a
        """Returns a float equals to the timedelta between two dates given as string."""

        DATETIME_FORMAT = "%Y-%m-%d %H:%M:%S"
        from_dt = datetime.datetime.strptime(date_from, DATETIME_FORMAT)
        to_dt = datetime.datetime.strptime(date_to, DATETIME_FORMAT)
        timedelta = to_dt - from_dt
<<<<<<< HEAD
        diff_day = timedelta.days + float(timedelata.seconds) / 86400
=======
        diff_day = timedelta.days + float(timedelta.seconds) / 86400
>>>>>>> 50724c0a
        return diff_day

    def _update_user_holidays(self, cr, uid, ids):
        for record in self.browse(cr, uid, ids):
            if record.state=='validate':
                if record.case_id:
                    self.pool.get('crm.meeting').unlink(cr,uid,[record.case_id.id])
                if record.linked_request_ids:
                    list_ids = []
                    [list_ids.append(i) for id in record.linked_request_ids]
                    self.holidays_cancel(cr, uid, list_ids)
                    self.unlink(cr, uid, list_ids)

    def _check_date(self, cr, uid, ids):
<<<<<<< HEAD
        if ids:
            cr.execute('select number_of_days_temp from hr_holidays where id in ('+','.join(map(str, ids))+')')
            res =  cr.fetchall()
            if res and res[0][0] and res[0][0] < 0:
                return False
        return True

    _constraints = [(_check_date, 'Start date should not be larger than end date! ', ['number_of_days'])]
=======
        for rec in self.read(cr, uid, ids, ['number_of_days_temp','date_from','date_to']):
            if rec['number_of_days_temp'] < 0:
                return False
            date_from = time.strptime(rec['date_from'], '%Y-%m-%d %H:%M:%S')
            date_to = time.strptime(rec['date_to'], '%Y-%m-%d %H:%M:%S')
            if date_from > date_to:
                return False
        return True
    
    _constraints = [(_check_date, 'Start date should not be larger than end date!\nNumber of Days should be greater than 1!', ['number_of_days_temp'])]
>>>>>>> 50724c0a

    def unlink(self, cr, uid, ids, context={}):
        leave_obj = self.pool.get('resource.calendar.leaves')
        self._update_user_holidays(cr, uid, ids)
        leave_ids = leave_obj.search(cr, uid, [('holiday_id', 'in', ids)])
        leave_obj.unlink(cr, uid, leave_ids)
        return super(hr_holidays, self).unlink(cr, uid, ids, context)


    def onchange_date_from(self, cr, uid, ids, date_to, date_from):
        result = {}
        if date_to and date_from:
            diff_day = self._get_number_of_days(date_from, date_to)
            result['value'] = {
                'number_of_days_temp': round(diff_day)+1
            }
            return result
        result['value'] = {
            'number_of_days_temp': 0,
        }
        return result

    def onchange_date_to(self, cr, uid, ids, date_from, date_to):
<<<<<<< HEAD
        return onchange_date_from(cr, uid, ids, date_to, date_from)
=======
        return self.onchange_date_from(cr, uid, ids, date_to, date_from)
>>>>>>> 50724c0a

    def onchange_sec_id(self, cr, uid, ids, status, context={}):
        warning = {}
        if status:
            brows_obj = self.pool.get('hr.holidays.status').browse(cr, uid, [status])[0]
            if brows_obj.categ_id and brows_obj.categ_id.section_id and not brows_obj.categ_id.section_id.allow_unlink:
                warning = {
                    'title': "Warning for ",
                    'message': "You won\'t be able to cancel this leave request because the CRM Sales Team of the leave type disallows."
                        }
        return {'warning': warning}

    def set_to_draft(self, cr, uid, ids, *args):
        self.write(cr, uid, ids, {
            'state':'draft',
            'manager_id': False,
            'number_of_days': 0,
        })
        wf_service = netsvc.LocalService("workflow")
        for holiday_id in ids:
            wf_service.trg_create(uid, 'hr.holidays', holiday_id, cr)
        return True

    def holidays_validate2(self, cr, uid, ids, *args):
        vals = {'state':'validate1'}
        self.check_holidays(cr, uid, ids)
        ids2 = self.pool.get('hr.employee').search(cr, uid, [('user_id','=', uid)])
        if ids2:
            vals['manager_id'] = ids2[0]
        else:
            raise osv.except_osv(_('Warning !'),_('No user related to the selected employee.'))
        self.write(cr, uid, ids, vals)
        return True

    def holidays_validate(self, cr, uid, ids, *args):
        data_holiday = self.browse(cr, uid, ids)
        self.check_holidays(cr, uid, ids)
        vals = {'state':'validate'}
        ids2 = self.pool.get('hr.employee').search(cr, uid, [('user_id','=', uid)])
        if ids2:
            if data_holiday[0].state == 'validate1':
                vals['manager_id2'] = ids2[0]
            else:
                vals['manager_id'] = ids2[0]
        else:
            raise osv.except_osv(_('Warning !'),_('No user related to the selected employee.'))
        self.write(cr, uid, ids, vals)
        for record in data_holiday:
            if record.holiday_type=='employee' and record.type=='remove':
                vals = {
                   'name':record.name,
                   'date_from':record.date_from,
                   'date_to':record.date_to,
                   'calendar_id':record.employee_id.calendar_id.id,
                   'company_id':record.employee_id.company_id.id,
                   'resource_id':record.employee_id.resource_id.id,
                   'holiday_id':record.id
                     }
                self.pool.get('resource.calendar.leaves').create(cr, uid, vals)
        return True

    def holidays_confirm(self, cr, uid, ids, *args):
        for record in self.browse(cr, uid, ids):
            user_id = False
            leave_asked = record.number_of_days_temp
            if record.holiday_type=='employee' and record.type == 'remove':
                if record.employee_id and not record.holiday_status_id.limit:
                    leaves_rest = self.pool.get('hr.holidays.status').get_days( cr, uid, [record.holiday_status_id.id], record.employee_id.id, False)[record.holiday_status_id.id]['remaining_leaves']
                    if leaves_rest < leave_asked:
                        raise osv.except_osv(_('Warning!'),_('You cannot validate leaves for %s while available leaves are less than asked leaves.' %(record.employee_id.name)))
                nb = -(record.number_of_days_temp)
            elif record.holiday_type=='category' and record.type == 'remove':
                if record.category_id and not record.holiday_status_id.limit:
                    leaves_rest = self.pool.get('hr.holidays.status').get_days_cat( cr, uid, [record.holiday_status_id.id], record.category_id.id, False)[record.holiday_status_id.id]['remaining_leaves']
                    if leaves_rest < leave_asked:
                        raise osv.except_osv(_('Warning!'),_('You cannot validate leaves for %s while available leaves are less than asked leaves.' %(record.category_id.name)))
                nb = -(record.number_of_days_temp)
            else:
                nb = record.number_of_days_temp

            if record.holiday_type=='employee' and record.employee_id:
                user_id = record.employee_id.user_id and record.employee_id.user_id.id or uid

            self.write(cr, uid, [record.id], {
                'state':'confirm',
                'number_of_days': nb,
                'user_id': user_id
            })
        return True

    def holidays_refuse(self, cr, uid, ids, *args):
        vals = {
            'state':'refuse',
        }
        ids2 = self.pool.get('hr.employee').search(cr, uid, [('user_id','=', uid)])
        if ids2:
            vals['manager_id'] = ids2[0]
        self.write(cr, uid, ids, vals)
        return True

    def holidays_cancel(self, cr, uid, ids, *args):
        leave_obj = self.pool.get('resource.calendar.leaves')
        self._update_user_holidays(cr, uid, ids)
        self.write(cr, uid, ids, {
            'state':'cancel'
            })
        leave_ids = leave_obj.search(cr, uid, [('holiday_id', 'in', ids)])
        leave_obj.unlink(cr, uid, leave_ids)
        return True

    def holidays_draft(self, cr, uid, ids, *args):
        self.write(cr, uid, ids, {
            'state':'draft'
        })
        self.pool.get('resource.calendar.leaves')
        return True

    def check_holidays(self, cr, uid, ids):
        for record in self.browse(cr, uid, ids):
            if not record.number_of_days:
                raise osv.except_osv(_('Warning!'),_('Wrong leave definition.'))
            if record.holiday_type=='employee' and record.employee_id:
                leave_asked = record.number_of_days
                if leave_asked < 0.00:
                    if not record.holiday_status_id.limit:
                        leaves_rest = self.pool.get('hr.holidays.status').get_days(cr, uid, [record.holiday_status_id.id], record.employee_id.id, False)[record.holiday_status_id.id]['remaining_leaves']
                        if leaves_rest < -(leave_asked):
                            raise osv.except_osv(_('Warning!'),_('You Cannot Validate leaves while available leaves are less than asked leaves.'))
            elif record.holiday_type=='category' and record.category_id:
                leave_asked = record.number_of_days
                if leave_asked < 0.00:
                    if not record.holiday_status_id.limit:
                        leaves_rest = self.pool.get('hr.holidays.status').get_days_cat(cr, uid, [record.holiday_status_id.id], record.category_id.id, False)[record.holiday_status_id.id]['remaining_leaves']
                        if leaves_rest < -(leave_asked):
                            raise osv.except_osv(_('Warning!'),_('You Cannot Validate leaves while available leaves are less than asked leaves.'))
            else:# This condition will never meet!!
                holiday_ids = []
                vals = {
                    'name' : record.name,
                    'holiday_status_id' : record.holiday_status_id.id,
                    'state': 'draft',
                    'date_from' : record.date_from,
                    'date_to' : record.date_to,
                    'notes' : record.notes,
                    'number_of_days': record.number_of_days,
                    'number_of_days_temp': record.number_of_days_temp,
                    'type': record.type,
                    'allocation_type': record.allocation_type,
                    'parent_id': record.id,
                }
                employee_ids = self.pool.get('hr.employee').search(cr, uid, [])
                for employee in employee_ids:
                    vals['employee_id'] = employee
                    user_id = self.pool.get('hr.employee').search(cr, uid, [('user_id','=',uid)])
                    if user_id:
                        vals['user_id'] = user_id[0]
                    holiday_ids.append(self.create(cr, uid, vals, context={}))
                self.holidays_confirm(cr, uid, holiday_ids)
                self.holidays_validate(cr, uid, holiday_ids)

            #if record.holiday_status_id.categ_id and record.date_from and record.date_to and record.employee_id:
#            if record.holiday_status_id.categ_id and record.date_from and record.date_to:
#                vals={}
#                vals['name']=record.name
#                vals['categ_id']=record.holiday_status_id.categ_id.id
#                epoch_c = time.mktime(time.strptime(record.date_to,'%Y-%m-%d %H:%M:%S'))
#                epoch_d = time.mktime(time.strptime(record.date_from,'%Y-%m-%d %H:%M:%S'))
#                diff_day = (epoch_c - epoch_d)/(3600*24)
#                vals['duration'] = (diff_day) * 8
#                vals['note'] = record.notes
##                vals['user_id'] = record.user_id.id
#                vals['date'] = record.date_from
#                if record.holiday_type=='employee':
#                    vals['user_id'] = record.user_id.id
            if record.holiday_status_id.categ_id and record.date_from and record.date_to and record.employee_id:
                diff_day = self._get_number_of_days(record.date_from, record.date_to)
                vals = {
                    'name' : record.name,
                    'categ_id' : record.holiday_status_id.categ_id.id,
                    'duration' : (diff_day) * 8,
                    'note' : record.notes,
                    'user_id' : record.user_id.id,
                    'date' : record.date_from,
                }
                case_id = self.pool.get('crm.meeting').create(cr,uid,vals)
                self.write(cr, uid, ids, {'case_id':case_id})
        return True
hr_holidays()

class resource_calendar_leaves(osv.osv):
    _inherit = "resource.calendar.leaves"
    _description = "Leave Detail"
    _columns = {
        'holiday_id': fields.many2one("hr.holidays", "Holiday"),
                }

resource_calendar_leaves()
# vim:expandtab:smartindent:tabstop=4:softtabstop=4:shiftwidth=4:<|MERGE_RESOLUTION|>--- conflicted
+++ resolved
@@ -21,11 +21,7 @@
 #
 ##############################################################################
 import time
-<<<<<<< HEAD
-
-=======
 import datetime
->>>>>>> 50724c0a
 import pooler
 import netsvc
 from osv import fields, osv
@@ -186,22 +182,14 @@
                                     }
         return result
 
-<<<<<<< HEAD
-    def _get_number_of_days(date_from, date_to):
-=======
     def _get_number_of_days(self, date_from, date_to):
->>>>>>> 50724c0a
         """Returns a float equals to the timedelta between two dates given as string."""
 
         DATETIME_FORMAT = "%Y-%m-%d %H:%M:%S"
         from_dt = datetime.datetime.strptime(date_from, DATETIME_FORMAT)
         to_dt = datetime.datetime.strptime(date_to, DATETIME_FORMAT)
         timedelta = to_dt - from_dt
-<<<<<<< HEAD
-        diff_day = timedelta.days + float(timedelata.seconds) / 86400
-=======
         diff_day = timedelta.days + float(timedelta.seconds) / 86400
->>>>>>> 50724c0a
         return diff_day
 
     def _update_user_holidays(self, cr, uid, ids):
@@ -216,16 +204,6 @@
                     self.unlink(cr, uid, list_ids)
 
     def _check_date(self, cr, uid, ids):
-<<<<<<< HEAD
-        if ids:
-            cr.execute('select number_of_days_temp from hr_holidays where id in ('+','.join(map(str, ids))+')')
-            res =  cr.fetchall()
-            if res and res[0][0] and res[0][0] < 0:
-                return False
-        return True
-
-    _constraints = [(_check_date, 'Start date should not be larger than end date! ', ['number_of_days'])]
-=======
         for rec in self.read(cr, uid, ids, ['number_of_days_temp','date_from','date_to']):
             if rec['number_of_days_temp'] < 0:
                 return False
@@ -234,9 +212,8 @@
             if date_from > date_to:
                 return False
         return True
-    
+
     _constraints = [(_check_date, 'Start date should not be larger than end date!\nNumber of Days should be greater than 1!', ['number_of_days_temp'])]
->>>>>>> 50724c0a
 
     def unlink(self, cr, uid, ids, context={}):
         leave_obj = self.pool.get('resource.calendar.leaves')
@@ -260,11 +237,7 @@
         return result
 
     def onchange_date_to(self, cr, uid, ids, date_from, date_to):
-<<<<<<< HEAD
-        return onchange_date_from(cr, uid, ids, date_to, date_from)
-=======
         return self.onchange_date_from(cr, uid, ids, date_to, date_from)
->>>>>>> 50724c0a
 
     def onchange_sec_id(self, cr, uid, ids, status, context={}):
         warning = {}
