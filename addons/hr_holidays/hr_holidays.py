# -*- coding: utf-8 -*-
##################################################################################
#
# Copyright (c) 2005-2006 Axelor SARL. (http://www.axelor.com)
# and 2004-2010 Tiny SPRL (<http://tiny.be>).
#
# $Id: hr.py 4656 2006-11-24 09:58:42Z Cyp $
#
#     This program is free software: you can redistribute it and/or modify
#     it under the terms of the GNU Affero General Public License as
#     published by the Free Software Foundation, either version 3 of the
#     License, or (at your option) any later version.
#
#     This program is distributed in the hope that it will be useful,
#     but WITHOUT ANY WARRANTY; without even the implied warranty of
#     MERCHANTABILITY or FITNESS FOR A PARTICULAR PURPOSE.  See the
#     GNU Affero General Public License for more details.
#
#     You should have received a copy of the GNU Affero General Public License
#     along with this program.  If not, see <http://www.gnu.org/licenses/>.
#
##############################################################################

import datetime
from itertools import groupby
from operator import itemgetter

import netsvc
from osv import fields, osv
from tools.translate import _


class hr_holidays_status(osv.osv):
    _name = "hr.holidays.status"
    _description = "Leave Type"

    def get_days(self, cr, uid, ids, employee_id, return_false, context=None):
        cr.execute("""SELECT id, type, number_of_days, holiday_status_id FROM hr_holidays WHERE employee_id = %s AND state='validate' AND holiday_status_id in %s""",
            [employee_id, tuple(ids)])
        result = sorted(cr.dictfetchall(), key=lambda x: x['holiday_status_id'])
        grouped_lines = dict((k, [v for v in itr]) for k, itr in groupby(result, itemgetter('holiday_status_id')))
        res = {}
        for record in self.browse(cr, uid, ids, context=context):
            res[record.id] = {}
            max_leaves = leaves_taken = 0
            if not return_false:
                if record.id in grouped_lines:
                    leaves_taken = -sum([item['number_of_days'] for item in grouped_lines[record.id] if item['type'] == 'remove'])
                    max_leaves = sum([item['number_of_days'] for item in grouped_lines[record.id] if item['type'] == 'add'])
            res[record.id]['max_leaves'] = max_leaves
            res[record.id]['leaves_taken'] = leaves_taken
            res[record.id]['remaining_leaves'] = max_leaves - leaves_taken
        return res

    def _user_left_days(self, cr, uid, ids, name, args, context=None):
        return_false = False
        employee_id = False
        res = {}
        if context and context.has_key('employee_id'):
            if not context['employee_id']:
                return_false = True
            employee_id = context['employee_id']
        else:
            employee_ids = self.pool.get('hr.employee').search(cr, uid, [('user_id','=',uid)], context=context)
            if employee_ids:
                employee_id = employee_ids[0]
            else:
                return_false = True
        if employee_id:
            res = self.get_days(cr, uid, ids, employee_id, return_false, context=context)
        else:
            res = dict.fromkeys(ids, {'leaves_taken': 0, 'remaining_leaves': 0, 'max_leaves': 0})
        return res

    _columns = {
        'name': fields.char('Leave Type', size=64, required=True, translate=True),
        'categ_id': fields.many2one('crm.case.categ', 'Meeting', domain="[('object_id.model', '=', 'crm.meeting')]", help='If you set a meeting type, OpenERP will create a meeting in the calendar once a leave is validated.'),
        'color_name': fields.selection([('red', 'Red'),('blue','Blue'), ('lightgreen', 'Light Green'), ('lightblue','Light Blue'), ('lightyellow', 'Light Yellow'), ('magenta', 'Magenta'),('lightcyan', 'Light Cyan'),('black', 'Black'),('lightpink', 'Light Pink'),('brown', 'Brown'),('violet', 'Violet'),('lightcoral', 'Light Coral'),('lightsalmon', 'Light Salmon'),('lavender', 'Lavender'),('wheat', 'Wheat'),('ivory', 'Ivory')],'Color in Report', required=True, help='This color will be used in the leaves summary located in Reporting\Leaves by Departement'),
        'limit': fields.boolean('Allow to Override Limit', help='If you tick this checkbox, the system will allow, for this section, the employees to take more leaves than the available ones.'),
        'active': fields.boolean('Active', help="If the active field is set to false, it will allow you to hide the leave type without removing it."),
        'max_leaves': fields.function(_user_left_days, string='Maximum Allowed', help='This value is given by the sum of all holidays requests with a positive value.', multi='user_left_days'),
        'leaves_taken': fields.function(_user_left_days, string='Leaves Already Taken', help='This value is given by the sum of all holidays requests with a negative value.', multi='user_left_days'),
        'remaining_leaves': fields.function(_user_left_days, string='Remaining Leaves', help='Maximum Leaves Allowed - Leaves Already Taken', multi='user_left_days'),
        'double_validation': fields.boolean('Apply Double Validation', help="If its True then its Allocation/Request have to be validated by second validator")
    }
    _defaults = {
        'color_name': 'red',
        'active': True,
    }
hr_holidays_status()

class hr_holidays(osv.osv):
    _name = "hr.holidays"
    _description = "Leave"
    _order = "type desc, date_from asc"

    def _employee_get(self, cr, uid, context=None):
        ids = self.pool.get('hr.employee').search(cr, uid, [('user_id', '=', uid)], context=context)
        if ids:
            return ids[0]
        return False

    def _compute_number_of_days(self, cr, uid, ids, name, args, context=None):
        result = {}
        for hol in self.browse(cr, uid, ids, context=context):
            if hol.type=='remove':
                result[hol.id] = -hol.number_of_days_temp
            else:
                result[hol.id] = hol.number_of_days_temp
        return result

    _columns = {
        'name': fields.char('Description', required=True, size=64),
        'state': fields.selection([('draft', 'Draft'), ('confirm', 'Waiting Approval'), ('refuse', 'Refused'),
            ('validate1', 'Waiting Second Approval'), ('validate', 'Approved'), ('cancel', 'Cancelled')],
            'State', readonly=True, help='The state is set to \'Draft\', when a holiday request is created.\
            \nThe state is \'Waiting Approval\', when holiday request is confirmed by user.\
            \nThe state is \'Refused\', when holiday request is refused by manager.\
            \nThe state is \'Approved\', when holiday request is approved by manager.'),
        'user_id':fields.related('employee_id', 'user_id', type='many2one', relation='res.users', string='User', store=True),
        'date_from': fields.datetime('Start Date', readonly=True, states={'draft':[('readonly',False)]}),
        'date_to': fields.datetime('End Date', readonly=True, states={'draft':[('readonly',False)]}),
        'holiday_status_id': fields.many2one("hr.holidays.status", "Leave Type", required=True,readonly=True, states={'draft':[('readonly',False)]}),
        'employee_id': fields.many2one('hr.employee', "Employee", select=True, invisible=False, readonly=True, states={'draft':[('readonly',False)]}, help='Leave Manager can let this field empty if this leave request/allocation is for every employee'),
        #'manager_id': fields.many2one('hr.employee', 'Leave Manager', invisible=False, readonly=True, help='This area is automatically filled by the user who validate the leave'),
        #'notes': fields.text('Notes',readonly=True, states={'draft':[('readonly',False)]}),
        'manager_id': fields.many2one('hr.employee', 'First Approval', invisible=False, readonly=True, help='This area is automatically filled by the user who validate the leave'),
        'notes': fields.text('Reasons',readonly=True, states={'draft':[('readonly',False)]}),
        'number_of_days_temp': fields.float('Number of Days', readonly=True, states={'draft':[('readonly',False)]}),
        'number_of_days': fields.function(_compute_number_of_days, string='Number of Days', store=True),
        'case_id': fields.many2one('crm.meeting', 'Meeting'),
        'type': fields.selection([('remove','Leave Request'),('add','Allocation Request')], 'Request Type', required=True, readonly=True, states={'draft':[('readonly',False)]}, help="Choose 'Leave Request' if someone wants to take an off-day. \nChoose 'Allocation Request' if you want to increase the number of leaves available for someone"),
        'parent_id': fields.many2one('hr.holidays', 'Parent'),
        'linked_request_ids': fields.one2many('hr.holidays', 'parent_id', 'Linked Requests',),
        'department_id':fields.related('employee_id', 'department_id', string='Department', type='many2one', relation='hr.department', readonly=True, store=True),
        'category_id': fields.many2one('hr.employee.category', "Category", help='Category of Employee'),
        'holiday_type': fields.selection([('employee','By Employee'),('category','By Employee Category')], 'Allocation Type', help='By Employee: Allocation/Request for individual Employee, By Employee Category: Allocation/Request for group of employees in category', required=True),
        'manager_id2': fields.many2one('hr.employee', 'Second Approval', readonly=True, help='This area is automaticly filled by the user who validate the leave with second level (If Leave type need second validation)'),
        'double_validation': fields.related('holiday_status_id', 'double_validation', type='boolean', relation='hr.holidays.status', string='Apply Double Validation'),
    }
    _defaults = {
        'employee_id': _employee_get,
        'state': 'draft',
        'type': 'remove',
        'user_id': lambda obj, cr, uid, context: uid,
        'holiday_type': 'employee'
    }
    _sql_constraints = [
        ('type_value', "CHECK( (holiday_type='employee' AND employee_id IS NOT NULL) or (holiday_type='category' AND category_id IS NOT NULL))", "You have to select an employee or a category"),
        ('date_check2', "CHECK ( (type='add') OR (date_from <= date_to))", "The start date must be before the end date !"),
        ('date_check', "CHECK ( number_of_days_temp >= 0 )", "The number of days must be greater than 0 !"),
    ]

    def _create_resource_leave(self, cr, uid, vals, context=None):
        '''This method will create entry in resource calendar leave object at the time of holidays validated '''
        obj_res_leave = self.pool.get('resource.calendar.leaves')
        return obj_res_leave.create(cr, uid, vals, context=context)

    def _remove_resouce_leave(self, cr, uid, ids, context=None):
        '''This method will create entry in resource calendar leave object at the time of holidays cancel/removed'''
        obj_res_leave = self.pool.get('resource.calendar.leaves')
        leave_ids = obj_res_leave.search(cr, uid, [('holiday_id', 'in', ids)], context=context)
        return obj_res_leave.unlink(cr, uid, leave_ids)

    def onchange_type(self, cr, uid, ids, holiday_type):
        result = {'value': {'employee_id': False}}
        if holiday_type == 'employee':
            ids_employee = self.pool.get('hr.employee').search(cr, uid, [('user_id','=', uid)])
            if ids_employee:
                result['value'] = {
                    'employee_id': ids_employee[0]
                }
        return result

    # TODO: can be improved using resource calendar method
    def _get_number_of_days(self, date_from, date_to):
        """Returns a float equals to the timedelta between two dates given as string."""

        DATETIME_FORMAT = "%Y-%m-%d %H:%M:%S"
        from_dt = datetime.datetime.strptime(date_from, DATETIME_FORMAT)
        to_dt = datetime.datetime.strptime(date_to, DATETIME_FORMAT)
        timedelta = to_dt - from_dt
        diff_day = timedelta.days + float(timedelta.seconds) / 86400
        return diff_day

    def unlink(self, cr, uid, ids, context=None):
        for rec in self.browse(cr, uid, ids, context=context):
            if rec.state<>'draft':
                raise osv.except_osv(_('Warning!'),_('You cannot delete a leave which is not in draft state !'))
        return super(hr_holidays, self).unlink(cr, uid, ids, context)

    def onchange_date_from(self, cr, uid, ids, date_to, date_from):
        result = {}
        if date_to and date_from:
            diff_day = self._get_number_of_days(date_from, date_to)
            result['value'] = {
                'number_of_days_temp': round(diff_day)+1
            }
            return result
        result['value'] = {
            'number_of_days_temp': 0,
        }
        return result

    def onchange_sec_id(self, cr, uid, ids, status, context=None):
        warning = {}
        if status:
            brows_obj = self.pool.get('hr.holidays.status').browse(cr, uid, status, context=context)
            if brows_obj.categ_id and brows_obj.categ_id.section_id and not brows_obj.categ_id.section_id.allow_unlink:
                warning = {
                    'title': "Warning for ",
                    'message': "You won\'t be able to cancel this leave request because the CRM Sales Team of the leave type disallows."
                }
        return {'warning': warning}

    def set_to_draft(self, cr, uid, ids, *args):
        self.write(cr, uid, ids, {
            'state': 'draft',
            'manager_id': False,
            'manager_id2': False,
        })
        wf_service = netsvc.LocalService("workflow")
        for id in ids:
            wf_service.trg_delete(uid, 'hr.holidays', id, cr)
            wf_service.trg_create(uid, 'hr.holidays', id, cr)
        return True

    def holidays_validate(self, cr, uid, ids, *args):
        self.check_holidays(cr, uid, ids)
        obj_emp = self.pool.get('hr.employee')
        ids2 = obj_emp.search(cr, uid, [('user_id', '=', uid)])
        manager = ids2 and ids2[0] or False
        return self.write(cr, uid, ids, {'state':'validate1', 'manager_id': manager})

    def holidays_validate2(self, cr, uid, ids, *args):
        self.check_holidays(cr, uid, ids)
        obj_emp = self.pool.get('hr.employee')
        ids2 = obj_emp.search(cr, uid, [('user_id', '=', uid)])
        manager = ids2 and ids2[0] or False
        self.write(cr, uid, ids, {'state':'validate'})
        data_holiday = self.browse(cr, uid, ids)
        holiday_ids = []
        for record in data_holiday:
            if record.holiday_status_id.double_validation:
                holiday_ids.append(record.id)
            if record.holiday_type == 'employee' and record.type == 'remove':
                meeting_obj = self.pool.get('crm.meeting')
                vals = {
                    'name': record.name,
                    'categ_id': record.holiday_status_id.categ_id.id,
                    'duration': record.number_of_days_temp * 8,
                    'note': record.notes,
                    'user_id': record.user_id.id,
                    'date': record.date_from,
                    'end_date': record.date_to,
                    'date_deadline': record.date_to,
                }
                case_id = meeting_obj.create(cr, uid, vals)
                self.write(cr, uid, ids, {'case_id': case_id})
            elif record.holiday_type == 'category':
                emp_ids = obj_emp.search(cr, uid, [('category_ids', 'child_of', [record.category_id.id])])
                leave_ids = []
                for emp in obj_emp.browse(cr, uid, emp_ids):
                    vals = {
                        'name': record.name,
                        'type': record.type,
                        'holiday_type': 'employee',
                        'holiday_status_id': record.holiday_status_id.id,
                        'date_from': record.date_from,
                        'date_to': record.date_to,
                        'notes': record.notes,
                        'number_of_days_temp': record.number_of_days_temp,
                        'parent_id': record.id,
                        'employee_id': emp.id
                    }
                    leave_ids.append(self.create(cr, uid, vals, context=None))
                wf_service = netsvc.LocalService("workflow")
                for leave_id in leave_ids:
                    wf_service.trg_validate(uid, 'hr.holidays', leave_id, 'confirm', cr)
                    wf_service.trg_validate(uid, 'hr.holidays', leave_id, 'validate', cr)
                    wf_service.trg_validate(uid, 'hr.holidays', leave_id, 'second_validate', cr)
        if holiday_ids:
            self.write(cr, uid, holiday_ids, {'manager_id2': manager})
        return True

    def holidays_confirm(self, cr, uid, ids, *args):
        self.check_holidays(cr, uid, ids)
        return self.write(cr, uid, ids, {'state':'confirm'})

    def holidays_refuse(self, cr, uid, ids, approval, *args):
        obj_emp = self.pool.get('hr.employee')
        ids2 = obj_emp.search(cr, uid, [('user_id', '=', uid)])
        manager = ids2 and ids2[0] or False
        if approval == 'first_approval':
            self.write(cr, uid, ids, {'manager_id': manager})
        else:
            self.write(cr, uid, ids, {'manager_id2': manager})
        self.write(cr, uid, ids, {'state': 'refuse'})
        self.holidays_cancel(cr, uid, ids)
        return True

    def holidays_cancel(self, cr, uid, ids, *args):
        obj_crm_meeting = self.pool.get('crm.meeting')
        for record in self.browse(cr, uid, ids):
            # Delete the meeting
            if record.case_id:
                obj_crm_meeting.unlink(cr, uid, [record.case_id.id])

            # If a category that created several holidays, cancel all related
            wf_service = netsvc.LocalService("workflow")
            for request in record.linked_request_ids or []:
                wf_service.trg_validate(uid, 'hr.holidays', request.id, 'cancel', cr)

        return True

    def check_holidays(self, cr, uid, ids):
        holi_status_obj = self.pool.get('hr.holidays.status')
        for record in self.browse(cr, uid, ids):
            if record.holiday_type == 'employee' and record.type == 'remove':
                if record.employee_id and not record.holiday_status_id.limit:
                    leaves_rest = holi_status_obj.get_days( cr, uid, [record.holiday_status_id.id], record.employee_id.id, False)[record.holiday_status_id.id]['remaining_leaves']
                    if leaves_rest < record.number_of_days_temp:
                        raise osv.except_osv(_('Warning!'),_('You cannot validate leaves for employee %s: too few remaining days (%s).') % (record.employee_id.name, leaves_rest))
        return True
hr_holidays()

class resource_calendar_leaves(osv.osv):
    _inherit = "resource.calendar.leaves"
    _description = "Leave Detail"
    _columns = {
        'holiday_id': fields.many2one("hr.holidays", "Holiday"),
    }

<<<<<<< HEAD
resource_calendar_leaves()
=======
resource_calendar_leaves()


class hr_employee(osv.osv):
   _inherit="hr.employee"

   def _set_remaining_days(self, cr, uid, empl_id, name, value, arg, context=None):
        employee = self.browse(cr, uid, empl_id, context=context)
        diff = value - employee.remaining_leaves
        type_obj = self.pool.get('hr.holidays.status')
        holiday_obj = self.pool.get('hr.holidays')
        # Find for holidays status
        status_ids = type_obj.search(cr, uid, [('limit', '=', False)], context=context)
        if len(status_ids) != 1 :
            raise osv.except_osv(_('Warning !'),_("To use this feature, you must have only one leave type without the option 'Allow to Override Limit' set. (%s Found).") % (len(status_ids)))
        status_id = status_ids and status_ids[0] or False
        if not status_id:
            return False
        if diff > 0:
            leave_id = holiday_obj.create(cr, uid, {'name': _('Allocation for %s') % employee.name, 'employee_id': employee.id, 'holiday_status_id': status_id, 'type': 'add', 'holiday_type': 'employee', 'number_of_days_temp': diff}, context=context)
        elif diff < 0:
            leave_id = holiday_obj.create(cr, uid, {'name': _('Leave Request for %s') % employee.name, 'employee_id': employee.id, 'holiday_status_id': status_id, 'type': 'remove', 'holiday_type': 'employee', 'number_of_days_temp': abs(diff)}, context=context)
        else:
            return False
        holiday_obj.holidays_confirm(cr, uid, [leave_id])
        holiday_obj.holidays_validate2(cr, uid, [leave_id])
        return True

   def _get_remaining_days(self, cr, uid, ids, name, args, context=None):
        cr.execute("SELECT sum(h.number_of_days_temp) as days, h.employee_id from hr_holidays h join hr_holidays_status s on (s.id=h.holiday_status_id) where h.type='add' and h.state='validate' and s.limit=False group by h.employee_id")
        res = cr.dictfetchall()
        remaining = {}
        for r in res:
            remaining[r['employee_id']] = r['days']
        for employee_id in ids:
            if not remaining.get(employee_id):
                remaining[employee_id] = 0.0
        return remaining


   _columns = {
        'remaining_leaves': fields.function(_get_remaining_days, string='Remaining Legal Leaves', fnct_inv=_set_remaining_days, type="float", help='Total number of legal leaves allocated to this employee, change this value to create allocation/leave requests.', store=True),
    }

hr_employee()

>>>>>>> d101d3fb
<|MERGE_RESOLUTION|>--- conflicted
+++ resolved
@@ -331,9 +331,6 @@
         'holiday_id': fields.many2one("hr.holidays", "Holiday"),
     }
 
-<<<<<<< HEAD
-resource_calendar_leaves()
-=======
 resource_calendar_leaves()
 
 
@@ -380,4 +377,4 @@
 
 hr_employee()
 
->>>>>>> d101d3fb
+# vim:expandtab:smartindent:tabstop=4:softtabstop=4:shiftwidth=4: