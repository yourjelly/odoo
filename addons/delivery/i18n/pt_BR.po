<<<<<<< HEAD
# Brazilian Portuguese translation for openobject-addons
# Copyright (c) 2014 Rosetta Contributors and Canonical Ltd 2014
# This file is distributed under the same license as the openobject-addons package.
# FIRST AUTHOR <EMAIL@ADDRESS>, 2014.
#
msgid ""
msgstr ""
"Project-Id-Version: openobject-addons\n"
"Report-Msgid-Bugs-To: FULL NAME <EMAIL@ADDRESS>\n"
"POT-Creation-Date: 2014-08-14 13:09+0000\n"
"PO-Revision-Date: 2014-09-06 02:46+0000\n"
"Last-Translator: Fábio Martinelli - http://zupy.com.br "
"<webmaster@zupy.com.br>\n"
"Language-Team: Brazilian Portuguese <pt_BR@li.org>\n"
=======
# Translation of Odoo Server.
# This file contains the translation of the following modules:
# * delivery
# 
# Translators:
# FIRST AUTHOR <EMAIL@ADDRESS>, 2014
# grazziano <g.negocios@outlook.com.br>, 2016
msgid ""
msgstr ""
"Project-Id-Version: Odoo 8.0\n"
"Report-Msgid-Bugs-To: \n"
"POT-Creation-Date: 2015-01-21 14:08+0000\n"
"PO-Revision-Date: 2016-07-09 16:18+0000\n"
"Last-Translator: grazziano <g.negocios@outlook.com.br>\n"
"Language-Team: Portuguese (Brazil) (http://www.transifex.com/odoo/odoo-8/language/pt_BR/)\n"
>>>>>>> 96502490
"MIME-Version: 1.0\n"
"Content-Type: text/plain; charset=UTF-8\n"
"Content-Transfer-Encoding: 8bit\n"
"X-Launchpad-Export-Date: 2014-09-07 07:47+0000\n"
"X-Generator: Launchpad (build 17196)\n"

#. module: delivery
#: selection:delivery.grid.line,operator:0
msgid "<="
msgstr "<="

#. module: delivery
#: model:ir.actions.act_window,help:delivery.action_delivery_grid_form
msgid ""
"<p class=\"oe_view_nocontent_create\">\n"
"                Click to create a delivery price list for a specific "
"region.\n"
"              </p><p>\n"
"                The delivery price list allows you to compute the cost and\n"
"                sales price of the delivery according to the weight of the\n"
"                products and other criteria. You can define several price "
"lists\n"
"                for each delivery method: per country or a zone in a "
"specific\n"
"                country defined by a postal code range.\n"
"              </p>\n"
"            "
msgstr ""
"<p class=\"oe_view_nocontent_create\">\n"
"                Clique aqui para criar uma lista de preço de entrega para "
"uma região específica.\n"
"              </p><p>\n"
"                A lista de preços de entrega permite a você, calcular os "
"custos e\n"
"                preço de venda da entrega de acordo com o peso dos\n"
"                produtos e outros criterios. Você pode definir diversas "
"listas de preços\n"
"                para cada método de entrega: por país ou uma zona específica "
"no\n"
"                país definida pela faixa do CEP.\n"
"              </p>\n"
"            "

#. module: delivery
#: model:ir.actions.act_window,help:delivery.action_delivery_carrier_form
msgid ""
"<p class=\"oe_view_nocontent_create\">\n"
"                Click to define a new deliver method. \n"
"              </p><p>\n"
"                Each carrier (e.g. UPS) can have several delivery methods "
"(e.g.\n"
"                UPS Express, UPS Standard) with a set of pricing rules "
"attached\n"
"                to each method.\n"
"              </p><p>\n"
"                These methods allow to automatically compute the delivery "
"price\n"
"                according to your settings; on the sales order (based on "
"the\n"
"                quotation) or the invoice (based on the delivery orders).\n"
"              </p>\n"
"            "
msgstr ""
"<p class=\"oe_view_nocontent_create\">\n"
"                Clique para definir um novo método de entrega. \n"
"              </p><p>\n"
"                Cada transportadora (e.x. Correios) pode ter diversos "
"métodos de entrega (e.x.\n"
"                SEDEX, SEDEX 10) com regras de valores associados a cada "
"método.\n"
"              </p><p>\n"
"                Estes métodos permitirão calcular o valor do frete de acordo "
"com suas configurações; \n"
"no pedido de vendas (baseado na cotação) ou na fatura (baseado nas ordens de "
"entrega).\n"
"              </p>\n"
"            "

#. module: delivery
#: selection:delivery.grid.line,operator:0
msgid ">="
msgstr ">="

#. module: delivery
#: field:delivery.carrier,active:0
#: field:delivery.grid,active:0
msgid "Active"
msgstr "Ativo"

#. module: delivery
#: view:sale.order:delivery.view_order_withcarrier_form
msgid "Add in Quote"
msgstr "Adicionar no Orçamento"

#. module: delivery
#: field:delivery.carrier,pricelist_ids:0
msgid "Advanced Pricing"
msgstr "Preço Antecipado."

#. module: delivery
#: field:delivery.carrier,use_detailed_pricelist:0
msgid "Advanced Pricing per Destination"
msgstr "Preço avançado, baseado no destino"

#. module: delivery
#: field:delivery.carrier,amount:0
msgid "Amount"
msgstr "Quantidade"

#. module: delivery
#: help:delivery.carrier,amount:0
msgid ""
"Amount of the order to benefit from a free shipping, expressed in the "
"company currency"
msgstr ""
"Total do pedido para se beneficiar de entrega grátis, expresso na moeda da "
"empresa."

#. module: delivery
#: field:delivery.carrier,available:0
msgid "Available"
msgstr "Disponível"

#. module: delivery
#: view:delivery.carrier:delivery.view_delivery_carrier_form
#: view:delivery.carrier:delivery.view_delivery_carrier_tree
#: field:delivery.grid,carrier_id:0
#: model:ir.model,name:delivery.model_delivery_carrier
#: field:stock.picking,carrier_id:0
#: view:website:stock.report_picking
msgid "Carrier"
msgstr "Transportadora"

#. module: delivery
#: view:stock.picking:delivery.view_picking_withcarrier_out_form
msgid "Carrier Information"
msgstr "Informação da Transportadora"

#. module: delivery
#: field:stock.picking,carrier_tracking_ref:0
msgid "Carrier Tracking Ref"
msgstr "Ref Acompanhamento de Carga"

#. module: delivery
#: help:delivery.carrier,use_detailed_pricelist:0
msgid ""
"Check this box if you want to manage delivery prices that depends on the "
"destination, the weight, the total of the order, etc."
msgstr ""
"Marque este checkbox se você quer gerenciar o preço de entrega que dependa "
"do destino, do peso, do total do pedido, etc."

#. module: delivery
#: help:sale.order,carrier_id:0
msgid ""
"Complete this field if you plan to invoice the shipping based on picking."
<<<<<<< HEAD
msgstr ""
"Complete este campo se você pretende faturar o frete baseado em separações."
=======
msgstr "Complete este campo se você pretende faturar o frete baseado em separação."
>>>>>>> 96502490

#. module: delivery
#: view:delivery.grid.line:delivery.view_delivery_grid_line_form
msgid "Condition"
msgstr "Condição"

#. module: delivery
#: field:delivery.grid.line,standard_price:0
msgid "Cost Price"
msgstr "Preço de Custo"

#. module: delivery
#: view:delivery.grid:delivery.view_delivery_grid_form
#: field:delivery.grid,country_ids:0
msgid "Countries"
msgstr "Países"

#. module: delivery
#: field:delivery.carrier,create_uid:0
#: field:delivery.grid,create_uid:0
#: field:delivery.grid.line,create_uid:0
msgid "Created by"
msgstr "Criado por"

#. module: delivery
#: field:delivery.carrier,create_date:0
#: field:delivery.grid,create_date:0
#: field:delivery.grid.line,create_date:0
msgid "Created on"
msgstr "Criado em"

#. module: delivery
#: code:addons/delivery/delivery.py:162
#, python-format
msgid "Default price"
msgstr "Preço padrão"

#. module: delivery
#: model:ir.ui.menu,name:delivery.menu_delivery
msgid "Delivery"
msgstr "Entrega"

#. module: delivery
#: model:ir.model,name:delivery.model_delivery_grid
msgid "Delivery Grid"
msgstr "Grade de entrega"

#. module: delivery
#: model:ir.model,name:delivery.model_delivery_grid_line
msgid "Delivery Grid Line"
msgstr "Itens da Grade de Entrega"

#. module: delivery
#: field:delivery.carrier,grids_id:0
msgid "Delivery Grids"
msgstr "Grades de Entrega"

#. module: delivery
#: field:delivery.carrier,name:0
#: field:res.partner,property_delivery_carrier:0
#: field:sale.order,carrier_id:0
msgid "Delivery Method"
msgstr "Método de Entrega"

#. module: delivery
#: model:ir.actions.act_window,name:delivery.action_delivery_carrier_form
#: model:ir.ui.menu,name:delivery.menu_action_delivery_carrier_form
msgid "Delivery Methods"
msgstr "Métodos de Entrega"

#. module: delivery
#: model:ir.actions.act_window,name:delivery.action_delivery_grid_form
#: model:ir.ui.menu,name:delivery.menu_action_delivery_grid_form
msgid "Delivery Pricelist"
msgstr "Lista de preços de entrega"

#. module: delivery
#: field:delivery.carrier,product_id:0
msgid "Delivery Product"
msgstr "Entrega de Produto"

#. module: delivery
#: model:product.template,name:delivery.product_product_delivery_product_template
msgid "Delivery by Poste"
msgstr "Entrega por correio"

#. module: delivery
#: view:delivery.carrier:delivery.view_delivery_carrier_form
#: view:delivery.grid:delivery.view_delivery_grid_form
#: view:delivery.grid:delivery.view_delivery_grid_tree
msgid "Delivery grids"
msgstr "Grades de Entregas"

#. module: delivery
#: view:delivery.carrier:delivery.view_delivery_carrier_form
#: view:delivery.grid:delivery.view_delivery_grid_form
msgid "Destination"
msgstr "Destino"

#. module: delivery
#: selection:delivery.grid.line,price_type:0
msgid "Fixed"
msgstr "Fixo"

#. module: delivery
#: field:delivery.carrier,free_if_more_than:0
msgid "Free If Order Total Amount Is More Than"
msgstr "Grátis se o valor total do Pedido for maior que"

#. module: delivery
#: code:addons/delivery/delivery.py:151
#, python-format
msgid "Free if more than %.2f"
msgstr "Grátis se maior que %.2f"

#. module: delivery
#: view:delivery.carrier:delivery.view_delivery_carrier_form
msgid "General Information"
msgstr "Informações Gerais"

#. module: delivery
#: help:delivery.grid.line,sequence:0
msgid "Gives the sequence order when calculating delivery grid."
msgstr "Dá a ordem da seqüência para o cálculo da rede de entrega"

#. module: delivery
#: help:delivery.grid,sequence:0
msgid "Gives the sequence order when displaying a list of delivery grid."
msgstr "Dá a ordem de seqüência ao exibir uma lista de entrega."

#. module: delivery
#: field:delivery.grid.line,grid_id:0
msgid "Grid"
msgstr "Grade"

#. module: delivery
#: field:delivery.grid,line_ids:0
msgid "Grid Line"
msgstr "Linha de Grade"

#. module: delivery
#: view:delivery.grid.line:delivery.view_delivery_grid_line_form
#: view:delivery.grid.line:delivery.view_delivery_grid_line_tree
msgid "Grid Lines"
msgstr "Linhas de grade"

#. module: delivery
#: field:delivery.grid,name:0
msgid "Grid Name"
msgstr "Nome da Grade"

#. module: delivery
#: view:delivery.carrier:delivery.view_delivery_carrier_form
#: view:delivery.grid:delivery.view_delivery_grid_form
msgid "Grid definition"
msgstr "Definição de grade"

#. module: delivery
#: field:delivery.carrier,id:0
#: field:delivery.grid,id:0
#: field:delivery.grid.line,id:0
msgid "ID"
msgstr "ID"

#. module: delivery
#: help:delivery.carrier,active:0
msgid ""
"If the active field is set to False, it will allow you to hide the delivery "
"carrier without removing it."
msgstr ""
"Se o campo ativo é definido como Falso, ele permitirá que você oculte a "
"transportadora sem removê-la."

#. module: delivery
#: help:delivery.grid,active:0
msgid ""
"If the active field is set to False, it will allow you to hide the delivery "
"grid without removing it."
msgstr ""
"Se o campo ativo é definido como Falso, ele permitirá que você oculte a "
"grade de entrega sem removê-la."

#. module: delivery
#: help:delivery.carrier,free_if_more_than:0
msgid ""
"If the order is more expensive than a certain amount, the customer can "
"benefit from a free shipping"
msgstr ""
"Se o pedido for maior que um certo valor, o cliente pode se beneficiar de "
"uma entrega gratuíta"

#. module: delivery
#: view:sale.order:delivery.view_order_withcarrier_form
msgid ""
"If you don't 'Add in Quote', the exact price will be computed when invoicing "
"based on delivery order(s)."
msgstr ""
"Caso você não 'Adicionar no Orçamento', o preço exato será calculado quando "
"estiver faturando baseado sobre as ordens de entrega."

#. module: delivery
#: field:sale.order.line,is_delivery:0
msgid "Is a Delivery"
msgstr "É uma Entrega"

#. module: delivery
#: help:delivery.carrier,available:0
msgid "Is the carrier method possible with the current order."
msgstr "É o método de transporte possível com o pedido atual."

#. module: delivery
#: help:delivery.carrier,normal_price:0
msgid ""
"Keep empty if the pricing depends on the advanced pricing per destination"
msgstr ""
"Mantenha vazio se o preço depende de fatores avançados de preço por "
"destinação da mercadoria."

#. module: delivery
#: field:delivery.carrier,write_uid:0
#: field:delivery.grid,write_uid:0
#: field:delivery.grid.line,write_uid:0
msgid "Last Updated by"
msgstr "Última atualização por"

#. module: delivery
#: field:delivery.carrier,write_date:0
#: field:delivery.grid,write_date:0
#: field:delivery.grid.line,write_date:0
msgid "Last Updated on"
msgstr "Última atualização em"

#. module: delivery
#: field:delivery.grid.line,max_value:0
msgid "Maximum Value"
msgstr "Valor Máximo"

#. module: delivery
#: field:delivery.grid.line,name:0
msgid "Name"
msgstr "Nome"

#. module: delivery
#: field:stock.picking,weight_net:0
msgid "Net Weight"
msgstr "Peso Líquido"

#. module: delivery
#: field:stock.move,weight_net:0
msgid "Net weight"
msgstr "Peso líquido"

#. module: delivery
#: code:addons/delivery/sale.py:75
#, python-format
msgid "No Grid Available!"
msgstr "Nenhuma rede Disponível!"

#. module: delivery
#: code:addons/delivery/sale.py:75
#, python-format
msgid "No grid matching for this carrier!"
msgstr "Sem rede de correspondência para esta transportadora!"

#. module: delivery
#: field:delivery.carrier,normal_price:0
msgid "Normal Price"
msgstr "Preço Normal"

#. module: delivery
#: field:stock.picking,number_of_packages:0
msgid "Number of Packages"
msgstr "Número de Pacotes"

#. module: delivery
#: field:delivery.grid.line,operator:0
msgid "Operator"
msgstr "Operador"

#. module: delivery
#: code:addons/delivery/sale.py:78
#, python-format
msgid "Order not in Draft State!"
msgstr "Pedido não está como Provisório!"

#. module: delivery
#: model:ir.model,name:delivery.model_res_partner
msgid "Partner"
msgstr "Parceiro"

#. module: delivery
#: model:ir.model,name:delivery.model_stock_picking
msgid "Picking List"
msgstr "Lista de Separação"

#. module: delivery
#: model:ir.actions.act_window,name:delivery.action_picking_tree
msgid "Picking to be invoiced"
msgstr "Separação a ser faturada"

#. module: delivery
#: field:delivery.carrier,price:0
#: selection:delivery.grid.line,type:0
#: selection:delivery.grid.line,variable_factor:0
msgid "Price"
msgstr "Preço"

#. module: delivery
#: field:delivery.grid.line,price_type:0
msgid "Price Type"
msgstr "Tipo de Preço"

#. module: delivery
#: view:delivery.carrier:delivery.view_delivery_carrier_form
msgid "Pricing Information"
msgstr "Informação do preço"

#. module: delivery
#: selection:delivery.grid.line,type:0
#: selection:delivery.grid.line,variable_factor:0
msgid "Quantity"
msgstr "Quantidade"

#. module: delivery
#: field:delivery.grid.line,list_price:0
msgid "Sale Price"
msgstr "Preço de Venda"

#. module: delivery
#: model:ir.model,name:delivery.model_sale_order
msgid "Sales Order"
msgstr "Pedido de Venda"

#. module: delivery
#: model:ir.model,name:delivery.model_sale_order_line
msgid "Sales Order Line"
msgstr "Linha do Pedido de Vendas"

#. module: delivery
#: code:addons/delivery/delivery.py:237
#, python-format
msgid ""
"Selected product in the delivery method doesn't fulfill any of the delivery "
"grid(s) criteria."
msgstr ""
"O produto selecionado no método de entrega não cumpre os requerimentos para "
"a entrega."

#. module: delivery
#: field:delivery.grid,sequence:0
#: field:delivery.grid.line,sequence:0
msgid "Sequence"
msgstr "Seqüência"

#. module: delivery
#: field:delivery.grid,zip_from:0
msgid "Start Zip"
msgstr "CEP Origem"

#. module: delivery
#: view:delivery.grid:delivery.view_delivery_grid_form
#: field:delivery.grid,state_ids:0
msgid "States"
msgstr "Situações"

#. module: delivery
#: model:ir.model,name:delivery.model_stock_move
msgid "Stock Move"
msgstr "Movimento de Estoque"

#. module: delivery
#: code:addons/delivery/stock.py:91
#, python-format
msgid "The carrier %s (id: %d) has no delivery grid!"
msgstr "A transportadora %s (id: %d) não possui grade de entrega!"

#. module: delivery
#: code:addons/delivery/sale.py:78
#, python-format
msgid "The order state have to be draft to add delivery lines."
msgstr ""
"O situação da ordem deve estar como provisório para adicionar linhas de "
"entrega."

#. module: delivery
#: help:delivery.carrier,partner_id:0
msgid "The partner that is doing the delivery service."
msgstr "Parceiro que está efetuando o serviço de entrega."

#. module: delivery
#: help:res.partner,property_delivery_carrier:0
msgid "This delivery method will be used when invoicing from picking."
msgstr ""
"Este método de entrega será usado quando faturar a partir da separação."

#. module: delivery
#: field:delivery.grid,zip_to:0
msgid "To Zip"
msgstr "Para o CEP"

#. module: delivery
#: field:delivery.carrier,partner_id:0
msgid "Transport Company"
msgstr "Transportadora"

#. module: delivery
#: code:addons/delivery/delivery.py:237
#, python-format
msgid "Unable to fetch delivery method!"
msgstr "Não foi possível obter método de entrega!"

#. module: delivery
#: field:stock.move,weight_uom_id:0
#: field:stock.picking,weight_uom_id:0
msgid "Unit of Measure"
msgstr "Unidade de Medida"

#. module: delivery
#: help:stock.move,weight_uom_id:0
msgid ""
"Unit of Measure (Unit of Measure) is the unit of measurement for Weight"
msgstr "Unidade de Medida é a unidade de medida para o Peso"

#. module: delivery
#: help:stock.picking,weight_uom_id:0
msgid "Unit of measurement for Weight"
msgstr "Unidade de medida de peso"

#. module: delivery
#: selection:delivery.grid.line,price_type:0
#: field:delivery.grid.line,type:0
msgid "Variable"
msgstr "Variável"

#. module: delivery
#: field:delivery.grid.line,variable_factor:0
msgid "Variable Factor"
msgstr "Fator variável"

#. module: delivery
#: selection:delivery.grid.line,type:0
#: selection:delivery.grid.line,variable_factor:0
#: field:stock.picking,volume:0
msgid "Volume"
msgstr "Volume"

#. module: delivery
#: code:addons/delivery/stock.py:90
#, python-format
msgid "Warning!"
msgstr "Aviso!"

#. module: delivery
#: selection:delivery.grid.line,type:0
#: selection:delivery.grid.line,variable_factor:0
#: view:stock.move:delivery.view_move_withweight_form
#: field:stock.move,weight:0
#: view:stock.picking:delivery.view_picking_withcarrier_out_form
#: field:stock.picking,weight:0
#: view:website:stock.report_picking
msgid "Weight"
msgstr "Peso"

#. module: delivery
#: selection:delivery.grid.line,type:0
#: selection:delivery.grid.line,variable_factor:0
msgid "Weight * Volume"
msgstr "Peso * Volume"

#. module: delivery
#: view:website:stock.report_picking
msgid "Will be invoiced to:"
msgstr "Será faturado para:"

#. module: delivery
#: view:delivery.carrier:delivery.view_delivery_carrier_form
msgid "Zip"
msgstr "CEP"

#. module: delivery
#: view:delivery.grid.line:delivery.view_delivery_grid_line_form
msgid "in Function of"
msgstr "em Função de"<|MERGE_RESOLUTION|>--- conflicted
+++ resolved
@@ -1,19 +1,3 @@
-<<<<<<< HEAD
-# Brazilian Portuguese translation for openobject-addons
-# Copyright (c) 2014 Rosetta Contributors and Canonical Ltd 2014
-# This file is distributed under the same license as the openobject-addons package.
-# FIRST AUTHOR <EMAIL@ADDRESS>, 2014.
-#
-msgid ""
-msgstr ""
-"Project-Id-Version: openobject-addons\n"
-"Report-Msgid-Bugs-To: FULL NAME <EMAIL@ADDRESS>\n"
-"POT-Creation-Date: 2014-08-14 13:09+0000\n"
-"PO-Revision-Date: 2014-09-06 02:46+0000\n"
-"Last-Translator: Fábio Martinelli - http://zupy.com.br "
-"<webmaster@zupy.com.br>\n"
-"Language-Team: Brazilian Portuguese <pt_BR@li.org>\n"
-=======
 # Translation of Odoo Server.
 # This file contains the translation of the following modules:
 # * delivery
@@ -29,12 +13,11 @@
 "PO-Revision-Date: 2016-07-09 16:18+0000\n"
 "Last-Translator: grazziano <g.negocios@outlook.com.br>\n"
 "Language-Team: Portuguese (Brazil) (http://www.transifex.com/odoo/odoo-8/language/pt_BR/)\n"
->>>>>>> 96502490
 "MIME-Version: 1.0\n"
 "Content-Type: text/plain; charset=UTF-8\n"
-"Content-Transfer-Encoding: 8bit\n"
-"X-Launchpad-Export-Date: 2014-09-07 07:47+0000\n"
-"X-Generator: Launchpad (build 17196)\n"
+"Content-Transfer-Encoding: \n"
+"Language: pt_BR\n"
+"Plural-Forms: nplurals=2; plural=(n > 1);\n"
 
 #. module: delivery
 #: selection:delivery.grid.line,operator:0
@@ -45,33 +28,16 @@
 #: model:ir.actions.act_window,help:delivery.action_delivery_grid_form
 msgid ""
 "<p class=\"oe_view_nocontent_create\">\n"
-"                Click to create a delivery price list for a specific "
-"region.\n"
+"                Click to create a delivery price list for a specific region.\n"
 "              </p><p>\n"
 "                The delivery price list allows you to compute the cost and\n"
 "                sales price of the delivery according to the weight of the\n"
-"                products and other criteria. You can define several price "
-"lists\n"
-"                for each delivery method: per country or a zone in a "
-"specific\n"
+"                products and other criteria. You can define several price lists\n"
+"                for each delivery method: per country or a zone in a specific\n"
 "                country defined by a postal code range.\n"
 "              </p>\n"
 "            "
-msgstr ""
-"<p class=\"oe_view_nocontent_create\">\n"
-"                Clique aqui para criar uma lista de preço de entrega para "
-"uma região específica.\n"
-"              </p><p>\n"
-"                A lista de preços de entrega permite a você, calcular os "
-"custos e\n"
-"                preço de venda da entrega de acordo com o peso dos\n"
-"                produtos e outros criterios. Você pode definir diversas "
-"listas de preços\n"
-"                para cada método de entrega: por país ou uma zona específica "
-"no\n"
-"                país definida pela faixa do CEP.\n"
-"              </p>\n"
-"            "
+msgstr "<p class=\"oe_view_nocontent_create\">\n                Clique aqui para criar uma lista de preço de entrega para uma região específica.\n              </p><p>\n                A lista de preços de entrega permite a você, calcular os custos e\n                preço de venda da entrega de acordo com o peso dos\n                produtos e outros criterios. Você pode definir diversas listas de preços\n                para cada método de entrega: por país ou uma zona específica no\n                país definida pela faixa do CEP.\n              </p>\n            "
 
 #. module: delivery
 #: model:ir.actions.act_window,help:delivery.action_delivery_carrier_form
@@ -79,34 +45,16 @@
 "<p class=\"oe_view_nocontent_create\">\n"
 "                Click to define a new deliver method. \n"
 "              </p><p>\n"
-"                Each carrier (e.g. UPS) can have several delivery methods "
-"(e.g.\n"
-"                UPS Express, UPS Standard) with a set of pricing rules "
-"attached\n"
+"                Each carrier (e.g. UPS) can have several delivery methods (e.g.\n"
+"                UPS Express, UPS Standard) with a set of pricing rules attached\n"
 "                to each method.\n"
 "              </p><p>\n"
-"                These methods allow to automatically compute the delivery "
-"price\n"
-"                according to your settings; on the sales order (based on "
-"the\n"
+"                These methods allow to automatically compute the delivery price\n"
+"                according to your settings; on the sales order (based on the\n"
 "                quotation) or the invoice (based on the delivery orders).\n"
 "              </p>\n"
 "            "
-msgstr ""
-"<p class=\"oe_view_nocontent_create\">\n"
-"                Clique para definir um novo método de entrega. \n"
-"              </p><p>\n"
-"                Cada transportadora (e.x. Correios) pode ter diversos "
-"métodos de entrega (e.x.\n"
-"                SEDEX, SEDEX 10) com regras de valores associados a cada "
-"método.\n"
-"              </p><p>\n"
-"                Estes métodos permitirão calcular o valor do frete de acordo "
-"com suas configurações; \n"
-"no pedido de vendas (baseado na cotação) ou na fatura (baseado nas ordens de "
-"entrega).\n"
-"              </p>\n"
-"            "
+msgstr "<p class=\"oe_view_nocontent_create\">\n                Clique para definir um novo método de entrega. \n              </p><p>\n                Cada transportadora (e.x. Correios) pode ter diversos métodos de entrega (e.x.\n                SEDEX, SEDEX 10) com regras de valores associados a cada método.\n              </p><p>\n                Estes métodos permitirão calcular o valor do frete de acordo com suas configurações; \nno pedido de vendas (baseado na cotação) ou na fatura (baseado nas ordens de entrega).\n              </p>\n            "
 
 #. module: delivery
 #: selection:delivery.grid.line,operator:0
@@ -114,8 +62,7 @@
 msgstr ">="
 
 #. module: delivery
-#: field:delivery.carrier,active:0
-#: field:delivery.grid,active:0
+#: field:delivery.carrier,active:0 field:delivery.grid,active:0
 msgid "Active"
 msgstr "Ativo"
 
@@ -144,9 +91,7 @@
 msgid ""
 "Amount of the order to benefit from a free shipping, expressed in the "
 "company currency"
-msgstr ""
-"Total do pedido para se beneficiar de entrega grátis, expresso na moeda da "
-"empresa."
+msgstr "Total do pedido para se beneficiar de entrega grátis, expresso na moeda da empresa."
 
 #. module: delivery
 #: field:delivery.carrier,available:0
@@ -158,8 +103,7 @@
 #: view:delivery.carrier:delivery.view_delivery_carrier_tree
 #: field:delivery.grid,carrier_id:0
 #: model:ir.model,name:delivery.model_delivery_carrier
-#: field:stock.picking,carrier_id:0
-#: view:website:stock.report_picking
+#: field:stock.picking,carrier_id:0 view:website:stock.report_picking
 msgid "Carrier"
 msgstr "Transportadora"
 
@@ -178,20 +122,13 @@
 msgid ""
 "Check this box if you want to manage delivery prices that depends on the "
 "destination, the weight, the total of the order, etc."
-msgstr ""
-"Marque este checkbox se você quer gerenciar o preço de entrega que dependa "
-"do destino, do peso, do total do pedido, etc."
+msgstr "Marque este checkbox se você quer gerenciar o preço de entrega que dependa do destino, do peso, do total do pedido, etc."
 
 #. module: delivery
 #: help:sale.order,carrier_id:0
 msgid ""
 "Complete this field if you plan to invoice the shipping based on picking."
-<<<<<<< HEAD
-msgstr ""
-"Complete este campo se você pretende faturar o frete baseado em separações."
-=======
 msgstr "Complete este campo se você pretende faturar o frete baseado em separação."
->>>>>>> 96502490
 
 #. module: delivery
 #: view:delivery.grid.line:delivery.view_delivery_grid_line_form
@@ -210,15 +147,13 @@
 msgstr "Países"
 
 #. module: delivery
-#: field:delivery.carrier,create_uid:0
-#: field:delivery.grid,create_uid:0
+#: field:delivery.carrier,create_uid:0 field:delivery.grid,create_uid:0
 #: field:delivery.grid.line,create_uid:0
 msgid "Created by"
 msgstr "Criado por"
 
 #. module: delivery
-#: field:delivery.carrier,create_date:0
-#: field:delivery.grid,create_date:0
+#: field:delivery.carrier,create_date:0 field:delivery.grid,create_date:0
 #: field:delivery.grid.line,create_date:0
 msgid "Created on"
 msgstr "Criado em"
@@ -250,8 +185,7 @@
 msgstr "Grades de Entrega"
 
 #. module: delivery
-#: field:delivery.carrier,name:0
-#: field:res.partner,property_delivery_carrier:0
+#: field:delivery.carrier,name:0 field:res.partner,property_delivery_carrier:0
 #: field:sale.order,carrier_id:0
 msgid "Delivery Method"
 msgstr "Método de Entrega"
@@ -350,8 +284,7 @@
 msgstr "Definição de grade"
 
 #. module: delivery
-#: field:delivery.carrier,id:0
-#: field:delivery.grid,id:0
+#: field:delivery.carrier,id:0 field:delivery.grid,id:0
 #: field:delivery.grid.line,id:0
 msgid "ID"
 msgstr "ID"
@@ -361,36 +294,28 @@
 msgid ""
 "If the active field is set to False, it will allow you to hide the delivery "
 "carrier without removing it."
-msgstr ""
-"Se o campo ativo é definido como Falso, ele permitirá que você oculte a "
-"transportadora sem removê-la."
+msgstr "Se o campo ativo é definido como Falso, ele permitirá que você oculte a transportadora sem removê-la."
 
 #. module: delivery
 #: help:delivery.grid,active:0
 msgid ""
 "If the active field is set to False, it will allow you to hide the delivery "
 "grid without removing it."
-msgstr ""
-"Se o campo ativo é definido como Falso, ele permitirá que você oculte a "
-"grade de entrega sem removê-la."
+msgstr "Se o campo ativo é definido como Falso, ele permitirá que você oculte a grade de entrega sem removê-la."
 
 #. module: delivery
 #: help:delivery.carrier,free_if_more_than:0
 msgid ""
 "If the order is more expensive than a certain amount, the customer can "
 "benefit from a free shipping"
-msgstr ""
-"Se o pedido for maior que um certo valor, o cliente pode se beneficiar de "
-"uma entrega gratuíta"
+msgstr "Se o pedido for maior que um certo valor, o cliente pode se beneficiar de uma entrega gratuíta"
 
 #. module: delivery
 #: view:sale.order:delivery.view_order_withcarrier_form
 msgid ""
-"If you don't 'Add in Quote', the exact price will be computed when invoicing "
-"based on delivery order(s)."
-msgstr ""
-"Caso você não 'Adicionar no Orçamento', o preço exato será calculado quando "
-"estiver faturando baseado sobre as ordens de entrega."
+"If you don't 'Add in Quote', the exact price will be computed when invoicing"
+" based on delivery order(s)."
+msgstr "Caso você não 'Adicionar no Orçamento', o preço exato será calculado quando estiver faturando baseado sobre as ordens de entrega."
 
 #. module: delivery
 #: field:sale.order.line,is_delivery:0
@@ -406,20 +331,16 @@
 #: help:delivery.carrier,normal_price:0
 msgid ""
 "Keep empty if the pricing depends on the advanced pricing per destination"
-msgstr ""
-"Mantenha vazio se o preço depende de fatores avançados de preço por "
-"destinação da mercadoria."
-
-#. module: delivery
-#: field:delivery.carrier,write_uid:0
-#: field:delivery.grid,write_uid:0
+msgstr "Mantenha vazio se o preço depende de fatores avançados de preço por destinação da mercadoria."
+
+#. module: delivery
+#: field:delivery.carrier,write_uid:0 field:delivery.grid,write_uid:0
 #: field:delivery.grid.line,write_uid:0
 msgid "Last Updated by"
 msgstr "Última atualização por"
 
 #. module: delivery
-#: field:delivery.carrier,write_date:0
-#: field:delivery.grid,write_date:0
+#: field:delivery.carrier,write_date:0 field:delivery.grid,write_date:0
 #: field:delivery.grid.line,write_date:0
 msgid "Last Updated on"
 msgstr "Última atualização em"
@@ -445,13 +366,13 @@
 msgstr "Peso líquido"
 
 #. module: delivery
-#: code:addons/delivery/sale.py:75
+#: code:addons/delivery/sale.py:71
 #, python-format
 msgid "No Grid Available!"
 msgstr "Nenhuma rede Disponível!"
 
 #. module: delivery
-#: code:addons/delivery/sale.py:75
+#: code:addons/delivery/sale.py:71
 #, python-format
 msgid "No grid matching for this carrier!"
 msgstr "Sem rede de correspondência para esta transportadora!"
@@ -472,7 +393,7 @@
 msgstr "Operador"
 
 #. module: delivery
-#: code:addons/delivery/sale.py:78
+#: code:addons/delivery/sale.py:74
 #, python-format
 msgid "Order not in Draft State!"
 msgstr "Pedido não está como Provisório!"
@@ -493,8 +414,7 @@
 msgstr "Separação a ser faturada"
 
 #. module: delivery
-#: field:delivery.carrier,price:0
-#: selection:delivery.grid.line,type:0
+#: field:delivery.carrier,price:0 selection:delivery.grid.line,type:0
 #: selection:delivery.grid.line,variable_factor:0
 msgid "Price"
 msgstr "Preço"
@@ -536,13 +456,10 @@
 msgid ""
 "Selected product in the delivery method doesn't fulfill any of the delivery "
 "grid(s) criteria."
-msgstr ""
-"O produto selecionado no método de entrega não cumpre os requerimentos para "
-"a entrega."
-
-#. module: delivery
-#: field:delivery.grid,sequence:0
-#: field:delivery.grid.line,sequence:0
+msgstr "O produto selecionado no método de entrega não cumpre os requerimentos para a entrega."
+
+#. module: delivery
+#: field:delivery.grid,sequence:0 field:delivery.grid.line,sequence:0
 msgid "Sequence"
 msgstr "Seqüência"
 
@@ -569,12 +486,10 @@
 msgstr "A transportadora %s (id: %d) não possui grade de entrega!"
 
 #. module: delivery
-#: code:addons/delivery/sale.py:78
+#: code:addons/delivery/sale.py:74
 #, python-format
 msgid "The order state have to be draft to add delivery lines."
-msgstr ""
-"O situação da ordem deve estar como provisório para adicionar linhas de "
-"entrega."
+msgstr "O situação da ordem deve estar como provisório para adicionar linhas de entrega."
 
 #. module: delivery
 #: help:delivery.carrier,partner_id:0
@@ -584,8 +499,7 @@
 #. module: delivery
 #: help:res.partner,property_delivery_carrier:0
 msgid "This delivery method will be used when invoicing from picking."
-msgstr ""
-"Este método de entrega será usado quando faturar a partir da separação."
+msgstr "Este método de entrega será usado quando faturar a partir da separação."
 
 #. module: delivery
 #: field:delivery.grid,zip_to:0
@@ -604,8 +518,7 @@
 msgstr "Não foi possível obter método de entrega!"
 
 #. module: delivery
-#: field:stock.move,weight_uom_id:0
-#: field:stock.picking,weight_uom_id:0
+#: field:stock.move,weight_uom_id:0 field:stock.picking,weight_uom_id:0
 msgid "Unit of Measure"
 msgstr "Unidade de Medida"
 
@@ -621,8 +534,7 @@
 msgstr "Unidade de medida de peso"
 
 #. module: delivery
-#: selection:delivery.grid.line,price_type:0
-#: field:delivery.grid.line,type:0
+#: selection:delivery.grid.line,price_type:0 field:delivery.grid.line,type:0
 msgid "Variable"
 msgstr "Variável"
 
@@ -633,8 +545,7 @@
 
 #. module: delivery
 #: selection:delivery.grid.line,type:0
-#: selection:delivery.grid.line,variable_factor:0
-#: field:stock.picking,volume:0
+#: selection:delivery.grid.line,variable_factor:0 field:stock.picking,volume:0
 msgid "Volume"
 msgstr "Volume"
 
@@ -646,12 +557,9 @@
 
 #. module: delivery
 #: selection:delivery.grid.line,type:0
-#: selection:delivery.grid.line,variable_factor:0
-#: view:stock.move:delivery.view_move_withweight_form
-#: field:stock.move,weight:0
+#: selection:delivery.grid.line,variable_factor:0 field:stock.move,weight:0
 #: view:stock.picking:delivery.view_picking_withcarrier_out_form
-#: field:stock.picking,weight:0
-#: view:website:stock.report_picking
+#: field:stock.picking,weight:0 view:website:stock.report_picking
 msgid "Weight"
 msgstr "Peso"
 
