--- conflicted
+++ resolved
@@ -24,11 +24,8 @@
 from openerp.osv import fields,osv
 from openerp.tools.translate import _
 import openerp.addons.decimal_precision as dp
-<<<<<<< HEAD
+from openerp.tools.safe_eval import safe_eval as eval
 from openerp.exceptions import UserError
-=======
-from openerp.tools.safe_eval import safe_eval as eval
->>>>>>> 26e77423
 
 _logger = logging.getLogger(__name__)
 
