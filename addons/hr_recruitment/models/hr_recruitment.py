# -*- coding: utf-8 -*-
# Part of Odoo. See LICENSE file for full copyright and licensing details.

from datetime import datetime

from openerp import api, fields, models, tools
from openerp.tools.translate import _
from openerp.exceptions import UserError

AVAILABLE_PRIORITIES = [
    ('0', 'Normal'),
    ('1', 'Good'),
    ('2', 'Very Good'),
    ('3', 'Excellent')
]


class RecruitmentSource(models.Model):
    _name = "hr.recruitment.source"
    _description = "Source of Applicants"
    _inherits = {"utm.source": "source_id"}

    source_id = fields.Many2one('utm.source', "Source", ondelete='cascade', required=True)
    email = fields.Char(related='alias_id.display_name', string="Email", readonly=True)
    job_id = fields.Many2one('hr.job', "Job ID")
    alias_id = fields.Many2one('mail.alias', "Alias ID")

    @api.multi
    def create_alias(self):
        campaign = self.env.ref('hr_recruitment.utm_campaign_job')
        medium = self.env.ref('utm.utm_medium_email')
        for source in self:
            vals = {
                'alias_parent_thread_id': source.job_id.id,
                'alias_name': "%s+%s" % (source.job_id.alias_name or source.job_id.name, source.name),
                'alias_defaults': {
                    'job_id': source.job_id.id,
                    'campaign_id': campaign.id,
                    'medium_id': medium.id,
                    'source_id': source.source_id.id,
                },
            }
            source.alias_id = self.with_context(alias_model_name='hr.applicant', alias_parent_model_name='hr.job').env['mail.alias'].create(vals)
            source.name = source.source_id.name


class RecruitmentStage(models.Model):
    _name = "hr.recruitment.stage"
    _description = "Stage of Recruitment"
    _order = 'sequence'

    name = fields.Char("Stage name", required=True, translate=True)
    sequence = fields.Integer(
        "Sequence", default=10,
        help="Gives the sequence order when displaying a list of stages.")
    job_id = fields.Many2one('hr.job', string='Job Specific',
                             ondelete='cascade',
                             help='Specific job that uses this stage. Other jobs will not use this stage.')
    requirements = fields.Text("Requirements")
    template_id = fields.Many2one(
        'mail.template', "Use template",
        help="If set, a message is posted on the applicant using the template when the applicant is set to the stage.")
    fold = fields.Boolean(
        "Folded in Recruitment Pipe",
        help="This stage is folded in the kanban view when there are no records in that stage to display.")

    @api.model
    def default_get(self, fields):
        if self._context and self._context.get('default_job_id') and not self._context.get('hr_recruitment_stage_mono', False):
            context = dict(self._context)
            context.pop('default_job_id')
            self = self.with_context(context)
        return super(RecruitmentStage, self).default_get(fields)


class RecruitmentDegree(models.Model):
    _name = "hr.recruitment.degree"
    _description = "Degree of Recruitment"
    _sql_constraints = [
        ('name_uniq', 'unique (name)', 'The name of the Degree of Recruitment must be unique!')
    ]

    name = fields.Char("Degree", required=True, translate=True)
    sequence = fields.Integer("Sequence", default=1, help="Gives the sequence order when displaying a list of degrees.")


class Applicant(models.Model):
    _name = "hr.applicant"
    _description = "Applicant"
    _order = "priority desc, id desc"
    _inherit = ['mail.thread', 'ir.needaction_mixin', 'utm.mixin']
    _mail_mass_mailing = _('Applicants')

    def _default_stage_id(self):
        if self._context.get('default_job_id'):
<<<<<<< HEAD
            return self.env['hr.recruitment.stage'].search([
                '|',
                ('job_id', '=', False),
                ('job_id', '=', self._context['default_job_id']),
                ('fold', '=', False)
            ], order='sequence asc', limit=1).id
=======
            ids = self.env['hr.recruitment.stage'].search([
                ('job_ids', '=', self._context['default_job_id']),
                ('fold', '=', False)
            ], order='sequence asc', limit=1).ids
            if ids:
                return ids[0]
>>>>>>> e4bf03ae
        return False

    def _default_company_id(self):
        company_id = False
        if self._context.get('default_department_id'):
            department = self.env['hr.department'].browse(self._context['default_department_id'])
            company_id = department.company_id.id
        if not company_id:
            company_id = self.env['res.company']._company_default_get('hr.applicant')
        return company_id

    name = fields.Char("Subject / Application Name", required=True)
    active = fields.Boolean("Active", default=True, help="If the active field is set to false, it will allow you to hide the case without removing it.")
    description = fields.Text("Description")
    email_from = fields.Char("Email", size=128, help="These people will receive email.")
    email_cc = fields.Text("Watchers Emails", size=252,
                           help="These email addresses will be added to the CC field of all inbound and outbound emails for this record before being sent. Separate multiple email addresses with a comma")
    probability = fields.Float("Probability")
    partner_id = fields.Many2one('res.partner', "Contact")
    create_date = fields.Datetime("Creation Date", readonly=True, select=True)
    write_date = fields.Datetime("Update Date", readonly=True)
    stage_id = fields.Many2one('hr.recruitment.stage', 'Stage', track_visibility='onchange',
                               domain="['|', ('job_id', '=', False), ('job_id', '=', job_id)]",
                               copy=False, select=1,
                               default=_default_stage_id)
    last_stage_id = fields.Many2one('hr.recruitment.stage', "Last Stage",
                                    help="Stage of the applicant before being in the current stage. Used for lost cases analysis.")
    categ_ids = fields.Many2many('hr.applicant.category', string="Tags")
    company_id = fields.Many2one('res.company', "Company", default=_default_company_id)
    user_id = fields.Many2one('res.users', "Responsible", track_visibility="onchange", default=lambda self: self.env.uid)
    date_closed = fields.Datetime("Closed", readonly=True, select=True)
    date_open = fields.Datetime("Assigned", readonly=True, select=True)
    date_last_stage_update = fields.Datetime("Last Stage Update", select=True, default=fields.Datetime.now)
    date_action = fields.Date("Next Action Date")
    title_action = fields.Char("Next Action", size=64)
    priority = fields.Selection(AVAILABLE_PRIORITIES, "Appreciation", default='0')
    job_id = fields.Many2one('hr.job', "Applied Job")
    salary_proposed_extra = fields.Char("Proposed Salary Extra", help="Salary Proposed by the Organisation, extra advantages")
    salary_expected_extra = fields.Char("Expected Salary Extra", help="Salary Expected by Applicant, extra advantages")
    salary_proposed = fields.Float("Proposed Salary", help="Salary Proposed by the Organisation")
    salary_expected = fields.Float("Expected Salary", help="Salary Expected by Applicant")
    availability = fields.Date("Availability", help="The date at which the applicant will be available to start working")
    partner_name = fields.Char("Applicant's Name")
    partner_phone = fields.Char("Phone", size=32)
    partner_mobile = fields.Char("Mobile", size=32)
    type_id = fields.Many2one('hr.recruitment.degree', "Degree")
    department_id = fields.Many2one('hr.department', "Department")
    survey = fields.Many2one('survey.survey', related='job_id.survey_id', string="Survey")  # TDE FIXME: rename to survey_id
    response_id = fields.Many2one('survey.user_input', "Response", ondelete="set null", oldname="response")
    reference = fields.Char("Referred By")
    day_open = fields.Float(compute='_compute_day', string="Days to Open")
    day_close = fields.Float(compute='_compute_day', string="Days to Close")
    color = fields.Integer("Color Index", default=0)
    emp_id = fields.Many2one('hr.employee', string="Employee", track_visibility="onchange", help="Employee linked to the applicant.")
    user_email = fields.Char(related='user_id.email', type="char", string="User Email", readonly=True)
    attachment_number = fields.Integer(compute='_get_attachment_number', string="Number of Attachments")
    employee_name = fields.Char(related='emp_id.name', string="Employee Name")
    attachment_ids = fields.One2many('ir.attachment', 'res_id', domain=[('res_model', '=', 'hr.applicant')], string='Attachments')

    @api.depends('date_open', 'date_closed')
    @api.one
    def _compute_day(self):
        if self.date_open:
            date_create = datetime.strptime(self.create_date, tools.DEFAULT_SERVER_DATETIME_FORMAT)
            date_open = datetime.strptime(self.date_open, tools.DEFAULT_SERVER_DATETIME_FORMAT)
            self.day_open = (date_open - date_create).total_seconds() / (24.0 * 3600)

        if self.date_closed:
            date_create = datetime.strptime(self.create_date, tools.DEFAULT_SERVER_DATETIME_FORMAT)
            date_closed = datetime.strptime(self.date_closed, tools.DEFAULT_SERVER_DATETIME_FORMAT)
            self.day_close = (date_closed - date_create).total_seconds() / (24.0 * 3600)

    @api.multi
    def _get_attachment_number(self):
        read_group_res = self.env['ir.attachment'].read_group(
            [('res_model', '=', 'hr.applicant'), ('res_id', 'in', self.ids)],
            ['res_id'], ['res_id'])
        attach_data = dict((res['res_id'], res['res_id_count']) for res in read_group_res)
        for record in self:
            record.attachment_number = attach_data.get(record.id, 0)

    @api.model
    def _read_group_stage_ids(self, ids, domain, read_group_order=None, access_rights_uid=None):
        access_rights_uid = access_rights_uid or self.env.uid
        Stage = self.env['hr.recruitment.stage']
        order = Stage._order
        # lame hack to allow reverting search, should just work in the trivial case
        if read_group_order == 'stage_id desc':
            order = "%s desc" % order
        # retrieve job_id from the context and write the domain: ids + contextual columns (job or default)
        job_id = self._context.get('default_job_id')
        search_domain = [('job_id', '=', False)]
        if job_id:
            search_domain = ['|'] + search_domain + [('job_id', '=', job_id)]
        if self.ids:
            search_domain = ['|'] + search_domain + [('id', 'in', self.ids)]

        stage_ids = Stage._search(search_domain, order=order, access_rights_uid=access_rights_uid)
        stages = Stage.sudo(access_rights_uid).browse(stage_ids)
        result = stages.name_get()
        # restore order of the search
        result.sort(lambda x, y: cmp(stage_ids.index(x[0]), stage_ids.index(y[0])))

        fold = {}
        for stage in stages:
            fold[stage.id] = stage.fold or False
        return result, fold

    _group_by_full = {
        'stage_id': _read_group_stage_ids
    }

    @api.onchange('job_id')
    def onchange_job_id(self):
        vals = self._onchange_job_id_internal(self.job_id.id)
        self.department_id = vals['value']['department_id']
        self.user_id = vals['value']['user_id']
        self.stage_id = vals['value']['stage_id']

    def _onchange_job_id_internal(self, job_id):
        department_id = False
        user_id = False
        stage_id = self.stage_id.id
        if job_id:
            job = self.env['hr.job'].browse(job_id)
            department_id = job.department_id.id
            user_id = job.user_id.id
            if not self.stage_id:
<<<<<<< HEAD
                stage_id = self.env['hr.recruitment.stage'].search([
                    '|',
                    ('job_id', '=', False),
                    ('job_id', '=', job.id),
                    ('fold', '=', False)
                ], order='sequence asc', limit=1).id
=======
                stage_ids = self.env['hr.recruitment.stage'].search([
                    ('job_ids', '=', job.id),
                    ('fold', '=', False)
                ], order='sequence asc', limit=1).ids
                stage_id = stage_ids[0] if stage_ids else False
>>>>>>> e4bf03ae

        return {'value': {
            'department_id': department_id,
            'user_id': user_id,
            'stage_id': stage_id
        }}

    @api.onchange('partner_id')
    def onchange_partner_id(self):
        self.partner_phone = self.partner_id.phone
        self.partner_mobile = self.partner_id.mobile
        self.email_from = self.partner_id.email

    @api.onchange('stage_id')
    def onchange_stage_id(self):
        vals = self._onchange_stage_id_internal(self.stage_id.id)
        if vals['value'].get('date_closed'):
            self.date_closed = vals['value']['date_closed']

    def _onchange_stage_id_internal(self, stage_id):
        if not stage_id:
            return {'value': {}}
        stage = self.env['hr.recruitment.stage'].browse(stage_id)
        if stage.fold:
            return {'value': {'date_closed': fields.datetime.now()}}
        return {'value': {'date_closed': False}}

    @api.model
    def create(self, vals):
        if vals.get('department_id') and not self._context.get('default_department_id'):
            self = self.with_context(default_department_id=vals.get('department_id'))
        if vals.get('job_id') or self._context.get('default_job_id'):
            job_id = vals.get('job_id') or self._context.get('default_job_id')
            for key, value in self._onchange_job_id_internal(job_id)['value'].iteritems():
                if key not in vals:
                    vals[key] = value
        if vals.get('user_id'):
            vals['date_open'] = fields.Datetime.now()
        if 'stage_id' in vals:
            vals.update(self._onchange_stage_id_internal(vals.get('stage_id'))['value'])
        return super(Applicant, self.with_context(mail_create_nolog=True)).create(vals)

    @api.multi
    def write(self, vals):
        # user_id change: update date_open
        if vals.get('user_id'):
            vals['date_open'] = fields.Datetime.now()
        # stage_id: track last stage before update
        if 'stage_id' in vals:
            vals['date_last_stage_update'] = fields.Datetime.now()
            vals.update(self._onchange_stage_id_internal(vals.get('stage_id'))['value'])
            for applicant in self:
                vals['last_stage_id'] = applicant.stage_id.id
                res = super(Applicant, self).write(vals)
        else:
            res = super(Applicant, self).write(vals)

        # post processing: if stage changed, post a message in the chatter
        if vals.get('stage_id'):
            if self.stage_id.template_id:
                self.message_post_with_template(self.stage_id.template_id.id, notify=True, composition_mode='mass_mail')
        return res

    @api.model
    def get_empty_list_help(self, help):
        return super(Applicant, self.with_context(empty_list_help_model='hr.job',
                                                  empty_list_help_id=self.env.context.get('default_job_id'),
                                                  empty_list_help_document_name=_("job applicants"))).get_empty_list_help(help)

    @api.multi
    def action_get_created_employee(self):
        self.ensure_one()
        action = self.env['ir.actions.act_window'].for_xml_id('hr', 'open_view_employee_list')
        action['res_id'] = self.mapped('emp_id').ids[0]
        return action

    @api.multi
    def action_makeMeeting(self):
        """ This opens Meeting's calendar view to schedule meeting on current applicant
            @return: Dictionary value for created Meeting view
        """
        self.ensure_one()
        partners = self.partner_id | self.user_id.partner_id | self.department_id.manager_id.user_id.partner_id

        category = self.env.ref('hr_recruitment.categ_meet_interview')
        res = self.env['ir.actions.act_window'].for_xml_id('calendar', 'action_calendar_event')
        res['context'] = {
            'search_default_partner_ids': self.partner_id.name,
            'default_partner_ids': partners.ids,
            'default_user_id': self.env.uid,
            'default_name': self.name,
            'default_categ_ids': category and [category.id] or False,
        }
        return res

    @api.multi
    def action_start_survey(self):
        self.ensure_one()
        # create a response and link it to this applicant
        if not self.response_id:
            response = self.env['survey.user_input'].create({'survey_id': self.survey.id, 'partner_id': self.partner_id.id})
            self.response_id = response.id
        else:
            response = self.response_id
        # grab the token of the response and start surveying
        return self.survey.with_context(survey_token=response.token).action_start_survey()

    @api.multi
    def action_print_survey(self):
        """ If response is available then print this response otherwise print survey form (print template of the survey) """
        self.ensure_one()
        if not self.response_id:
            return self.survey.action_print_survey()
        else:
            response = self.response_id
            return self.survey.with_context(survey_token=response.token).action_print_survey()

    @api.multi
    def action_get_attachment_tree_view(self):
        attachment_action = self.env.ref('base.action_attachment')
        action = attachment_action.read()[0]
        action['context'] = {'default_res_model': self._name, 'default_res_id': self.ids[0]}
        action['domain'] = str(['&', ('res_model', '=', self._name), ('res_id', 'in', self.ids)])
        return action

    @api.multi
    def _track_subtype(self, init_values):
        record = self[0]
        if 'emp_id' in init_values and record.emp_id:
            return 'hr_recruitment.mt_applicant_hired'
        elif 'stage_id' in init_values and record.stage_id and record.stage_id.sequence <= 1:
            return 'hr_recruitment.mt_applicant_new'
        elif 'stage_id' in init_values and record.stage_id and record.stage_id.sequence > 1:
            return 'hr_recruitment.mt_applicant_stage_changed'
        return super(Applicant, self)._track_subtype(init_values)

    @api.model
    def message_get_reply_to(self, ids, default=None):
        """ Override to get the reply_to of the parent project. """
        applicants = self.sudo().browse(ids)
        aliases = self.env['hr.job'].message_get_reply_to(applicants.mapped('job_id').ids, default=default)
        return dict((applicant.id, aliases.get(applicant.job_id and applicant.job_id.id or 0, False)) for applicant in applicants)

    @api.multi
    def message_get_suggested_recipients(self):
        recipients = super(Applicant, self).message_get_suggested_recipients()
        for applicant in self:
            if applicant.partner_id:
                applicant._message_add_suggested_recipient(recipients, partner=applicant.partner_id, reason=_('Contact'))
            elif applicant.email_from:
                applicant._message_add_suggested_recipient(recipients, email=applicant.email_from, reason=_('Contact Email'))
        return recipients

    @api.model
    def message_new(self, msg, custom_values=None):
        """ Overrides mail_thread message_new that is called by the mailgateway
            through message_process.
            This override updates the document according to the email.
        """
        val = msg.get('from').split('<')[0]
        defaults = {
            'name': msg.get('subject') or _("No Subject"),
            'partner_name': val,
            'email_from': msg.get('from'),
            'email_cc': msg.get('cc'),
            'user_id': False,
            'partner_id': msg.get('author_id', False),
        }
        if msg.get('priority'):
            defaults['priority'] = msg.get('priority')
        if custom_values:
            defaults.update(custom_values)
        return super(Applicant, self).message_new(msg, custom_values=defaults)

    @api.multi
    def create_employee_from_applicant(self):
        """ Create an hr.employee from the hr.applicants """
        employee = False
        for applicant in self:
            address_id = contact_name = False
            if applicant.partner_id:
                address_id = applicant.partner_id.address_get(['contact'])['contact']
                contact_name = applicant.partner_id.name_get()[0][1]
            if applicant.job_id and (applicant.partner_name or contact_name):
                applicant.job_id.write({'no_of_hired_employee': applicant.job_id.no_of_hired_employee + 1})
                employee = self.env['hr.employee'].create({'name': applicant.partner_name or contact_name,
                                               'job_id': applicant.job_id.id,
                                               'address_home_id': address_id,
                                               'department_id': applicant.department_id.id or False,
                                               'address_id': applicant.company_id and applicant.company_id.partner_id and applicant.company_id.partner_id.id or False,
                                               'work_email': applicant.department_id and applicant.department_id.company_id and applicant.department_id.company_id.email or False,
                                               'work_phone': applicant.department_id and applicant.department_id.company_id and applicant.department_id.company_id.phone or False})
                applicant.write({'emp_id': employee.id})
                applicant.job_id.message_post(
                    body=_('New Employee %s Hired') % applicant.partner_name if applicant.partner_name else applicant.name,
                    subtype="hr_recruitment.mt_job_applicant_hired")
                employee._broadcast_welcome()
            else:
                raise UserError(_('You must define an Applied Job and a Contact Name for this applicant.'))

        employee_action = self.env.ref('hr.open_view_employee_list')
        dict_act_window = employee_action.read([])[0]
        if employee:
            dict_act_window['res_id'] = employee.id
        dict_act_window['view_mode'] = 'form,tree'
        return dict_act_window

    @api.multi
    def archive_applicant(self):
        self.write({'active': False})

    @api.multi
    def reset_applicant(self):
        """ Reinsert the applicant into the recruitment pipe in the first stage"""
        default_stage_id = self._default_stage_id()
        self.write({'active': True, 'stage_id': default_stage_id})


class applicant_category(models.Model):
    _name = "hr.applicant.category"
    _description = "Category of applicant"

    name = fields.Char("Name", required=True)

    _sql_constraints = [
            ('name_uniq', 'unique (name)', "Tag name already exists !"),
    ]<|MERGE_RESOLUTION|>--- conflicted
+++ resolved
@@ -93,21 +93,14 @@
 
     def _default_stage_id(self):
         if self._context.get('default_job_id'):
-<<<<<<< HEAD
-            return self.env['hr.recruitment.stage'].search([
+            ids = self.env['hr.recruitment.stage'].search([
                 '|',
                 ('job_id', '=', False),
                 ('job_id', '=', self._context['default_job_id']),
                 ('fold', '=', False)
-            ], order='sequence asc', limit=1).id
-=======
-            ids = self.env['hr.recruitment.stage'].search([
-                ('job_ids', '=', self._context['default_job_id']),
-                ('fold', '=', False)
             ], order='sequence asc', limit=1).ids
             if ids:
                 return ids[0]
->>>>>>> e4bf03ae
         return False
 
     def _default_company_id(self):
@@ -236,20 +229,13 @@
             department_id = job.department_id.id
             user_id = job.user_id.id
             if not self.stage_id:
-<<<<<<< HEAD
-                stage_id = self.env['hr.recruitment.stage'].search([
+                stage_ids = self.env['hr.recruitment.stage'].search([
                     '|',
                     ('job_id', '=', False),
                     ('job_id', '=', job.id),
                     ('fold', '=', False)
-                ], order='sequence asc', limit=1).id
-=======
-                stage_ids = self.env['hr.recruitment.stage'].search([
-                    ('job_ids', '=', job.id),
-                    ('fold', '=', False)
                 ], order='sequence asc', limit=1).ids
                 stage_id = stage_ids[0] if stage_ids else False
->>>>>>> e4bf03ae
 
         return {'value': {
             'department_id': department_id,
