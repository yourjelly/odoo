# -*- encoding: utf-8 -*-
##############################################################################
#
#    OpenERP, Open Source Management Solution
#    Copyright (C) 2004-2009 Tiny SPRL (<http://tiny.be>).
#
#    This program is free software: you can redistribute it and/or modify
#    it under the terms of the GNU Affero General Public License as
#    published by the Free Software Foundation, either version 3 of the
#    License, or (at your option) any later version.
#
#    This program is distributed in the hope that it will be useful,
#    but WITHOUT ANY WARRANTY; without even the implied warranty of
#    MERCHANTABILITY or FITNESS FOR A PARTICULAR PURPOSE.  See the
#    GNU Affero General Public License for more details.
#
#    You should have received a copy of the GNU Affero General Public License
#    along with this program.  If not, see <http://www.gnu.org/licenses/>.
#
##############################################################################

from osv import osv, fields
import time
from datetime import datetime

class account_asset_category(osv.osv):
    _name = 'account.asset.category'
    _description = 'Asset category'

    _columns = {
        'name': fields.char('Name', size=64, required=True, select=1),
        'note': fields.text('Note'),
        'journal_analytic_id': fields.many2one('account.analytic.journal', 'Analytic journal'),
        'account_analytic_id': fields.many2one('account.analytic.account', 'Analytic account'),
        'account_asset_id': fields.many2one('account.account', 'Asset Account', required=True),
        'account_depreciation_id': fields.many2one('account.account', 'Depreciation Account', required=True),
        'account_expense_depreciation_id': fields.many2one('account.account', 'Depr. Expense Account', required=True),
        'journal_id': fields.many2one('account.journal', 'Journal', required=True),
        'company_id': fields.many2one('res.company', 'Company', required=True),
<<<<<<< HEAD
        'method': fields.selection([('linear','Linear'),('progressif','Progressive')], 'Computation method', required=True),
        'method_delay': fields.integer('During (interval)'),
        'method_period': fields.integer('Depre. all (period)'),
        'method_progress_factor': fields.float('Progressif Factor'),
        'method_time': fields.selection([('delay','Delay'),('end','Ending Period')], 'Time Method', required=True),
        'prorata':fields.boolean('Prorata Temporis', help='Indicates that the accounting entries for this asset have to be done from the purchase date instead of the first January'),
=======
        'asset_normal': fields.boolean('Skip Draft State', help="Check this if you want to skip draft state for asset when it is created by invoice."),
>>>>>>> 0a2fddbc
    }

    _defaults = {
        'company_id': lambda self, cr, uid, context: self.pool.get('res.company')._company_default_get(cr, uid, 'account.asset.category', context=context),
        'method': 'linear',
        'method_delay': 5,
        'method_time': 'delay',
        'method_period': 12,
        'method_progress_factor': 0.3,
    }

account_asset_category()

#class one2many_mod_asset(fields.one2many):
#
#    def get(self, cr, obj, ids, name, user=None, offset=0, context=None, values=None):
#        prinasset_property_id        if context is None:
#            context = {}
#        if not values:
#            values = {}
#        res = {}
#        for id in ids:
#            res[id] = []
#        #compute depreciation board
#        depreciation_line_ids = obj.pool.get('account.asset.asset').compute_depreciation_board(cr, user, ids, context=context)
#        for key, value in depreciation_line_ids.items():
#            #write values on asset
#            obj.pool.get(self._obj).write(cr, user, key, {'depreciation_line_ids': [6,0,value]})
#        return depreciation_line_ids

class account_asset_asset(osv.osv):
    _name = 'account.asset.asset'
    _description = 'Asset'

    def _get_period(self, cr, uid, context={}):
        periods = self.pool.get('account.period').find(cr, uid)
        if periods:
            return periods[0]
        else:
            return False

    def _get_last_depreciation_date(self, cr, uid, ids, context=None):
        """
        @param id: ids of a account.asset.asset objects
        @return: Returns a dictionary of the effective dates of the last depreciation entry made for given asset ids. If there isn't any, return the purchase date of this asset
        """
        cr.execute("""
            SELECT a.id as id, COALESCE(MAX(l.date),a.purchase_date) AS date
            FROM account_asset_asset a
            LEFT JOIN account_move_line l ON (l.asset_id = a.id)
            WHERE a.id IN %s
            GROUP BY a.id, a.purchase_date """, (tuple(ids),))
        return dict(cr.fetchall())

    def compute_depreciation_board(self, cr, uid,ids, context=None):
        depreciation_lin_obj = self.pool.get('account.asset.depreciation.line')
        for asset in self.browse(cr, uid, ids, context=context):
            old_depreciation_line_ids = depreciation_lin_obj.search(cr, uid, [('asset_id', '=', asset.id), ('move_id', '=', False)])
            if old_depreciation_line_ids:
                depreciation_lin_obj.unlink(cr, uid, old_depreciation_line_ids, context=context)

            undone_dotation_number = asset.method_delay - len(asset.account_move_line_ids)
            residual_amount = asset.value_residual
            depreciation_date = datetime.strptime(self._get_last_depreciation_date(cr, uid, [asset.id], context)[asset.id], '%Y-%m-%d')
            day = depreciation_date.day
            month = depreciation_date.month
            year = depreciation_date.year
            for i in range(1,undone_dotation_number+1):
                if i == undone_dotation_number + 1:
                    amount = residual_amount
                else:
                    if asset.method == 'linear':
                        amount = asset.purchase_value / undone_dotation_number
                    else:
                        amount = residual_amount * asset.method_progress_factor
                residual_amount -= amount
                vals = {
                     'amount': amount,
                     'asset_id': asset.id,
                     'sequence':i,
                     'name': str(asset.id) +'/'+ str(i),
                     'remaining_value': residual_amount,
                     'depreciated_value': asset.purchase_value - residual_amount,
                     'depreciation_date': depreciation_date.strftime('%Y-%m-%d'),
                }
                self.pool.get('account.asset.depreciation.line').create(cr, uid, vals)
                month += asset.method_period
                depreciation_date = datetime(year + (month / 12), month % 12, day)
        return True

    def validate(self, cr, uid, ids, context={}):
        return self.write(cr, uid, ids, {
            'state':'open'
        }, context)

    def _amount_total(self, cr, uid, ids, name, args, context={}):
        #FIXME: function not working²
        id_set=",".join(map(str,ids))
        cr.execute("""SELECT l.asset_id,abs(SUM(l.debit-l.credit)) AS amount FROM
                account_move_line l
            WHERE l.asset_id IN ("""+id_set+") GROUP BY l.asset_id ")
        res=dict(cr.fetchall())
        for id in ids:
            res.setdefault(id, 0.0)
        return res

    def _amount_residual(self, cr, uid, ids, name, args, context={}):
        cr.execute("""SELECT
                l.asset_id as id, SUM(abs(l.debit-l.credit)) AS amount
            FROM
                account_move_line l
            WHERE
                l.asset_id IN %s GROUP BY l.asset_id """, (tuple(ids),))
        res=dict(cr.fetchall())
        for asset in self.browse(cr, uid, ids, context):
            res[asset.id] = asset.purchase_value - res.get(asset.id, 0.0)
        for id in ids:
            res.setdefault(id, 0.0)
        return res

    _columns = {
        'period_id': fields.many2one('account.period', 'First Period', required=True, readonly=True, states={'draft':[('readonly',False)]}),
        'account_move_line_ids': fields.one2many('account.move.line', 'asset_id', 'Entries', readonly=True, states={'draft':[('readonly',False)]}),

        'name': fields.char('Asset', size=64, required=True, select=1),
        'code': fields.char('Reference ', size=16, select=1),
        'purchase_value': fields.float('Gross value ', required=True, size=16, select=1),
        'currency_id': fields.many2one('res.currency','Currency',required=True,size=5,select=1),
        'company_id': fields.many2one('res.company', 'Company', required=True),
        'note': fields.text('Note'),
        'category_id': fields.many2one('account.asset.category', 'Asset category',required=True, change_default=True),
        'localisation': fields.char('Localisation', size=32, select=2),
        'parent_id': fields.many2one('account.asset.asset', 'Parent Asset'),
        'child_ids': fields.one2many('account.asset.asset', 'parent_id', 'Children Assets'),
        'purchase_date': fields.date('Purchase Date', required=True),
        'state': fields.selection([('draft','Draft'),('open','Running'),('close','Close')], 'state', required=True),
        'active': fields.boolean('Active', select=2),
        'partner_id': fields.many2one('res.partner', 'Partner'),

        'method': fields.selection([('linear','Linear'),('progressif','Progressive')], 'Computation method', required=True, readonly=True, states={'draft':[('readonly',False)]}),
        'method_delay': fields.integer('During (interval)', readonly=True, states={'draft':[('readonly',False)]}),
        'method_period': fields.integer('Depre. all (period)', readonly=True, states={'draft':[('readonly',False)]}),
        'method_end': fields.date('Ending date'),
        'value_total': fields.function(_amount_total, method=True, digits=(16,2),string='Gross Value'),
        'method_progress_factor': fields.float('Progressif Factor', readonly=True, states={'draft':[('readonly',False)]}),
        'value_residual': fields.function(_amount_residual, method=True, digits=(16,2), string='Residual Value'),
        'method_time': fields.selection([('delay','Delay'),('end','Ending Period')], 'Time Method', required=True, readonly=True, states={'draft':[('readonly',False)]}),
        'prorata':fields.boolean('Prorata Temporis', Readonly="True", help='Indicates that the accounting entries for this asset have to be done from the purchase date instead of the first January'),
        'history_ids': fields.one2many('account.asset.history', 'asset_id', 'History', readonly=True),
        'depreciation_line_ids': fields.one2many('account.asset.depreciation.line', 'asset_id', 'Depreciation Lines', readonly=True,),
    }
    _defaults = {
        'code': lambda obj, cr, uid, context: obj.pool.get('ir.sequence').get(cr, uid, 'account.asset.code'),
        'purchase_date': lambda obj, cr, uid, context: time.strftime('%Y-%m-%d'),
        'active': lambda obj, cr, uid, context: True,
        'state': lambda obj, cr, uid, context: 'draft',
        'period_id': _get_period,
        'method': lambda obj, cr, uid, context: 'linear',
        'method_delay': lambda obj, cr, uid, context: 5,
        'method_time': lambda obj, cr, uid, context: 'delay',
        'method_period': lambda obj, cr, uid, context: 12,
        'method_progress_factor': lambda obj, cr, uid, context: 0.3,
        'currency_id': lambda self,cr,uid,c: self.pool.get('res.users').browse(cr, uid, uid, c).company_id.currency_id.id,
        'company_id': lambda self, cr, uid, context: self.pool.get('res.company')._company_default_get(cr, uid, 'account.asset.asset',context=context),
    }

    def onchange_category_id(self, cr, uid, ids, category_id, context=None):
        res = {'value':{}}
        asset_categ_obj = self.pool.get('account.asset.category')
        if category_id:
            category_obj = asset_categ_obj.browse(cr, uid, category_id, context=context)
            res['value'] = {
                            'method': category_obj.method, 
                            'method_delay': category_obj.method_delay,
                            'method_time': category_obj.method_time,
                            'method_period': category_obj.method_period,
                            'method_progress_factor': category_obj.method_progress_factor,
                            'prorata': category_obj.prorata,
            }
        return res
    
    def _compute_period(self, cr, uid, property, context={}):
        if (len(property.entry_asset_ids or [])/2)>=property.method_delay:
            return False
        if len(property.entry_asset_ids):
            cp = property.entry_asset_ids[-1].period_id
            cpid = self.pool.get('account.period').next(cr, uid, cp, property.method_period, context)
            current_period = self.pool.get('account.period').browse(cr, uid, cpid, context)
        else:
            current_period = property.asset_id.period_id
        return current_period

    def _compute_move(self, cr, uid, property, period, context={}):
        #FIXME: fucntion not working OK
        result = []
        total = 0.0
        for move in property.asset_id.entry_ids:
            total += move.debit-move.credit
        for move in property.entry_asset_ids:
            if move.account_id == property.account_asset_ids:
                total += move.debit
                total += -move.credit
        periods = (len(property.entry_asset_ids)/2) - property.method_delay

        if periods==1:
            amount = total
        else:
            if property.method == 'linear':
                amount = total / periods
            else:
                amount = total * property.method_progress_factor

        move_id = self.pool.get('account.move').create(cr, uid, {
            'journal_id': property.journal_id.id,
            'period_id': period.id,
            'name': property.name or property.asset_id.name,
            'ref': property.asset_id.code
        })
        result = [move_id]
        id = self.pool.get('account.move.line').create(cr, uid, {
            'name': property.name or property.asset_id.name,
            'move_id': move_id,
            'account_id': property.account_asset_id.id,
            'debit': amount>0 and amount or 0.0,
            'credit': amount<0 and -amount or 0.0,
            'ref': property.asset_id.code,
            'period_id': period.id,
            'journal_id': property.journal_id.id,
            'partner_id': property.asset_id.partner_id.id,
            'date': time.strftime('%Y-%m-%d'),
        })
        id2 = self.pool.get('account.move.line').create(cr, uid, {
            'name': property.name or property.asset_id.name,
            'move_id': move_id,
            'account_id': property.account_actif_id.id,
            'credit': amount>0 and amount or 0.0,
            'debit': amount<0 and -amount or 0.0,
            'ref': property.asset_id.code,
            'period_id': period.id,
            'journal_id': property.journal_id.id,
            'partner_id': property.asset_id.partner_id.id,
            'date': time.strftime('%Y-%m-%d'),
        })
    #
        self.pool.get('account.asset.asset').write(cr, uid, [property.id], {
            'entry_asset_ids': [(4, id2, False),(4,id,False)]
        })
        if property.method_delay - (len(property.entry_asset_ids)/2)<=1:
            #self.pool.get('account.asset.property')._close(cr, uid, property, context)
            return result
        return result

    def _compute_entries(self, cr, uid, asset, period_id, context={}):
        #FIXME: function not working CHECK all res
        result = []
        date_start = self.pool.get('account.period').browse(cr, uid, period_id, context).date_start
        for property in asset.property_ids:
            if property.state=='open':
                period = self._compute_period(cr, uid, property, context)
                if period and (period.date_start<=date_start):
                    result += self._compute_move(cr, uid, property, period, context)
        return result
account_asset_asset()

class account_asset_depreciation_line(osv.osv):
    _name = 'account.asset.depreciation.line'
    _description = 'Asset depreciation line'

    def _get_move_check(self, cr, uid, ids, name, args, context=None):
        res = {}
        for line in self.browse(cr, uid, ids, context=context):
            res[line.id] = bool(line.move_id)
        return res

    _columns = {
        'name': fields.char('Depreciation Name', size=64, required=True, select=1),
        'sequence': fields.integer('Sequence of the depreciation', required=True),
        'asset_id': fields.many2one('account.asset.asset', 'Asset', required=True),
        'amount': fields.float('Depreciation Amount', required=True),
        'remaining_value': fields.float('Amount to Depreciate', required=True),
        'depreciated_value': fields.float('Amount Already Depreciated', required=True),
        'depreciation_date': fields.char('Depreciation Date', size=64, select=1),
        'move_id': fields.many2one('account.move', 'Depreciation Entry'),
        'move_check': fields.function(_get_move_check, method=True, type='boolean', string='Posted', store=True)
    }

    def create_move(self, cr, uid,ids, context=None):
        if context is None:
            context = {}
        asset_obj = self.pool.get('account.asset.asset')
        period_obj = self.pool.get('account.period')
        move_obj = self.pool.get('account.move')
        move_line_obj = self.pool.get('account.move.line')
        currency_obj = self.pool.get('res.currency')
        for line in self.browse(cr, uid, ids, context=context):
            depreciation_date = time.strftime('%Y-%m-%d')
            period_ids = period_obj.find(cr, uid, depreciation_date, context=context)
            company_currency = line.asset_id.company_id.currency_id.id
            current_currency = line.asset_id.currency_id.id
            context.update({'date': depreciation_date})
            amount = currency_obj.compute(cr, uid, current_currency, company_currency, line.amount, context=context)
            sign = line.asset_id.category_id.journal_id.type = 'purchase' and 1 or -1
            move_vals = {
                'name': line.name,
                'date': depreciation_date,
                'ref': line.name,
                'period_id': period_ids and period_ids[0] or False,
                'journal_id': line.asset_id.category_id.journal_id.id,
                }
            move_id = move_obj.create(cr, uid, move_vals, context=context)
            move_line_obj.create(cr, uid, {
                'name': line.name,
                'ref': line.name,
                'move_id': move_id,
                'account_id': line.asset_id.category_id.account_depreciation_id.id,
                'debit': 0.0,
                'credit': amount,
                'period_id': period_ids and period_ids[0] or False,
                'journal_id': line.asset_id.category_id.journal_id.id,
                'partner_id': line.asset_id.partner_id.id,
                'currency_id': company_currency <> current_currency and  current_currency or False,
                'amount_currency': company_currency <> current_currency and - sign * line.amount or 0.0,
                'analytic_account_id': line.asset_id.category_id.account_analytic_id.id,
                'date': depreciation_date,
            })
            move_line_obj.create(cr, uid, {
                'name': line.name,
                'ref': line.name,
                'move_id': move_id,
                'account_id': line.asset_id.category_id.account_expense_depreciation_id.id,
                'credit': 0.0,
                'debit': amount,
                'period_id': period_ids and period_ids[0] or False,
                'journal_id': line.asset_id.category_id.journal_id.id,
                'partner_id': line.asset_id.partner_id.id,
                'currency_id': company_currency <> current_currency and  current_currency or False,
                'amount_currency': company_currency <> current_currency and sign * line.amount or 0.0,
                'analytic_account_id': line.asset_id.category_id.account_analytic_id.id,
                'date': depreciation_date,
            })
            self.write(cr, uid, line.id, {'move_id': move_id}, context=context)
        return True

account_asset_depreciation_line()

#class account_asset_property(osv.osv):
#    def _amount_total(self, cr, uid, ids, name, args, context={}):
#        id_set=",".join(map(str,ids))
#        cr.execute("""SELECT l.asset_id,abs(SUM(l.debit-l.credit)) AS amount FROM
#                account_asset_property p
#            left join
#                account_move_line l on (p.asset_id=l.asset_id)
#            WHERE p.id IN ("""+id_set+") GROUP BY l.asset_id ")
#        res=dict(cr.fetchall())
#        for id in ids:
#            res.setdefault(id, 0.0)
#        return res
#
#    def _close(self, cr, uid, property, context={}):
#        if property.state<>'close':
#            self.pool.get('account.asset.property').write(cr, uid, [property.id], {
#                'state': 'close'
#            })
#            property.state='close'
#        ok = property.asset_id.state=='open'
#        for prop in property.asset_id.property_ids:
#            ok = ok and prop.state=='close'
#        self.pool.get('account.asset.asset').write(cr, uid, [property.asset_id.id], {
#            'state': 'close'
#        }, context)
#        return True
#
#    _name = 'account.asset.property'
#    _description = 'Asset property'
#    _columns = {
#        'name': fields.char('Method name', size=64, select=1),
#        'type': fields.selection([('direct','Direct'),('indirect','Indirect')], 'Depr. method type', select=2, required=True),
#        'asset_id': fields.many2one('account.asset.asset', 'Asset', required=True),
#        'account_asset_id': fields.many2one('account.account', 'Asset account', required=True),
#        'account_actif_id': fields.many2one('account.account', 'Depreciation account', required=True),
#        'journal_id': fields.many2one('account.journal', 'Journal', required=True),
#        'journal_analytic_id': fields.many2one('account.analytic.journal', 'Analytic journal'),
#        'account_analytic_id': fields.many2one('account.analytic.account', 'Analytic account'),
#
#        'method': fields.selection([('linear','Linear'),('progressif','Progressive')], 'Computation method', required=True, readonly=True, states={'draft':[('readonly',False)]}),
#        'method_delay': fields.integer('During', readonly=True, states={'draft':[('readonly',False)]}),
#        'method_period': fields.integer('Depre. all', readonly=True, states={'draft':[('readonly',False)]}),
#        'method_end': fields.date('Ending date'),
#
#        'date': fields.date('Date created'),
#    #'test': fields.one2many('account.pre', 'asset_id',  readonly=True, states={'draft':[('readonly',False)]}),
#        'entry_asset_ids': fields.many2many('account.move.line', 'account_move_asset_entry_rel', 'asset_property_id', 'move_id', 'Asset Entries'),
#        'board_ids': fields.one2many('account.asset.board', 'asset_id', 'Asset board'),
#
#        'value_total': fields.function(_amount_total, method=True, digits=(16,2),string='Gross value'),
#        'state': fields.selection([('draft','Draft'), ('open','Open'), ('close','Close')], 'State', required=True),
#        'history_ids': fields.one2many('account.asset.property.history', 'asset_property_id', 'History', readonly=True)
##    'parent_id': fields.many2one('account.asset.asset', 'Parent asset'),
##    'partner_id': fields.many2one('res.partner', 'Partner'),
##    'note': fields.text('Note'),
#
#    }
#    _defaults = {
#        'type': lambda obj, cr, uid, context: 'direct',
#        'state': lambda obj, cr, uid, context: 'draft',
#        'method': lambda obj, cr, uid, context: 'linear',
#        'method_time': lambda obj, cr, uid, context: 'delay',
#        'method_progress_factor': lambda obj, cr, uid, context: 0.3,
#        'method_delay': lambda obj, cr, uid, context: 5,
#        'method_period': lambda obj, cr, uid, context: 12,
#        'date': lambda obj, cr, uid, context: time.strftime('%Y-%m-%d')
#    }
#account_asset_property()

class account_move_line(osv.osv):
    _inherit = 'account.move.line'
    _columns = {
        'asset_id': fields.many2one('account.asset.asset', 'Asset'),
        'entry_ids': fields.one2many('account.move.line', 'asset_id', 'Entries', readonly=True, states={'draft':[('readonly',False)]}),

    }
account_move_line()

class account_asset_history(osv.osv):
    _name = 'account.asset.history'
    _description = 'Asset history'
    _columns = {
        'name': fields.char('History name', size=64, select=1),
        'user_id': fields.many2one('res.users', 'User', required=True),
        'date': fields.date('Date', required=True),
        'asset_id': fields.many2one('account.asset.asset', 'Asset', required=True),
        'method_delay': fields.integer('Number of interval'),
        'method_period': fields.integer('Period per interval'),
        'method_end': fields.date('Ending date'),
        'note': fields.text('Note'),
    }
    _defaults = {
        'date': lambda *args: time.strftime('%Y-%m-%d'),
        'user_id': lambda self,cr, uid,ctx: uid
    }
account_asset_history()

class account_asset_board(osv.osv):
    _name = 'account.asset.board'
    _description = 'Asset board'
    _columns = {
        'name': fields.char('Asset name', size=64, required=True, select=1),
        'asset_id': fields.many2one('account.asset.asset', 'Asset', required=True, select=1),
        'value_gross': fields.float('Gross value', required=True, select=1),
        'value_asset': fields.float('Asset Value', required=True, select=1),
        'value_asset_cumul': fields.float('Cumul. value', required=True, select=1),
        'value_net': fields.float('Net value', required=True, select=1),

    }
    _auto = False
    def init(self, cr):
        cr.execute("""
            create or replace view account_asset_board as (
                select
                    min(l.id) as id,
                    min(l.id) as asset_id,
                    0.0 as value_gross,
                    0.0 as value_asset,
                    0.0 as value_asset_cumul,
                    0.0 as value_net
                from
                    account_move_line l
                where
                    l.state <> 'draft' and
                    l.asset_id=3
            )""")
account_asset_board()

# vim:expandtab:smartindent:tabstop=4:softtabstop=4:shiftwidth=4:<|MERGE_RESOLUTION|>--- conflicted
+++ resolved
@@ -37,16 +37,13 @@
         'account_expense_depreciation_id': fields.many2one('account.account', 'Depr. Expense Account', required=True),
         'journal_id': fields.many2one('account.journal', 'Journal', required=True),
         'company_id': fields.many2one('res.company', 'Company', required=True),
-<<<<<<< HEAD
         'method': fields.selection([('linear','Linear'),('progressif','Progressive')], 'Computation method', required=True),
         'method_delay': fields.integer('During (interval)'),
         'method_period': fields.integer('Depre. all (period)'),
         'method_progress_factor': fields.float('Progressif Factor'),
         'method_time': fields.selection([('delay','Delay'),('end','Ending Period')], 'Time Method', required=True),
         'prorata':fields.boolean('Prorata Temporis', help='Indicates that the accounting entries for this asset have to be done from the purchase date instead of the first January'),
-=======
-        'asset_normal': fields.boolean('Skip Draft State', help="Check this if you want to skip draft state for asset when it is created by invoice."),
->>>>>>> 0a2fddbc
+        'open_asset': fields.boolean('Skip Draft State', help="Check this if you want to automatically confirm the assets of this category when created by invoice."),
     }
 
     _defaults = {
