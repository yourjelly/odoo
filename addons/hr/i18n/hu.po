--- conflicted
+++ resolved
@@ -20,11 +20,7 @@
 msgstr ""
 "Project-Id-Version: Odoo Server 10.0alpha1e\n"
 "Report-Msgid-Bugs-To: \n"
-<<<<<<< HEAD
-"POT-Creation-Date: 2016-08-19 10:24+0000\n"
-=======
 "POT-Creation-Date: 2016-08-18 14:07+0000\n"
->>>>>>> bc1a0a32
 "PO-Revision-Date: 2016-08-18 08:36+0000\n"
 "Last-Translator: Oregional <geza.nagy@oregional.hu>, 2016\n"
 "Language-Team: Hungarian (https://www.transifex.com/odoo/teams/41243/hu/)\n"
@@ -38,11 +34,7 @@
 "Plural-Forms: nplurals=2; plural=(n != 1);\n"
 
 #. module: hr
-<<<<<<< HEAD
-#: code:addons/hr/models/hr.py:76
-=======
 #: code:addons/hr/hr.py:120
->>>>>>> bc1a0a32
 #, python-format
 msgid "%s (copy)"
 msgstr "%s (másolat)"
@@ -147,10 +139,6 @@
 msgstr "Jó munkahely egy fiatal és dinamikus csapatban"
 
 #. module: hr
-<<<<<<< HEAD
-#: model:ir.model.fields,field_description:hr.field_hr_department_active
-=======
->>>>>>> bc1a0a32
 #: model:ir.model.fields,field_description:hr.field_hr_employee_active
 msgid "Active"
 msgstr "Aktív"
@@ -161,7 +149,6 @@
 msgstr "Értékeléshez szükséges, részletezési dokumentumok és ajánlatok írása"
 
 #. module: hr
-#: model:ir.ui.view,arch_db:hr.view_department_filter
 #: model:ir.ui.view,arch_db:hr.view_employee_filter
 #, fuzzy
 msgid "Archived"
@@ -262,6 +249,11 @@
 #: model:ir.actions.act_window,help:hr.open_module_tree_department
 msgid "Click to create a department."
 msgstr "Kattintson egy osztály, részleg létrehozásához."
+
+#. module: hr
+#: model:ir.actions.act_window,help:hr.view_department_form_installer
+msgid "Click to define a new department."
+msgstr "Kattintson egy új osztály, részleg létrehozásához."
 
 #. module: hr
 #: model:ir.actions.act_window,help:hr.action_hr_job
@@ -342,6 +334,11 @@
 #: model:hr.job,website_description:hr.job_trainee
 msgid "Contributions to open source projects"
 msgstr "Hozzájárulások a forrás projektek megnyitásához"
+
+#. module: hr
+#: model:ir.actions.act_window,name:hr.view_department_form_installer
+msgid "Create Your Departments"
+msgstr "Saját osztály létrehozása"
 
 #. module: hr
 #: model:ir.model.fields,field_description:hr.field_hr_department_create_uid
@@ -490,21 +487,13 @@
 msgstr "Alkalmazottak címkéi"
 
 #. module: hr
-<<<<<<< HEAD
-#: code:addons/hr/models/hr.py:264
-=======
 #: code:addons/hr/hr.py:294 constraint:hr.department:0
->>>>>>> bc1a0a32
 #, python-format
 msgid "Error! You cannot create recursive departments."
 msgstr "Hiba! Nem hozhat létre egymásba épülő osztályokat."
 
 #. module: hr
-<<<<<<< HEAD
-#: code:addons/hr/models/hr.py:177
-=======
 #: code:addons/hr/hr.py:264 constraint:hr.employee:0
->>>>>>> bc1a0a32
 #, python-format
 msgid "Error! You cannot create recursive hierarchy of Employee(s)."
 msgstr "Hiba! Nem készíthet visszatérő rangsorú alklamazott(ak) listát."
@@ -640,11 +629,6 @@
 #: model:ir.model.fields,field_description:hr.field_hr_employee_address_home_id
 msgid "Home Address"
 msgstr "Otthoni cím"
-
-#. module: hr
-#: model:ir.model,name:hr.model_hr_department
-msgid "Hr Department"
-msgstr ""
 
 #. module: hr
 #: model:ir.ui.menu,name:hr.menu_hr_main
@@ -927,6 +911,7 @@
 msgstr "Kell, hogy legyen ..."
 
 #. module: hr
+#: model:ir.model.fields,field_description:hr.field_hr_department_complete_name
 #: model:ir.model.fields,field_description:hr.field_hr_employee_name
 #: model:ir.model.fields,field_description:hr.field_hr_employee_name_related
 msgid "Name"
@@ -1310,14 +1295,6 @@
 msgstr "Olvasatlan üzenetek"
 
 #. module: hr
-<<<<<<< HEAD
-#: model:ir.model.fields,help:hr.field_hr_employee_login
-msgid "Used to log into the system"
-msgstr "A rendszerbe történő bejelentkezésre szolgál"
-
-#. module: hr
-=======
->>>>>>> bc1a0a32
 #: model:ir.model.fields,field_description:hr.field_hr_employee_user_id
 msgid "User"
 msgstr "Felhasználó"
@@ -1671,8 +1648,6 @@
 msgstr "Ön szorosan fog közreműködni a gyakornokokkal"
 
 #. module: hr
-<<<<<<< HEAD
-=======
 #: model:ir.actions.act_window,help:hr.view_department_form_installer
 msgid ""
 "Your departments structure is used to manage all documents\n"
@@ -1687,7 +1662,6 @@
 "felvételiztetések, stb."
 
 #. module: hr
->>>>>>> bc1a0a32
 #: model:ir.ui.view,arch_db:hr.view_department_form
 msgid "department"
 msgstr "részleg"
@@ -1700,15 +1674,6 @@
 #~ msgid "Action Needed"
 #~ msgstr "Művelet szükséges"
 
-<<<<<<< HEAD
-#~ msgid "Click to define a new department."
-#~ msgstr "Kattintson egy új osztály, részleg létrehozásához."
-
-#~ msgid "Create Your Departments"
-#~ msgstr "Saját osztály létrehozása"
-
-=======
->>>>>>> bc1a0a32
 #~ msgid "Date of the last message posted on the record."
 #~ msgstr "A feljegyzésen történt utolsó levelezés dátuma."
 
@@ -1757,25 +1722,8 @@
 #~ msgid "Update Date"
 #~ msgstr "Frissítés Dátuma"
 
-<<<<<<< HEAD
-#~ msgid ""
-#~ "Your departments structure is used to manage all documents\n"
-#~ "                related to employees by departments: expenses and "
-#~ "timesheets,\n"
-#~ "                leaves and holidays, recruitments, etc."
-#~ msgstr ""
-#~ " Ön osztályfelépítése az összes munkavállaló \n"
-#~ "                dokumentumának osztályonkénti kezelésére szolgál: "
-#~ "kiadások, \n"
-#~ "                és munkaidő-beosztások, eltávozások és szabadságolások, "
-#~ "felvételiztetések, stb."
-
 #~ msgid "Resource Name"
 #~ msgstr "Erőforrás neve"
-=======
-#~ msgid "Resource Name"
-#~ msgstr "Erőforrás neve"
 
 #~ msgid "Used to log into the system"
-#~ msgstr "A rendszerbe történő bejelentkezésre szolgál"
->>>>>>> bc1a0a32
+#~ msgstr "A rendszerbe történő bejelentkezésre szolgál"