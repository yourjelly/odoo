# Danish translation for openobject-addons
# Copyright (c) 2014 Rosetta Contributors and Canonical Ltd 2014
# This file is distributed under the same license as the openobject-addons package.
# FIRST AUTHOR <EMAIL@ADDRESS>, 2014.
#
msgid ""
msgstr ""
<<<<<<< HEAD
"Project-Id-Version: openobject-addons\n"
"Report-Msgid-Bugs-To: FULL NAME <EMAIL@ADDRESS>\n"
"POT-Creation-Date: 2014-08-14 13:08+0000\n"
"PO-Revision-Date: 2014-08-14 16:10+0000\n"
"Last-Translator: FULL NAME <EMAIL@ADDRESS>\n"
"Language-Team: Danish <da@li.org>\n"
=======
"Project-Id-Version: Odoo 8.0\n"
"Report-Msgid-Bugs-To: \n"
"POT-Creation-Date: 2015-01-21 14:07+0000\n"
"PO-Revision-Date: 2016-04-12 10:25+0000\n"
"Last-Translator: Martin Trigaux\n"
"Language-Team: Danish (http://www.transifex.com/odoo/odoo-8/language/da/)\n"
>>>>>>> 0410d118
"MIME-Version: 1.0\n"
"Content-Type: text/plain; charset=UTF-8\n"
"Content-Transfer-Encoding: 8bit\n"
"X-Launchpad-Export-Date: 2014-08-15 07:09+0000\n"
"X-Generator: Launchpad (build 17156)\n"

#. module: hr
#: code:addons/hr/hr.py:158
#, python-format
msgid "%s (copy)"
msgstr ""

#. module: hr
#: model:ir.actions.act_window,help:hr.open_view_employee_list_my
msgid ""
"<p class=\"oe_view_nocontent_create\">\n"
"                Click to add a new employee.\n"
"              </p><p>\n"
"                With just a quick glance on the Odoo employee screen, you\n"
"                can easily find all the information you need for each "
"person;\n"
"                contact data, job position, availability, etc.\n"
"              </p>\n"
"            "
msgstr ""

#. module: hr
#: model:ir.actions.act_window,help:hr.open_module_tree_department
msgid ""
"<p class=\"oe_view_nocontent_create\">\n"
"                Click to create a department.\n"
"              </p><p>\n"
"                Odoo's department structure is used to manage all documents\n"
"                related to employees by departments: expenses, timesheets,\n"
"                leaves and holidays, recruitments, etc.\n"
"              </p>\n"
"            "
msgstr ""

#. module: hr
#: model:ir.actions.act_window,help:hr.view_department_form_installer
msgid ""
"<p class=\"oe_view_nocontent_create\">\n"
"                Click to define a new department.\n"
"              </p><p>\n"
"                Your departments structure is used to manage all documents\n"
"                related to employees by departments: expenses and "
"timesheets,\n"
"                leaves and holidays, recruitments, etc.\n"
"              </p>\n"
"            "
msgstr ""

#. module: hr
#: model:ir.actions.act_window,help:hr.action_hr_job
msgid ""
"<p class=\"oe_view_nocontent_create\">\n"
"                Click to define a new job position.\n"
"              </p><p>\n"
"                Job Positions are used to define jobs and their "
"requirements.\n"
"                You can keep track of the number of employees you have per "
"job\n"
"                position and follow the evolution according to what you "
"planned\n"
"                for the future.\n"
"              </p><p>\n"
"                You can attach a survey to a job position. It will be used "
"in\n"
"                the recruitment process to evaluate the applicants for this "
"job\n"
"                position.\n"
"              </p>\n"
"            "
msgstr ""

#. module: hr
#: view:hr.employee:hr.view_employee_form
msgid "Active"
msgstr ""

#. module: hr
#: view:hr.config.settings:hr.view_human_resources_configuration
msgid "Additional Features"
msgstr ""

#. module: hr
#: field:hr.config.settings,module_account_analytic_analysis:0
msgid ""
"Allow invoicing based on timesheets (the sale application will be installed)"
msgstr ""

#. module: hr
#: field:hr.config.settings,module_hr_timesheet_sheet:0
msgid "Allow timesheets validation by managers"
msgstr "Tillad validering af tidsskemaer af ledere"

#. module: hr
#: view:hr.config.settings:hr.view_human_resources_configuration
msgid "Apply"
msgstr ""

#. module: hr
#: model:ir.ui.menu,name:hr.menu_open_view_attendance_reason_new_config
msgid "Attendance"
msgstr "Tilstedeværelse"

#. module: hr
#: field:hr.employee,bank_account_id:0
msgid "Bank Account Number"
msgstr ""

#. module: hr
#: view:hr.employee:hr.view_employee_form
msgid "Birth"
msgstr "Fødsel"

#. module: hr
#: help:hr.job,state:0
msgid ""
"By default 'Closed', set it to 'In Recruitment' if recruitment process is "
"going on for this job position."
msgstr ""

#. module: hr
#: view:hr.config.settings:hr.view_human_resources_configuration
msgid "Cancel"
msgstr ""

#. module: hr
#: field:hr.employee.category,child_ids:0
msgid "Child Categories"
msgstr "Underkatagorier"

#. module: hr
#: field:hr.department,child_ids:0
msgid "Child Departments"
msgstr ""

#. module: hr
#: view:hr.employee:hr.view_employee_form
msgid "Citizenship & Other Info"
msgstr ""

#. module: hr
#: field:hr.employee,city:0
msgid "City"
msgstr ""

#. module: hr
#: view:hr.employee:hr.view_employee_filter
#: field:hr.employee,coach_id:0
msgid "Coach"
msgstr ""

#. module: hr
#: field:hr.employee,color:0
msgid "Color Index"
msgstr "Farve index"

#. module: hr
#: view:hr.department:hr.view_department_tree
msgid "Companies"
msgstr ""

#. module: hr
#: field:hr.department,company_id:0
#: view:hr.employee:hr.view_employee_filter
#: view:hr.job:hr.view_job_filter
#: field:hr.job,company_id:0
msgid "Company"
msgstr "Firma"

#. module: hr
#: model:ir.ui.menu,name:hr.menu_hr_configuration
msgid "Configuration"
msgstr ""

#. module: hr
#: view:hr.config.settings:hr.view_human_resources_configuration
#: model:ir.actions.act_window,name:hr.action_human_resources_configuration
msgid "Configure Human Resources"
msgstr ""

#. module: hr
#: view:hr.employee:hr.view_employee_form
msgid "Contact Information"
msgstr ""

#. module: hr
#: view:hr.config.settings:hr.view_human_resources_configuration
msgid "Contracts"
msgstr ""

#. module: hr
#: model:ir.actions.act_window,name:hr.view_department_form_installer
msgid "Create Your Departments"
msgstr "Opret dine afdelinger"

#. module: hr
#: field:hr.config.settings,create_uid:0
#: field:hr.department,create_uid:0
#: field:hr.employee,create_uid:0
#: field:hr.employee.category,create_uid:0
#: field:hr.job,create_uid:0
msgid "Created by"
msgstr ""

#. module: hr
#: field:hr.config.settings,create_date:0
#: field:hr.department,create_date:0
#: field:hr.employee,create_date:0
#: field:hr.employee.category,create_date:0
#: field:hr.job,create_date:0
msgid "Created on"
msgstr ""

#. module: hr
#: field:hr.job,no_of_employee:0
msgid "Current Number of Employees"
msgstr "Nuværende antal ansatte"

#. module: hr
#: field:hr.employee,birthday:0
msgid "Date of Birth"
msgstr "Fødselsdato"

#. module: hr
#: help:hr.employee,message_last_post:0
#: help:hr.job,message_last_post:0
msgid "Date of the last message posted on the record."
msgstr ""

#. module: hr
#: view:hr.department:hr.view_department_filter
#: view:hr.employee:hr.view_employee_filter
#: field:hr.employee,department_id:0
#: view:hr.job:hr.view_job_filter
#: field:hr.job,department_id:0
msgid "Department"
msgstr "Afdeling"

#. module: hr
#: field:hr.department,name:0
msgid "Department Name"
msgstr ""

#. module: hr
#: view:hr.department:hr.view_department_filter
#: model:ir.actions.act_window,name:hr.open_module_tree_department
#: model:ir.ui.menu,name:hr.menu_hr_department_tree
msgid "Departments"
msgstr ""

#. module: hr
#: field:res.users,display_employees_suggestions:0
msgid "Display Employees Suggestions"
msgstr ""

#. module: hr
#: selection:hr.employee,marital:0
msgid "Divorced"
msgstr ""

#. module: hr
#: field:hr.config.settings,module_hr_gamification:0
msgid "Drive engagement with challenges and badges"
msgstr ""

#. module: hr
#: view:hr.employee:hr.view_employee_form
#: model:ir.model,name:hr.model_hr_employee
msgid "Employee"
msgstr "Ansat"

#. module: hr
#: view:hr.employee.category:hr.view_employee_category_form
#: model:ir.model,name:hr.model_hr_employee_category
msgid "Employee Category"
msgstr ""

#. module: hr
#: field:hr.employee.category,name:0
msgid "Employee Tag"
msgstr ""

#. module: hr
#: model:ir.actions.act_window,name:hr.open_view_categ_form
#: model:ir.ui.menu,name:hr.menu_view_employee_category_form
msgid "Employee Tags"
msgstr "Ansatte koder"

#. module: hr
#: help:hr.employee,bank_account_id:0
msgid "Employee bank salary account"
msgstr ""

#. module: hr
#: view:hr.employee:hr.view_employee_filter
#: view:hr.employee:hr.view_employee_tree
#: view:hr.employee:hr.view_partner_tree2
#: field:hr.employee.category,employee_ids:0
#: field:hr.job,employee_ids:0
#: model:ir.actions.act_window,name:hr.hr_employee_normal_action_tree
#: model:ir.actions.act_window,name:hr.open_view_employee_list
#: model:ir.actions.act_window,name:hr.open_view_employee_list_my
#: model:ir.ui.menu,name:hr.menu_open_view_employee_list_my
msgid "Employees"
msgstr ""

#. module: hr
#: view:hr.employee.category:hr.view_employee_category_list
#: view:hr.employee.category:hr.view_employee_category_tree
msgid "Employees Categories"
msgstr ""

#. module: hr
#: model:ir.actions.act_window,name:hr.open_view_employee_tree
msgid "Employees Structure"
msgstr ""

#. module: hr
#: constraint:hr.employee.category:0
msgid "Error! You cannot create recursive Categories."
msgstr "Fejl ! Du kan ikke oprette rekursive kategorier."

#. module: hr
#: constraint:hr.department:0
msgid "Error! You cannot create recursive departments."
msgstr ""

#. module: hr
#: constraint:hr.employee:0
msgid "Error! You cannot create recursive hierarchy of Employee(s)."
msgstr ""

#. module: hr
#: field:hr.job,no_of_recruitment:0
msgid "Expected New Employees"
msgstr ""

#. module: hr
#: help:hr.job,expected_employees:0
msgid ""
"Expected number of employees for this job position after new recruitment."
msgstr ""

#. module: hr
#: selection:hr.employee,gender:0
msgid "Female"
msgstr "Kvinde"

#. module: hr
#. openerp-web
#: code:addons/hr/static/src/xml/suggestions.xml:29
#: view:hr.employee:hr.hr_kanban_view_employees
#, python-format
msgid "Follow"
msgstr "Følg"

#. module: hr
#: field:hr.employee,message_follower_ids:0
#: field:hr.job,message_follower_ids:0
msgid "Followers"
msgstr "Followers"

#. module: hr
#: view:hr.employee:hr.hr_kanban_view_employees
msgid "Following"
msgstr ""

#. module: hr
#: field:hr.employee,gender:0
msgid "Gender"
msgstr ""

#. module: hr
#: view:hr.employee:hr.view_employee_filter
#: view:hr.job:hr.view_job_filter
msgid "Group By"
msgstr ""

#. module: hr
#: view:hr.employee:hr.view_employee_form
msgid "HR Settings"
msgstr ""

#. module: hr
#: field:hr.job,no_of_hired_employee:0
msgid "Hired Employees"
msgstr ""

#. module: hr
#: help:hr.employee,message_summary:0
#: help:hr.job,message_summary:0
msgid ""
"Holds the Chatter summary (number of messages, ...). This summary is "
"directly in html format in order to be inserted in kanban views."
msgstr ""
"Indeholder chat sammendraget (antal beskeder). Dette sammendrag er i html "
"format for at kunne sættes ind i kanban views."

#. module: hr
#: field:hr.employee,address_home_id:0
msgid "Home Address"
msgstr ""

#. module: hr
#: model:ir.ui.menu,name:hr.menu_hr_main
#: model:ir.ui.menu,name:hr.menu_hr_reporting
#: model:ir.ui.menu,name:hr.menu_hr_root
#: model:ir.ui.menu,name:hr.menu_human_resources_configuration
msgid "Human Resources"
msgstr "Personale (HR)"

#. module: hr
#: view:hr.config.settings:hr.view_human_resources_configuration
msgid "Human Resources Management"
msgstr ""

#. module: hr
#: field:hr.config.settings,id:0
#: field:hr.department,id:0
#: field:hr.employee,id:0
#: field:hr.employee.category,id:0
#: field:hr.job,id:0
msgid "ID"
msgstr ""

#. module: hr
#: field:hr.employee,identification_id:0
msgid "Identification No"
msgstr "Identifikations nr."

#. module: hr
#: help:hr.employee,message_unread:0
#: help:hr.job,message_unread:0
msgid "If checked new messages require your attention."
msgstr "Hvis afmærket, kræver nye beskeder din attention"

#. module: hr
#: view:hr.job:hr.view_job_filter
msgid "In Position"
msgstr ""

#. module: hr
#: view:hr.job:hr.view_job_filter
msgid "In Recruitment"
msgstr ""

#. module: hr
#: field:hr.config.settings,module_hr_attendance:0
msgid "Install attendances feature"
msgstr ""

#. module: hr
#: view:hr.config.settings:hr.view_human_resources_configuration
msgid "Install your country's payroll"
msgstr ""

#. module: hr
#: field:hr.employee,message_is_follower:0
#: field:hr.job,message_is_follower:0
msgid "Is a Follower"
msgstr ""

#. module: hr
#: view:hr.employee:hr.view_employee_filter
#: view:hr.job:hr.view_hr_job_form
#: view:hr.job:hr.view_hr_job_tree
#: view:hr.job:hr.view_job_filter
msgid "Job"
msgstr "Job"

#. module: hr
#: field:hr.job,description:0
msgid "Job Description"
msgstr "Jobbeskrivelse"

#. module: hr
#: field:hr.job,name:0
msgid "Job Name"
msgstr ""

#. module: hr
#: model:ir.model,name:hr.model_hr_job
msgid "Job Position"
msgstr ""

#. module: hr
#: model:ir.actions.act_window,name:hr.action_hr_job
#: model:ir.ui.menu,name:hr.menu_hr_job_position
msgid "Job Positions"
msgstr ""

#. module: hr
#: field:hr.employee,job_id:0
msgid "Job Title"
msgstr ""

#. module: hr
#: field:hr.department,jobs_ids:0
#: view:hr.job:hr.view_job_filter
msgid "Jobs"
msgstr "Job"

#. module: hr
#: field:hr.employee,message_last_post:0
#: field:hr.job,message_last_post:0
msgid "Last Message Date"
msgstr ""

#. module: hr
#: field:hr.config.settings,write_uid:0
#: field:hr.department,write_uid:0
#: field:hr.employee,write_uid:0
#: field:hr.employee.category,write_uid:0
#: field:hr.job,write_uid:0
msgid "Last Updated by"
msgstr ""

#. module: hr
#: field:hr.config.settings,write_date:0
#: field:hr.department,write_date:0
#: field:hr.employee,write_date:0
#: field:hr.employee.category,write_date:0
msgid "Last Updated on"
msgstr ""

#. module: hr
#: field:hr.employee,last_login:0
msgid "Latest Connection"
msgstr ""

#. module: hr
#: view:hr.job:hr.view_hr_job_form
msgid "Launch Recruitment"
msgstr ""

#. module: hr
#: model:ir.ui.menu,name:hr.menu_open_view_attendance_reason_config
msgid "Leaves"
msgstr "Ferier"

#. module: hr
#: field:hr.employee,login:0
msgid "Login"
msgstr ""

#. module: hr
#: selection:hr.employee,gender:0
msgid "Male"
msgstr ""

#. module: hr
#: field:hr.config.settings,module_hr_expense:0
msgid "Manage employees expenses"
msgstr ""

#. module: hr
#: field:hr.config.settings,module_hr_holidays:0
msgid "Manage holidays, leaves and allocation requests"
msgstr ""

#. module: hr
#: field:hr.config.settings,module_hr_payroll:0
msgid "Manage payroll"
msgstr ""

#. module: hr
#: field:hr.config.settings,module_hr_recruitment:0
msgid "Manage the recruitment process"
msgstr ""

#. module: hr
#: field:hr.config.settings,module_hr_timesheet:0
msgid "Manage timesheets"
msgstr ""

#. module: hr
#: field:hr.department,manager_id:0
#: view:hr.employee:hr.view_employee_filter
#: field:hr.employee,parent_id:0
msgid "Manager"
msgstr ""

#. module: hr
#: field:hr.employee,marital:0
msgid "Marital Status"
msgstr ""

#. module: hr
#: selection:hr.employee,marital:0
msgid "Married"
msgstr "Gift"

#. module: hr
#: field:hr.employee,image_medium:0
msgid "Medium-sized photo"
msgstr "Mellem størrelse foto"

#. module: hr
#: help:hr.employee,image_medium:0
msgid ""
"Medium-sized photo of the employee. It is automatically resized as a "
"128x128px image, with aspect ratio preserved. Use this field in form views "
"or some kanban views."
msgstr ""

#. module: hr
#: field:hr.department,member_ids:0
msgid "Members"
msgstr "Medlemmer"

#. module: hr
#: field:hr.employee,message_ids:0
#: field:hr.job,message_ids:0
msgid "Messages"
msgstr "Meddelelser"

#. module: hr
#: help:hr.employee,message_ids:0
#: help:hr.job,message_ids:0
msgid "Messages and communication history"
msgstr ""

#. module: hr
#: field:hr.department,complete_name:0
#: field:hr.employee,name_related:0
#: field:hr.employee.category,complete_name:0
msgid "Name"
msgstr ""

#. module: hr
#: field:hr.employee,country_id:0
msgid "Nationality"
msgstr ""

#. module: hr
#: field:hr.department,note:0
msgid "Note"
msgstr ""

#. module: hr
#: field:hr.employee,notes:0
msgid "Notes"
msgstr ""

#. module: hr
#: help:hr.job,no_of_employee:0
msgid "Number of employees currently occupying this job position."
msgstr "Antal ansatte p.t. i denne stilling"

#. module: hr
#: sql_constraint:hr.job:0
msgid ""
"Number of hired employee must be less than expected number of employee in "
"recruitment."
msgstr ""

#. module: hr
#: help:hr.job,no_of_hired_employee:0
msgid ""
"Number of hired employees for this job position during recruitment phase."
msgstr ""

#. module: hr
#: help:hr.job,no_of_recruitment:0
msgid "Number of new employees you expect to recruit."
msgstr "Antal ansatte du forventer at rekruttere."

#. module: hr
#: field:hr.employee,work_location:0
msgid "Office Location"
msgstr "Kontor placering"

#. module: hr
#: model:ir.actions.client,name:hr.action_client_hr_menu
msgid "Open HR Menu"
msgstr "Åben HR menu"

#. module: hr
#: field:hr.config.settings,module_hr_evaluation:0
msgid "Organize employees periodic evaluation"
msgstr ""

#. module: hr
#: field:hr.employee,otherid:0
msgid "Other Id"
msgstr ""

#. module: hr
#: view:hr.employee:hr.view_employee_form
msgid "Other Information ..."
msgstr "Anden information..."

#. module: hr
#: field:hr.department,parent_id:0
msgid "Parent Department"
msgstr "Hoved afdeling"

#. module: hr
#: field:hr.employee.category,parent_id:0
msgid "Parent Employee Tag"
msgstr ""

#. module: hr
#: field:hr.employee,passport_id:0
msgid "Passport No"
msgstr ""

#. module: hr
#: model:ir.actions.act_window,name:hr.open_payroll_modules
msgid "Payroll"
msgstr ""

#. module: hr
#: view:hr.employee:hr.view_employee_form
msgid "Personal Information"
msgstr ""

#. module: hr
#: field:hr.employee,image:0
msgid "Photo"
msgstr ""

#. module: hr
#: view:hr.employee:hr.view_employee_form
msgid "Position"
msgstr "Stilling"

#. module: hr
#: view:hr.employee:hr.view_employee_form
msgid "Public Information"
msgstr ""

#. module: hr
#: field:hr.config.settings,module_hr_contract:0
msgid "Record contracts per employee"
msgstr ""

#. module: hr
#: selection:hr.job,state:0
msgid "Recruitment Closed"
msgstr ""

#. module: hr
#: selection:hr.job,state:0
msgid "Recruitment in Progress"
msgstr ""

#. module: hr
#: view:hr.employee:hr.view_employee_form
msgid "Related User"
msgstr ""

#. module: hr
#: field:res.users,employee_ids:0
msgid "Related employees"
msgstr ""

#. module: hr
#: model:ir.ui.menu,name:hr.menu_hr_reporting_timesheet
msgid "Reports"
msgstr ""

#. module: hr
#: field:hr.job,requirements:0
msgid "Requirements"
msgstr "Krav"

#. module: hr
#: field:hr.employee,resource_id:0
msgid "Resource"
msgstr ""

#. module: hr
#: field:hr.employee,sinid:0
msgid "SIN No"
msgstr ""

#. module: hr
#: field:hr.employee,ssnid:0
msgid "SSN No"
msgstr ""

#. module: hr
#: selection:hr.employee,marital:0
msgid "Single"
msgstr ""

#. module: hr
#: field:hr.employee,image_small:0
msgid "Small-sized photo"
msgstr ""

#. module: hr
#: help:hr.employee,image_small:0
msgid ""
"Small-sized photo of the employee. It is automatically resized as a 64x64px "
"image, with aspect ratio preserved. Use this field anywhere a small image is "
"required."
msgstr ""

#. module: hr
#: help:hr.employee,sinid:0
msgid "Social Insurance Number"
msgstr ""

#. module: hr
#: help:hr.employee,ssnid:0
msgid "Social Security Number"
msgstr ""

#. module: hr
#: view:hr.employee:hr.view_employee_form
#: view:hr.job:hr.view_job_filter
#: field:hr.job,state:0
msgid "Status"
msgstr ""

#. module: hr
#: view:hr.job:hr.view_hr_job_form
msgid "Stop Recruitment"
msgstr ""

#. module: hr
#: model:ir.actions.act_window,name:hr.action2
msgid "Subordinate Hierarchy"
msgstr ""

#. module: hr
#: field:hr.employee,child_ids:0
msgid "Subordinates"
msgstr ""

#. module: hr
#. openerp-web
#: code:addons/hr/static/src/xml/suggestions.xml:15
#, python-format
msgid "Suggested Employees"
msgstr ""

#. module: hr
#: field:hr.employee,message_summary:0
#: field:hr.job,message_summary:0
msgid "Summary"
msgstr ""

#. module: hr
#: field:hr.employee,category_ids:0
msgid "Tags"
msgstr ""

#. module: hr
#: view:hr.config.settings:hr.view_human_resources_configuration
msgid "Talent Management"
msgstr "Talent styring"

#. module: hr
#: sql_constraint:hr.job:0
msgid ""
"The name of the job position must be unique per department in company!"
msgstr ""

#. module: hr
#: help:hr.employee,image:0
msgid ""
"This field holds the image used as photo for the employee, limited to "
"1024x1024px."
msgstr ""

#. module: hr
#: help:hr.config.settings,module_account_analytic_analysis:0
msgid ""
"This installs the module account_analytic_analysis, which will install sales "
"management too."
msgstr ""

#. module: hr
#: help:hr.config.settings,module_hr_attendance:0
msgid "This installs the module hr_attendance."
msgstr ""

#. module: hr
#: help:hr.config.settings,module_hr_contract:0
msgid "This installs the module hr_contract."
msgstr ""

#. module: hr
#: help:hr.config.settings,module_hr_evaluation:0
msgid "This installs the module hr_evaluation."
msgstr ""

#. module: hr
#: help:hr.config.settings,module_hr_expense:0
msgid "This installs the module hr_expense."
msgstr ""

#. module: hr
#: help:hr.config.settings,module_hr_gamification:0
msgid "This installs the module hr_gamification."
msgstr ""

#. module: hr
#: help:hr.config.settings,module_hr_holidays:0
msgid "This installs the module hr_holidays."
msgstr ""

#. module: hr
#: help:hr.config.settings,module_hr_payroll:0
msgid "This installs the module hr_payroll."
msgstr ""

#. module: hr
#: help:hr.config.settings,module_hr_recruitment:0
msgid "This installs the module hr_recruitment."
msgstr ""

#. module: hr
#: help:hr.config.settings,module_hr_timesheet:0
msgid "This installs the module hr_timesheet."
msgstr ""

#. module: hr
#: help:hr.config.settings,module_hr_timesheet_sheet:0
msgid "This installs the module hr_timesheet_sheet."
msgstr ""

#. module: hr
#: view:hr.config.settings:hr.view_human_resources_configuration
msgid "Time Tracking"
msgstr "Tids styring"

#. module: hr
#: field:hr.job,expected_employees:0
msgid "Total Forecasted Employees"
msgstr ""

#. module: hr
#: view:hr.employee:hr.hr_kanban_view_employees
msgid "Unfollow"
msgstr ""

#. module: hr
#: field:hr.employee,message_unread:0
#: field:hr.job,message_unread:0
msgid "Unread Messages"
msgstr "Ulæste beskeder"

#. module: hr
#: field:hr.job,write_date:0
msgid "Update Date"
msgstr ""

#. module: hr
#: model:ir.model,name:hr.model_res_users
msgid "Users"
msgstr ""

#. module: hr
#: code:addons/hr/hr.py:273
#, python-format
msgid "Welcome to %s! Please help him/her take the first steps with Odoo!"
msgstr ""

#. module: hr
#: selection:hr.employee,marital:0
msgid "Widower"
msgstr ""

#. module: hr
#: field:hr.employee,work_email:0
msgid "Work Email"
msgstr "Arbejds E-mail"

#. module: hr
#: field:hr.employee,mobile_phone:0
msgid "Work Mobile"
msgstr ""

#. module: hr
#: field:hr.employee,work_phone:0
msgid "Work Phone"
msgstr "Arbejdstelefon"

#. module: hr
#: field:hr.employee,address_id:0
msgid "Working Address"
msgstr ""

#. module: hr
#: view:hr.department:hr.view_department_form
msgid "department"
msgstr ""

#. module: hr
#: view:hr.employee:hr.view_employee_form
msgid "e.g. Part Time"
msgstr ""

#. module: hr
#: view:hr.job:hr.view_hr_job_form
msgid "new employee(s) expected"
msgstr ""

#. module: hr
#: view:hr.job:hr.view_hr_job_form
msgid "no_of_recruitment"
msgstr ""<|MERGE_RESOLUTION|>--- conflicted
+++ resolved
@@ -1,36 +1,28 @@
-# Danish translation for openobject-addons
-# Copyright (c) 2014 Rosetta Contributors and Canonical Ltd 2014
-# This file is distributed under the same license as the openobject-addons package.
-# FIRST AUTHOR <EMAIL@ADDRESS>, 2014.
-#
-msgid ""
-msgstr ""
-<<<<<<< HEAD
-"Project-Id-Version: openobject-addons\n"
-"Report-Msgid-Bugs-To: FULL NAME <EMAIL@ADDRESS>\n"
-"POT-Creation-Date: 2014-08-14 13:08+0000\n"
-"PO-Revision-Date: 2014-08-14 16:10+0000\n"
-"Last-Translator: FULL NAME <EMAIL@ADDRESS>\n"
-"Language-Team: Danish <da@li.org>\n"
-=======
+# Translation of Odoo Server.
+# This file contains the translation of the following modules:
+# * hr
+# 
+# Translators:
+# FIRST AUTHOR <EMAIL@ADDRESS>, 2014
+msgid ""
+msgstr ""
 "Project-Id-Version: Odoo 8.0\n"
 "Report-Msgid-Bugs-To: \n"
 "POT-Creation-Date: 2015-01-21 14:07+0000\n"
 "PO-Revision-Date: 2016-04-12 10:25+0000\n"
 "Last-Translator: Martin Trigaux\n"
 "Language-Team: Danish (http://www.transifex.com/odoo/odoo-8/language/da/)\n"
->>>>>>> 0410d118
 "MIME-Version: 1.0\n"
 "Content-Type: text/plain; charset=UTF-8\n"
-"Content-Transfer-Encoding: 8bit\n"
-"X-Launchpad-Export-Date: 2014-08-15 07:09+0000\n"
-"X-Generator: Launchpad (build 17156)\n"
+"Content-Transfer-Encoding: \n"
+"Language: da\n"
+"Plural-Forms: nplurals=2; plural=(n != 1);\n"
 
 #. module: hr
 #: code:addons/hr/hr.py:158
 #, python-format
 msgid "%s (copy)"
-msgstr ""
+msgstr "%s (kopi)"
 
 #. module: hr
 #: model:ir.actions.act_window,help:hr.open_view_employee_list_my
@@ -39,8 +31,7 @@
 "                Click to add a new employee.\n"
 "              </p><p>\n"
 "                With just a quick glance on the Odoo employee screen, you\n"
-"                can easily find all the information you need for each "
-"person;\n"
+"                can easily find all the information you need for each person;\n"
 "                contact data, job position, availability, etc.\n"
 "              </p>\n"
 "            "
@@ -66,8 +57,7 @@
 "                Click to define a new department.\n"
 "              </p><p>\n"
 "                Your departments structure is used to manage all documents\n"
-"                related to employees by departments: expenses and "
-"timesheets,\n"
+"                related to employees by departments: expenses and timesheets,\n"
 "                leaves and holidays, recruitments, etc.\n"
 "              </p>\n"
 "            "
@@ -79,18 +69,13 @@
 "<p class=\"oe_view_nocontent_create\">\n"
 "                Click to define a new job position.\n"
 "              </p><p>\n"
-"                Job Positions are used to define jobs and their "
-"requirements.\n"
-"                You can keep track of the number of employees you have per "
-"job\n"
-"                position and follow the evolution according to what you "
-"planned\n"
+"                Job Positions are used to define jobs and their requirements.\n"
+"                You can keep track of the number of employees you have per job\n"
+"                position and follow the evolution according to what you planned\n"
 "                for the future.\n"
 "              </p><p>\n"
-"                You can attach a survey to a job position. It will be used "
-"in\n"
-"                the recruitment process to evaluate the applicants for this "
-"job\n"
+"                You can attach a survey to a job position. It will be used in\n"
+"                the recruitment process to evaluate the applicants for this job\n"
 "                position.\n"
 "              </p>\n"
 "            "
@@ -99,18 +84,18 @@
 #. module: hr
 #: view:hr.employee:hr.view_employee_form
 msgid "Active"
-msgstr ""
+msgstr "Aktiv"
 
 #. module: hr
 #: view:hr.config.settings:hr.view_human_resources_configuration
 msgid "Additional Features"
-msgstr ""
+msgstr "Yderligere egenskaber"
 
 #. module: hr
 #: field:hr.config.settings,module_account_analytic_analysis:0
 msgid ""
 "Allow invoicing based on timesheets (the sale application will be installed)"
-msgstr ""
+msgstr "Tillad fakturing baseret på tidsskemaer (salgsmodulerne bliver installeret)"
 
 #. module: hr
 #: field:hr.config.settings,module_hr_timesheet_sheet:0
@@ -120,7 +105,7 @@
 #. module: hr
 #: view:hr.config.settings:hr.view_human_resources_configuration
 msgid "Apply"
-msgstr ""
+msgstr "Tilføj"
 
 #. module: hr
 #: model:ir.ui.menu,name:hr.menu_open_view_attendance_reason_new_config
@@ -130,7 +115,7 @@
 #. module: hr
 #: field:hr.employee,bank_account_id:0
 msgid "Bank Account Number"
-msgstr ""
+msgstr "Bankkontonummer"
 
 #. module: hr
 #: view:hr.employee:hr.view_employee_form
@@ -147,7 +132,7 @@
 #. module: hr
 #: view:hr.config.settings:hr.view_human_resources_configuration
 msgid "Cancel"
-msgstr ""
+msgstr "Annullér"
 
 #. module: hr
 #: field:hr.employee.category,child_ids:0
@@ -157,7 +142,7 @@
 #. module: hr
 #: field:hr.department,child_ids:0
 msgid "Child Departments"
-msgstr ""
+msgstr "Under afdelinger"
 
 #. module: hr
 #: view:hr.employee:hr.view_employee_form
@@ -167,13 +152,12 @@
 #. module: hr
 #: field:hr.employee,city:0
 msgid "City"
-msgstr ""
-
-#. module: hr
-#: view:hr.employee:hr.view_employee_filter
-#: field:hr.employee,coach_id:0
+msgstr "By"
+
+#. module: hr
+#: view:hr.employee:hr.view_employee_filter field:hr.employee,coach_id:0
 msgid "Coach"
-msgstr ""
+msgstr "Træner/coach"
 
 #. module: hr
 #: field:hr.employee,color:0
@@ -183,36 +167,34 @@
 #. module: hr
 #: view:hr.department:hr.view_department_tree
 msgid "Companies"
-msgstr ""
-
-#. module: hr
-#: field:hr.department,company_id:0
-#: view:hr.employee:hr.view_employee_filter
-#: view:hr.job:hr.view_job_filter
-#: field:hr.job,company_id:0
+msgstr "Firmaer"
+
+#. module: hr
+#: field:hr.department,company_id:0 view:hr.employee:hr.view_employee_filter
+#: view:hr.job:hr.view_job_filter field:hr.job,company_id:0
 msgid "Company"
 msgstr "Firma"
 
 #. module: hr
 #: model:ir.ui.menu,name:hr.menu_hr_configuration
 msgid "Configuration"
-msgstr ""
+msgstr "Konfiguration"
 
 #. module: hr
 #: view:hr.config.settings:hr.view_human_resources_configuration
 #: model:ir.actions.act_window,name:hr.action_human_resources_configuration
 msgid "Configure Human Resources"
-msgstr ""
+msgstr "Konfigurér medarbejdere"
 
 #. module: hr
 #: view:hr.employee:hr.view_employee_form
 msgid "Contact Information"
-msgstr ""
+msgstr "Kontaktoplysninger"
 
 #. module: hr
 #: view:hr.config.settings:hr.view_human_resources_configuration
 msgid "Contracts"
-msgstr ""
+msgstr "Kontrakter"
 
 #. module: hr
 #: model:ir.actions.act_window,name:hr.view_department_form_installer
@@ -220,22 +202,18 @@
 msgstr "Opret dine afdelinger"
 
 #. module: hr
-#: field:hr.config.settings,create_uid:0
-#: field:hr.department,create_uid:0
-#: field:hr.employee,create_uid:0
-#: field:hr.employee.category,create_uid:0
+#: field:hr.config.settings,create_uid:0 field:hr.department,create_uid:0
+#: field:hr.employee,create_uid:0 field:hr.employee.category,create_uid:0
 #: field:hr.job,create_uid:0
 msgid "Created by"
-msgstr ""
-
-#. module: hr
-#: field:hr.config.settings,create_date:0
-#: field:hr.department,create_date:0
-#: field:hr.employee,create_date:0
-#: field:hr.employee.category,create_date:0
+msgstr "Oprettet af"
+
+#. module: hr
+#: field:hr.config.settings,create_date:0 field:hr.department,create_date:0
+#: field:hr.employee,create_date:0 field:hr.employee.category,create_date:0
 #: field:hr.job,create_date:0
 msgid "Created on"
-msgstr ""
+msgstr "Oprettet den"
 
 #. module: hr
 #: field:hr.job,no_of_employee:0
@@ -248,41 +226,38 @@
 msgstr "Fødselsdato"
 
 #. module: hr
-#: help:hr.employee,message_last_post:0
-#: help:hr.job,message_last_post:0
+#: help:hr.employee,message_last_post:0 help:hr.job,message_last_post:0
 msgid "Date of the last message posted on the record."
-msgstr ""
+msgstr "Dato for sidste besked på denne post."
 
 #. module: hr
 #: view:hr.department:hr.view_department_filter
-#: view:hr.employee:hr.view_employee_filter
-#: field:hr.employee,department_id:0
-#: view:hr.job:hr.view_job_filter
-#: field:hr.job,department_id:0
+#: view:hr.employee:hr.view_employee_filter field:hr.employee,department_id:0
+#: view:hr.job:hr.view_job_filter field:hr.job,department_id:0
 msgid "Department"
 msgstr "Afdeling"
 
 #. module: hr
 #: field:hr.department,name:0
 msgid "Department Name"
-msgstr ""
+msgstr "Afdelingsnavn"
 
 #. module: hr
 #: view:hr.department:hr.view_department_filter
 #: model:ir.actions.act_window,name:hr.open_module_tree_department
 #: model:ir.ui.menu,name:hr.menu_hr_department_tree
 msgid "Departments"
-msgstr ""
+msgstr "Afdelinger"
 
 #. module: hr
 #: field:res.users,display_employees_suggestions:0
 msgid "Display Employees Suggestions"
-msgstr ""
+msgstr "Vis ansatte forslag"
 
 #. module: hr
 #: selection:hr.employee,marital:0
 msgid "Divorced"
-msgstr ""
+msgstr "Skilt"
 
 #. module: hr
 #: field:hr.config.settings,module_hr_gamification:0
@@ -293,53 +268,52 @@
 #: view:hr.employee:hr.view_employee_form
 #: model:ir.model,name:hr.model_hr_employee
 msgid "Employee"
-msgstr "Ansat"
+msgstr "Medarbejder"
 
 #. module: hr
 #: view:hr.employee.category:hr.view_employee_category_form
 #: model:ir.model,name:hr.model_hr_employee_category
 msgid "Employee Category"
-msgstr ""
+msgstr "Medarbejder kategori"
 
 #. module: hr
 #: field:hr.employee.category,name:0
 msgid "Employee Tag"
-msgstr ""
+msgstr "Medarbejder tag"
 
 #. module: hr
 #: model:ir.actions.act_window,name:hr.open_view_categ_form
 #: model:ir.ui.menu,name:hr.menu_view_employee_category_form
 msgid "Employee Tags"
-msgstr "Ansatte koder"
+msgstr "Medarbejder tags"
 
 #. module: hr
 #: help:hr.employee,bank_account_id:0
 msgid "Employee bank salary account"
-msgstr ""
+msgstr "Medarbejder lønkonto i bank"
 
 #. module: hr
 #: view:hr.employee:hr.view_employee_filter
 #: view:hr.employee:hr.view_employee_tree
 #: view:hr.employee:hr.view_partner_tree2
-#: field:hr.employee.category,employee_ids:0
-#: field:hr.job,employee_ids:0
+#: field:hr.employee.category,employee_ids:0 field:hr.job,employee_ids:0
 #: model:ir.actions.act_window,name:hr.hr_employee_normal_action_tree
 #: model:ir.actions.act_window,name:hr.open_view_employee_list
 #: model:ir.actions.act_window,name:hr.open_view_employee_list_my
 #: model:ir.ui.menu,name:hr.menu_open_view_employee_list_my
 msgid "Employees"
-msgstr ""
+msgstr "Medarbejdere"
 
 #. module: hr
 #: view:hr.employee.category:hr.view_employee_category_list
 #: view:hr.employee.category:hr.view_employee_category_tree
 msgid "Employees Categories"
-msgstr ""
+msgstr "Medarbejder kategorier"
 
 #. module: hr
 #: model:ir.actions.act_window,name:hr.open_view_employee_tree
 msgid "Employees Structure"
-msgstr ""
+msgstr "Medarbejder struktur"
 
 #. module: hr
 #: constraint:hr.employee.category:0
@@ -349,23 +323,23 @@
 #. module: hr
 #: constraint:hr.department:0
 msgid "Error! You cannot create recursive departments."
-msgstr ""
+msgstr "Fejl! du kan ikke oprette rekursive afdelinger."
 
 #. module: hr
 #: constraint:hr.employee:0
 msgid "Error! You cannot create recursive hierarchy of Employee(s)."
-msgstr ""
+msgstr "Fejl! Du kan ikke oprette rekursive medarebejder hierarkier"
 
 #. module: hr
 #: field:hr.job,no_of_recruitment:0
 msgid "Expected New Employees"
-msgstr ""
+msgstr "Forventede nye medarbejdere"
 
 #. module: hr
 #: help:hr.job,expected_employees:0
 msgid ""
 "Expected number of employees for this job position after new recruitment."
-msgstr ""
+msgstr "Forventet antal medarbejdere i denne stilling efter nyansættelse."
 
 #. module: hr
 #: selection:hr.employee,gender:0
@@ -389,18 +363,17 @@
 #. module: hr
 #: view:hr.employee:hr.hr_kanban_view_employees
 msgid "Following"
-msgstr ""
+msgstr "Following"
 
 #. module: hr
 #: field:hr.employee,gender:0
 msgid "Gender"
-msgstr ""
-
-#. module: hr
-#: view:hr.employee:hr.view_employee_filter
-#: view:hr.job:hr.view_job_filter
+msgstr "Køn"
+
+#. module: hr
+#: view:hr.employee:hr.view_employee_filter view:hr.job:hr.view_job_filter
 msgid "Group By"
-msgstr ""
+msgstr "Gruppér efter"
 
 #. module: hr
 #: view:hr.employee:hr.view_employee_form
@@ -410,22 +383,19 @@
 #. module: hr
 #: field:hr.job,no_of_hired_employee:0
 msgid "Hired Employees"
-msgstr ""
-
-#. module: hr
-#: help:hr.employee,message_summary:0
-#: help:hr.job,message_summary:0
+msgstr "Ansatte medarbejdere"
+
+#. module: hr
+#: help:hr.employee,message_summary:0 help:hr.job,message_summary:0
 msgid ""
 "Holds the Chatter summary (number of messages, ...). This summary is "
 "directly in html format in order to be inserted in kanban views."
-msgstr ""
-"Indeholder chat sammendraget (antal beskeder). Dette sammendrag er i html "
-"format for at kunne sættes ind i kanban views."
+msgstr "Indeholder chat sammendraget (antal beskeder). Dette sammendrag er i html format for at kunne sættes ind i kanban views."
 
 #. module: hr
 #: field:hr.employee,address_home_id:0
 msgid "Home Address"
-msgstr ""
+msgstr "Hjemmeadresse"
 
 #. module: hr
 #: model:ir.ui.menu,name:hr.menu_hr_main
@@ -438,16 +408,13 @@
 #. module: hr
 #: view:hr.config.settings:hr.view_human_resources_configuration
 msgid "Human Resources Management"
-msgstr ""
-
-#. module: hr
-#: field:hr.config.settings,id:0
-#: field:hr.department,id:0
-#: field:hr.employee,id:0
-#: field:hr.employee.category,id:0
-#: field:hr.job,id:0
+msgstr "Personale (HR)"
+
+#. module: hr
+#: field:hr.config.settings,id:0 field:hr.department,id:0
+#: field:hr.employee,id:0 field:hr.employee.category,id:0 field:hr.job,id:0
 msgid "ID"
-msgstr ""
+msgstr "Id"
 
 #. module: hr
 #: field:hr.employee,identification_id:0
@@ -455,42 +422,38 @@
 msgstr "Identifikations nr."
 
 #. module: hr
-#: help:hr.employee,message_unread:0
-#: help:hr.job,message_unread:0
+#: help:hr.employee,message_unread:0 help:hr.job,message_unread:0
 msgid "If checked new messages require your attention."
 msgstr "Hvis afmærket, kræver nye beskeder din attention"
 
 #. module: hr
 #: view:hr.job:hr.view_job_filter
 msgid "In Position"
-msgstr ""
+msgstr "I stilling"
 
 #. module: hr
 #: view:hr.job:hr.view_job_filter
 msgid "In Recruitment"
-msgstr ""
+msgstr "I ansættelsesforløb"
 
 #. module: hr
 #: field:hr.config.settings,module_hr_attendance:0
 msgid "Install attendances feature"
-msgstr ""
+msgstr "Installér komme/gå"
 
 #. module: hr
 #: view:hr.config.settings:hr.view_human_resources_configuration
 msgid "Install your country's payroll"
-msgstr ""
-
-#. module: hr
-#: field:hr.employee,message_is_follower:0
-#: field:hr.job,message_is_follower:0
+msgstr "Installer dit lands lønsystem"
+
+#. module: hr
+#: field:hr.employee,message_is_follower:0 field:hr.job,message_is_follower:0
 msgid "Is a Follower"
-msgstr ""
-
-#. module: hr
-#: view:hr.employee:hr.view_employee_filter
-#: view:hr.job:hr.view_hr_job_form
-#: view:hr.job:hr.view_hr_job_tree
-#: view:hr.job:hr.view_job_filter
+msgstr "Er en \"følger\""
+
+#. module: hr
+#: view:hr.employee:hr.view_employee_filter view:hr.job:hr.view_hr_job_form
+#: view:hr.job:hr.view_hr_job_tree view:hr.job:hr.view_job_filter
 msgid "Job"
 msgstr "Job"
 
@@ -502,62 +465,56 @@
 #. module: hr
 #: field:hr.job,name:0
 msgid "Job Name"
-msgstr ""
+msgstr "Jobnavn"
 
 #. module: hr
 #: model:ir.model,name:hr.model_hr_job
 msgid "Job Position"
-msgstr ""
+msgstr "Stilling"
 
 #. module: hr
 #: model:ir.actions.act_window,name:hr.action_hr_job
 #: model:ir.ui.menu,name:hr.menu_hr_job_position
 msgid "Job Positions"
-msgstr ""
+msgstr "Stillinger"
 
 #. module: hr
 #: field:hr.employee,job_id:0
 msgid "Job Title"
-msgstr ""
-
-#. module: hr
-#: field:hr.department,jobs_ids:0
-#: view:hr.job:hr.view_job_filter
+msgstr "Titler"
+
+#. module: hr
+#: field:hr.department,jobs_ids:0 view:hr.job:hr.view_job_filter
 msgid "Jobs"
 msgstr "Job"
 
 #. module: hr
-#: field:hr.employee,message_last_post:0
-#: field:hr.job,message_last_post:0
+#: field:hr.employee,message_last_post:0 field:hr.job,message_last_post:0
 msgid "Last Message Date"
-msgstr ""
-
-#. module: hr
-#: field:hr.config.settings,write_uid:0
-#: field:hr.department,write_uid:0
-#: field:hr.employee,write_uid:0
-#: field:hr.employee.category,write_uid:0
+msgstr "Sidste besked Dato"
+
+#. module: hr
+#: field:hr.config.settings,write_uid:0 field:hr.department,write_uid:0
+#: field:hr.employee,write_uid:0 field:hr.employee.category,write_uid:0
 #: field:hr.job,write_uid:0
 msgid "Last Updated by"
-msgstr ""
-
-#. module: hr
-#: field:hr.config.settings,write_date:0
-#: field:hr.department,write_date:0
-#: field:hr.employee,write_date:0
-#: field:hr.employee.category,write_date:0
+msgstr "Sidst opdateret af"
+
+#. module: hr
+#: field:hr.config.settings,write_date:0 field:hr.department,write_date:0
+#: field:hr.employee,write_date:0 field:hr.employee.category,write_date:0
 msgid "Last Updated on"
-msgstr ""
+msgstr "Sidst opdateret den"
 
 #. module: hr
 #: field:hr.employee,last_login:0
 msgid "Latest Connection"
-msgstr ""
+msgstr "Seneste forbindelse"
 
 #. module: hr
 #: view:hr.job:hr.view_hr_job_form
 msgid "Launch Recruitment"
-msgstr ""
+msgstr "Start ansættelse"
 
 #. module: hr
 #: model:ir.ui.menu,name:hr.menu_open_view_attendance_reason_config
@@ -567,49 +524,48 @@
 #. module: hr
 #: field:hr.employee,login:0
 msgid "Login"
-msgstr ""
+msgstr "Login"
 
 #. module: hr
 #: selection:hr.employee,gender:0
 msgid "Male"
-msgstr ""
+msgstr "Mand"
 
 #. module: hr
 #: field:hr.config.settings,module_hr_expense:0
 msgid "Manage employees expenses"
-msgstr ""
+msgstr "Medarbejder udgifter"
 
 #. module: hr
 #: field:hr.config.settings,module_hr_holidays:0
 msgid "Manage holidays, leaves and allocation requests"
-msgstr ""
+msgstr "Ferie-anmodninger"
 
 #. module: hr
 #: field:hr.config.settings,module_hr_payroll:0
 msgid "Manage payroll"
-msgstr ""
+msgstr "Løn"
 
 #. module: hr
 #: field:hr.config.settings,module_hr_recruitment:0
 msgid "Manage the recruitment process"
-msgstr ""
+msgstr "Ansættelses proces"
 
 #. module: hr
 #: field:hr.config.settings,module_hr_timesheet:0
 msgid "Manage timesheets"
-msgstr ""
-
-#. module: hr
-#: field:hr.department,manager_id:0
-#: view:hr.employee:hr.view_employee_filter
+msgstr "Tidsskemaer"
+
+#. module: hr
+#: field:hr.department,manager_id:0 view:hr.employee:hr.view_employee_filter
 #: field:hr.employee,parent_id:0
 msgid "Manager"
-msgstr ""
+msgstr "Chef"
 
 #. module: hr
 #: field:hr.employee,marital:0
 msgid "Marital Status"
-msgstr ""
+msgstr "Civilstand"
 
 #. module: hr
 #: selection:hr.employee,marital:0
@@ -635,38 +591,35 @@
 msgstr "Medlemmer"
 
 #. module: hr
-#: field:hr.employee,message_ids:0
-#: field:hr.job,message_ids:0
+#: field:hr.employee,message_ids:0 field:hr.job,message_ids:0
 msgid "Messages"
 msgstr "Meddelelser"
 
 #. module: hr
-#: help:hr.employee,message_ids:0
-#: help:hr.job,message_ids:0
+#: help:hr.employee,message_ids:0 help:hr.job,message_ids:0
 msgid "Messages and communication history"
-msgstr ""
-
-#. module: hr
-#: field:hr.department,complete_name:0
-#: field:hr.employee,name_related:0
+msgstr "Besked- og kommunikations historik"
+
+#. module: hr
+#: field:hr.department,complete_name:0 field:hr.employee,name_related:0
 #: field:hr.employee.category,complete_name:0
 msgid "Name"
-msgstr ""
+msgstr "Navn"
 
 #. module: hr
 #: field:hr.employee,country_id:0
 msgid "Nationality"
-msgstr ""
+msgstr "Nationalitet"
 
 #. module: hr
 #: field:hr.department,note:0
 msgid "Note"
-msgstr ""
+msgstr "Notat"
 
 #. module: hr
 #: field:hr.employee,notes:0
 msgid "Notes"
-msgstr ""
+msgstr "Notater"
 
 #. module: hr
 #: help:hr.job,no_of_employee:0
@@ -678,13 +631,13 @@
 msgid ""
 "Number of hired employee must be less than expected number of employee in "
 "recruitment."
-msgstr ""
+msgstr "Antal ansatte skal være mindre end det forventede antal ansatte i rekrutteringen."
 
 #. module: hr
 #: help:hr.job,no_of_hired_employee:0
 msgid ""
 "Number of hired employees for this job position during recruitment phase."
-msgstr ""
+msgstr "Antal medarbejdere ansat i denne stilling under rekrutteringsfasen"
 
 #. module: hr
 #: help:hr.job,no_of_recruitment:0
@@ -704,12 +657,12 @@
 #. module: hr
 #: field:hr.config.settings,module_hr_evaluation:0
 msgid "Organize employees periodic evaluation"
-msgstr ""
+msgstr "Organisér periodisk medarbejder vurdering"
 
 #. module: hr
 #: field:hr.employee,otherid:0
 msgid "Other Id"
-msgstr ""
+msgstr "Andet Id"
 
 #. module: hr
 #: view:hr.employee:hr.view_employee_form
@@ -724,27 +677,27 @@
 #. module: hr
 #: field:hr.employee.category,parent_id:0
 msgid "Parent Employee Tag"
-msgstr ""
+msgstr "Hoved medarbejder tag"
 
 #. module: hr
 #: field:hr.employee,passport_id:0
 msgid "Passport No"
-msgstr ""
+msgstr "Pas nummer"
 
 #. module: hr
 #: model:ir.actions.act_window,name:hr.open_payroll_modules
 msgid "Payroll"
-msgstr ""
+msgstr "Løn"
 
 #. module: hr
 #: view:hr.employee:hr.view_employee_form
 msgid "Personal Information"
-msgstr ""
+msgstr "Personlige oplysninger"
 
 #. module: hr
 #: field:hr.employee,image:0
 msgid "Photo"
-msgstr ""
+msgstr "Foto"
 
 #. module: hr
 #: view:hr.employee:hr.view_employee_form
@@ -754,37 +707,37 @@
 #. module: hr
 #: view:hr.employee:hr.view_employee_form
 msgid "Public Information"
-msgstr ""
+msgstr "Offentlig information"
 
 #. module: hr
 #: field:hr.config.settings,module_hr_contract:0
 msgid "Record contracts per employee"
-msgstr ""
+msgstr "Kontrakter pr. medarbejder"
 
 #. module: hr
 #: selection:hr.job,state:0
 msgid "Recruitment Closed"
-msgstr ""
+msgstr "Ansættelsesfase afsluttet"
 
 #. module: hr
 #: selection:hr.job,state:0
 msgid "Recruitment in Progress"
-msgstr ""
+msgstr "Ansættelsesfase igang"
 
 #. module: hr
 #: view:hr.employee:hr.view_employee_form
 msgid "Related User"
-msgstr ""
+msgstr "Relateret bruger"
 
 #. module: hr
 #: field:res.users,employee_ids:0
 msgid "Related employees"
-msgstr ""
+msgstr "Relaterede medarbejdere"
 
 #. module: hr
 #: model:ir.ui.menu,name:hr.menu_hr_reporting_timesheet
 msgid "Reports"
-msgstr ""
+msgstr "Rapporter"
 
 #. module: hr
 #: field:hr.job,requirements:0
@@ -794,12 +747,12 @@
 #. module: hr
 #: field:hr.employee,resource_id:0
 msgid "Resource"
-msgstr ""
+msgstr "Ressource"
 
 #. module: hr
 #: field:hr.employee,sinid:0
 msgid "SIN No"
-msgstr ""
+msgstr "Person nummer"
 
 #. module: hr
 #: field:hr.employee,ssnid:0
@@ -809,25 +762,25 @@
 #. module: hr
 #: selection:hr.employee,marital:0
 msgid "Single"
-msgstr ""
+msgstr "Single"
 
 #. module: hr
 #: field:hr.employee,image_small:0
 msgid "Small-sized photo"
-msgstr ""
+msgstr "Lille foto"
 
 #. module: hr
 #: help:hr.employee,image_small:0
 msgid ""
 "Small-sized photo of the employee. It is automatically resized as a 64x64px "
-"image, with aspect ratio preserved. Use this field anywhere a small image is "
-"required."
+"image, with aspect ratio preserved. Use this field anywhere a small image is"
+" required."
 msgstr ""
 
 #. module: hr
 #: help:hr.employee,sinid:0
 msgid "Social Insurance Number"
-msgstr ""
+msgstr "CPR nummer"
 
 #. module: hr
 #: help:hr.employee,ssnid:0
@@ -835,44 +788,42 @@
 msgstr ""
 
 #. module: hr
-#: view:hr.employee:hr.view_employee_form
-#: view:hr.job:hr.view_job_filter
+#: view:hr.employee:hr.view_employee_form view:hr.job:hr.view_job_filter
 #: field:hr.job,state:0
 msgid "Status"
-msgstr ""
+msgstr "Status"
 
 #. module: hr
 #: view:hr.job:hr.view_hr_job_form
 msgid "Stop Recruitment"
-msgstr ""
+msgstr "Stop ansættelse"
 
 #. module: hr
 #: model:ir.actions.act_window,name:hr.action2
 msgid "Subordinate Hierarchy"
-msgstr ""
+msgstr "Underordnet hierarki"
 
 #. module: hr
 #: field:hr.employee,child_ids:0
 msgid "Subordinates"
-msgstr ""
+msgstr "Underordnede"
 
 #. module: hr
 #. openerp-web
 #: code:addons/hr/static/src/xml/suggestions.xml:15
 #, python-format
 msgid "Suggested Employees"
-msgstr ""
-
-#. module: hr
-#: field:hr.employee,message_summary:0
-#: field:hr.job,message_summary:0
+msgstr "Foreslåede medarbejdere"
+
+#. module: hr
+#: field:hr.employee,message_summary:0 field:hr.job,message_summary:0
 msgid "Summary"
-msgstr ""
+msgstr "Sammendrag"
 
 #. module: hr
 #: field:hr.employee,category_ids:0
 msgid "Tags"
-msgstr ""
+msgstr "Tags"
 
 #. module: hr
 #: view:hr.config.settings:hr.view_human_resources_configuration
@@ -881,9 +832,8 @@
 
 #. module: hr
 #: sql_constraint:hr.job:0
-msgid ""
-"The name of the job position must be unique per department in company!"
-msgstr ""
+msgid "The name of the job position must be unique per department in company!"
+msgstr "Stillingsnavnet skal være unikt pr. afdeling i firmaet!"
 
 #. module: hr
 #: help:hr.employee,image:0
@@ -895,54 +845,54 @@
 #. module: hr
 #: help:hr.config.settings,module_account_analytic_analysis:0
 msgid ""
-"This installs the module account_analytic_analysis, which will install sales "
-"management too."
-msgstr ""
+"This installs the module account_analytic_analysis, which will install sales"
+" management too."
+msgstr "Dette installerer modulet \"account_analytic_analysis, som også installerer salgsmodulet."
 
 #. module: hr
 #: help:hr.config.settings,module_hr_attendance:0
 msgid "This installs the module hr_attendance."
-msgstr ""
+msgstr "Dette installerer komme/gå modulet i HR"
 
 #. module: hr
 #: help:hr.config.settings,module_hr_contract:0
 msgid "This installs the module hr_contract."
-msgstr ""
+msgstr "Dette installerer hr_contract modulet."
 
 #. module: hr
 #: help:hr.config.settings,module_hr_evaluation:0
 msgid "This installs the module hr_evaluation."
-msgstr ""
+msgstr "Dette installerer modulet hr_evaluation."
 
 #. module: hr
 #: help:hr.config.settings,module_hr_expense:0
 msgid "This installs the module hr_expense."
-msgstr ""
+msgstr "Dette installerer modulet hr_expense."
 
 #. module: hr
 #: help:hr.config.settings,module_hr_gamification:0
 msgid "This installs the module hr_gamification."
-msgstr ""
+msgstr "Dette installerer modulet hr_gamification"
 
 #. module: hr
 #: help:hr.config.settings,module_hr_holidays:0
 msgid "This installs the module hr_holidays."
-msgstr ""
+msgstr "Dette installerer modulet hr_holidays."
 
 #. module: hr
 #: help:hr.config.settings,module_hr_payroll:0
 msgid "This installs the module hr_payroll."
-msgstr ""
+msgstr "Dette installerer modulet hr_payroll."
 
 #. module: hr
 #: help:hr.config.settings,module_hr_recruitment:0
 msgid "This installs the module hr_recruitment."
-msgstr ""
+msgstr "Dette installerer modulet hr_recruitment."
 
 #. module: hr
 #: help:hr.config.settings,module_hr_timesheet:0
 msgid "This installs the module hr_timesheet."
-msgstr ""
+msgstr "Dette installerer modulet hr_timesheet"
 
 #. module: hr
 #: help:hr.config.settings,module_hr_timesheet_sheet:0
@@ -957,28 +907,27 @@
 #. module: hr
 #: field:hr.job,expected_employees:0
 msgid "Total Forecasted Employees"
-msgstr ""
+msgstr "Totalt forventet antal medarbejdere"
 
 #. module: hr
 #: view:hr.employee:hr.hr_kanban_view_employees
 msgid "Unfollow"
-msgstr ""
-
-#. module: hr
-#: field:hr.employee,message_unread:0
-#: field:hr.job,message_unread:0
+msgstr "Følg ikke længere"
+
+#. module: hr
+#: field:hr.employee,message_unread:0 field:hr.job,message_unread:0
 msgid "Unread Messages"
 msgstr "Ulæste beskeder"
 
 #. module: hr
 #: field:hr.job,write_date:0
 msgid "Update Date"
-msgstr ""
+msgstr "Opdater dato"
 
 #. module: hr
 #: model:ir.model,name:hr.model_res_users
 msgid "Users"
-msgstr ""
+msgstr "Brugere"
 
 #. module: hr
 #: code:addons/hr/hr.py:273
@@ -989,7 +938,7 @@
 #. module: hr
 #: selection:hr.employee,marital:0
 msgid "Widower"
-msgstr ""
+msgstr "enkemand"
 
 #. module: hr
 #: field:hr.employee,work_email:0
@@ -999,7 +948,7 @@
 #. module: hr
 #: field:hr.employee,mobile_phone:0
 msgid "Work Mobile"
-msgstr ""
+msgstr "Arbejdsmobil"
 
 #. module: hr
 #: field:hr.employee,work_phone:0
@@ -1009,24 +958,24 @@
 #. module: hr
 #: field:hr.employee,address_id:0
 msgid "Working Address"
-msgstr ""
+msgstr "Arbejds adresse"
 
 #. module: hr
 #: view:hr.department:hr.view_department_form
 msgid "department"
-msgstr ""
+msgstr "afdeling"
 
 #. module: hr
 #: view:hr.employee:hr.view_employee_form
 msgid "e.g. Part Time"
-msgstr ""
+msgstr "f.eks. deltid"
 
 #. module: hr
 #: view:hr.job:hr.view_hr_job_form
 msgid "new employee(s) expected"
-msgstr ""
-
-#. module: hr
-#: view:hr.job:hr.view_hr_job_form
-msgid "no_of_recruitment"
-msgstr ""+msgstr "Forventede nye ansatte"
+
+#. module: hr
+#: view:hr.config.settings:hr.view_human_resources_configuration
+msgid "or"
+msgstr "eller"