--- conflicted
+++ resolved
@@ -10,19 +10,12 @@
         <field name="name">Human Resources / HR Manager</field>
         <field name="implied_ids" eval="[(4, ref('base.group_hr_user'))]"/>
     </record>
-
-<<<<<<< HEAD
-    <record id="base.group_hr_user" model="res.groups">
-        <field name="name">Human Resources / Officer</field>
-    </record>
-    
     <record id="hr_dept_comp_rule" model="ir.rule">
         <field name="name">Department multi company rule</field>
         <field model="ir.model" name="model_id" ref="model_hr_department"/>
         <field eval="True" name="global"/>
         <field name="domain_force">['|',('company_id','=',False),('company_id','child_of',[user.company_id.id])]</field>
     </record>
-    
     <record id="hr_job_comp_rule" model="ir.rule">
         <field name="name">Job multi company rule</field>
         <field model="ir.model" name="model_id" ref="model_hr_job"/>
@@ -31,7 +24,4 @@
     </record>
     
     </data>
-=======
-</data>
->>>>>>> d101d3fb
 </openerp>