--- conflicted
+++ resolved
@@ -28,14 +28,14 @@
             <field name="model">product.product</field>
             <field name="type">form</field>
             <field name="arch" type="xml">
-                <form string="Membership products">                    
+                <form string="Membership products">
                     <field name="name"/>
                     <field name="default_code"/>
                     <field name="type"/>
                     <field name="categ_id"/>
                     <field name="membership_date_from" required="1"/>
                     <field name="membership_date_to" required="1"/>
-                    <field name="list_price" string="Membership Fee"/>                    
+                    <field name="list_price" string="Membership Fee"/>
                     <separator colspan="4" string="Customer Taxes:"/>
                     <field name="taxes_id" colspan="4" nolabel="1"/>
                 </form>
@@ -84,9 +84,9 @@
         <menuitem name="Memberships" parent="menu_membership"
             id="menu_membership_products"
             action="action_membership_products" sequence="1"/>
-        
-        
-        
+
+
+
 
 
 
@@ -164,11 +164,7 @@
             <field name="act_window_id" ref="action_membership_members"/>
         </record>
 
-<<<<<<< HEAD
-        <menuitem name="Members" parent="menu_member" id="menu_members" sequence="2" action="action_membership_members"/>
-=======
         <menuitem name="Members" parent="menu_membership" id="menu_members" sequence="2" action="action_membership_members"/>
->>>>>>> 0abd2431
 
         <!-- PARTNERS -->
 <!--
@@ -207,13 +203,13 @@
                             <button name="%(action_membership_invoice_view)d" type="action" string="Join Membership" icon="gtk-apply"/>
                             <field colspan="4" name="associate_member" attrs="{'invisible':[('membership_state', '!=', 'none')], 'readonly':[('free_member','=',True)]}"/>
                             <field colspan="4" name="membership_state"/>
-                            </group>               
+                            </group>
                         </group>
                         <group colspan="2" col="2">
                             <field name="membership_start"/>
                             <field name="membership_stop"/>
                             <field name="membership_cancel"/>
-                        </group>                        
+                        </group>
                         <field name="member_lines" nolabel="1" colspan="4" readonly="1">
                             <tree string="Memberships">
                                 <field name="date"/>
@@ -223,14 +219,14 @@
                                 <field name="state"/>
                             </tree>
                             <form string="Memberships">
-                                <field name="date"/>                                
+                                <field name="date"/>
                                 <field name="member_price"/>
                                 <field name="membership_id"/>
                                 <field name="account_invoice_id"/>
                                 <field name="state" colspan="4"/>
                             </form>
-                        </field>                       
-                        
+                        </field>
+
                     </page>
                 </notebook>
             </field>
@@ -238,7 +234,7 @@
 
         <!-- MEMBERSHIP/REPORTING -->
         <menuitem name="Reporting" id="base.menu_report_association" parent="base.menu_association" sequence="20"/>
-        
+
 <!-- View for product.product object inherited from product module................ -->
         <record model="ir.ui.view" id="view_product_form_inherit1">
             <field name="name">product.normal.form</field>
