--- conflicted
+++ resolved
@@ -1,18 +1,3 @@
-<<<<<<< HEAD
-# Turkish translation for openobject-addons
-# Copyright (c) 2014 Rosetta Contributors and Canonical Ltd 2014
-# This file is distributed under the same license as the openobject-addons package.
-# FIRST AUTHOR <EMAIL@ADDRESS>, 2014.
-#
-msgid ""
-msgstr ""
-"Project-Id-Version: openobject-addons\n"
-"Report-Msgid-Bugs-To: FULL NAME <EMAIL@ADDRESS>\n"
-"POT-Creation-Date: 2014-08-14 13:08+0000\n"
-"PO-Revision-Date: 2014-10-12 16:28+0000\n"
-"Last-Translator: Ayhan KIZILTAN <Unknown>\n"
-"Language-Team: Turkish <tr@li.org>\n"
-=======
 # Translation of Odoo Server.
 # This file contains the translation of the following modules:
 # * account_analytic_default
@@ -28,16 +13,14 @@
 "PO-Revision-Date: 2015-12-09 19:27+0000\n"
 "Last-Translator: Murat Kaplan <muratk@projetgrup.com>\n"
 "Language-Team: Turkish (http://www.transifex.com/odoo/odoo-8/language/tr/)\n"
->>>>>>> f9f7669e
 "MIME-Version: 1.0\n"
 "Content-Type: text/plain; charset=UTF-8\n"
-"Content-Transfer-Encoding: 8bit\n"
-"X-Launchpad-Export-Date: 2014-10-13 06:34+0000\n"
-"X-Generator: Launchpad (build 17196)\n"
-
-#. module: account_analytic_default
-#: field:product.product,rules_count:0
-#: field:product.template,rules_count:0
+"Content-Transfer-Encoding: \n"
+"Language: tr\n"
+"Plural-Forms: nplurals=2; plural=(n > 1);\n"
+
+#. module: account_analytic_default
+#: field:product.product,rules_count:0 field:product.template,rules_count:0
 msgid "# Analytic Rules"
 msgstr "Analitik Kural Sayısı"
 
@@ -180,10 +163,7 @@
 "Select a company which will use analytic account specified in analytic "
 "default (e.g. create new customer invoice or Sales order if we select this "
 "company, it will automatically take this as an analytic account)"
-msgstr ""
-"Analitik varsayılan da tanımlanan analitik hesabı kullanacak bir şirket "
-"seçin (ör: yeni oluşturulan bir siparişte ya da müşteri faturasında bu "
-"şirketi (cari değil) seçersek otomatik olarak bu hesap kullanılacak.)"
+msgstr "Analitik varsayılan da tanımlanan analitik hesabı kullanacak bir şirket seçin (ör: yeni oluşturulan bir siparişte ya da müşteri faturasında bu şirketi (cari değil) seçersek otomatik olarak bu hesap kullanılacak.)"
 
 #. module: account_analytic_default
 #: help:account.analytic.default,partner_id:0
@@ -191,10 +171,7 @@
 "Select a partner which will use analytic account specified in analytic "
 "default (e.g. create new customer invoice or Sales order if we select this "
 "partner, it will automatically take this as an analytic account)"
-msgstr ""
-"Analitik varsayılan da tanımlanan analitik hesabı kullanacak bir cari seçin "
-"(ör: yeni oluşturulan bir siparişte ya da müşteri faturasında bu cariyi "
-"seçersek otomatik olarak bu hesap kullanılacak.)"
+msgstr "Analitik varsayılan da tanımlanan analitik hesabı kullanacak bir cari seçin (ör: yeni oluşturulan bir siparişte ya da müşteri faturasında bu cariyi seçersek otomatik olarak bu hesap kullanılacak.)"
 
 #. module: account_analytic_default
 #: help:account.analytic.default,product_id:0
@@ -202,18 +179,13 @@
 "Select a product which will use analytic account specified in analytic "
 "default (e.g. create new customer invoice or Sales order if we select this "
 "product, it will automatically take this as an analytic account)"
-msgstr ""
-"Analitik varsayılan da tanımlanan analitik hesabı kullanacak bir ürün seçin "
-"(ör: yeni oluşturulan bir siparişte ya da müşteri faturasında bu ürünü "
-"seçersek otomatik olarak bu hesap kullanılacak.)"
+msgstr "Analitik varsayılan da tanımlanan analitik hesabı kullanacak bir ürün seçin (ör: yeni oluşturulan bir siparişte ya da müşteri faturasında bu ürünü seçersek otomatik olarak bu hesap kullanılacak.)"
 
 #. module: account_analytic_default
 #: help:account.analytic.default,user_id:0
 msgid ""
 "Select a user which will use analytic account specified in analytic default."
-msgstr ""
-"Analitik varsayılan da tanımlanan analitik hesabı kullanacak bir kullanıcı "
-"seçin."
+msgstr "Analitik varsayılan da tanımlanan analitik hesabı kullanacak bir kullanıcı seçin."
 
 #. module: account_analytic_default
 #: field:account.analytic.default,sequence:0
