# -*- coding: utf-8 -*-
##############################################################################
#
#    OpenERP, Open Source Management Solution
#    Copyright (C) 2009 Sharoon Thomas
#    Copyright (C) 2010-Today OpenERP SA (<http://www.openerp.com>)
#
#    This program is free software: you can redistribute it and/or modify
#    it under the terms of the GNU General Public License as published by
#    the Free Software Foundation, either version 3 of the License, or
#    (at your option) any later version.
#
#    This program is distributed in the hope that it will be useful,
#    but WITHOUT ANY WARRANTY; without even the implied warranty of
#    MERCHANTABILITY or FITNESS FOR A PARTICULAR PURPOSE.  See the
#    GNU General Public License for more details.
#
#    You should have received a copy of the GNU General Public License
#    along with this program.  If not, see <http://www.gnu.org/licenses/>
#
##############################################################################

import base64
import logging

import netsvc
from osv import osv
from osv import fields
import tools
from tools.translate import _
from tools.html_sanitize import html_sanitize
from tools import append_content_to_html
from urllib import quote as quote
_logger = logging.getLogger(__name__)

try:
    from mako.template import Template as MakoTemplate
except ImportError:
    _logger.warning("email_template: mako templates not available, templating features will not work!")

class email_template(osv.osv):
    "Templates for sending email"
    _name = "email.template"
    _description = 'Email Templates'

    def render_template(self, cr, uid, template, model, res_id, context=None):
        """Render the given template text, replace mako expressions ``${expr}``
           with the result of evaluating these expressions with
           an evaluation context containing:

                * ``user``: browse_record of the current user
                * ``object``: browse_record of the document record this mail is
                              related to
                * ``context``: the context passed to the mail composition wizard

           :param str template: the template text to render
           :param str model: model name of the document record this mail is related to.
           :param int res_id: id of the document record this mail is related to.
        """
        if not template: return u""
        if context is None:
            context = {}
        try:
            template = tools.ustr(template)
            record = None
            if res_id:
                record = self.pool.get(model).browse(cr, uid, res_id, context=context)
            user = self.pool.get('res.users').browse(cr, uid, uid, context=context)
            result = MakoTemplate(template).render_unicode(object=record,
                                                           user=user,
                                                           # context kw would clash with mako internals
                                                           ctx=context,
                                                           quote=quote,
                                                           format_exceptions=True)
            if result == u'False':
                result = u''
            return result
        except Exception:
            _logger.exception("failed to render mako template value %r", template)
            return u""

    def get_email_template(self, cr, uid, template_id=False, record_id=None, context=None):
        if context is None:
            context = {}
        if not template_id:
            return False
        template = self.browse(cr, uid, template_id, context)
        lang = self.render_template(cr, uid, template.lang, template.model, record_id, context)
        if lang:
            # Use translated template if necessary
            ctx = context.copy()
            ctx['lang'] = lang
            template = self.browse(cr, uid, template.id, ctx)
        else:
            template = self.browse(cr, uid, int(template_id), context)
        return template

    def onchange_model_id(self, cr, uid, ids, model_id, context=None):
        mod_name = False
        if model_id:
            mod_name = self.pool.get('ir.model').browse(cr, uid, model_id, context).model
        return {'value': {'model': mod_name}}

    _columns = {
        'name': fields.char('Name'),
        'model_id': fields.many2one('ir.model', 'Applies to', help="The kind of document with with this template can be used"),
        'model': fields.related('model_id', 'model', type='char', string='Related Document Model',
                                size=128, select=True, store=True, readonly=True),
        'lang': fields.char('Language',
                            help="Optional translation language (ISO code) to select when sending out an email. "
                                 "If not set, the english version will be used. "
                                 "This should usually be a placeholder expression "
                                 "that provides the appropriate language code, e.g. "
                                 "${object.partner_id.lang.code}.",
                            placeholder="${object.partner_id.lang.code}"),
        'user_signature': fields.boolean('Add Signature',
                                         help="If checked, the user's signature will be appended to the text version "
                                              "of the message"),
        'subject': fields.char('Subject', translate=True, help="Subject (placeholders may be used here)",),
        'email_from': fields.char('From', help="Sender address (placeholders may be used here)"),
        'email_to': fields.char('To', help="Comma-separated recipient addresses (placeholders may be used here)"),
        'email_cc': fields.char('Cc', help="Carbon copy recipients (placeholders may be used here)"),
        'reply_to': fields.char('Reply-To', help="Preferred response address (placeholders may be used here)"),
        'mail_server_id': fields.many2one('ir.mail_server', 'Outgoing Mail Server', readonly=False,
                                          help="Optional preferred server for outgoing mails. If not set, the highest "
                                               "priority one will be used."),
        'body_html': fields.text('Body', translate=True, help="Rich-text/HTML version of the message (placeholders may be used here)"),
        'report_name': fields.char('Report Filename', translate=True,
                                   help="Name to use for the generated report file (may contain placeholders)\n"
                                        "The extension can be omitted and will then come from the report type."),
        'report_template': fields.many2one('ir.actions.report.xml', 'Optional report to print and attach'),
        'ref_ir_act_window': fields.many2one('ir.actions.act_window', 'Sidebar action', readonly=True,
                                            help="Sidebar action to make this template available on records "
                                                 "of the related document model"),
        'ref_ir_value': fields.many2one('ir.values', 'Sidebar Button', readonly=True,
                                       help="Sidebar button to open the sidebar action"),
        'attachment_ids': fields.many2many('ir.attachment', 'email_template_attachment_rel', 'email_template_id',
                                           'attachment_id', 'Attachments',
                                           help="You may attach files to this template, to be added to all "
                                                "emails created from this template"),
        'auto_delete': fields.boolean('Auto Delete', help="Permanently delete this email after sending it, to save space"),

        # Fake fields used to implement the placeholder assistant
        'model_object_field': fields.many2one('ir.model.fields', string="Field",
                                              help="Select target field from the related document model.\n"
                                                   "If it is a relationship field you will be able to select "
                                                   "a target field at the destination of the relationship."),
        'sub_object': fields.many2one('ir.model', 'Sub-model', readonly=True,
                                      help="When a relationship field is selected as first field, "
                                           "this field shows the document model the relationship goes to."),
        'sub_model_object_field': fields.many2one('ir.model.fields', 'Sub-field',
                                                  help="When a relationship field is selected as first field, "
                                                       "this field lets you select the target field within the "
                                                       "destination document model (sub-model)."),
        'null_value': fields.char('Default Value', help="Optional value to use if the target field is empty"),
        'copyvalue': fields.char('Placeholder Expression', help="Final placeholder expression, to be copy-pasted in the desired template field."),
    }

    _defaults = {
        'auto_delete': True,
    }

    def create_action(self, cr, uid, ids, context=None):
        vals = {}
        action_obj = self.pool.get('ir.actions.act_window')
        data_obj = self.pool.get('ir.model.data')
        for template in self.browse(cr, uid, ids, context=context):
            src_obj = template.model_id.model
            model_data_id = data_obj._get_id(cr, uid, 'mail', 'email_compose_message_wizard_form')
            res_id = data_obj.browse(cr, uid, model_data_id, context=context).res_id
            button_name = _('Send Mail (%s)') % template.name
            vals['ref_ir_act_window'] = action_obj.create(cr, uid, {
                 'name': button_name,
                 'type': 'ir.actions.act_window',
                 'res_model': 'mail.compose.message',
                 'src_model': src_obj,
                 'view_type': 'form',
                 'context': "{'default_composition_mode': 'mass_mail', 'default_template_id' : %d}" % (template.id),
                 'view_mode':'form,tree',
                 'view_id': res_id,
                 'target': 'new',
                 'auto_refresh':1
            }, context)
            vals['ref_ir_value'] = self.pool.get('ir.values').create(cr, uid, {
                 'name': button_name,
                 'model': src_obj,
                 'key2': 'client_action_multi',
                 'value': "ir.actions.act_window," + str(vals['ref_ir_act_window']),
                 'object': True,
             }, context)
        self.write(cr, uid, ids, {
                    'ref_ir_act_window': vals.get('ref_ir_act_window',False),
                    'ref_ir_value': vals.get('ref_ir_value',False),
                }, context)
        return True

    def unlink_action(self, cr, uid, ids, context=None):
        for template in self.browse(cr, uid, ids, context=context):
            try:
                if template.ref_ir_act_window:
                    self.pool.get('ir.actions.act_window').unlink(cr, uid, template.ref_ir_act_window.id, context)
                if template.ref_ir_value:
                    ir_values_obj = self.pool.get('ir.values')
                    ir_values_obj.unlink(cr, uid, template.ref_ir_value.id, context)
            except Exception:
                raise osv.except_osv(_("Warning"), _("Deletion of the action record failed."))
        return True

    def unlink(self, cr, uid, ids, context=None):
        self.unlink_action(cr, uid, ids, context=context)
        return super(email_template, self).unlink(cr, uid, ids, context=context)

    def copy(self, cr, uid, id, default=None, context=None):
        template = self.browse(cr, uid, id, context=context)
        if default is None:
            default = {}
        default = default.copy()
<<<<<<< HEAD
        default.update(name=_("%s (copy)") % (template.name))
=======
        default['name'] = template.name + _('(copy)')
        default.update(ref_ir_act_window=False, ref_ir_value=False)
>>>>>>> 103d9b3b
        return super(email_template, self).copy(cr, uid, id, default, context)

    def build_expression(self, field_name, sub_field_name, null_value):
        """Returns a placeholder expression for use in a template field,
           based on the values provided in the placeholder assistant.

          :param field_name: main field name
          :param sub_field_name: sub field name (M2O)
          :param null_value: default value if the target value is empty
          :return: final placeholder expression
        """
        expression = ''
        if field_name:
            expression = "${object." + field_name
            if sub_field_name:
                expression += "." + sub_field_name
            if null_value:
                expression += " or '''%s'''" % null_value
            expression += "}"
        return expression

    def onchange_sub_model_object_value_field(self, cr, uid, ids, model_object_field, sub_model_object_field=False, null_value=None, context=None):
        result = {
            'sub_object': False,
            'copyvalue': False,
            'sub_model_object_field': False,
            'null_value': False
            }
        if model_object_field:
            fields_obj = self.pool.get('ir.model.fields')
            field_value = fields_obj.browse(cr, uid, model_object_field, context)
            if field_value.ttype in ['many2one', 'one2many', 'many2many']:
                res_ids = self.pool.get('ir.model').search(cr, uid, [('model', '=', field_value.relation)], context=context)
                sub_field_value = False
                if sub_model_object_field:
                    sub_field_value = fields_obj.browse(cr, uid, sub_model_object_field, context)
                if res_ids:
                    result.update({
                        'sub_object': res_ids[0],
                        'copyvalue': self.build_expression(field_value.name, sub_field_value and sub_field_value.name or False, null_value or False),
                        'sub_model_object_field': sub_model_object_field or False,
                        'null_value': null_value or False
                        })
            else:
                result.update({
                        'copyvalue': self.build_expression(field_value.name, False, null_value or False),
                        'null_value': null_value or False
                        })
        return {'value':result}


    def generate_email(self, cr, uid, template_id, res_id, context=None):
        """Generates an email from the template for given (model, res_id) pair.

           :param template_id: id of the template to render.
           :param res_id: id of the record to use for rendering the template (model
                          is taken from template definition)
           :returns: a dict containing all relevant fields for creating a new
                     mail.mail entry, with one extra key ``attachments``, in the
                     format expected by :py:meth:`mail_thread.message_post`.
        """
        if context is None:
            context = {}
        report_xml_pool = self.pool.get('ir.actions.report.xml')
        template = self.get_email_template(cr, uid, template_id, res_id, context)
        values = {}
        for field in ['subject', 'body_html', 'email_from',
                      'email_to', 'email_cc', 'reply_to']:
            values[field] = self.render_template(cr, uid, getattr(template, field),
                                                 template.model, res_id, context=context) \
                                                 or False
        if template.user_signature:
            signature = self.pool.get('res.users').browse(cr, uid, uid, context).signature
            values['body_html'] = append_content_to_html(values['body_html'], signature)

        if values['body_html']:
            values['body'] = html_sanitize(values['body_html'])

        values.update(mail_server_id=template.mail_server_id.id or False,
                      auto_delete=template.auto_delete,
                      model=template.model,
                      res_id=res_id or False)

        attachments = []
        # Add report in attachments
        if template.report_template:
            report_name = self.render_template(cr, uid, template.report_name, template.model, res_id, context=context)
            report_service = 'report.' + report_xml_pool.browse(cr, uid, template.report_template.id, context).report_name
            # Ensure report is rendered using template's language
            ctx = context.copy()
            if template.lang:
                ctx['lang'] = self.render_template(cr, uid, template.lang, template.model, res_id, context)
            service = netsvc.LocalService(report_service)
            (result, format) = service.create(cr, uid, [res_id], {'model': template.model}, ctx)
            result = base64.b64encode(result)
            if not report_name:
                report_name = report_service
            ext = "." + format
            if not report_name.endswith(ext):
                report_name += ext
            attachments.append(report_name, result)

        # Add template attachments
        for attach in template.attachment_ids:
            attachments.append((attach.datas_fname, attach.datas))

        values['attachments'] = attachments
        return values

    def send_mail(self, cr, uid, template_id, res_id, force_send=False, context=None):
        """Generates a new mail message for the given template and record,
           and schedules it for delivery through the ``mail`` module's scheduler.

           :param int template_id: id of the template to render
           :param int res_id: id of the record to render the template with
                              (model is taken from the template)
           :param bool force_send: if True, the generated mail.message is
                immediately sent after being created, as if the scheduler
                was executed for this message only.
           :returns: id of the mail.message that was created
        """
        if context is None: context = {}
        mail_mail = self.pool.get('mail.mail')
        ir_attachment = self.pool.get('ir.attachment')
        values = self.generate_email(cr, uid, template_id, res_id, context=context)
        assert 'email_from' in values, 'email_from is missing or empty after template rendering, send_mail() cannot proceed'
        attachments = values.pop('attachments') or {}
        msg_id = mail_mail.create(cr, uid, values, context=context)
        # link attachments
        attachment_ids = []
        for fname, fcontent in attachments.iteritems():
            attachment_data = {
                    'name': fname,
                    'datas_fname': fname,
                    'datas': fcontent,
                    'res_model': mail_mail._name,
                    'res_id': msg_id,
            }
            context.pop('default_type', None)
            attachment_ids.append(ir_attachment.create(cr, uid, attachment_data, context=context))
        if attachment_ids:
            mail_mail.write(cr, uid, msg_id, {'attachment_ids': [(6, 0, attachment_ids)]}, context=context)
        if force_send:
            mail_mail.send(cr, uid, [msg_id], context=context)
        return msg_id

# vim:expandtab:smartindent:tabstop=4:softtabstop=4:shiftwidth=4:<|MERGE_RESOLUTION|>--- conflicted
+++ resolved
@@ -215,12 +215,10 @@
         if default is None:
             default = {}
         default = default.copy()
-<<<<<<< HEAD
-        default.update(name=_("%s (copy)") % (template.name))
-=======
-        default['name'] = template.name + _('(copy)')
-        default.update(ref_ir_act_window=False, ref_ir_value=False)
->>>>>>> 103d9b3b
+        default.update(
+            name=_("%s (copy)") % (template.name),
+            ref_ir_act_window=False,
+            ref_ir_value=False)
         return super(email_template, self).copy(cr, uid, id, default, context)
 
     def build_expression(self, field_name, sub_field_name, null_value):
