--- conflicted
+++ resolved
@@ -429,7 +429,6 @@
             fields = ['subject', 'body_html', 'email_from', 'email_to', 'partner_to', 'email_cc', 'reply_to']
 
         report_xml_pool = self.pool.get('ir.actions.report.xml')
-<<<<<<< HEAD
         res_ids_to_templates = self.get_email_template_batch(cr, uid, template_id, res_ids, context)
 
         # templates: res_id -> template; template -> res_ids
@@ -452,7 +451,8 @@
                 values = results[res_id]
                 if 'body_html' in fields and template.user_signature:
                     signature = self.pool.get('res.users').browse(cr, uid, uid, context).signature
-                    values['body_html'] = tools.append_content_to_html(values['body_html'], signature)
+                    if signature:
+                        values['body_html'] = tools.append_content_to_html(values['body_html'], signature)
                 if values.get('body_html'):
                     values['body'] = tools.html_sanitize(values['body_html'])
                 values.update(
@@ -474,39 +474,6 @@
                     if template.lang:
                         ctx['lang'] = self.render_template_batch(cr, uid, template.lang, template.model, [res_id], context)[res_id]  # take 0 ?
                     result, format = openerp.report.render_report(cr, uid, [res_id], report_service, {'model': template.model}, ctx)
-=======
-        template = self.get_email_template(cr, uid, template_id, res_id, context)
-        values = {}
-        for field in ['subject', 'body_html', 'email_from',
-                      'email_to', 'email_recipients', 'email_cc', 'reply_to']:
-            values[field] = self.render_template(cr, uid, getattr(template, field),
-                                                 template.model, res_id, context=context) \
-                                                 or False
-        if template.user_signature:
-            signature = self.pool.get('res.users').browse(cr, uid, uid, context).signature
-            if signature:
-                values['body_html'] = tools.append_content_to_html(values['body_html'], signature)
-
-        if values['body_html']:
-            values['body'] = tools.html_sanitize(values['body_html'])
-
-        values.update(mail_server_id=template.mail_server_id.id or False,
-                      auto_delete=template.auto_delete,
-                      model=template.model,
-                      res_id=res_id or False)
-
-        attachments = []
-        # Add report in attachments
-        if template.report_template:
-            report_name = self.render_template(cr, uid, template.report_name, template.model, res_id, context=context)
-            report_service = 'report.' + report_xml_pool.browse(cr, uid, template.report_template.id, context).report_name
-            # Ensure report is rendered using template's language
-            ctx = context.copy()
-            if template.lang:
-                ctx['lang'] = self.render_template(cr, uid, template.lang, template.model, res_id, context)
-            service = netsvc.LocalService(report_service)
-            (result, format) = service.create(cr, uid, [res_id], {'model': template.model}, ctx)
->>>>>>> 75d3ea62
             # TODO in trunk, change return format to binary to match message_post expected format
                     result = base64.b64encode(result)
                     if not report_name:
