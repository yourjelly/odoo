--- conflicted
+++ resolved
@@ -6490,18 +6490,14 @@
 msgstr ""
 
 #. module: stock
-<<<<<<< HEAD
+#: code:addons/stock/models/product.py:351
+#, python-format
+msgid "You still have some active reordering rules on this product. Please archive or delete them first."
+msgstr ""
+
+#. module: stock
 #: code:addons/stock/models/stock_move.py:225
 #, python-format
-=======
-#: code:addons/stock/product.py:349
-#, python-format
-msgid "You still have some active reordering rules on this product. Please archive or delete them first."
-msgstr ""
-
-#. module: stock
-#: constraint:stock.move:0
->>>>>>> ba294a39
 msgid "You try to move a product using a UoM that is not compatible with the UoM of the product moved. Please use an UoM in the same UoM category."
 msgstr ""
 
