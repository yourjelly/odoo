# Translation of Odoo Server.
# This file contains the translation of the following modules:
#	* stock
#
msgid ""
msgstr ""
"Project-Id-Version: Odoo Server 10.saas~15\n"
"Report-Msgid-Bugs-To: \n"
"POT-Creation-Date: 2017-07-17 08:16+0000\n"
"PO-Revision-Date: 2017-07-17 08:16+0000\n"
"Last-Translator: <>\n"
"Language-Team: \n"
"MIME-Version: 1.0\n"
"Content-Type: text/plain; charset=UTF-8\n"
"Content-Transfer-Encoding: \n"
"Plural-Forms: \n"

#. module: stock
<<<<<<< HEAD
=======
#: code:addons/stock/models/stock_move.py:230
#, python-format
msgid "\n"
"\n"
"%s --> Product UoM is %s (%s) - Move UoM is %s (%s)"
msgstr ""

#. module: stock
#: code:addons/stock/models/stock_move.py:231
#, python-format
msgid "\n"
"\n"
"Blocking: %s"
msgstr ""

#. module: stock
#: model:ir.model.fields,help:stock.field_stock_config_settings_module_stock_dropshipping
msgid "\n"
"Creates the dropship route and add more complex tests\n"
"-This installs the module stock_dropshipping."
msgstr ""

#. module: stock
>>>>>>> e671cdcc
#: code:addons/stock/models/stock_move.py:214
#, python-format
msgid " (%s reserved)"
msgstr ""

#. module: stock
#: code:addons/stock/models/stock_move.py:217
#, python-format
msgid " (reserved)"
msgstr ""

#. module: stock
#: model:ir.model.fields,help:stock.field_stock_pack_operation_state
#: model:ir.model.fields,help:stock.field_stock_picking_state
msgid " * Draft: not confirmed yet and will not be scheduled until confirmed\n"
" * Waiting Another Operation: waiting for another move to proceed before it becomes automatically available (e.g. in Make-To-Order flows)\n"
" * Waiting Availability: still waiting for the availability of products\n"
" * Partially Available: some products are available and reserved\n"
" * Ready to Transfer: products reserved, simply waiting for confirmation.\n"
" * Transferred: has been processed, can't be modified or cancelled anymore\n"
" * Cancelled: has been cancelled, can't be confirmed anymore"
msgstr ""

#. module: stock
#: model:ir.ui.view,arch_db:stock.view_move_picking_form
msgid "#Products"
msgstr ""

#. module: stock
#: code:addons/stock/models/stock_warehouse.py:483
#, python-format
msgid "%s: Supply Product from %s"
msgstr ""

#. module: stock
#: code:addons/stock/models/res_company.py:24
#, python-format
msgid "%s: Transit Location"
msgstr ""

#. module: stock
#: model:ir.model.fields,help:stock.field_stock_move_state
msgid "* New: When the stock move is created and not yet confirmed.\n"
"* Waiting Another Move: This state can be seen when a move is waiting for another one, for example in a chained flow.\n"
"* Waiting Availability: This state is reached when the procurement resolution is not straight forward. It may need the scheduler to run, a component to be manufactured...\n"
"* Available: When products are reserved, it is set to 'Available'.\n"
"* Done: When the shipment is processed, the state is 'Done'."
msgstr ""

#. module: stock
#: model:ir.model.fields,help:stock.field_stock_location_usage
msgid "* Vendor Location: Virtual location representing the source location for products coming from your vendors\n"
"* View: Virtual location used to create a hierarchical structures for your warehouse, aggregating its child locations ; can't directly contain products\n"
"* Internal Location: Physical locations inside your own warehouses,\n"
"* Customer Location: Virtual location representing the destination location for products sent to your customers\n"
"* Inventory Loss: Virtual location serving as counterpart for inventory operations used to correct stock levels (Physical inventories)\n"
"* Procurement: Virtual location serving as temporary counterpart for procurement operations when the source (vendor or production) is not known yet. This location should be empty when the procurement scheduler has finished running.\n"
"* Production: Virtual counterpart location for production operations: this location consumes the raw material and produces finished products\n"
"* Transit Location: Counterpart location that should be used in inter-companies or inter-warehouses operations"
msgstr ""

#. module: stock
#: model:ir.ui.view,arch_db:stock.inventory_planner
msgid ", if accounting or purchase is installed"
msgstr ""

#. module: stock
#: model:ir.ui.view,arch_db:stock.inventory_planner
msgid "- The Odoo Team"
msgstr ""

#. module: stock
#: model:ir.ui.view,arch_db:stock.inventory_planner
msgid "<span class=\"label label-default text-center odoo_purple\">'Available'</span>"
msgstr ""

#. module: stock
#: model:ir.ui.view,arch_db:stock.inventory_planner
msgid "<span class=\"label label-default text-center odoo_purple\">Click on <span class=\"fa fa-truck\"/> Delivery</span>"
msgstr ""

#. module: stock
#: model:ir.ui.view,arch_db:stock.inventory_planner
msgid "<span class=\"label label-default text-center odoo_purple\">Click on <span class=\"fa fa-truck\"/> Shipment</span>"
msgstr ""

#. module: stock
#: model:ir.ui.view,arch_db:stock.inventory_planner
msgid "<span class=\"label label-default text-center odoo_purple\">Confirm Order</span>"
msgstr ""

#. module: stock
#: model:ir.ui.view,arch_db:stock.inventory_planner
msgid "<span class=\"label label-default text-center odoo_purple\">Confirm Sale</span>"
msgstr ""

#. module: stock
#: model:ir.ui.view,arch_db:stock.inventory_planner
msgid "<span class=\"label label-default text-center odoo_purple\">Find Incoming Shipments</span>"
msgstr ""

#. module: stock
#: model:ir.ui.view,arch_db:stock.inventory_planner
msgid "<span class=\"label label-default text-center odoo_purple\">Process the products</span>"
msgstr ""

#. module: stock
#: model:ir.ui.view,arch_db:stock.inventory_planner
msgid "<span class=\"label label-default text-center odoo_purple\">Validate the Delivery</span>"
msgstr ""

#. module: stock
#: model:ir.ui.view,arch_db:stock.inventory_planner
msgid "<span class=\"label label-default text-center odoo_purple\">Validate the Receipt Order</span>"
msgstr ""

#. module: stock
#: model:ir.ui.view,arch_db:stock.product_form_view_procurement_button
#: model:ir.ui.view,arch_db:stock.product_template_form_view_procurement_button
msgid "<span class=\"o_stat_text\">Forecasted</span>"
msgstr ""

#. module: stock
#: model:ir.ui.view,arch_db:stock.product_form_view_procurement_button
msgid "<span class=\"o_stat_text\">Min :</span>\n"
"                                <span class=\"o_stat_text\">Max:</span>"
msgstr ""

#. module: stock
#: model:ir.ui.view,arch_db:stock.product_template_form_view_procurement_button
msgid "<span class=\"o_stat_text\">Min:</span>\n"
"                                <span class=\"o_stat_text\">Max:</span>"
msgstr ""

#. module: stock
#: model:ir.ui.view,arch_db:stock.inventory_planner
msgid "<span class=\"panel-title\">\n"
"                                        <span class=\"fa\" data-icon=\"\"/>\n"
"                                        <strong>Import a file</strong><br/>\n"
"                                        <span class=\"small\">Recommended if &gt;100 products</span>\n"
"                                    </span>"
msgstr ""

#. module: stock
#: model:ir.ui.view,arch_db:stock.inventory_planner
msgid "<span class=\"panel-title\">\n"
"                                        <span class=\"fa\" data-icon=\"\"/>\n"
"                                        <strong>Import</strong><br/>\n"
"                                        <span class=\"small\">&gt; 50 vendors</span>\n"
"                                    </span>"
msgstr ""

#. module: stock
#: model:ir.ui.view,arch_db:stock.inventory_planner
msgid "<span class=\"panel-title\">\n"
"                                        <span class=\"fa\" data-icon=\"\"/>\n"
"                                        <strong> Create manually</strong><br/>\n"
"                                        <span class=\"small\">&lt; 50 vendors</span>\n"
"                                    </span>"
msgstr ""

#. module: stock
#: model:ir.ui.view,arch_db:stock.inventory_planner
msgid "<span class=\"panel-title\">\n"
"                                        <span class=\"fa\" data-icon=\"\"/>\n"
"                                        <strong> Create manually</strong><br/>\n"
"                                        <span class=\"small\">Recommended if &lt;100 products</span>\n"
"                                    </span>"
msgstr ""

#. module: stock
#: model:ir.ui.view,arch_db:stock.inventory_planner
msgid "<span class=\"panel-title\">\n"
"                                        <strong>From the Inventory application</strong>\n"
"                                    </span>"
msgstr ""

#. module: stock
#: model:ir.ui.view,arch_db:stock.inventory_planner
msgid "<span class=\"panel-title\">\n"
"                                        <strong>From the Purchase application</strong>\n"
"                                    </span>"
msgstr ""

#. module: stock
#: model:ir.ui.view,arch_db:stock.inventory_planner
msgid "<span class=\"panel-title\">\n"
"                                        <strong>From the Sales application</strong>\n"
"                                    </span>"
msgstr ""

#. module: stock
#: model:ir.ui.view,arch_db:stock.report_delivery_document
msgid "<span class=\"pull-left\">Lot/Serial Number</span>"
msgstr ""

#. module: stock
#: model:ir.ui.view,arch_db:stock.report_delivery_document
#: model:ir.ui.view,arch_db:stock.report_picking
msgid "<span><strong>Customer Address:</strong></span>"
msgstr ""

#. module: stock
#: model:ir.ui.view,arch_db:stock.report_picking
msgid "<span><strong>Delivery Address:</strong></span>"
msgstr ""

#. module: stock
#: model:ir.ui.view,arch_db:stock.report_picking
msgid "<span><strong>Vendor Address:</strong></span>"
msgstr ""

#. module: stock
#: model:ir.ui.view,arch_db:stock.report_picking
msgid "<span><strong>Warehouse Address:</strong></span>"
msgstr ""

#. module: stock
#: model:ir.ui.view,arch_db:stock.stock_picking_type_kanban
msgid "<span>New</span>"
msgstr ""

#. module: stock
#: model:ir.ui.view,arch_db:stock.stock_picking_type_kanban
msgid "<span>View</span>"
msgstr ""

#. module: stock
#: model:ir.ui.view,arch_db:stock.inventory_planner
msgid "<span>You need to install the Accounting or Purchases app to manage vendors.</span>"
msgstr ""

#. module: stock
#: model:ir.ui.view,arch_db:stock.inventory_planner
msgid "<span>You need to install the Purchases Management app for this flow.</span>"
msgstr ""

#. module: stock
#: model:ir.ui.view,arch_db:stock.inventory_planner
msgid "<span>You need to install the Sales Management app for this flow.</span>"
msgstr ""

#. module: stock
#: model:ir.ui.view,arch_db:stock.inventory_planner
msgid "<strong>Activate <i>Track lots or serial numbers</i></strong> in your"
msgstr ""

#. module: stock
#: model:ir.ui.view,arch_db:stock.inventory_planner
msgid "<strong>Automated flows</strong>: from sale to delivery, and purchase to reception"
msgstr ""

#. module: stock
#: model:ir.ui.view,arch_db:stock.inventory_planner
msgid "<strong>Automated replenishment rules</strong>"
msgstr ""

#. module: stock
#: model:ir.ui.view,arch_db:stock.inventory_planner
msgid "<strong>Available products</strong> are currently available for use in filling a new order for purposes such as production or distribution. This quantity does not include items already allocated to other orders or items that are in transit from a supplier"
msgstr ""

#. module: stock
#: model:ir.ui.view,arch_db:stock.report_picking
msgid "<strong>Barcode</strong>"
msgstr ""

#. module: stock
#: model:ir.ui.view,arch_db:stock.inventory_planner
msgid "<strong>Buy:</strong> the product is bought from a vendor through a Purchase Order"
msgstr ""

#. module: stock
#: model:ir.ui.view,arch_db:stock.report_picking
msgid "<strong>Commitment Date</strong>"
msgstr ""

#. module: stock
#: model:ir.ui.view,arch_db:stock.inventory_planner
msgid "<strong>Consumable products</strong> are always assumed to be in sufficient quantity in your stock, therefore their available quantities are not tracked"
msgstr ""

#. module: stock
#: model:ir.ui.view,arch_db:stock.report_delivery_document
#: model:ir.ui.view,arch_db:stock.report_inventory
msgid "<strong>Date</strong>"
msgstr ""

#. module: stock
#: model:ir.ui.view,arch_db:stock.report_delivery_document
msgid "<strong>Delivered Quantity</strong>"
msgstr ""

#. module: stock
#: model:ir.ui.view,arch_db:stock.report_picking
msgid "<strong>Destination</strong>"
msgstr ""

#. module: stock
#: model:ir.ui.view,arch_db:stock.inventory_planner
msgid "<strong>Enjoy your Inventory management with Odoo!</strong>"
msgstr ""

#. module: stock
#: model:ir.ui.view,arch_db:stock.inventory_planner
msgid "<strong>Import data</strong>"
msgstr ""

#. module: stock
#: model:ir.ui.view,arch_db:stock.report_inventory
msgid "<strong>Inventory</strong>"
msgstr ""

#. module: stock
#: model:ir.ui.view,arch_db:stock.report_inventory
msgid "<strong>Location</strong>"
msgstr ""

#. module: stock
#: model:ir.ui.view,arch_db:stock.report_picking
msgid "<strong>Lot/Serial Number</strong>"
msgstr ""

#. module: stock
#: model:ir.ui.view,arch_db:stock.inventory_planner
msgid "<strong>Make to Order:</strong> the product is acquired only as demand requires, each time a Sales Order is confirmed. This does not modify stock in the medium term because you restock with the exact amount that was ordered"
msgstr ""

#. module: stock
#: model:ir.ui.view,arch_db:stock.inventory_planner
msgid "<strong>Make to Stock:</strong> your customers are supplied from available stock. If the quantities in stock are too low to fulfill the order, a Purchase Order is generated according the minimum stock rules in order to get the products required"
msgstr ""

#. module: stock
#: model:ir.ui.view,arch_db:stock.inventory_planner
msgid "<strong>Manufacture:</strong> the product is manufactured internally or the service is supplied from internal resources"
msgstr ""

#. module: stock
#: model:ir.ui.view,arch_db:stock.inventory_planner
msgid "<strong>No address defined on the supplier partner:</strong> you have to complete an address for the default supplier for the product concerned."
msgstr ""

#. module: stock
#: model:ir.ui.view,arch_db:stock.inventory_planner
msgid "<strong>No bill of materials defined for production:</strong> you need to create a BoM or indicate that the product can be purchased instead."
msgstr ""

#. module: stock
#: model:ir.ui.view,arch_db:stock.inventory_planner
msgid "<strong>No quantity available in stock:</strong> you have to create a reordering rule and put it in the order, or manually procure it."
msgstr ""

#. module: stock
#: model:ir.ui.view,arch_db:stock.inventory_planner
msgid "<strong>No supplier available for a purchase:</strong> you have to define a supplier in the Procurements tab of the product form."
msgstr ""

#. module: stock
#: model:ir.ui.view,arch_db:stock.inventory_planner
msgid "<strong>On Hand products</strong> are physically located in the warehouse location at the current time. This includes items that are already allocated to fulfilling production needs or sales orders"
msgstr ""

#. module: stock
#: model:ir.ui.view,arch_db:stock.report_delivery_document
#: model:ir.ui.view,arch_db:stock.report_picking
msgid "<strong>Order (Origin)</strong>"
msgstr ""

#. module: stock
#: model:ir.ui.view,arch_db:stock.report_delivery_document
msgid "<strong>Ordered Quantity</strong>"
msgstr ""

#. module: stock
#: model:ir.ui.view,arch_db:stock.report_inventory
msgid "<strong>Package</strong>"
msgstr ""

#. module: stock
#: model:ir.ui.view,arch_db:stock.report_delivery_document
#: model:ir.ui.view,arch_db:stock.report_inventory
#: model:ir.ui.view,arch_db:stock.report_picking
msgid "<strong>Product</strong>"
msgstr ""

#. module: stock
#: model:ir.ui.view,arch_db:stock.report_inventory
msgid "<strong>Production Lot</strong>"
msgstr ""

#. module: stock
#: model:ir.ui.view,arch_db:stock.report_inventory
#: model:ir.ui.view,arch_db:stock.report_picking
msgid "<strong>Quantity</strong>"
msgstr ""

#. module: stock
#: model:ir.ui.view,arch_db:stock.report_picking
msgid "<strong>Scheduled Date</strong>"
msgstr ""

#. module: stock
#: model:ir.ui.view,arch_db:stock.inventory_planner
msgid "<strong>Service products</strong> are non-material products provided by a company or an individual"
msgstr ""

#. module: stock
#: model:ir.ui.view,arch_db:stock.report_picking
msgid "<strong>Source</strong>"
msgstr ""

#. module: stock
#: model:ir.ui.view,arch_db:stock.report_picking
msgid "<strong>State</strong>"
msgstr ""

#. module: stock
#: model:ir.ui.view,arch_db:stock.inventory_planner
msgid "<strong>Stockable products</strong> are subject to the full inventory management system: minimum stock rules, automatic procurement, etc."
msgstr ""

#. module: stock
#: model:ir.ui.view,arch_db:stock.report_inventory
msgid "<strong>Total Quantity</strong>"
msgstr ""

#. module: stock
#: model:ir.ui.view,arch_db:stock.inventory_planner
msgid "<strong>Warehouse Locations</strong>"
msgstr ""

#. module: stock
#: model:ir.ui.view,arch_db:stock.inventory_planner
msgid "<strong>When you process an incoming shipment, internal transfer or delivery</strong>, assign a lot number or different lot numbers or serial numbers to a product by clicking on the <span class=\"fa fa-list\"/> icon"
msgstr ""

#. module: stock
#: code:addons/stock/models/stock_inventory.py:115
#, python-format
msgid "A Pack"
msgstr ""

#. module: stock
#: model:ir.ui.view,arch_db:stock.inventory_planner
msgid "A classic purchase flow looks like the following:"
msgstr ""

#. module: stock
#: model:ir.ui.view,arch_db:stock.inventory_planner
msgid "A classic sales flow looks like the following:"
msgstr ""

#. module: stock
#: model:ir.ui.view,arch_db:stock.inventory_planner
msgid "A good inventory management aims to optimize stock levels: not too low (or\n"
"                        you may find yourself out of stock) and not too high (your products occupy\n"
"                        space and may lose value)."
msgstr ""

#. module: stock
#: model:res.groups,name:stock.group_warning_stock
msgid "A warning can be set on a partner (Stock)"
msgstr ""

#. module: stock
#: model:ir.ui.view,arch_db:stock.inventory_planner
msgid "API Documentation"
msgstr ""

#. module: stock
#: model:ir.ui.view,arch_db:stock.inventory_planner
msgid "Accurate visibility on all your operations"
msgstr ""

#. module: stock
#: model:ir.model.fields,field_description:stock.field_report_stock_lines_date_active
#: model:ir.model.fields,field_description:stock.field_stock_incoterms_active
#: model:ir.model.fields,field_description:stock.field_stock_location_active
#: model:ir.model.fields,field_description:stock.field_stock_location_path_active
#: model:ir.model.fields,field_description:stock.field_stock_location_route_active
#: model:ir.model.fields,field_description:stock.field_stock_picking_type_active
#: model:ir.model.fields,field_description:stock.field_stock_warehouse_active
#: model:ir.model.fields,field_description:stock.field_stock_warehouse_orderpoint_active
msgid "Active"
msgstr ""

#. module: stock
#: model:ir.ui.view,arch_db:stock.view_picking_form
msgid "Add an internal note that will be printed on the Picking Operations sheet"
msgstr ""

#. module: stock
#: model:ir.model.fields,help:stock.field_stock_config_settings_group_stock_adv_location
msgid "Add and customize route operations to process product moves in your warehouse(s): e.g. unload > quality control > stock for incoming products, pick > pack > ship for outgoing products. \n"
" You can also set putaway strategies on warehouse locations in order to send incoming products into specific child locations straight away (e.g. specific bins, racks)."
msgstr ""

#. module: stock
#: model:ir.ui.view,arch_db:stock.view_stock_config_settings
msgid "Add and customize route operations to process product moves in your warehouse(s): e.g. unload > quality control > stock for incoming products, pick > pack > ship for outgoing products. You can also set putaway strategies on warehouse locations in order to send incoming products into specific child locations straight away (e.g. specific bins, racks)."
msgstr ""

#. module: stock
#: model:ir.ui.view,arch_db:stock.view_picking_form
msgid "Additional Info"
msgstr ""

#. module: stock
#: model:ir.model.fields,field_description:stock.field_stock_location_comment
#: model:ir.ui.view,arch_db:stock.view_location_form
msgid "Additional Information"
msgstr ""

#. module: stock
#: model:ir.model.fields,field_description:stock.field_stock_warehouse_partner_id
msgid "Address"
msgstr ""

#. module: stock
#: model:ir.ui.view,arch_db:stock.inventory_planner
msgid "Advanced"
msgstr ""

#. module: stock
#: model:ir.ui.view,arch_db:stock.view_stock_config_settings
msgid "Advanced Scheduling"
msgstr ""

#. module: stock
#: selection:stock.move,procure_method:0
msgid "Advanced: Apply Procurement Rules"
msgstr ""

#. module: stock
#: model:ir.ui.view,arch_db:stock.stock_picking_type_kanban
msgid "All"
msgstr ""

#. module: stock
#: model:ir.model.fields,field_description:stock.field_stock_quant_package_children_quant_ids
msgid "All Bulk Content"
msgstr ""

#. module: stock
#: model:ir.actions.act_window,name:stock.action_picking_type_list
msgid "All Operations"
msgstr ""

#. module: stock
#: model:ir.actions.act_window,name:stock.stock_picking_action_picking_type
#: model:ir.ui.menu,name:stock.all_picking
msgid "All Transfers"
msgstr ""

#. module: stock
#: selection:stock.picking,move_type:0
msgid "All at once"
msgstr ""

#. module: stock
#: model:ir.ui.view,arch_db:stock.report_delivery_document
msgid "All items couldn't be shipped, the remaining ones will be shipped as soon as they become available."
msgstr ""

#. module: stock
#: code:addons/stock/models/stock_inventory.py:105
#, python-format
msgid "All products"
msgstr ""

#. module: stock
#: model:ir.model.fields,field_description:stock.field_stock_move_returned_move_ids
msgid "All returned moves"
msgstr ""

#. module: stock
#: code:addons/stock/models/procurement.py:220
#, python-format
msgid "All stock moves have been cancelled for this procurement."
msgstr ""

#. module: stock
#: model:ir.model.fields,field_description:stock.field_stock_picking_picking_type_entire_packs
#: model:ir.model.fields,field_description:stock.field_stock_picking_type_show_entire_packs
msgid "Allow moving packs"
msgstr ""

#. module: stock
#: model:ir.model.fields,field_description:stock.field_stock_quant_package_ancestor_ids
msgid "Ancestors"
msgstr ""

#. module: stock
#: model:ir.ui.view,arch_db:stock.stock_location_route_form_view
msgid "Applicable On"
msgstr ""

#. module: stock
#: model:ir.model.fields,field_description:stock.field_stock_location_route_product_selectable
msgid "Applicable on Product"
msgstr ""

#. module: stock
#: model:ir.model.fields,field_description:stock.field_stock_location_route_product_categ_selectable
msgid "Applicable on Product Category"
msgstr ""

#. module: stock
#: model:ir.model.fields,field_description:stock.field_stock_location_route_warehouse_selectable
msgid "Applicable on Warehouse"
msgstr ""

#. module: stock
#: model:ir.ui.view,arch_db:stock.view_procurement_rule_form_stock_inherit
msgid "Applied On"
msgstr ""

#. module: stock
#: model:ir.ui.view,arch_db:stock.stock_incoterms_view_search
#: model:ir.ui.view,arch_db:stock.stock_location_path_filter
#: model:ir.ui.view,arch_db:stock.stock_location_route_view_search
#: model:ir.ui.view,arch_db:stock.stock_warehouse_view_search
#: model:ir.ui.view,arch_db:stock.view_location_search
#: model:ir.ui.view,arch_db:stock.view_pickingtype_filter
#: model:ir.ui.view,arch_db:stock.warehouse_orderpoint_search
msgid "Archived"
msgstr ""

#. module: stock
#: model:ir.ui.view,arch_db:stock.view_make_procurment_wizard
msgid "Ask New Products"
msgstr ""

#. module: stock
#: model:ir.ui.view,arch_db:stock.view_picking_form
msgid "Assign Owner"
msgstr ""

#. module: stock
#: model:ir.ui.view,arch_db:stock.view_picking_internal_search
msgid "Assigned Moves"
msgstr ""

#. module: stock
#: model:ir.ui.menu,name:stock.menu_variants_action
msgid "Attribute Values"
msgstr ""

#. module: stock
#: model:ir.ui.menu,name:stock.menu_attribute_action
#: model:ir.ui.view,arch_db:stock.view_stock_config_settings
msgid "Attributes"
msgstr ""

#. module: stock
#: model:ir.model.fields,field_description:stock.field_stock_config_settings_group_product_variant
msgid "Attributes & Variants"
msgstr ""

#. module: stock
#: model:ir.model.fields,field_description:stock.field_stock_location_path_auto
msgid "Automatic Move"
msgstr ""

#. module: stock
#: selection:stock.location.path,auto:0
msgid "Automatic No Step Added"
msgstr ""

#. module: stock
#: model:ir.ui.menu,name:stock.menu_stock_procurement
msgid "Automatic Procurements"
msgstr ""

#. module: stock
#: model:ir.model.fields,field_description:stock.field_stock_move_string_availability_info
msgid "Availability"
msgstr ""

#. module: stock
#: selection:stock.move,state:0
#: selection:stock.picking,state:0
msgid "Available"
msgstr ""

#. module: stock
#: model:ir.ui.view,arch_db:stock.product_template_search_form_view_stock
msgid "Available Products"
msgstr ""

#. module: stock
#: model:ir.ui.view,arch_db:stock.view_stock_config_settings
msgid "Avoid stock-outs with purchase requests based on demand and stock levels"
msgstr ""

#. module: stock
#: model:ir.model.fields,field_description:stock.field_stock_move_backorder_id
#: model:ir.model.fields,field_description:stock.field_stock_picking_backorder_id
msgid "Back Order of"
msgstr ""

#. module: stock
#: model:ir.ui.view,arch_db:stock.stock_picking_type_kanban
msgid "Back Orders"
msgstr ""

#. module: stock
#: code:addons/stock/wizard/stock_backorder_confirmation.py:30
#, python-format
msgid "Back order <em>%s</em> <b>cancelled</b>."
msgstr ""

#. module: stock
#: code:addons/stock/models/stock_picking.py:987
#, python-format
msgid "Back order <em>%s</em> <b>created</b>."
msgstr ""

#. module: stock
#: model:ir.model,name:stock.model_stock_backorder_confirmation
msgid "Backorder Confirmation"
msgstr ""

#. module: stock
#: model:ir.ui.view,arch_db:stock.view_backorder_confirmation
msgid "Backorder creation"
msgstr ""

#. module: stock
#: code:addons/stock/models/stock_picking.py:66
#, python-format
msgid "Backorder exists"
msgstr ""

#. module: stock
#: model:ir.actions.act_window,name:stock.action_picking_tree_backorder
#: model:ir.ui.view,arch_db:stock.view_picking_internal_search
msgid "Backorders"
msgstr ""

#. module: stock
#: model:ir.model.fields,field_description:stock.field_stock_location_barcode
msgid "Barcode"
msgstr ""

#. module: stock
#: model:ir.model.fields,field_description:stock.field_stock_picking_type_barcode_nomenclature_id
msgid "Barcode Nomenclature"
msgstr ""

#. module: stock
#: model:ir.ui.menu,name:stock.menu_wms_barcode_nomenclature_all
msgid "Barcode Nomenclatures"
msgstr ""

#. module: stock
#: model:ir.model.fields,field_description:stock.field_stock_config_settings_module_stock_barcode
msgid "Barcode Scanner"
msgstr ""

#. module: stock
#: model:ir.ui.view,arch_db:stock.inventory_planner
msgid "Before creating your products, here are a few concepts your should understand:"
msgstr ""

#. module: stock
#: selection:res.partner,picking_warn:0
msgid "Blocking Message"
msgstr ""

#. module: stock
#: selection:stock.warehouse,delivery_steps:0
msgid "Bring goods to output location before shipping (Pick + Ship)"
msgstr ""

#. module: stock
#: model:ir.model.fields,field_description:stock.field_stock_quant_package_quant_ids
#: model:ir.ui.view,arch_db:stock.view_quant_package_form
msgid "Bulk Content"
msgstr ""

#. module: stock
#: selection:product.template,tracking:0
msgid "By Lots"
msgstr ""

#. module: stock
#: selection:product.template,tracking:0
msgid "By Unique Serial Number"
msgstr ""

#. module: stock
#: code:addons/stock/models/stock_move.py:386
#, python-format
msgid "By changing this quantity here, you accept the new quantity as complete: Odoo will not automatically generate a back order."
msgstr ""

#. module: stock
#: model:ir.ui.view,arch_db:stock.inventory_planner
msgid "By default, Odoo measures products by 'units', which are generic and represent just about anything"
msgstr ""

#. module: stock
#: model:ir.model.fields,help:stock.field_stock_move_procure_method
msgid "By default, the system will take from the stock in the source location and passively wait for availability.The other possibility allows you to directly create a procurement on the source location (and thus ignore its current stock) to gather products. If we want to chain moves and have this one to wait for the previous,this second option should be chosen."
msgstr ""

#. module: stock
#: model:ir.model.fields,help:stock.field_stock_location_active
msgid "By unchecking the active field, you may hide a location without deleting it."
msgstr ""

#. module: stock
#: model:ir.model.fields,help:stock.field_stock_incoterms_active
msgid "By unchecking the active field, you may hide an INCOTERM you will not use."
msgstr ""

#. module: stock
#: model:stock.incoterms,name:stock.incoterm_CIP
msgid "CARRIAGE AND INSURANCE PAID TO"
msgstr ""

#. module: stock
#: model:stock.incoterms,name:stock.incoterm_CPT
msgid "CARRIAGE PAID TO"
msgstr ""

#. module: stock
#: model:stock.incoterms,name:stock.incoterm_CFR
msgid "COST AND FREIGHT"
msgstr ""

#. module: stock
#: model:stock.incoterms,name:stock.incoterm_CIF
msgid "COST, INSURANCE AND FREIGHT"
msgstr ""

#. module: stock
#: model:ir.ui.view,arch_db:stock.stock_picking_calendar
msgid "Calendar View"
msgstr ""

#. module: stock
#: code:addons/stock/models/stock_warehouse.py:430
#, python-format
msgid "Can't find any customer or supplier location."
msgstr ""

#. module: stock
#: code:addons/stock/models/stock_warehouse.py:478
#, python-format
msgid "Can't find any generic Make To Order route."
msgstr ""

#. module: stock
#: model:ir.ui.view,arch_db:stock.stock_scrap_form_view2
#: model:ir.ui.view,arch_db:stock.view_immediate_transfer
#: model:ir.ui.view,arch_db:stock.view_make_procurment_wizard
#: model:ir.ui.view,arch_db:stock.view_picking_form
#: model:ir.ui.view,arch_db:stock.view_procurement_compute_wizard
#: model:ir.ui.view,arch_db:stock.view_stock_config_settings
#: model:ir.ui.view,arch_db:stock.view_stock_return_picking_form
msgid "Cancel"
msgstr ""

#. module: stock
#: model:ir.ui.view,arch_db:stock.view_inventory_form
msgid "Cancel Inventory"
msgstr ""

#. module: stock
#: selection:stock.inventory,state:0
#: selection:stock.move,state:0
#: selection:stock.picking,state:0
msgid "Cancelled"
msgstr ""

#. module: stock
#: code:addons/stock/models/stock_move.py:349
#, python-format
msgid "Cannot unreserve a done move"
msgstr ""

#. module: stock
#: model:ir.model.fields,field_description:stock.field_product_product_route_from_categ_ids
#: model:ir.model.fields,field_description:stock.field_product_template_route_from_categ_ids
msgid "Category Routes"
msgstr ""

#. module: stock
#: model:ir.model.fields,field_description:stock.field_stock_return_picking_move_dest_exists
msgid "Chained Move Exists"
msgstr ""

#. module: stock
#: model:ir.model,name:stock.model_stock_change_product_qty
msgid "Change Product Quantity"
msgstr ""

#. module: stock
#: model:ir.ui.view,arch_db:stock.view_stock_config_settings
msgid "Change must be higher than"
msgstr ""

#. module: stock
#: model:ir.ui.view,arch_db:stock.view_picking_form
msgid "Check Availability"
msgstr ""

#. module: stock
#: model:ir.model.fields,help:stock.field_stock_picking_quant_reserved_exist
msgid "Check the existance of quants linked to this picking"
msgstr ""

#. module: stock
#: model:ir.model.fields,help:stock.field_stock_picking_pack_operation_exist
msgid "Check the existence of pack operation on the picking"
msgstr ""

#. module: stock
#: model:ir.model.fields,help:stock.field_stock_location_return_location
msgid "Check this box to allow using this location as a return location."
msgstr ""

#. module: stock
#: model:ir.model.fields,help:stock.field_stock_location_scrap_location
#: model:ir.model.fields,help:stock.field_stock_move_scrapped
msgid "Check this box to allow using this location to put scrapped/damaged goods."
msgstr ""

#. module: stock
#: model:ir.model.fields,field_description:stock.field_stock_inventory_line_product_qty
msgid "Checked Quantity"
msgstr ""

#. module: stock
#: model:ir.model.fields,help:stock.field_stock_move_partially_available
msgid "Checks if the move has some stock reserved"
msgstr ""

#. module: stock
#: model:ir.actions.act_window,help:stock.action_picking_form
#: model:ir.actions.act_window,help:stock.action_picking_tree_all
#: model:ir.actions.act_window,help:stock.action_picking_tree_backorder
#: model:ir.actions.act_window,help:stock.action_picking_tree_done
#: model:ir.actions.act_window,help:stock.action_picking_tree_done_grouped
#: model:ir.actions.act_window,help:stock.action_picking_tree_late
#: model:ir.actions.act_window,help:stock.action_picking_tree_ready
#: model:ir.actions.act_window,help:stock.action_picking_tree_waiting
#: model:ir.actions.act_window,help:stock.stock_picking_action_picking_type
msgid "Click here to create a new transfer."
msgstr ""

#. module: stock
#: model:ir.actions.act_window,help:stock.action_deliver_move
msgid "Click to add a delivery order for this product."
msgstr ""

#. module: stock
#: model:ir.actions.act_window,help:stock.action_location_form
msgid "Click to add a location."
msgstr ""

#. module: stock
#: model:ir.actions.act_window,help:stock.action_production_lot_form
msgid "Click to add a lot/serial number."
msgstr ""

#. module: stock
#: model:ir.actions.act_window,help:stock.action_orderpoint_form
msgid "Click to add a reordering rule."
msgstr ""

#. module: stock
#: model:ir.actions.act_window,help:stock.action_routes_form
msgid "Click to add a route."
msgstr ""

#. module: stock
#: model:ir.actions.act_window,help:stock.stock_picking_type_action
msgid "Click to create a new operation type."
msgstr ""

#. module: stock
#: model:ir.actions.act_window,help:stock.stock_move_action
msgid "Click to create a stock movement."
msgstr ""

#. module: stock
#: model:ir.actions.act_window,help:stock.action_picking_tree
msgid "Click to create a stock operation."
msgstr ""

#. module: stock
#: model:ir.actions.act_window,help:stock.product_template_action_product
msgid "Click to define a new product."
msgstr ""

#. module: stock
#: model:ir.actions.act_window,help:stock.action_picking_type_list
msgid "Click to define a new transfer."
msgstr ""

#. module: stock
#: model:ir.actions.act_window,help:stock.action_warehouse_form
msgid "Click to define a new warehouse."
msgstr ""

#. module: stock
#: model:ir.actions.act_window,help:stock.action_receipt_picking_move
msgid "Click to register a product receipt."
msgstr ""

#. module: stock
#: model:ir.actions.act_window,help:stock.action_receive_move
msgid "Click to register a receipt for this product."
msgstr ""

#. module: stock
#: model:ir.actions.act_window,help:stock.action_stock_scrap
msgid "Click to scrap products."
msgstr ""

#. module: stock
#: model:ir.actions.act_window,help:stock.action_inventory_form
msgid "Click to start an inventory."
msgstr ""

#. module: stock
#: model:ir.model.fields,field_description:stock.field_stock_incoterms_code
msgid "Code"
msgstr ""

#. module: stock
#: model:ir.model.fields,field_description:stock.field_stock_picking_type_color
msgid "Color"
msgstr ""

#. module: stock
#: model:ir.model,name:stock.model_res_company
msgid "Companies"
msgstr ""

#. module: stock
#: model:ir.model.fields,field_description:stock.field_stock_config_settings_company_id
#: model:ir.model.fields,field_description:stock.field_stock_inventory_company_id
#: model:ir.model.fields,field_description:stock.field_stock_inventory_line_company_id
#: model:ir.model.fields,field_description:stock.field_stock_location_company_id
#: model:ir.model.fields,field_description:stock.field_stock_location_path_company_id
#: model:ir.model.fields,field_description:stock.field_stock_location_route_company_id
#: model:ir.model.fields,field_description:stock.field_stock_move_company_id
#: model:ir.model.fields,field_description:stock.field_stock_picking_company_id
#: model:ir.model.fields,field_description:stock.field_stock_quant_company_id
#: model:ir.model.fields,field_description:stock.field_stock_quant_package_company_id
#: model:ir.model.fields,field_description:stock.field_stock_warehouse_company_id
#: model:ir.model.fields,field_description:stock.field_stock_warehouse_orderpoint_company_id
#: model:ir.ui.view,arch_db:stock.quant_package_search_view
#: model:ir.ui.view,arch_db:stock.quant_search_view
msgid "Company"
msgstr ""

#. module: stock
#: model:ir.model.fields,help:stock.field_stock_picking_date_done
msgid "Completion Date of Transfer"
msgstr ""

#. module: stock
#: model:ir.model,name:stock.model_procurement_orderpoint_compute
msgid "Compute Minimum Stock Rules"
msgstr ""

#. module: stock
#: model:ir.ui.view,arch_db:stock.view_procurement_compute_wizard
msgid "Compute Stock"
msgstr ""

#. module: stock
#: model:ir.ui.view,arch_db:stock.view_move_picking_form
msgid "Conditions"
msgstr ""

#. module: stock
#: model:ir.ui.menu,name:stock.menu_stock_config_settings
msgid "Configuration"
msgstr ""

#. module: stock
#: model:ir.actions.act_window,name:stock.action_stock_config_settings
#: model:ir.ui.view,arch_db:stock.view_stock_config_settings
msgid "Configure Warehouse"
msgstr ""

#. module: stock
#: model:ir.ui.view,arch_db:stock.view_picking_internal_search
msgid "Confirmed"
msgstr ""

#. module: stock
#: model:ir.ui.view,arch_db:stock.view_picking_internal_search
msgid "Confirmed Moves"
msgstr ""

#. module: stock
#: model:ir.ui.view,arch_db:stock.inventory_planner
msgid "Congratulations!"
msgstr ""

#. module: stock
#: model:ir.model.fields,field_description:stock.field_stock_config_settings_group_stock_tracking_owner
msgid "Consignment"
msgstr ""

#. module: stock
#: model:ir.ui.view,arch_db:stock.report_stock_lines_date_search
msgid "Consumable"
msgstr ""

#. module: stock
#: model:ir.model,name:stock.model_res_partner
msgid "Contact"
msgstr ""

#. module: stock
#: model:ir.model.fields,field_description:stock.field_stock_quant_package_children_ids
#: model:ir.ui.view,arch_db:stock.view_quant_package_form
msgid "Contained Packages"
msgstr ""

#. module: stock
#: model:ir.model.fields,field_description:stock.field_stock_location_child_ids
msgid "Contains"
msgstr ""

#. module: stock
#: model:ir.ui.view,arch_db:stock.view_quant_package_form
msgid "Content"
msgstr ""

#. module: stock
#: model:ir.model.fields,field_description:stock.field_stock_location_posx
msgid "Corridor (X)"
msgstr ""

#. module: stock
#: code:addons/stock/wizard/stock_immediate_transfer.py:30
#, python-format
msgid "Could not reserve all requested products. Please use the 'Mark as Todo' button to handle the reservation manually."
msgstr ""

#. module: stock
#: model:ir.model.fields,field_description:stock.field_stock_picking_type_count_picking
msgid "Count Picking"
msgstr ""

#. module: stock
#: model:ir.model.fields,field_description:stock.field_stock_picking_type_count_picking_backorders
msgid "Count Picking Backorders"
msgstr ""

#. module: stock
#: model:ir.model.fields,field_description:stock.field_stock_picking_type_count_picking_draft
msgid "Count Picking Draft"
msgstr ""

#. module: stock
#: model:ir.model.fields,field_description:stock.field_stock_picking_type_count_picking_late
msgid "Count Picking Late"
msgstr ""

#. module: stock
#: model:ir.model.fields,field_description:stock.field_stock_picking_type_count_picking_ready
msgid "Count Picking Ready"
msgstr ""

#. module: stock
#: model:ir.model.fields,field_description:stock.field_stock_picking_type_count_picking_waiting
msgid "Count Picking Waiting"
msgstr ""

#. module: stock
#: model:ir.ui.view,arch_db:stock.view_backorder_confirmation
msgid "Create Backorder"
msgstr ""

#. module: stock
#: code:addons/stock/models/stock_picking.py:815
#, python-format
msgid "Create Backorder?"
msgstr ""

#. module: stock
#: model:ir.ui.view,arch_db:stock.stock_scrap_tree_view
msgid "Create Date"
msgstr ""

#. module: stock
#: model:ir.model.fields,field_description:stock.field_stock_picking_type_use_create_lots
msgid "Create New Lots/Serial Numbers"
msgstr ""

#. module: stock
#: selection:procurement.rule,procure_method:0
msgid "Create Procurement"
msgstr ""

#. module: stock
#: model:ir.ui.view,arch_db:stock.inventory_planner
msgid "Create Vendors"
msgstr ""

#. module: stock
#: model:ir.ui.view,arch_db:stock.inventory_planner
msgid "Create a Quotation"
msgstr ""

#. module: stock
#: model:ir.ui.view,arch_db:stock.inventory_planner
msgid "Create a RFQ"
msgstr ""

#. module: stock
#: model:ir.ui.view,arch_db:stock.view_backorder_confirmation
msgid "Create a backorder, if you expect to process the remaining\n"
"                        products later.  Do not create a backorder if you will not\n"
"                        supply the remaining products."
msgstr ""

#. module: stock
#: model:ir.ui.view,arch_db:stock.inventory_planner
msgid "Create an Inventory Adjustment"
msgstr ""

#. module: stock
#: model:ir.ui.view,arch_db:stock.inventory_planner
msgid "Create your products"
msgstr ""

#. module: stock
#: model:ir.model.fields,field_description:stock.field_stock_inventory_move_ids
msgid "Created Moves"
msgstr ""

#. module: stock
#: model:ir.model.fields,field_description:stock.field_stock_warehouse_orderpoint_procurement_ids
msgid "Created Procurements"
msgstr ""

#. module: stock
#: model:ir.model.fields,field_description:stock.field_make_procurement_create_uid
#: model:ir.model.fields,field_description:stock.field_procurement_orderpoint_compute_create_uid
#: model:ir.model.fields,field_description:stock.field_product_putaway_create_uid
#: model:ir.model.fields,field_description:stock.field_product_removal_create_uid
#: model:ir.model.fields,field_description:stock.field_stock_backorder_confirmation_create_uid
#: model:ir.model.fields,field_description:stock.field_stock_change_product_qty_create_uid
#: model:ir.model.fields,field_description:stock.field_stock_config_settings_create_uid
#: model:ir.model.fields,field_description:stock.field_stock_fixed_putaway_strat_create_uid
#: model:ir.model.fields,field_description:stock.field_stock_immediate_transfer_create_uid
#: model:ir.model.fields,field_description:stock.field_stock_incoterms_create_uid
#: model:ir.model.fields,field_description:stock.field_stock_inventory_create_uid
#: model:ir.model.fields,field_description:stock.field_stock_inventory_line_create_uid
#: model:ir.model.fields,field_description:stock.field_stock_location_create_uid
#: model:ir.model.fields,field_description:stock.field_stock_location_path_create_uid
#: model:ir.model.fields,field_description:stock.field_stock_location_route_create_uid
#: model:ir.model.fields,field_description:stock.field_stock_move_create_uid
#: model:ir.model.fields,field_description:stock.field_stock_move_operation_link_create_uid
#: model:ir.model.fields,field_description:stock.field_stock_pack_operation_create_uid
#: model:ir.model.fields,field_description:stock.field_stock_pack_operation_lot_create_uid
#: model:ir.model.fields,field_description:stock.field_stock_picking_create_uid
#: model:ir.model.fields,field_description:stock.field_stock_picking_type_create_uid
#: model:ir.model.fields,field_description:stock.field_stock_production_lot_create_uid
#: model:ir.model.fields,field_description:stock.field_stock_quant_create_uid
#: model:ir.model.fields,field_description:stock.field_stock_quant_package_create_uid
#: model:ir.model.fields,field_description:stock.field_stock_return_picking_create_uid
#: model:ir.model.fields,field_description:stock.field_stock_return_picking_line_create_uid
#: model:ir.model.fields,field_description:stock.field_stock_scrap_create_uid
#: model:ir.model.fields,field_description:stock.field_stock_warehouse_create_uid
#: model:ir.model.fields,field_description:stock.field_stock_warehouse_orderpoint_create_uid
msgid "Created by"
msgstr ""

#. module: stock
#: model:ir.model.fields,field_description:stock.field_make_procurement_create_date
#: model:ir.model.fields,field_description:stock.field_procurement_orderpoint_compute_create_date
#: model:ir.model.fields,field_description:stock.field_product_putaway_create_date
#: model:ir.model.fields,field_description:stock.field_product_removal_create_date
#: model:ir.model.fields,field_description:stock.field_stock_backorder_confirmation_create_date
#: model:ir.model.fields,field_description:stock.field_stock_change_product_qty_create_date
#: model:ir.model.fields,field_description:stock.field_stock_config_settings_create_date
#: model:ir.model.fields,field_description:stock.field_stock_fixed_putaway_strat_create_date
#: model:ir.model.fields,field_description:stock.field_stock_immediate_transfer_create_date
#: model:ir.model.fields,field_description:stock.field_stock_incoterms_create_date
#: model:ir.model.fields,field_description:stock.field_stock_inventory_create_date
#: model:ir.model.fields,field_description:stock.field_stock_inventory_line_create_date
#: model:ir.model.fields,field_description:stock.field_stock_location_create_date
#: model:ir.model.fields,field_description:stock.field_stock_location_path_create_date
#: model:ir.model.fields,field_description:stock.field_stock_location_route_create_date
#: model:ir.model.fields,field_description:stock.field_stock_move_operation_link_create_date
#: model:ir.model.fields,field_description:stock.field_stock_pack_operation_create_date
#: model:ir.model.fields,field_description:stock.field_stock_pack_operation_lot_create_date
#: model:ir.model.fields,field_description:stock.field_stock_picking_create_date
#: model:ir.model.fields,field_description:stock.field_stock_picking_type_create_date
#: model:ir.model.fields,field_description:stock.field_stock_quant_package_create_date
#: model:ir.model.fields,field_description:stock.field_stock_return_picking_create_date
#: model:ir.model.fields,field_description:stock.field_stock_return_picking_line_create_date
#: model:ir.model.fields,field_description:stock.field_stock_scrap_create_date
#: model:ir.model.fields,field_description:stock.field_stock_warehouse_create_date
#: model:ir.model.fields,field_description:stock.field_stock_warehouse_orderpoint_create_date
msgid "Created on"
msgstr ""

#. module: stock
#: model:ir.ui.view,arch_db:stock.view_procurement_rule_form_stock_inherit
msgid "Creates"
msgstr ""

#. module: stock
#: model:ir.ui.view,arch_db:stock.view_move_search
msgid "Creation"
msgstr ""

#. module: stock
#: model:ir.model.fields,field_description:stock.field_stock_move_create_date
#: model:ir.model.fields,field_description:stock.field_stock_picking_date
#: model:ir.model.fields,field_description:stock.field_stock_production_lot_create_date
#: model:ir.model.fields,field_description:stock.field_stock_quant_create_date
msgid "Creation Date"
msgstr ""

#. module: stock
#: model:ir.model.fields,help:stock.field_stock_picking_date
msgid "Creation Date, usually the time of the order"
msgstr ""

#. module: stock
#: code:addons/stock/models/stock_warehouse.py:435
#, python-format
msgid "Cross-Dock"
msgstr ""

#. module: stock
#: model:ir.model.fields,field_description:stock.field_stock_warehouse_crossdock_route_id
msgid "Crossdock Route"
msgstr ""

#. module: stock
#: model:ir.model.fields,field_description:stock.field_report_stock_forecast_cumulative_quantity
msgid "Cumulative Quantity"
msgstr ""

#. module: stock
#: model:ir.actions.act_window,name:stock.location_open_quants
#: model:ir.ui.view,arch_db:stock.view_location_form
msgid "Current Stock"
msgstr ""

#. module: stock
#: model:ir.model.fields,help:stock.field_product_product_qty_available
msgid "Current quantity of products.\n"
"In a context with a single Stock Location, this includes goods stored at this Location, or any of its children.\n"
"In a context with a single Warehouse, this includes goods stored in the Stock Location of this Warehouse, or any of its children.\n"
"stored in the Stock Location of the Warehouse of this Shop, or any of its children.\n"
"Otherwise, this includes goods stored in any Stock Location with 'internal' type."
msgstr ""

#. module: stock
#: code:addons/stock/models/stock_picking.py:103
#: model:ir.ui.view,arch_db:stock.view_location_search
#, python-format
msgid "Customer"
msgstr ""

#. module: stock
#: model:ir.model.fields,field_description:stock.field_procurement_order_partner_dest_id
msgid "Customer Address"
msgstr ""

#. module: stock
#: model:ir.model.fields,field_description:stock.field_product_product_sale_delay
#: model:ir.model.fields,field_description:stock.field_product_template_sale_delay
msgid "Customer Lead Time"
msgstr ""

#. module: stock
#: model:ir.model.fields,field_description:stock.field_res_partner_property_stock_customer
#: model:ir.model.fields,field_description:stock.field_res_users_property_stock_customer
#: selection:stock.location,usage:0
msgid "Customer Location"
msgstr ""

#. module: stock
#: model:ir.ui.view,arch_db:stock.view_location_search
msgid "Customer Locations"
msgstr ""

#. module: stock
#: model:stock.location,name:stock.stock_location_customers
#: selection:stock.picking.type,code:0
msgid "Customers"
msgstr ""

#. module: stock
#: model:stock.incoterms,name:stock.incoterm_DAF
msgid "DELIVERED AT FRONTIER"
msgstr ""

#. module: stock
#: model:stock.incoterms,name:stock.incoterm_DAP
msgid "DELIVERED AT PLACE"
msgstr ""

#. module: stock
#: model:stock.incoterms,name:stock.incoterm_DAT
msgid "DELIVERED AT TERMINAL"
msgstr ""

#. module: stock
#: model:stock.incoterms,name:stock.incoterm_DDP
msgid "DELIVERED DUTY PAID"
msgstr ""

#. module: stock
#: model:stock.incoterms,name:stock.incoterm_DDU
msgid "DELIVERED DUTY UNPAID"
msgstr ""

#. module: stock
#: model:stock.incoterms,name:stock.incoterm_DEQ
msgid "DELIVERED EX QUAY"
msgstr ""

#. module: stock
#: model:stock.incoterms,name:stock.incoterm_DES
msgid "DELIVERED EX SHIP"
msgstr ""

#. module: stock
#: model:ir.model.fields,field_description:stock.field_stock_config_settings_module_delivery_dhl
msgid "DHL"
msgstr ""

#. module: stock
#: model:ir.ui.view,arch_db:stock.inventory_planner
msgid "Daily Operations"
msgstr ""

#. module: stock
#: model:ir.ui.menu,name:stock.stock_picking_type_menu
#: model:ir.ui.view,arch_db:stock.inventory_planner
msgid "Dashboard"
msgstr ""

#. module: stock
#: model:ir.model.fields,field_description:stock.field_report_stock_forecast_date
#: model:ir.model.fields,field_description:stock.field_stock_move_date
#: model:ir.model.fields,field_description:stock.field_stock_pack_operation_date
#: model:ir.ui.view,arch_db:stock.stock_move_tree
msgid "Date"
msgstr ""

#. module: stock
#: model:ir.ui.view,arch_db:stock.stock_move_tree
msgid "Date Expected"
msgstr ""

#. module: stock
#: model:ir.model.fields,field_description:stock.field_stock_picking_date_done
msgid "Date of Transfer"
msgstr ""

#. module: stock
#: model:ir.model.fields,field_description:stock.field_report_stock_lines_date_date
msgid "Date of latest Inventory"
msgstr ""

#. module: stock
#: model:ir.model.fields,field_description:stock.field_report_stock_lines_date_move_date
msgid "Date of latest Stock Move"
msgstr ""

#. module: stock
#: model:ir.ui.view,arch_db:stock.report_stock_lines_date_tree
msgid "Dates of Inventories"
msgstr ""

#. module: stock
#: model:ir.ui.view,arch_db:stock.report_stock_lines_date_form
#: model:ir.ui.view,arch_db:stock.report_stock_lines_date_search
msgid "Dates of Inventories & Moves"
msgstr ""

#. module: stock
#: model:ir.model,name:stock.model_report_stock_lines_date
msgid "Dates of Inventories and latest Moves"
msgstr ""

#. module: stock
#: selection:stock.warehouse.orderpoint,lead_type:0
msgid "Day(s) to get the products"
msgstr ""

#. module: stock
#: selection:stock.warehouse.orderpoint,lead_type:0
msgid "Day(s) to purchase"
msgstr ""

#. module: stock
#: model:ir.model.fields,field_description:stock.field_stock_picking_type_default_location_dest_id
msgid "Default Destination Location"
msgstr ""

#. module: stock
#: model:ir.model.fields,help:stock.field_stock_picking_owner_id
msgid "Default Owner"
msgstr ""

#. module: stock
#: model:ir.model.fields,field_description:stock.field_stock_warehouse_default_resupply_wh_id
msgid "Default Resupply Warehouse"
msgstr ""

#. module: stock
#: model:ir.model.fields,field_description:stock.field_stock_picking_type_default_location_src_id
msgid "Default Source Location"
msgstr ""

#. module: stock
#: model:ir.model.fields,help:stock.field_stock_production_lot_product_uom_id
#: model:ir.model.fields,help:stock.field_stock_quant_product_uom_id
#: model:ir.model.fields,help:stock.field_stock_warehouse_orderpoint_product_uom
msgid "Default Unit of Measure used for all stock operation."
msgstr ""

#. module: stock
#: model:ir.model.fields,help:stock.field_stock_warehouse_reception_steps
msgid "Default incoming route to follow"
msgstr ""

#. module: stock
#: model:ir.model.fields,help:stock.field_stock_warehouse_delivery_steps
msgid "Default outgoing route to follow"
msgstr ""

#. module: stock
#: selection:stock.move,procure_method:0
msgid "Default: Take From Stock"
msgstr ""

#. module: stock
#: model:ir.model.fields,help:stock.field_stock_warehouse_route_ids
msgid "Defaults routes through the warehouse"
msgstr ""

#. module: stock
#: model:ir.ui.view,arch_db:stock.inventory_planner
msgid "Define routes within your warehouse according to business needs, such as Quality Control, After Sales Services or Supplier Returns"
msgstr ""

#. module: stock
#: model:ir.actions.act_window,help:stock.action_location_form
msgid "Define your locations to reflect your warehouse structure and\n"
"            organization. Odoo is able to manage physical locations\n"
"            (warehouses, shelves, bin, etc), partner locations (customers,\n"
"            vendors) and virtual locations which are the counterpart of\n"
"            the stock operations like the manufacturing orders\n"
"            consumptions, inventories, etc."
msgstr ""

#. module: stock
#: model:ir.model.fields,help:stock.field_stock_location_putaway_strategy_id
msgid "Defines the default method used for suggesting the exact location (shelf) where to store the products. This method can be enforced at the product category level, and a fallback is made on the parent locations if none is set here."
msgstr ""

#. module: stock
#: model:ir.model.fields,help:stock.field_stock_location_removal_strategy_id
msgid "Defines the default method used for suggesting the exact location (shelf) where to take the products from, which lot etc. for this location. This method can be enforced at the product category level, and a fallback is made on the parent locations if none is set here."
msgstr ""

#. module: stock
#: model:ir.ui.view,arch_db:stock.stock_location_path_form
#: model:ir.ui.view,arch_db:stock.view_procurement_rule_form_stock_inherit
msgid "Delay"
msgstr ""

#. module: stock
#: model:ir.model.fields,field_description:stock.field_stock_location_path_delay
msgid "Delay (days)"
msgstr ""

#. module: stock
#: code:addons/stock/models/product.py:345
#, python-format
msgid "Delivered Qty"
msgstr ""

#. module: stock
#: model:ir.actions.act_window,name:stock.action_deliver_move
#: model:ir.ui.view,arch_db:stock.product_kanban_stock_view
msgid "Deliveries"
msgstr ""

#. module: stock
#: model:ir.model.fields,field_description:stock.field_product_product_delivery_count
#: model:ir.ui.view,arch_db:stock.product_kanban_stock_view
msgid "Delivery"
msgstr ""

#. module: stock
#: code:addons/stock/models/stock_warehouse.py:210
#: model:stock.picking.type,name:stock.picking_type_out
#, python-format
msgid "Delivery Orders"
msgstr ""

#. module: stock
#: model:ir.model.fields,field_description:stock.field_stock_warehouse_delivery_route_id
msgid "Delivery Route"
msgstr ""

#. module: stock
#: model:ir.actions.report.xml,name:stock.action_report_delivery
msgid "Delivery Slip"
msgstr ""

#. module: stock
#: model:ir.model.fields,help:stock.field_product_product_route_ids
#: model:ir.model.fields,help:stock.field_product_template_route_ids
msgid "Depending on the modules installed, this will allow you to define the route of the product: whether it will be bought, manufactured, MTO/MTS,..."
msgstr ""

#. module: stock
#: model:ir.ui.view,arch_db:stock.inventory_planner
msgid "Deployment"
msgstr ""

#. module: stock
#: model:ir.model.fields,field_description:stock.field_stock_move_name
msgid "Description"
msgstr ""

#. module: stock
#: model:ir.ui.view,arch_db:stock.view_template_property_form
msgid "Description for Delivery Orders"
msgstr ""

#. module: stock
#: model:ir.ui.view,arch_db:stock.view_template_property_form
msgid "Description for Internal Transfers"
msgstr ""

#. module: stock
#: model:ir.ui.view,arch_db:stock.view_template_property_form
msgid "Description for Internal Transfers (Rack, Row and Case Information)"
msgstr ""

#. module: stock
#: model:ir.ui.view,arch_db:stock.view_template_property_form
msgid "Description for Receptions"
msgstr ""

#. module: stock
#: model:ir.model.fields,field_description:stock.field_product_product_description_pickingout
#: model:ir.model.fields,field_description:stock.field_product_template_description_pickingout
msgid "Description on Delivery Orders"
msgstr ""

#. module: stock
#: model:ir.model.fields,field_description:stock.field_product_product_description_picking
#: model:ir.model.fields,field_description:stock.field_product_template_description_picking
msgid "Description on Picking"
msgstr ""

#. module: stock
#: model:ir.model.fields,field_description:stock.field_product_product_description_pickingin
#: model:ir.model.fields,field_description:stock.field_product_template_description_pickingin
msgid "Description on Receptions"
msgstr ""

#. module: stock
#: model:ir.ui.view,arch_db:stock.view_move_form
#: model:ir.ui.view,arch_db:stock.view_move_search
msgid "Destination"
msgstr ""

#. module: stock
#: model:ir.model.fields,field_description:stock.field_stock_move_partner_id
msgid "Destination Address "
msgstr ""

#. module: stock
#: model:ir.model.fields,field_description:stock.field_stock_location_path_location_dest_id
#: model:ir.model.fields,field_description:stock.field_stock_move_location_dest_id
#: model:ir.model.fields,field_description:stock.field_stock_pack_operation_location_dest_id
msgid "Destination Location"
msgstr ""

#. module: stock
#: model:ir.model.fields,field_description:stock.field_stock_pack_operation_picking_destination_location_id
#: model:ir.model.fields,field_description:stock.field_stock_picking_location_dest_id
#: model:ir.ui.view,arch_db:stock.view_stock_quant_form
msgid "Destination Location Zone"
msgstr ""

#. module: stock
#: model:ir.model.fields,field_description:stock.field_procurement_order_move_dest_id
#: model:ir.model.fields,field_description:stock.field_stock_move_move_dest_id
msgid "Destination Move"
msgstr ""

#. module: stock
#: model:ir.model.fields,field_description:stock.field_stock_pack_operation_result_package_id
msgid "Destination Package"
msgstr ""

#. module: stock
#: model:ir.model.fields,field_description:stock.field_stock_move_route_ids
msgid "Destination route"
msgstr ""

#. module: stock
#: model:ir.ui.view,arch_db:stock.stock_location_path_form
msgid "Details"
msgstr ""

#. module: stock
#: model:ir.model.fields,help:stock.field_procurement_rule_procure_method
msgid "Determines the procurement method of the stock move that will be generated: whether it will need to 'take from the available stock' in its source location or needs to ignore its stock and create a procurement over there."
msgstr ""

#. module: stock
#: model:ir.ui.view,arch_db:stock.view_pack_operation_details_form_save
#: model:ir.ui.view,arch_db:stock.view_pack_operation_lot_form
msgid "Discard"
msgstr ""

#. module: stock
#: model:ir.model.fields,field_description:stock.field_make_procurement_display_name
#: model:ir.model.fields,field_description:stock.field_procurement_orderpoint_compute_display_name
#: model:ir.model.fields,field_description:stock.field_product_putaway_display_name
#: model:ir.model.fields,field_description:stock.field_product_removal_display_name
#: model:ir.model.fields,field_description:stock.field_report_stock_forecast_display_name
#: model:ir.model.fields,field_description:stock.field_report_stock_lines_date_display_name
#: model:ir.model.fields,field_description:stock.field_stock_backorder_confirmation_display_name
#: model:ir.model.fields,field_description:stock.field_stock_change_product_qty_display_name
#: model:ir.model.fields,field_description:stock.field_stock_config_settings_display_name
#: model:ir.model.fields,field_description:stock.field_stock_fixed_putaway_strat_display_name
#: model:ir.model.fields,field_description:stock.field_stock_immediate_transfer_display_name
#: model:ir.model.fields,field_description:stock.field_stock_incoterms_display_name
#: model:ir.model.fields,field_description:stock.field_stock_inventory_display_name
#: model:ir.model.fields,field_description:stock.field_stock_inventory_line_display_name
#: model:ir.model.fields,field_description:stock.field_stock_location_display_name
#: model:ir.model.fields,field_description:stock.field_stock_location_path_display_name
#: model:ir.model.fields,field_description:stock.field_stock_location_route_display_name
#: model:ir.model.fields,field_description:stock.field_stock_move_display_name
#: model:ir.model.fields,field_description:stock.field_stock_move_operation_link_display_name
#: model:ir.model.fields,field_description:stock.field_stock_pack_operation_display_name
#: model:ir.model.fields,field_description:stock.field_stock_pack_operation_lot_display_name
#: model:ir.model.fields,field_description:stock.field_stock_picking_display_name
#: model:ir.model.fields,field_description:stock.field_stock_picking_type_display_name
#: model:ir.model.fields,field_description:stock.field_stock_production_lot_display_name
#: model:ir.model.fields,field_description:stock.field_stock_quant_display_name
#: model:ir.model.fields,field_description:stock.field_stock_quant_package_display_name
#: model:ir.model.fields,field_description:stock.field_stock_return_picking_display_name
#: model:ir.model.fields,field_description:stock.field_stock_return_picking_line_display_name
#: model:ir.model.fields,field_description:stock.field_stock_scrap_display_name
#: model:ir.model.fields,field_description:stock.field_stock_warehouse_display_name
#: model:ir.model.fields,field_description:stock.field_stock_warehouse_orderpoint_display_name
msgid "Display Name"
msgstr ""

#. module: stock
#: model:ir.actions.act_window,help:stock.action_stock_line_date
msgid "Display the latest Inventories and Moves done on your products and easily sort them with specific filtering criteria. If you do frequent and partial inventories, you need this report in order to ensure that the stock of each product is controlled at least once a year. This also lets you find out which products have seen little move lately and may deserve special measures (discounted sale, quality control...)"
msgstr ""

#. module: stock
#: model:ir.ui.view,arch_db:stock.inventory_planner
msgid "Do not hesitate to send us an email to describe your experience or to suggest improvements!"
msgstr ""

#. module: stock
#: model:ir.model.fields,field_description:stock.field_stock_pack_operation_is_done
#: model:ir.model.fields,field_description:stock.field_stock_pack_operation_lot_qty
#: model:ir.model.fields,field_description:stock.field_stock_pack_operation_qty_done
#: model:ir.ui.view,arch_db:stock.stock_scrap_form_view2
#: model:ir.ui.view,arch_db:stock.view_move_search
#: model:ir.ui.view,arch_db:stock.view_picking_internal_search
#: selection:stock.move,state:0
#: selection:stock.picking,state:0
#: selection:stock.scrap,state:0
msgid "Done"
msgstr ""

#. module: stock
#: model:ir.actions.act_window,name:stock.action_picking_tree_done
msgid "Done Transfers"
msgstr ""

#. module: stock
#: model:ir.actions.act_window,name:stock.action_picking_tree_done_grouped
msgid "Done Transfers by Date"
msgstr ""

#. module: stock
#: model:ir.ui.view,arch_db:stock.view_stock_config_settings
msgid "Don’t propagate scheduling changes through chains of operations"
msgstr ""

#. module: stock
#: model:ir.ui.view,arch_db:stock.inventory_planner
msgid "Download the"
msgstr ""

#. module: stock
#: model:ir.ui.view,arch_db:stock.view_picking_internal_search
#: selection:stock.inventory,state:0
#: selection:stock.picking,state:0
#: selection:stock.scrap,state:0
msgid "Draft"
msgstr ""

#. module: stock
#: model:ir.ui.view,arch_db:stock.view_picking_internal_search
msgid "Draft Moves"
msgstr ""

#. module: stock
#: model:stock.incoterms,name:stock.incoterm_EXW
msgid "EX WORKS"
msgstr ""

#. module: stock
#: model:ir.ui.view,arch_db:stock.inventory_planner
msgid "Edit its details or add new ones"
msgstr ""

#. module: stock
#: model:ir.ui.view,arch_db:stock.inventory_planner
msgid "End"
msgstr ""

#. module: stock
#: model:ir.ui.view,arch_db:stock.view_stock_config_settings
msgid "Engage successfully with your customers thanks to an integrated supply chain"
msgstr ""

#. module: stock
#: model:ir.actions.act_window,help:stock.action_location_form
msgid "Every stock operation in Odoo moves the products from one\n"
"            location to another one.  For instance, if you receive products\n"
"            from a vendor, Odoo will move products from the Vendor\n"
"            location to the Stock location. Each report can be performed on\n"
"            physical, partner or virtual locations."
msgstr ""

#. module: stock
#: code:addons/stock/models/stock_quant.py:669
#, python-format
msgid "Everything inside a package should be in the same location"
msgstr ""

#. module: stock
#: model:ir.ui.view,arch_db:stock.inventory_planner
msgid "Excel template"
msgstr ""

#. module: stock
#: model:ir.ui.view,arch_db:stock.product_template_search_form_view_stock
msgid "Exhausted Stock"
msgstr ""

#. module: stock
#: model:ir.model.fields,field_description:stock.field_stock_move_date_expected
#: model:ir.model.fields,field_description:stock.field_stock_scrap_date_expected
#: model:ir.ui.view,arch_db:stock.view_picking_internal_search
msgid "Expected Date"
msgstr ""

#. module: stock
#: model:ir.model.fields,field_description:stock.field_stock_config_settings_module_product_expiry
msgid "Expiration Dates"
msgstr ""

#. module: stock
#: model:ir.ui.view,arch_db:stock.view_location_form
msgid "External note..."
msgstr ""

#. module: stock
#: code:addons/stock/models/stock_picking.py:955
#, python-format
msgid "Extra Move: "
msgstr ""

#. module: stock
#: model:ir.model.fields,help:stock.field_product_removal_method
msgid "FIFO, LIFO..."
msgstr ""

#. module: stock
#: model:stock.incoterms,name:stock.incoterm_FAS
msgid "FREE ALONGSIDE SHIP"
msgstr ""

#. module: stock
#: model:stock.incoterms,name:stock.incoterm_FCA
msgid "FREE CARRIER"
msgstr ""

#. module: stock
#: model:stock.incoterms,name:stock.incoterm_FOB
msgid "FREE ON BOARD"
msgstr ""

#. module: stock
#: model:ir.model.fields,field_description:stock.field_stock_config_settings_module_delivery_fedex
msgid "FedEx"
msgstr ""

#. module: stock
#: model:ir.ui.view,arch_db:stock.quant_search_view
msgid "Filters"
msgstr ""

#. module: stock
#: model:ir.ui.view,arch_db:stock.view_putaway
msgid "Fixed Locations Per Categories"
msgstr ""

#. module: stock
#: model:ir.model.fields,field_description:stock.field_product_putaway_fixed_location_ids
msgid "Fixed Locations Per Product Category"
msgstr ""

#. module: stock
#: model:ir.ui.view,arch_db:stock.inventory_planner
msgid "For the Odoo Team,<br/>\n"
"                            Fabien Pinckaers, Founder"
msgstr ""

#. module: stock
#: model:ir.ui.view,arch_db:stock.view_picking_form
msgid "Force Availability"
msgstr ""

#. module: stock
#: model:ir.model.fields,field_description:stock.field_product_category_removal_strategy_id
msgid "Force Removal Strategy"
msgstr ""

#. module: stock
#: model:ir.model.fields,field_description:stock.field_product_product_virtual_available
msgid "Forecast Quantity"
msgstr ""

#. module: stock
#: model:ir.model.fields,help:stock.field_product_product_virtual_available
msgid "Forecast quantity (computed as Quantity On Hand - Outgoing + Incoming)\n"
"In a context with a single Stock Location, this includes goods stored in this location, or any of its children.\n"
"In a context with a single Warehouse, this includes goods stored in the Stock Location of this Warehouse, or any of its children.\n"
"Otherwise, this includes goods stored in any Stock Location with 'internal' type."
msgstr ""

#. module: stock
#: code:addons/stock/models/product.py:340
#: model:ir.model.fields,field_description:stock.field_product_template_virtual_available
#: model:ir.model.fields,field_description:stock.field_stock_move_availability
#, python-format
msgid "Forecasted Quantity"
msgstr ""

#. module: stock
#: model:ir.model.fields,field_description:stock.field_stock_pack_operation_from_loc
msgid "From"
msgstr ""

#. module: stock
#: model:ir.model.fields,field_description:stock.field_stock_location_complete_name
msgid "Full Location Name"
msgstr ""

#. module: stock
#: code:addons/stock/models/product.py:343
#, python-format
msgid "Future Deliveries"
msgstr ""

#. module: stock
#: code:addons/stock/models/product.py:348
#, python-format
msgid "Future P&L"
msgstr ""

#. module: stock
#: code:addons/stock/models/product.py:358
#, python-format
msgid "Future Productions"
msgstr ""

#. module: stock
#: code:addons/stock/models/product.py:353
#, python-format
msgid "Future Qty"
msgstr ""

#. module: stock
#: code:addons/stock/models/product.py:335
#, python-format
msgid "Future Receipts"
msgstr ""

#. module: stock
#: model:ir.ui.view,arch_db:stock.view_stock_config_settings
msgid "Get a full traceability from vendors to customers"
msgstr ""

#. module: stock
#: model:ir.ui.view,arch_db:stock.view_stock_config_settings
msgid "Get informative or blocking warnings on partners"
msgstr ""

#. module: stock
#: model:ir.model.fields,help:stock.field_stock_fixed_putaway_strat_sequence
msgid "Give to the more specialized category, a higher priority to have them in top of the list."
msgstr ""

#. module: stock
#: model:ir.ui.view,arch_db:stock.stock_location_path_filter
msgid "Global"
msgstr ""

#. module: stock
#: model:ir.model.fields,help:stock.field_stock_warehouse_default_resupply_wh_id
msgid "Goods will always be resupplied from this warehouse"
msgstr ""

#. module: stock
#: model:ir.ui.view,arch_db:stock.view_stock_level_forecast_filter
msgid "Graph"
msgstr ""

#. module: stock
#: model:ir.ui.view,arch_db:stock.search_product_lot_filter
#: model:ir.ui.view,arch_db:stock.stock_scrap_search_view
#: model:ir.ui.view,arch_db:stock.view_inventory_filter
#: model:ir.ui.view,arch_db:stock.view_move_search
#: model:ir.ui.view,arch_db:stock.view_picking_internal_search
#: model:ir.ui.view,arch_db:stock.view_stock_level_forecast_filter
#: model:ir.ui.view,arch_db:stock.warehouse_orderpoint_search
msgid "Group By"
msgstr ""

#. module: stock
#: model:ir.ui.view,arch_db:stock.quant_package_search_view
#: model:ir.ui.view,arch_db:stock.quant_search_view
msgid "Group by..."
msgstr ""

#. module: stock
#: model:ir.ui.view,arch_db:stock.view_procurement_form_stock_inherit
msgid "Group's Pickings"
msgstr ""

#. module: stock
#: model:ir.model.fields,field_description:stock.field_stock_picking_pack_operation_exist
msgid "Has Pack Operations"
msgstr ""

#. module: stock
#: model:ir.model.fields,field_description:stock.field_stock_picking_has_scrap_move
msgid "Has Scrap Moves"
msgstr ""

#. module: stock
#: model:ir.model.fields,field_description:stock.field_stock_picking_quant_reserved_exist
msgid "Has quants already reserved"
msgstr ""

#. module: stock
#: model:ir.model.fields,field_description:stock.field_stock_location_posz
msgid "Height (Z)"
msgstr ""

#. module: stock
#: model:ir.ui.view,arch_db:stock.inventory_planner
msgid "Help rental management, by generating automated return moves for rented products"
msgstr ""

#. module: stock
#: model:ir.ui.view,arch_db:stock.inventory_planner
msgid "Here are some usual problems and their solutions:"
msgstr ""

#. module: stock
#: model:ir.actions.act_window,help:stock.action_receipt_picking_move
msgid "Here you can receive individual products, no matter what\n"
"                purchase order or picking order they come from. You will find\n"
"                the list of all products you are waiting for. Once you receive\n"
"                an order, you can filter based on the name of the vendor or\n"
"                the purchase order reference. Then you can confirm all products\n"
"                received using the buttons on the right of each line."
msgstr ""

#. module: stock
#: model:ir.actions.act_window,help:stock.action_deliver_move
msgid "Here you will find the history of all past deliveries related to\n"
"                this product, as well as all the products you must deliver to\n"
"                customers."
msgstr ""

#. module: stock
#: model:ir.actions.act_window,help:stock.action_receive_move
msgid "Here you will find the history of all receipts related to\n"
"                this product, as well as all future receipts you are waiting\n"
"                from your suppliers."
msgstr ""

#. module: stock
#: model:ir.ui.view,arch_db:stock.view_stock_quant_form
msgid "History"
msgstr ""

#. module: stock
#: model:ir.ui.view,arch_db:stock.inventory_planner
msgid "How to use Lot Tracking:"
msgstr ""

#. module: stock
#: model:ir.model.fields,field_description:stock.field_make_procurement_id
#: model:ir.model.fields,field_description:stock.field_procurement_orderpoint_compute_id
#: model:ir.model.fields,field_description:stock.field_product_putaway_id
#: model:ir.model.fields,field_description:stock.field_product_removal_id
#: model:ir.model.fields,field_description:stock.field_report_stock_forecast_id
#: model:ir.model.fields,field_description:stock.field_report_stock_lines_date_id
#: model:ir.model.fields,field_description:stock.field_stock_backorder_confirmation_id
#: model:ir.model.fields,field_description:stock.field_stock_change_product_qty_id
#: model:ir.model.fields,field_description:stock.field_stock_config_settings_id
#: model:ir.model.fields,field_description:stock.field_stock_fixed_putaway_strat_id
#: model:ir.model.fields,field_description:stock.field_stock_immediate_transfer_id
#: model:ir.model.fields,field_description:stock.field_stock_incoterms_id
#: model:ir.model.fields,field_description:stock.field_stock_inventory_id
#: model:ir.model.fields,field_description:stock.field_stock_inventory_line_id
#: model:ir.model.fields,field_description:stock.field_stock_location_id
#: model:ir.model.fields,field_description:stock.field_stock_location_path_id
#: model:ir.model.fields,field_description:stock.field_stock_location_route_id
#: model:ir.model.fields,field_description:stock.field_stock_move_id
#: model:ir.model.fields,field_description:stock.field_stock_move_operation_link_id
#: model:ir.model.fields,field_description:stock.field_stock_pack_operation_id
#: model:ir.model.fields,field_description:stock.field_stock_pack_operation_lot_id
#: model:ir.model.fields,field_description:stock.field_stock_picking_id
#: model:ir.model.fields,field_description:stock.field_stock_picking_type_id
#: model:ir.model.fields,field_description:stock.field_stock_production_lot_id
#: model:ir.model.fields,field_description:stock.field_stock_quant_id
#: model:ir.model.fields,field_description:stock.field_stock_quant_package_id_8746
#: model:ir.model.fields,field_description:stock.field_stock_return_picking_id
#: model:ir.model.fields,field_description:stock.field_stock_return_picking_line_id
#: model:ir.model.fields,field_description:stock.field_stock_scrap_id
#: model:ir.model.fields,field_description:stock.field_stock_warehouse_id
#: model:ir.model.fields,field_description:stock.field_stock_warehouse_orderpoint_id
msgid "ID"
msgstr ""

#. module: stock
#: code:addons/stock/models/stock_inventory.py:392
#, python-format
msgid "INV:"
msgstr ""

#. module: stock
#: code:addons/stock/wizard/stock_change_product_qty.py:96
#, python-format
msgid "INV: %s"
msgstr ""

#. module: stock
#: model:ir.model.fields,field_description:stock.field_stock_quant_name
msgid "Identifier"
msgstr ""

#. module: stock
#: model:ir.ui.view,arch_db:stock.view_inventory_form
msgid "If a product is not at the right place, set the checked quantity to 0 and create a new line with correct location."
msgstr ""

#. module: stock
#: model:ir.model.fields,help:stock.field_stock_picking_picking_type_entire_packs
#: model:ir.model.fields,help:stock.field_stock_picking_type_show_entire_packs
msgid "If checked, this shows the packs to be moved as a whole in the Operations tab all the time, even if there was no entire pack reserved."
msgstr ""

#. module: stock
#: model:ir.model.fields,help:stock.field_stock_location_path_propagate
msgid "If checked, when the previous move is cancelled or split, the move generated by this move will too"
msgstr ""

#. module: stock
#: model:ir.model.fields,help:stock.field_procurement_rule_propagate
msgid "If checked, when the previous move of the move (which was generated by a next procurement) is cancelled or split, the move generated by this move will too"
msgstr ""

#. module: stock
#: model:ir.model.fields,help:stock.field_stock_move_propagate
msgid "If checked, when this move is cancelled, cancel the linked move too"
msgstr ""

#. module: stock
#: model:ir.model.fields,help:stock.field_stock_pack_operation_result_package_id
msgid "If set, the operations are packed into this package"
msgstr ""

#. module: stock
#: model:ir.model.fields,help:stock.field_stock_warehouse_orderpoint_active
msgid "If the active field is set to False, it will allow you to hide the orderpoint without removing it."
msgstr ""

#. module: stock
#: model:ir.model.fields,help:stock.field_stock_location_route_active
msgid "If the active field is set to False, it will allow you to hide the route without removing it."
msgstr ""

#. module: stock
#: model:ir.ui.view,arch_db:stock.stock_location_path_filter
msgid "If the route is global"
msgstr ""

#. module: stock
#: model:ir.model.fields,help:stock.field_stock_quant_negative_move_id
msgid "If this is a negative quant, this will be the move that caused this negative quant."
msgstr ""

#. module: stock
#: model:ir.model.fields,help:stock.field_stock_picking_type_use_create_lots
msgid "If this is checked only, it will suppose you want to create new Lots/Serial Numbers, so you can provide them in a text field. "
msgstr ""

#. module: stock
#: model:ir.model.fields,help:stock.field_stock_picking_type_use_existing_lots
msgid "If this is checked, you will be able to choose the Lots/Serial Numbers. You can also decide to not put lots in this operation type.  This means it will create stock with no lot or not put a restriction on the lot taken. "
msgstr ""

#. module: stock
#: model:ir.model.fields,help:stock.field_stock_move_backorder_id
#: model:ir.model.fields,help:stock.field_stock_picking_backorder_id
msgid "If this shipment was split, then this field links to the shipment which contains the already processed part."
msgstr ""

#. module: stock
#: model:ir.ui.view,arch_db:stock.inventory_planner
msgid "If you are a developer <strong>you can use our\n"
"                        API</strong> to load data automatically through\n"
"                        scripts: take a look at our"
msgstr ""

#. module: stock
#: model:ir.ui.view,arch_db:stock.inventory_planner
msgid "If you configured automatic procurement, Odoo automatically generates\n"
"                        Procurements Orders. You usually don't need to worry about them, but\n"
"                        sometimes the system can remain blocked without generating a\n"
"                        corresponding document, usually due to a configuration problem."
msgstr ""

#. module: stock
#: model:ir.model.fields,help:stock.field_stock_inventory_filter
msgid "If you do an entire inventory, you can choose 'All Products' and it will prefill the inventory with the current stock.  If you only do some products  (e.g. Cycle Counting) you can choose 'Manual Selection of Products' and the system won't propose anything.  You can also let the system propose for a single product / lot /... "
msgstr ""

#. module: stock
#: model:ir.ui.view,arch_db:stock.inventory_planner
msgid "If you have less than 50 vendors, we recommend you\n"
"                                        to create them manually."
msgstr ""

#. module: stock
#: model:ir.ui.view,arch_db:stock.inventory_planner
msgid "If you want to do it yourself:"
msgstr ""

#. module: stock
#: model:ir.model,name:stock.model_stock_immediate_transfer
msgid "Immediate Transfer"
msgstr ""

#. module: stock
#: code:addons/stock/models/stock_picking.py:797
#, python-format
msgid "Immediate Transfer?"
msgstr ""

#. module: stock
#: model:ir.ui.view,arch_db:stock.view_immediate_transfer
msgid "Immediate transfer?"
msgstr ""

#. module: stock
#: selection:stock.config.settings,module_procurement_jit:0
msgid "Immediately after sales order confirmation"
msgstr ""

#. module: stock
#: model:ir.ui.view,arch_db:stock.inventory_planner
msgid "Import using the top left button in"
msgstr ""

#. module: stock
#: model:ir.ui.view,arch_db:stock.inventory_planner
msgid "In Odoo, <strong>Reordering Rules</strong> are used to replenish your products.\n"
"                        Odoo will automatically propose a procurement to buy new products if you are\n"
"                        running out of stock."
msgstr ""

#. module: stock
#: selection:stock.inventory,state:0
msgid "In Progress"
msgstr ""

#. module: stock
#: model:ir.model.fields,field_description:stock.field_stock_warehouse_in_type_id
msgid "In Type"
msgstr ""

#. module: stock
#: model:ir.model.fields,help:stock.field_procurement_order_partner_dest_id
msgid "In case of dropshipping, we need to know the destination address more precisely"
msgstr ""

#. module: stock
#: model:ir.ui.view,arch_db:stock.inventory_planner
msgid "In case of unique serial numbers, each serial number corresponds\n"
"                        to exactly one piece.  In case of lots, you need to supply the quantity\n"
"                        for each lot when you move that product."
msgstr ""

#. module: stock
#: model:ir.ui.view,arch_db:stock.inventory_planner
msgid "In short, you will get a more efficient warehouse management that leads\n"
"                        to inventory reduction and better efficiencies in your daily operations."
msgstr ""

#. module: stock
#: model:ir.model.fields,field_description:stock.field_stock_inventory_exhausted
msgid "Include Exhausted Products"
msgstr ""

#. module: stock
#: model:ir.model.fields,field_description:stock.field_product_product_incoming_qty
#: model:ir.model.fields,field_description:stock.field_product_template_incoming_qty
msgid "Incoming"
msgstr ""

#. module: stock
#: model:ir.actions.act_window,name:stock.action_receipt_picking_move
msgid "Incoming  Products"
msgstr ""

#. module: stock
#: model:ir.model.fields,field_description:stock.field_stock_quant_in_date
msgid "Incoming Date"
msgstr ""

#. module: stock
#: model:ir.model.fields,field_description:stock.field_stock_warehouse_reception_steps
msgid "Incoming Shipments"
msgstr ""

#. module: stock
#: model:ir.model.fields,help:stock.field_stock_incoterms_code
msgid "Incoterm Standard Code"
msgstr ""

#. module: stock
#: model:ir.actions.act_window,name:stock.action_incoterms_tree
#: model:ir.model,name:stock.model_stock_incoterms
#: model:ir.ui.menu,name:stock.menu_action_incoterm_open
#: model:ir.ui.view,arch_db:stock.stock_incoterms_form
#: model:ir.ui.view,arch_db:stock.stock_incoterms_view_search
#: model:ir.ui.view,arch_db:stock.view_incoterms_tree
msgid "Incoterms"
msgstr ""

#. module: stock
#: model:ir.model.fields,help:stock.field_stock_incoterms_name
msgid "Incoterms are series of sales terms. They are used to divide transaction costs and responsibilities between buyer and seller and reflect state-of-the-art transportation practices."
msgstr ""

#. module: stock
#: model:ir.ui.view,arch_db:stock.view_picking_form
msgid "Initial Demand"
msgstr ""

#. module: stock
#: model:ir.ui.view,arch_db:stock.inventory_planner
msgid "Initial Inventory"
msgstr ""

#. module: stock
#: code:addons/stock/models/stock_warehouse.py:97
#: model:stock.location,name:stock.stock_location_company
#, python-format
msgid "Input"
msgstr ""

#. module: stock
#: model:ir.model.fields,field_description:stock.field_stock_warehouse_wh_input_stock_loc_id
msgid "Input Location"
msgstr ""

#. module: stock
#: model:stock.location,name:stock.stock_location_inter_wh
msgid "Inter Company Transit"
msgstr ""

#. module: stock
#: model:ir.ui.view,arch_db:stock.view_location_search
#: selection:stock.picking.type,code:0
msgid "Internal"
msgstr ""

#. module: stock
#: selection:stock.location,usage:0
msgid "Internal Location"
msgstr ""

#. module: stock
#: model:ir.ui.view,arch_db:stock.quant_search_view
#: model:ir.ui.view,arch_db:stock.view_location_search
msgid "Internal Locations"
msgstr ""

#. module: stock
#: model:ir.model.fields,field_description:stock.field_stock_production_lot_ref
msgid "Internal Reference"
msgstr ""

#. module: stock
#: code:addons/stock/models/stock_warehouse.py:232
#: model:stock.picking.type,name:stock.picking_type_internal
#, python-format
msgid "Internal Transfers"
msgstr ""

#. module: stock
#: model:ir.model.fields,field_description:stock.field_res_company_internal_transit_location_id
msgid "Internal Transit Location"
msgstr ""

#. module: stock
#: model:ir.model.fields,field_description:stock.field_stock_warehouse_int_type_id
msgid "Internal Type"
msgstr ""

#. module: stock
#: model:ir.model.fields,help:stock.field_stock_production_lot_ref
msgid "Internal reference number in case it differs from the manufacturer's lot/serial number"
msgstr ""

#. module: stock
#: code:addons/stock/models/product.py:257
#, python-format
msgid "Invalid domain left operand %s"
msgstr ""

#. module: stock
#: code:addons/stock/models/product.py:259
#, python-format
msgid "Invalid domain operator %s"
msgstr ""

#. module: stock
#: code:addons/stock/models/product.py:261
#, python-format
msgid "Invalid domain right operand %s"
msgstr ""

#. module: stock
#: model:ir.model.fields,field_description:stock.field_stock_inventory_category_id
msgid "Inventoried Category"
msgstr ""

#. module: stock
#: model:ir.model.fields,field_description:stock.field_stock_inventory_location_id
msgid "Inventoried Location"
msgstr ""

#. module: stock
#: model:ir.model.fields,field_description:stock.field_stock_inventory_lot_id
msgid "Inventoried Lot/Serial Number"
msgstr ""

#. module: stock
#: model:ir.model.fields,field_description:stock.field_stock_inventory_partner_id
msgid "Inventoried Owner"
msgstr ""

#. module: stock
#: model:ir.model.fields,field_description:stock.field_stock_inventory_package_id
msgid "Inventoried Pack"
msgstr ""

#. module: stock
#: model:ir.model.fields,field_description:stock.field_stock_inventory_product_id
msgid "Inventoried Product"
msgstr ""

#. module: stock
#: model:ir.model.fields,field_description:stock.field_stock_inventory_line_ids
msgid "Inventories"
msgstr ""

#. module: stock
#: model:ir.ui.view,arch_db:stock.view_inventory_filter
msgid "Inventories Month"
msgstr ""

#. module: stock
#: model:ir.actions.act_window,name:stock.stock_picking_type_action
#: model:ir.actions.report.xml,name:stock.action_report_inventory
#: model:ir.model,name:stock.model_stock_inventory
#: model:ir.model.fields,field_description:stock.field_stock_inventory_line_inventory_id
#: model:ir.model.fields,field_description:stock.field_stock_move_inventory_id
#: model:ir.ui.menu,name:stock.menu_stock_root
#: model:ir.ui.view,arch_db:stock.view_stock_quant_pivot
msgid "Inventory"
msgstr ""

#. module: stock
#: model:ir.ui.view,arch_db:stock.view_inventory_form
msgid "Inventory Adjustment"
msgstr ""

#. module: stock
#: model:ir.actions.act_window,name:stock.action_inventory_form
#: model:ir.ui.menu,name:stock.menu_action_inventory_form
#: model:ir.ui.view,arch_db:stock.view_inventory_form
msgid "Inventory Adjustments"
msgstr ""

#. module: stock
#: model:web.planner,tooltip_planner:stock.planner_inventory
msgid "Inventory Configuration: a step-by-step guide."
msgstr ""

#. module: stock
#: model:ir.ui.menu,name:stock.menu_stock_inventory_control
msgid "Inventory Control"
msgstr ""

#. module: stock
#: model:ir.model.fields,field_description:stock.field_stock_inventory_date
msgid "Inventory Date"
msgstr ""

#. module: stock
#: model:ir.ui.view,arch_db:stock.view_inventory_form
msgid "Inventory Details"
msgstr ""

#. module: stock
#: model:ir.model,name:stock.model_stock_inventory_line
msgid "Inventory Line"
msgstr ""

#. module: stock
#: model:ir.actions.act_window,name:stock.action_inventory_line_tree
msgid "Inventory Lines"
msgstr ""

#. module: stock
#: model:ir.model.fields,field_description:stock.field_product_product_property_stock_inventory
#: model:ir.model.fields,field_description:stock.field_product_template_property_stock_inventory
msgid "Inventory Location"
msgstr ""

#. module: stock
#: model:ir.model,name:stock.model_stock_location
msgid "Inventory Locations"
msgstr ""

#. module: stock
#: selection:stock.location,usage:0
msgid "Inventory Loss"
msgstr ""

#. module: stock
#: model:ir.ui.view,arch_db:stock.stock_scrap_form_view
msgid "Inventory Move"
msgstr ""

#. module: stock
#: model:ir.model.fields,field_description:stock.field_stock_inventory_name
#: model:ir.ui.view,arch_db:stock.view_inventory_filter
msgid "Inventory Reference"
msgstr ""

#. module: stock
#: model:ir.model,name:stock.model_stock_location_route
msgid "Inventory Routes"
msgstr ""

#. module: stock
#: model:ir.ui.view,arch_db:stock.inventory_planner
msgid "Inventory Settings"
msgstr ""

#. module: stock
#: model:ir.actions.act_window,name:stock.quantsact
#: model:ir.ui.menu,name:stock.menu_quants
#: model:ir.ui.view,arch_db:stock.quant_search_view
#: model:ir.ui.view,arch_db:stock.view_stock_quant_form
#: model:ir.ui.view,arch_db:stock.view_stock_quant_graph_value
#: model:ir.ui.view,arch_db:stock.view_stock_quant_tree
msgid "Inventory Valuation"
msgstr ""

#. module: stock
#: model:ir.model.fields,field_description:stock.field_stock_quant_inventory_value
msgid "Inventory Value"
msgstr ""

#. module: stock
#: model:stock.location,name:stock.location_inventory
msgid "Inventory adjustment"
msgstr ""

#. module: stock
#: model:ir.ui.view,arch_db:stock.view_inventory_form
msgid "Inventory adjustments will be made by comparing the theoretical and the checked quantities."
msgstr ""

#. module: stock
#: model:ir.model.fields,field_description:stock.field_stock_inventory_filter
#: model:ir.ui.view,arch_db:stock.view_inventory_form
msgid "Inventory of"
msgstr ""

#. module: stock
#: model:ir.model.fields,field_description:stock.field_stock_location_return_location
msgid "Is a Return Location?"
msgstr ""

#. module: stock
#: model:ir.model.fields,field_description:stock.field_stock_location_scrap_location
msgid "Is a Scrap Location?"
msgstr ""

#. module: stock
#: model:ir.ui.view,arch_db:stock.inventory_planner
msgid "It is also possible to import your initial inventory from an Excel or CSV file.\n"
"                        If you want to do that, contact your Odoo project manager."
msgstr ""

#. module: stock
#: model:ir.ui.view,arch_db:stock.inventory_planner
msgid "It is therefore a good idea to check and try to resolve those procurement\n"
"                        exceptions. These are accessible from the Schedulers menu (you need the Stock\n"
"                        Manager role to see it)."
msgstr ""

#. module: stock
#: model:ir.ui.view,arch_db:stock.inventory_planner
msgid "It is time to make your initial Inventory. In order to do so:"
msgstr ""

#. module: stock
#: model:ir.model.fields,help:stock.field_stock_move_product_packaging
msgid "It specifies attributes of packaging like type, quantity of packaging,etc."
msgstr ""

#. module: stock
#: model:ir.model.fields,help:stock.field_stock_picking_move_type
msgid "It specifies goods to be deliver partially or all at once"
msgstr ""

#. module: stock
#: model:ir.model.fields,field_description:stock.field_stock_picking_type_last_done_picking
msgid "Last 10 Done Pickings"
msgstr ""

#. module: stock
#: model:ir.model.fields,field_description:stock.field_make_procurement___last_update
#: model:ir.model.fields,field_description:stock.field_procurement_orderpoint_compute___last_update
#: model:ir.model.fields,field_description:stock.field_product_putaway___last_update
#: model:ir.model.fields,field_description:stock.field_product_removal___last_update
#: model:ir.model.fields,field_description:stock.field_report_stock_forecast___last_update
#: model:ir.model.fields,field_description:stock.field_report_stock_lines_date___last_update
#: model:ir.model.fields,field_description:stock.field_stock_backorder_confirmation___last_update
#: model:ir.model.fields,field_description:stock.field_stock_change_product_qty___last_update
#: model:ir.model.fields,field_description:stock.field_stock_config_settings___last_update
#: model:ir.model.fields,field_description:stock.field_stock_fixed_putaway_strat___last_update
#: model:ir.model.fields,field_description:stock.field_stock_immediate_transfer___last_update
#: model:ir.model.fields,field_description:stock.field_stock_incoterms___last_update
#: model:ir.model.fields,field_description:stock.field_stock_inventory___last_update
#: model:ir.model.fields,field_description:stock.field_stock_inventory_line___last_update
#: model:ir.model.fields,field_description:stock.field_stock_location___last_update
#: model:ir.model.fields,field_description:stock.field_stock_location_path___last_update
#: model:ir.model.fields,field_description:stock.field_stock_location_route___last_update
#: model:ir.model.fields,field_description:stock.field_stock_move___last_update
#: model:ir.model.fields,field_description:stock.field_stock_move_operation_link___last_update
#: model:ir.model.fields,field_description:stock.field_stock_pack_operation___last_update
#: model:ir.model.fields,field_description:stock.field_stock_pack_operation_lot___last_update
#: model:ir.model.fields,field_description:stock.field_stock_picking___last_update
#: model:ir.model.fields,field_description:stock.field_stock_picking_type___last_update
#: model:ir.model.fields,field_description:stock.field_stock_production_lot___last_update
#: model:ir.model.fields,field_description:stock.field_stock_quant___last_update
#: model:ir.model.fields,field_description:stock.field_stock_quant_package___last_update
#: model:ir.model.fields,field_description:stock.field_stock_return_picking___last_update
#: model:ir.model.fields,field_description:stock.field_stock_return_picking_line___last_update
#: model:ir.model.fields,field_description:stock.field_stock_scrap___last_update
#: model:ir.model.fields,field_description:stock.field_stock_warehouse___last_update
#: model:ir.model.fields,field_description:stock.field_stock_warehouse_orderpoint___last_update
msgid "Last Modified on"
msgstr ""

#. module: stock
#: model:ir.model.fields,field_description:stock.field_make_procurement_write_uid
#: model:ir.model.fields,field_description:stock.field_procurement_orderpoint_compute_write_uid
#: model:ir.model.fields,field_description:stock.field_product_putaway_write_uid
#: model:ir.model.fields,field_description:stock.field_product_removal_write_uid
#: model:ir.model.fields,field_description:stock.field_stock_backorder_confirmation_write_uid
#: model:ir.model.fields,field_description:stock.field_stock_change_product_qty_write_uid
#: model:ir.model.fields,field_description:stock.field_stock_config_settings_write_uid
#: model:ir.model.fields,field_description:stock.field_stock_fixed_putaway_strat_write_uid
#: model:ir.model.fields,field_description:stock.field_stock_immediate_transfer_write_uid
#: model:ir.model.fields,field_description:stock.field_stock_incoterms_write_uid
#: model:ir.model.fields,field_description:stock.field_stock_inventory_line_write_uid
#: model:ir.model.fields,field_description:stock.field_stock_inventory_write_uid
#: model:ir.model.fields,field_description:stock.field_stock_location_path_write_uid
#: model:ir.model.fields,field_description:stock.field_stock_location_route_write_uid
#: model:ir.model.fields,field_description:stock.field_stock_location_write_uid
#: model:ir.model.fields,field_description:stock.field_stock_move_operation_link_write_uid
#: model:ir.model.fields,field_description:stock.field_stock_move_write_uid
#: model:ir.model.fields,field_description:stock.field_stock_pack_operation_lot_write_uid
#: model:ir.model.fields,field_description:stock.field_stock_pack_operation_write_uid
#: model:ir.model.fields,field_description:stock.field_stock_picking_type_write_uid
#: model:ir.model.fields,field_description:stock.field_stock_picking_write_uid
#: model:ir.model.fields,field_description:stock.field_stock_production_lot_write_uid
#: model:ir.model.fields,field_description:stock.field_stock_quant_package_write_uid
#: model:ir.model.fields,field_description:stock.field_stock_quant_write_uid
#: model:ir.model.fields,field_description:stock.field_stock_return_picking_line_write_uid
#: model:ir.model.fields,field_description:stock.field_stock_return_picking_write_uid
#: model:ir.model.fields,field_description:stock.field_stock_scrap_write_uid
#: model:ir.model.fields,field_description:stock.field_stock_warehouse_orderpoint_write_uid
#: model:ir.model.fields,field_description:stock.field_stock_warehouse_write_uid
msgid "Last Updated by"
msgstr ""

#. module: stock
#: model:ir.model.fields,field_description:stock.field_make_procurement_write_date
#: model:ir.model.fields,field_description:stock.field_procurement_orderpoint_compute_write_date
#: model:ir.model.fields,field_description:stock.field_product_putaway_write_date
#: model:ir.model.fields,field_description:stock.field_product_removal_write_date
#: model:ir.model.fields,field_description:stock.field_stock_backorder_confirmation_write_date
#: model:ir.model.fields,field_description:stock.field_stock_change_product_qty_write_date
#: model:ir.model.fields,field_description:stock.field_stock_config_settings_write_date
#: model:ir.model.fields,field_description:stock.field_stock_fixed_putaway_strat_write_date
#: model:ir.model.fields,field_description:stock.field_stock_immediate_transfer_write_date
#: model:ir.model.fields,field_description:stock.field_stock_incoterms_write_date
#: model:ir.model.fields,field_description:stock.field_stock_inventory_line_write_date
#: model:ir.model.fields,field_description:stock.field_stock_inventory_write_date
#: model:ir.model.fields,field_description:stock.field_stock_location_path_write_date
#: model:ir.model.fields,field_description:stock.field_stock_location_route_write_date
#: model:ir.model.fields,field_description:stock.field_stock_location_write_date
#: model:ir.model.fields,field_description:stock.field_stock_move_operation_link_write_date
#: model:ir.model.fields,field_description:stock.field_stock_move_write_date
#: model:ir.model.fields,field_description:stock.field_stock_pack_operation_lot_write_date
#: model:ir.model.fields,field_description:stock.field_stock_pack_operation_write_date
#: model:ir.model.fields,field_description:stock.field_stock_picking_type_write_date
#: model:ir.model.fields,field_description:stock.field_stock_picking_write_date
#: model:ir.model.fields,field_description:stock.field_stock_production_lot_write_date
#: model:ir.model.fields,field_description:stock.field_stock_quant_package_write_date
#: model:ir.model.fields,field_description:stock.field_stock_quant_write_date
#: model:ir.model.fields,field_description:stock.field_stock_return_picking_line_write_date
#: model:ir.model.fields,field_description:stock.field_stock_return_picking_write_date
#: model:ir.model.fields,field_description:stock.field_stock_scrap_write_date
#: model:ir.model.fields,field_description:stock.field_stock_warehouse_orderpoint_write_date
#: model:ir.model.fields,field_description:stock.field_stock_warehouse_write_date
msgid "Last Updated on"
msgstr ""

#. module: stock
#: code:addons/stock/models/stock_picking.py:64
#: model:ir.ui.view,arch_db:stock.stock_picking_type_kanban
#: model:ir.ui.view,arch_db:stock.view_picking_internal_search
#, python-format
msgid "Late"
msgstr ""

#. module: stock
#: model:ir.actions.act_window,name:stock.action_picking_tree_late
msgid "Late Transfers"
msgstr ""

#. module: stock
#: model:ir.actions.act_window,name:stock.action_stock_line_date
#: model:ir.ui.menu,name:stock.menu_report_stock_line_date
msgid "Latest Inventories & Moves"
msgstr ""

#. module: stock
#: model:ir.model.fields,field_description:stock.field_stock_picking_launch_pack_operations
msgid "Launch Pack Operations"
msgstr ""

#. module: stock
#: model:ir.model.fields,field_description:stock.field_stock_warehouse_orderpoint_lead_days
msgid "Lead Time"
msgstr ""

#. module: stock
#: model:ir.model.fields,field_description:stock.field_stock_warehouse_orderpoint_lead_type
msgid "Lead Type"
msgstr ""

#. module: stock
#: model:ir.model.fields,help:stock.field_stock_location_route_company_id
msgid "Leave this field empty if this route is shared between all companies"
msgstr ""

#. module: stock
#: model:ir.model.fields,field_description:stock.field_stock_location_parent_left
msgid "Left Parent"
msgstr ""

#. module: stock
#: model:ir.model.fields,help:stock.field_stock_location_company_id
msgid "Let this field empty if this location is shared between companies"
msgstr ""

#. module: stock
#: model:ir.ui.view,arch_db:stock.inventory_planner
msgid "Like with the sales flow, Odoo inventory management is\n"
"                        fully integrated with the purchase app."
msgstr ""

#. module: stock
#: model:ir.model.fields,field_description:stock.field_stock_pack_operation_linked_move_operation_ids
msgid "Linked Moves"
msgstr ""

#. module: stock
#: model:ir.model.fields,field_description:stock.field_stock_move_linked_move_operation_ids
msgid "Linked Operations"
msgstr ""

#. module: stock
#: model:ir.model.fields,field_description:stock.field_stock_quant_propagated_from_id
msgid "Linked Quant"
msgstr ""

#. module: stock
#: model:ir.ui.view,arch_db:stock.view_inventory_form
msgid "List view of lines"
msgstr ""

#. module: stock
#: model:ir.ui.view,arch_db:stock.view_location_form
msgid "Localization"
msgstr ""

#. module: stock
#: model:ir.ui.view,arch_db:stock.view_production_lot_form
msgid "Locate"
msgstr ""

#. module: stock
#: code:addons/stock/models/barcode.py:12
#: model:ir.model.fields,field_description:stock.field_product_product_location_id
#: model:ir.model.fields,field_description:stock.field_product_template_location_id
#: model:ir.model.fields,field_description:stock.field_stock_change_product_qty_location_id
#: model:ir.model.fields,field_description:stock.field_stock_fixed_putaway_strat_fixed_location_id
#: model:ir.model.fields,field_description:stock.field_stock_inventory_line_location_id
#: model:ir.model.fields,field_description:stock.field_stock_quant_location_id
#: model:ir.model.fields,field_description:stock.field_stock_quant_package_location_id
#: model:ir.model.fields,field_description:stock.field_stock_scrap_location_id
#: model:ir.model.fields,field_description:stock.field_stock_warehouse_orderpoint_location_id
#: model:ir.ui.view,arch_db:stock.quant_package_search_view
#: model:ir.ui.view,arch_db:stock.quant_search_view
#: model:ir.ui.view,arch_db:stock.stock_scrap_search_view
#: model:ir.ui.view,arch_db:stock.view_move_search
#: model:ir.ui.view,arch_db:stock.warehouse_orderpoint_search
#, python-format
msgid "Location"
msgstr ""

#. module: stock
#: model:ir.actions.report.xml,name:stock.action_report_location_barcode
msgid "Location BarCode"
msgstr ""

#. module: stock
#: model:ir.model.fields,field_description:stock.field_stock_inventory_line_location_name
#: model:ir.model.fields,field_description:stock.field_stock_location_name
msgid "Location Name"
msgstr ""

#. module: stock
#: model:ir.ui.view,arch_db:stock.stock_location_path_form
#: model:ir.ui.view,arch_db:stock.stock_location_path_tree
msgid "Location Paths"
msgstr ""

#. module: stock
#: model:ir.model.fields,field_description:stock.field_stock_warehouse_lot_stock_id
msgid "Location Stock"
msgstr ""

#. module: stock
#: model:ir.model.fields,field_description:stock.field_stock_location_usage
msgid "Location Type"
msgstr ""

#. module: stock
#: model:ir.model.fields,help:stock.field_stock_move_location_dest_id
msgid "Location where the system will stock the finished products."
msgstr ""

#. module: stock
#: model:ir.actions.act_window,name:stock.action_location_form
#: model:ir.ui.menu,name:stock.menu_action_location_form
#: model:ir.ui.view,arch_db:stock.stock_location_path_form
#: model:ir.ui.view,arch_db:stock.view_move_picking_form
#: model:ir.ui.view,arch_db:stock.view_pack_operation_details_form
#: model:ir.ui.view,arch_db:stock.view_picking_type_form
#: model:ir.ui.view,arch_db:stock.view_stock_config_settings
#: model:ir.ui.view,arch_db:stock.view_warehouse
msgid "Locations"
msgstr ""

#. module: stock
#: model:ir.ui.view,arch_db:stock.product_category_form_view_inherit
#: model:ir.ui.view,arch_db:stock.view_location_form
msgid "Logistics"
msgstr ""

#. module: stock
#: code:addons/stock/models/barcode.py:13
#: model:ir.model.fields,field_description:stock.field_stock_scrap_lot_id
#, python-format
msgid "Lot"
msgstr ""

#. module: stock
#: model:ir.actions.report.xml,name:stock.action_report_lot_barcode
msgid "Lot BarCode"
msgstr ""

#. module: stock
#: model:ir.ui.view,arch_db:stock.view_picking_form
msgid "Lot Split"
msgstr ""

#. module: stock
#: model:ir.model,name:stock.model_stock_production_lot
msgid "Lot/Serial"
msgstr ""

#. module: stock
#: model:ir.model.fields,field_description:stock.field_stock_change_product_qty_lot_id
#: model:ir.model.fields,field_description:stock.field_stock_inventory_line_prod_lot_id
#: model:ir.model.fields,field_description:stock.field_stock_move_restrict_lot_id
#: model:ir.model.fields,field_description:stock.field_stock_pack_operation_lot_lot_id
#: model:ir.model.fields,field_description:stock.field_stock_pack_operation_lot_lot_name
#: model:ir.model.fields,field_description:stock.field_stock_production_lot_name
#: model:ir.model.fields,field_description:stock.field_stock_quant_lot_id
#: model:ir.ui.view,arch_db:stock.quant_search_view
#: model:ir.ui.view,arch_db:stock.report_lot_barcode
#: model:ir.ui.view,arch_db:stock.report_package_barcode
#: model:res.request.link,name:stock.req_link_tracking
msgid "Lot/Serial Number"
msgstr ""

#. module: stock
#: code:addons/stock/models/stock_pack_operation.py:197
#, python-format
msgid "Lot/Serial Number Details"
msgstr ""

#. module: stock
#: model:ir.ui.view,arch_db:stock.view_inventory_tree
msgid "Lot/Serial Number Inventory"
msgstr ""

#. module: stock
#: code:addons/stock/models/stock_pack_operation.py:279
#, python-format
msgid "Lot/Serial Number required"
msgstr ""

#. module: stock
#: model:ir.model,name:stock.model_stock_pack_operation_lot
msgid "Lot/Serial number for pack ops"
msgstr ""

#. module: stock
#: model:ir.model.fields,field_description:stock.field_stock_config_settings_group_stock_production_lot
msgid "Lots & Serial Numbers"
msgstr ""

#. module: stock
#: model:ir.model.fields,field_description:stock.field_stock_pack_operation_lots_visible
msgid "Lots Visible"
msgstr ""

#. module: stock
#: model:ir.ui.view,arch_db:stock.inventory_planner
msgid "Lots can be encoded on incoming shipments, internal transfers and\n"
"                        outgoing deliveries according to the settings in the operation type.\n"
"                        The tracking can be configured on every product: not any tracing at\n"
"                        all, tracking by lot, or tracking by unique serial number."
msgstr ""

#. module: stock
#: model:ir.actions.act_window,name:stock.action_production_lot_form
#: model:ir.model.fields,field_description:stock.field_stock_move_lot_ids
#: model:ir.ui.menu,name:stock.menu_action_production_lot_form
#: model:ir.ui.view,arch_db:stock.view_production_lot_form
#: model:ir.ui.view,arch_db:stock.view_production_lot_tree
msgid "Lots/Serial Numbers"
msgstr ""

#. module: stock
#: model:ir.model.fields,field_description:stock.field_stock_pack_operation_pack_lot_ids
msgid "Lots/Serial Numbers Used"
msgstr ""

#. module: stock
#: code:addons/stock/models/stock_warehouse.py:534
#, python-format
msgid "MTO"
msgstr ""

#. module: stock
#: model:ir.model.fields,field_description:stock.field_stock_warehouse_mto_pull_id
msgid "MTO rule"
msgstr ""

#. module: stock
#: model:ir.model,name:stock.model_make_procurement
msgid "Make Procurements"
msgstr ""

#. module: stock
#: code:addons/stock/models/stock_warehouse.py:476
#: model:stock.location.route,name:stock.route_warehouse0_mto
#, python-format
msgid "Make To Order"
msgstr ""

#. module: stock
#: selection:stock.warehouse,delivery_steps:0
msgid "Make packages into a dedicated location, then bring them to the output location for shipping (Pick + Pack + Ship)"
msgstr ""

#. module: stock
#: model:res.groups,name:stock.group_tracking_owner
msgid "Manage Different Stock Owners"
msgstr ""

#. module: stock
#: model:res.groups,name:stock.group_production_lot
msgid "Manage Lots / Serial Numbers"
msgstr ""

#. module: stock
#: model:res.groups,name:stock.group_tracking_lot
msgid "Manage Packages"
msgstr ""

#. module: stock
#: model:res.groups,name:stock.group_adv_location
msgid "Manage Push and Pull inventory flows"
msgstr ""

#. module: stock
#: model:ir.ui.view,arch_db:stock.inventory_planner
msgid "Manage default locations per product"
msgstr ""

#. module: stock
#: model:res.groups,name:stock.group_stock_multi_locations
msgid "Manage multiple stock_locations"
msgstr ""

#. module: stock
#: model:res.groups,name:stock.group_stock_multi_warehouses
msgid "Manage multiple warehouses"
msgstr ""

#. module: stock
#: model:ir.ui.view,arch_db:stock.inventory_planner
msgid "Manage product manufacturing chains"
msgstr ""

#. module: stock
#: model:ir.ui.view,arch_db:stock.view_stock_config_settings
msgid "Manage product packaging"
msgstr ""

#. module: stock
#: model:ir.ui.view,arch_db:stock.view_stock_config_settings
msgid "Manage quality control points, checks and measures"
msgstr ""

#. module: stock
#: model:ir.ui.view,arch_db:stock.view_stock_config_settings
msgid "Manage several warehouses"
msgstr ""

#. module: stock
#: model:res.groups,name:stock.group_stock_manager
msgid "Manager"
msgstr ""

#. module: stock
#: selection:stock.location.path,auto:0
msgid "Manual Operation"
msgstr ""

#. module: stock
#: selection:stock.config.settings,module_procurement_jit:0
msgid "Manually or based on automatic scheduler"
msgstr ""

#. module: stock
#: model:ir.model.fields,field_description:stock.field_stock_config_settings_module_mrp
msgid "Manufacturing"
msgstr ""

#. module: stock
#: selection:stock.picking.type,code:0
msgid "Manufacturing Operation"
msgstr ""

#. module: stock
#: model:ir.ui.view,arch_db:stock.view_picking_form
msgid "Mark as Todo"
msgstr ""

#. module: stock
#: model:ir.model.fields,field_description:stock.field_stock_picking_max_date
msgid "Max. Expected Date"
msgstr ""

#. module: stock
#: model:ir.model.fields,field_description:stock.field_stock_warehouse_orderpoint_product_max_qty
msgid "Maximum Quantity"
msgstr ""

#. module: stock
#: model:ir.model.fields,field_description:stock.field_res_partner_picking_warn_msg
#: model:ir.model.fields,field_description:stock.field_res_users_picking_warn_msg
msgid "Message for Stock Picking"
msgstr ""

#. module: stock
#: model:ir.model.fields,field_description:stock.field_product_putaway_method
#: model:ir.model.fields,field_description:stock.field_product_removal_method
msgid "Method"
msgstr ""

#. module: stock
#: model:ir.model.fields,field_description:stock.field_res_company_propagation_minimum_delta
msgid "Minimum Delta for Propagation of a Date Change on moves linked together"
msgstr ""

#. module: stock
#: model:ir.model,name:stock.model_stock_warehouse_orderpoint
msgid "Minimum Inventory Rule"
msgstr ""

#. module: stock
#: model:ir.model.fields,field_description:stock.field_stock_warehouse_orderpoint_product_min_qty
msgid "Minimum Quantity"
msgstr ""

#. module: stock
#: model:ir.model.fields,field_description:stock.field_procurement_order_orderpoint_id
msgid "Minimum Stock Rule"
msgstr ""

#. module: stock
#: model:ir.model.fields,field_description:stock.field_product_product_orderpoint_ids
msgid "Minimum Stock Rules"
msgstr ""

#. module: stock
#: model:ir.ui.view,arch_db:stock.view_warehouse_orderpoint_form
msgid "Misc"
msgstr ""

#. module: stock
#: model:ir.ui.view,arch_db:stock.view_picking_form
msgid "Modify"
msgstr ""

#. module: stock
#: model:ir.ui.view,arch_db:stock.stock_picking_type_kanban
msgid "More <i class=\"fa fa-caret-down\"/>"
msgstr ""

#. module: stock
#: model:ir.actions.act_window,help:stock.action_picking_tree
msgid "Most operations are prepared automatically by Odoo according\n"
"                to your preconfigured logistics rules, but you can also record\n"
"                manual stock movements."
msgstr ""

#. module: stock
#: model:ir.model.fields,field_description:stock.field_stock_move_operation_link_move_id
#: model:ir.model.fields,field_description:stock.field_stock_return_picking_line_move_id
msgid "Move"
msgstr ""

#. module: stock
#: code:addons/stock/models/procurement.py:53
#, python-format
msgid "Move From Another Location"
msgstr ""

#. module: stock
#: model:ir.model.fields,field_description:stock.field_stock_quant_negative_move_id
msgid "Move Negative Quant"
msgstr ""

#. module: stock
#: model:ir.model.fields,field_description:stock.field_stock_move_split_from
msgid "Move Split From"
msgstr ""

#. module: stock
#: model:ir.model.fields,field_description:stock.field_procurement_rule_procure_method
msgid "Move Supply Method"
msgstr ""

#. module: stock
#: model:ir.model.fields,help:stock.field_stock_move_date
msgid "Move date: scheduled date until move is done, then date of actual move processing"
msgstr ""

#. module: stock
#: model:ir.model.fields,help:stock.field_stock_move_origin_returned_move_id
msgid "Move that created the return move"
msgstr ""

#. module: stock
#: model:ir.model.fields,help:stock.field_procurement_order_move_dest_id
msgid "Move which caused (created) the procurement"
msgstr ""

#. module: stock
#: model:ir.model.fields,field_description:stock.field_stock_move_quant_ids
#: model:ir.ui.view,arch_db:stock.view_move_form
#: model:ir.ui.view,arch_db:stock.view_move_picking_form
msgid "Moved Quants"
msgstr ""

#. module: stock
#: model:ir.actions.act_window,name:stock.act_product_stock_move_open
#: model:ir.model.fields,field_description:stock.field_procurement_order_move_ids
#: model:ir.model.fields,field_description:stock.field_stock_quant_history_ids
#: model:ir.model.fields,field_description:stock.field_stock_return_picking_product_return_moves
#: model:ir.ui.view,arch_db:stock.stock_move_tree
#: model:ir.ui.view,arch_db:stock.view_move_tree
#: model:ir.ui.view,arch_db:stock.view_move_tree_receipt_picking
#: model:ir.ui.view,arch_db:stock.view_move_tree_receipt_picking_board
msgid "Moves"
msgstr ""

#. module: stock
#: model:ir.model.fields,help:stock.field_procurement_order_move_ids
msgid "Moves created by the procurement"
msgstr ""

#. module: stock
#: model:ir.model.fields,help:stock.field_stock_warehouse_orderpoint_group_id
msgid "Moves created through this orderpoint will be put in this procurement group. If none is given, the moves generated by procurement rules will be grouped into one big picking."
msgstr ""

#. module: stock
#: model:ir.model.fields,help:stock.field_stock_pack_operation_linked_move_operation_ids
msgid "Moves impacted by this operation for the computation of the remaining quantities"
msgstr ""

#. module: stock
#: model:ir.model.fields,help:stock.field_stock_quant_history_ids
msgid "Moves that operate(d) on this quant"
msgstr ""

#. module: stock
#: model:ir.model.fields,field_description:stock.field_stock_config_settings_group_stock_adv_location
msgid "Multi-Step Routes"
msgstr ""

#. module: stock
#: model:ir.model.fields,field_description:stock.field_stock_config_settings_group_stock_multi_warehouses
msgid "Multi-Warehouses"
msgstr ""

#. module: stock
#: model:ir.ui.view,arch_db:stock.view_picking_internal_search
msgid "My Activities"
msgstr ""

#. module: stock
#: model:ir.model.fields,field_description:stock.field_product_putaway_name
#: model:ir.model.fields,field_description:stock.field_product_removal_name
#: model:ir.model.fields,field_description:stock.field_stock_incoterms_name
#: model:ir.model.fields,field_description:stock.field_stock_warehouse_orderpoint_name
msgid "Name"
msgstr ""

#. module: stock
#: model:ir.ui.view,arch_db:stock.quant_search_view
msgid "Negative"
msgstr ""

#. module: stock
#: model:ir.model.fields,field_description:stock.field_stock_quant_negative_dest_location_id
msgid "Negative Destination Location"
msgstr ""

#. module: stock
#: model:ir.ui.view,arch_db:stock.product_template_search_form_view_stock
msgid "Negative Stock"
msgstr ""

#. module: stock
#: code:addons/stock/models/stock_scrap.py:19
#: code:addons/stock/models/stock_scrap.py:63
#: code:addons/stock/models/stock_scrap.py:64
#: selection:stock.move,state:0
#, python-format
msgid "New"
msgstr ""

#. module: stock
#: model:ir.model.fields,field_description:stock.field_stock_change_product_qty_new_quantity
msgid "New Quantity on Hand"
msgstr ""

#. module: stock
#: model:ir.actions.act_window,name:stock.action_picking_form
msgid "New Transfer"
msgstr ""

#. module: stock
#: model:ir.model.fields,field_description:stock.field_stock_pack_operation_fresh_record
msgid "Newly created pack operation"
msgstr ""

#. module: stock
#: model:ir.ui.view,arch_db:stock.view_backorder_confirmation
msgid "No Backorder"
msgstr ""

#. module: stock
#: model:ir.ui.view,arch_db:stock.report_stock_lines_date_search
msgid "No Inventory yet"
msgstr ""

#. module: stock
#: selection:res.partner,picking_warn:0
msgid "No Message"
msgstr ""

#. module: stock
#: model:ir.model.fields,field_description:stock.field_stock_config_settings_default_new_propagation_minimum_delta
#: model:ir.model.fields,field_description:stock.field_stock_config_settings_propagation_minimum_delta
msgid "No Rescheduling Propagation"
msgstr ""

#. module: stock
#: model:ir.ui.view,arch_db:stock.report_stock_lines_date_search
msgid "No Stock Move yet"
msgstr ""

#. module: stock
#: selection:product.template,tracking:0
msgid "No Tracking"
msgstr ""

#. module: stock
#: code:addons/stock/models/stock_picking.py:828
#, python-format
msgid "No negative quantities allowed"
msgstr ""

#. module: stock
#: code:addons/stock/wizard/stock_picking_return.py:60
#, python-format
msgid "No products to return (only lines in Done state and not fully returned yet can be returned)!"
msgstr ""

#. module: stock
#: code:addons/stock/models/procurement.py:181
#, python-format
msgid "No source location defined!"
msgstr ""

#. module: stock
#: model:ir.model.fields,field_description:stock.field_stock_picking_pack_operation_product_ids
msgid "Non pack"
msgstr ""

#. module: stock
#: selection:stock.move,priority:0
#: selection:stock.picking,priority:0
msgid "Normal"
msgstr ""

#. module: stock
#: selection:stock.move,priority:0
#: selection:stock.picking,priority:0
msgid "Not urgent"
msgstr ""

#. module: stock
#: model:ir.model.fields,field_description:stock.field_stock_move_note
#: model:ir.model.fields,field_description:stock.field_stock_picking_note
#: model:ir.ui.view,arch_db:stock.view_inventory_form
msgid "Notes"
msgstr ""

#. module: stock
#: code:addons/stock/models/stock_picking.py:468
#, python-format
msgid "Nothing to check the availability for."
msgstr ""

#. module: stock
#: model:ir.ui.view,arch_db:stock.inventory_planner
msgid "Now, all your product quantities are correctly set."
msgstr ""

#. module: stock
#: model:ir.model.fields,field_description:stock.field_procurement_rule_delay
msgid "Number of Days"
msgstr ""

#. module: stock
#: model:ir.model.fields,help:stock.field_stock_warehouse_orderpoint_lead_days
msgid "Number of days after the orderpoint is triggered to receive the products or to order to the vendor"
msgstr ""

#. module: stock
#: model:ir.model.fields,help:stock.field_stock_location_path_delay
msgid "Number of days needed to transfer the goods"
msgstr ""

#. module: stock
#: code:addons/stock/models/stock_picking.py:68
#, python-format
msgid "OK"
msgstr ""

#. module: stock
#: model:ir.ui.view,arch_db:stock.inventory_planner
msgid "Odoo handles <strong>advanced push/pull routes configuration</strong>, for example:"
msgstr ""

#. module: stock
#: model:ir.ui.view,arch_db:stock.inventory_planner
msgid "Odoo has preconfigured <strong>one Warehouse</strong> for you."
msgstr ""

#. module: stock
#: model:ir.ui.view,arch_db:stock.inventory_planner
msgid "Odoo inventory management is fully integrated with sales and\n"
"                        invoicing process. Everything is automated from the initial\n"
"                        quotation to the delivery and the final invoice."
msgstr ""

#. module: stock
#: model:ir.ui.view,arch_db:stock.inventory_planner
msgid "Odoo is able to run advanced traceability by using Product Lots and Serial\n"
"                        Numbers, usually identified by bar codes stuck on the products."
msgstr ""

#. module: stock
#: model:ir.ui.view,arch_db:stock.inventory_planner
msgid "Of course, feel free to add your own. Please note that Odoo is able to convert units within the same category, for example, liters to gallons in the volume category"
msgstr ""

#. module: stock
#: model:ir.ui.view,arch_db:stock.product_form_view_procurement_button
#: model:ir.ui.view,arch_db:stock.product_template_form_view_procurement_button
msgid "On Hand"
msgstr ""

#. module: stock
#: model:ir.ui.view,arch_db:stock.inventory_planner
msgid "On Hand / Available Quantities"
msgstr ""

#. module: stock
#: model:ir.ui.view,arch_db:stock.product_template_kanban_stock_view
msgid "On hand:"
msgstr ""

#. module: stock
#: model:ir.ui.view,arch_db:stock.inventory_planner
msgid "Once it's fully working, give us some feedback: we love to hear from our customer. It would be great if you could send us a photo of your warehouse to"
msgstr ""

#. module: stock
#: code:addons/stock/models/stock_inventory.py:113
#, python-format
msgid "One Lot/Serial Number"
msgstr ""

#. module: stock
#: code:addons/stock/models/stock_inventory.py:111
#, python-format
msgid "One owner only"
msgstr ""

#. module: stock
#: code:addons/stock/models/stock_inventory.py:106
#, python-format
msgid "One product category"
msgstr ""

#. module: stock
#: code:addons/stock/models/stock_inventory.py:111
#, python-format
msgid "One product for a specific owner"
msgstr ""

#. module: stock
#: code:addons/stock/models/stock_inventory.py:107
#, python-format
msgid "One product only"
msgstr ""

#. module: stock
#: model:ir.model.fields,field_description:stock.field_stock_move_operation_link_operation_id
#: model:ir.model.fields,field_description:stock.field_stock_pack_operation_lot_operation_id
msgid "Operation"
msgstr ""

#. module: stock
#: code:addons/stock/models/stock_pack_operation.py:213
#, python-format
msgid "Operation Details"
msgstr ""

#. module: stock
#: model:ir.model.fields,field_description:stock.field_stock_location_path_name
msgid "Operation Name"
msgstr ""

#. module: stock
#: model:ir.model.fields,field_description:stock.field_procurement_rule_picking_type_id
#: model:ir.model.fields,field_description:stock.field_stock_location_path_picking_type_id
#: model:ir.model.fields,field_description:stock.field_stock_move_picking_type_id
#: model:ir.model.fields,field_description:stock.field_stock_picking_picking_type_id
#: model:ir.ui.view,arch_db:stock.view_picking_internal_search
#: model:ir.ui.view,arch_db:stock.view_pickingtype_filter
msgid "Operation Type"
msgstr ""

#. module: stock
#: model:ir.model.fields,help:stock.field_procurement_rule_picking_type_id
msgid "Operation Type determines the way the picking should be shown in the view, reports, ..."
msgstr ""

#. module: stock
#: model:ir.model.fields,field_description:stock.field_stock_picking_type_return_picking_type_id
msgid "Operation Type for Returns"
msgstr ""

#. module: stock
#: model:ir.ui.view,arch_db:stock.view_picking_type_form
#: model:ir.ui.view,arch_db:stock.view_picking_type_list
#: model:ir.ui.view,arch_db:stock.view_picking_type_tree
#: model:ir.ui.view,arch_db:stock.view_warehouse
msgid "Operation Types"
msgstr ""

#. module: stock
#: model:ir.model.fields,field_description:stock.field_stock_picking_type_name
msgid "Operation Types Name"
msgstr ""

#. module: stock
#: model:ir.ui.menu,name:stock.menu_stock_warehouse_mgmt
#: model:ir.ui.view,arch_db:stock.view_picking_form
#: model:ir.ui.view,arch_db:stock.view_stock_config_settings
msgid "Operations"
msgstr ""

#. module: stock
#: model:ir.ui.menu,name:stock.menu_pickingtype
msgid "Operations Types"
msgstr ""

#. module: stock
#: model:ir.model.fields,help:stock.field_stock_move_linked_move_operation_ids
msgid "Operations that impact this move for the computation of the remaining quantities"
msgstr ""

#. module: stock
#: model:ir.model.fields,help:stock.field_stock_move_partner_id
msgid "Optional address where goods are to be delivered, specifically used for allotment"
msgstr ""

#. module: stock
#: model:ir.model.fields,help:stock.field_stock_location_posx
#: model:ir.model.fields,help:stock.field_stock_location_posy
#: model:ir.model.fields,help:stock.field_stock_location_posz
msgid "Optional localization details, for information purpose only"
msgstr ""

#. module: stock
#: model:ir.model.fields,help:stock.field_stock_move_returned_move_ids
msgid "Optional: all returned moves created from this move"
msgstr ""

#. module: stock
#: model:ir.model.fields,help:stock.field_stock_move_move_dest_id
msgid "Optional: next stock move when chaining them"
msgstr ""

#. module: stock
#: model:ir.model.fields,help:stock.field_stock_move_move_orig_ids
msgid "Optional: previous stock move when chaining them"
msgstr ""

#. module: stock
#: model:ir.ui.view,arch_db:stock.view_picking_internal_search
msgid "Order Date"
msgstr ""

#. module: stock
#: model:ir.model.fields,field_description:stock.field_stock_move_ordered_qty
#: model:ir.model.fields,field_description:stock.field_stock_pack_operation_ordered_qty
msgid "Ordered Quantity"
msgstr ""

#. module: stock
#: model:ir.ui.view,arch_db:stock.view_move_search
msgid "Orders processed Today or planned for Today"
msgstr ""

#. module: stock
#: model:ir.ui.view,arch_db:stock.view_move_form
#: model:ir.ui.view,arch_db:stock.view_picking_internal_search
msgid "Origin"
msgstr ""

#. module: stock
#: model:ir.model.fields,field_description:stock.field_stock_move_origin_returned_move_id
msgid "Origin return move"
msgstr ""

#. module: stock
#: model:ir.model.fields,field_description:stock.field_stock_return_picking_original_location_id
msgid "Original Location"
msgstr ""

#. module: stock
#: model:ir.model.fields,field_description:stock.field_stock_move_move_orig_ids
msgid "Original Move"
msgstr ""

#. module: stock
#: code:addons/stock/models/stock_quant.py:226
#, python-format
msgid "Otherwise make sure the right stock/owner is set."
msgstr ""

#. module: stock
#: model:ir.model.fields,field_description:stock.field_stock_warehouse_out_type_id
msgid "Out Type"
msgstr ""

#. module: stock
#: model:ir.model.fields,field_description:stock.field_product_product_outgoing_qty
#: model:ir.model.fields,field_description:stock.field_product_template_outgoing_qty
msgid "Outgoing"
msgstr ""

#. module: stock
#: model:ir.model.fields,field_description:stock.field_stock_warehouse_delivery_steps
msgid "Outgoing Shippings"
msgstr ""

#. module: stock
#: code:addons/stock/models/stock_warehouse.py:99
#: model:stock.location,name:stock.stock_location_output
#, python-format
msgid "Output"
msgstr ""

#. module: stock
#: model:ir.model.fields,field_description:stock.field_stock_warehouse_wh_output_stock_loc_id
msgid "Output Location"
msgstr ""

#. module: stock
#: model:ir.ui.view,arch_db:stock.view_picking_internal_search
msgid "Overdue Activities"
msgstr ""

#. module: stock
#: model:ir.model.fields,field_description:stock.field_stock_inventory_line_partner_id
#: model:ir.model.fields,field_description:stock.field_stock_location_partner_id
#: model:ir.model.fields,field_description:stock.field_stock_pack_operation_owner_id
#: model:ir.model.fields,field_description:stock.field_stock_picking_owner_id
#: model:ir.model.fields,field_description:stock.field_stock_quant_owner_id
#: model:ir.model.fields,field_description:stock.field_stock_quant_package_owner_id
#: model:ir.model.fields,field_description:stock.field_stock_scrap_owner_id
#: model:ir.ui.view,arch_db:stock.quant_search_view
msgid "Owner"
msgstr ""

#. module: stock
#: model:ir.model.fields,field_description:stock.field_stock_move_restrict_partner_id
msgid "Owner "
msgstr ""

#. module: stock
#: model:ir.model.fields,help:stock.field_stock_location_partner_id
msgid "Owner of the location if not internal"
msgstr ""

#. module: stock
#: model:ir.model.fields,help:stock.field_stock_pack_operation_owner_id
msgid "Owner of the quants"
msgstr ""

#. module: stock
#: code:addons/stock/models/product.py:350
#, python-format
msgid "P&L Qty"
msgstr ""

#. module: stock
#: code:addons/stock/models/stock_warehouse.py:217
#: model:ir.model.fields,field_description:stock.field_stock_inventory_line_package_id
#: model:ir.model.fields,field_description:stock.field_stock_picking_pack_operation_pack_ids
#, python-format
msgid "Pack"
msgstr ""

#. module: stock
#: model:ir.actions.act_window,name:stock.pack_details
msgid "Pack Details"
msgstr ""

#. module: stock
#: model:ir.model,name:stock.model_stock_move_operation_link
msgid "Pack Operation / Moves Link"
msgstr ""

#. module: stock
#: model:ir.model.fields,field_description:stock.field_stock_warehouse_pack_type_id
msgid "Pack Type"
msgstr ""

#. module: stock
#: code:addons/stock/models/barcode.py:14
#: model:ir.model.fields,field_description:stock.field_stock_quant_package_id
#: model:ir.model.fields,field_description:stock.field_stock_scrap_package_id
#: model:ir.ui.view,arch_db:stock.quant_package_search_view
#: model:ir.ui.view,arch_db:stock.quant_search_view
#: model:ir.ui.view,arch_db:stock.view_quant_package_form
#: model:ir.ui.view,arch_db:stock.view_quant_package_tree
#, python-format
msgid "Package"
msgstr ""

#. module: stock
#: model:ir.actions.report.xml,name:stock.action_report_quant_package_barcode_small
msgid "Package BarCode"
msgstr ""

#. module: stock
#: model:ir.actions.report.xml,name:stock.action_report_quant_package_barcode
msgid "Package BarCode with Contents"
msgstr ""

#. module: stock
#: model:ir.ui.view,arch_db:stock.quant_package_search_view
msgid "Package Name"
msgstr ""

#. module: stock
#: model:ir.model.fields,field_description:stock.field_stock_quant_package_name
#: model:ir.ui.view,arch_db:stock.view_quant_package_form
msgid "Package Reference"
msgstr ""

#. module: stock
#: model:ir.ui.view,arch_db:stock.view_picking_form
msgid "Package To Move"
msgstr ""

#. module: stock
#: model:ir.ui.view,arch_db:stock.view_quant_package_form
msgid "Package Transfers"
msgstr ""

#. module: stock
#: model:ir.model.fields,field_description:stock.field_stock_quant_package_packaging_id
msgid "Package Type"
msgstr ""

#. module: stock
#: model:ir.ui.view,arch_db:stock.view_stock_config_settings
msgid "Package Types"
msgstr ""

#. module: stock
#: model:ir.actions.act_window,name:stock.action_package_view
#: model:ir.model.fields,field_description:stock.field_stock_config_settings_group_stock_tracking_lot
#: model:ir.ui.menu,name:stock.menu_package
#: model:ir.ui.menu,name:stock.menu_packages_config
#: model:ir.ui.view,arch_db:stock.view_pack_operation_details_form
msgid "Packages"
msgstr ""

#. module: stock
#: model:ir.actions.act_window,help:stock.action_package_view
msgid "Packages are usually created by pack operations made on transfers and can contains several different products. You can then reuse a package to move its whole content somewhere else, or to pack it into another bigger package. A package can also be unpacked, allowing the disposal of its former content as single units again."
msgstr ""

#. module: stock
#: model:ir.model.fields,field_description:stock.field_stock_config_settings_group_stock_packaging
#: model:ir.ui.view,arch_db:stock.quant_package_search_view
msgid "Packaging"
msgstr ""

#. module: stock
#: model:ir.model.fields,field_description:stock.field_stock_warehouse_wh_pack_stock_loc_id
msgid "Packing Location"
msgstr ""

#. module: stock
#: model:ir.model,name:stock.model_stock_pack_operation
msgid "Packing Operation"
msgstr ""

#. module: stock
#: code:addons/stock/models/stock_warehouse.py:100
#: model:stock.location,name:stock.location_pack_zone
#, python-format
msgid "Packing Zone"
msgstr ""

#. module: stock
#: model:ir.ui.view,arch_db:stock.view_picking_type_form
msgid "Packs and Lots"
msgstr ""

#. module: stock
#: model:ir.ui.view,arch_db:stock.view_procurement_compute_wizard
msgid "Parameters"
msgstr ""

#. module: stock
#: model:ir.model.fields,field_description:stock.field_stock_location_location_id
#: model:ir.model.fields,field_description:stock.field_stock_return_picking_parent_location_id
#: model:ir.ui.view,arch_db:stock.view_location_search
msgid "Parent Location"
msgstr ""

#. module: stock
#: model:ir.model.fields,field_description:stock.field_stock_quant_package_parent_id
msgid "Parent Package"
msgstr ""

#. module: stock
#: selection:stock.picking,move_type:0
msgid "Partial"
msgstr ""

#. module: stock
#: model:ir.model.fields,field_description:stock.field_stock_move_partially_available
#: selection:stock.picking,state:0
msgid "Partially Available"
msgstr ""

#. module: stock
#: model:ir.model.fields,field_description:stock.field_procurement_group_partner_id
#: model:ir.model.fields,field_description:stock.field_stock_picking_partner_id
#: model:ir.ui.view,arch_db:stock.view_move_search
msgid "Partner"
msgstr ""

#. module: stock
#: model:ir.model.fields,field_description:stock.field_procurement_rule_partner_address_id
msgid "Partner Address"
msgstr ""

#. module: stock
#: model:stock.location,name:stock.stock_location_locations_partner
msgid "Partner Locations"
msgstr ""

#. module: stock
#: model:ir.actions.act_window,help:stock.action_inventory_form
msgid "Periodical Inventories are used to count the number of products\n"
"            available per location. You can use it once a year when you do\n"
"            the general inventory or whenever you need it, to adapt the\n"
"            current inventory level of a product."
msgstr ""

#. module: stock
#: model:ir.ui.view,arch_db:stock.inventory_planner
msgid "Periodical Tasks"
msgstr ""

#. module: stock
#: model:ir.ui.view,arch_db:stock.view_inventory_filter
msgid "Physical Inventories by Month"
msgstr ""

#. module: stock
#: model:stock.location,name:stock.stock_location_locations
msgid "Physical Locations"
msgstr ""

#. module: stock
#: model:ir.model,name:stock.model_stock_quant_package
msgid "Physical Packages"
msgstr ""

#. module: stock
#: code:addons/stock/models/stock_warehouse.py:225
#: model:ir.model.fields,field_description:stock.field_stock_backorder_confirmation_pick_id
#: model:ir.model.fields,field_description:stock.field_stock_immediate_transfer_pick_id
#, python-format
msgid "Pick"
msgstr ""

#. module: stock
#: code:addons/stock/models/stock_warehouse.py:437
#, python-format
msgid "Pick + Pack + Ship"
msgstr ""

#. module: stock
#: code:addons/stock/models/stock_warehouse.py:436
#, python-format
msgid "Pick + Ship"
msgstr ""

#. module: stock
#: model:ir.model.fields,field_description:stock.field_stock_warehouse_pick_type_id
msgid "Pick Type"
msgstr ""

#. module: stock
#: model:ir.model.fields,field_description:stock.field_stock_scrap_picking_id
#: model:ir.ui.view,arch_db:stock.view_move_search
msgid "Picking"
msgstr ""

#. module: stock
#: model:ir.ui.view,arch_db:stock.view_picking_internal_search
msgid "Picking List"
msgstr ""

#. module: stock
#: model:ir.ui.view,arch_db:stock.view_picking_internal_search
msgid "Picking Lists"
msgstr ""

#. module: stock
#: model:ir.actions.report.xml,name:stock.action_report_picking
msgid "Picking Operations"
msgstr ""

#. module: stock
#: model:ir.model.fields,field_description:stock.field_stock_config_settings_module_stock_picking_wave
msgid "Picking Waves"
msgstr ""

#. module: stock
#: model:ir.ui.view,arch_db:stock.vpicktree
msgid "Picking list"
msgstr ""

#. module: stock
#: model:ir.ui.view,arch_db:stock.procurement_group_form_view_herited
msgid "Pickings"
msgstr ""

#. module: stock
#: model:ir.ui.view,arch_db:stock.view_picking_internal_search
msgid "Pickings already processed"
msgstr ""

#. module: stock
#: model:ir.actions.act_window,name:stock.do_view_pickings
msgid "Pickings for Groups"
msgstr ""

#. module: stock
#: model:ir.ui.view,arch_db:stock.view_picking_internal_search
msgid "Pickings that are late on scheduled time"
msgstr ""

#. module: stock
#: model:ir.ui.view,arch_db:stock.view_stock_level_forecast_filter
msgid "Pivot"
msgstr ""

#. module: stock
#: model:ir.model.fields,field_description:stock.field_make_procurement_date_planned
msgid "Planned Date"
msgstr ""

#. module: stock
#: model:ir.model,name:stock.model_web_planner
msgid "Planner"
msgstr ""

#. module: stock
#: code:addons/stock/models/stock_picking.py:784
#, python-format
msgid "Please create some Initial Demand or Mark as Todo and create some Operations. "
msgstr ""

#. module: stock
#: code:addons/stock/models/stock_picking.py:1020
#, python-format
msgid "Please process some quantities to put in the pack first!"
msgstr ""

#. module: stock
#: code:addons/stock/wizard/stock_picking_return.py:139
#, python-format
msgid "Please specify at least one non-zero quantity."
msgstr ""

#. module: stock
#: model:ir.model.fields,field_description:stock.field_stock_pack_operation_lot_plus_visible
msgid "Plus Visible"
msgstr ""

#. module: stock
#: model:ir.ui.view,arch_db:stock.quant_search_view
msgid "Positive"
msgstr ""

#. module: stock
#: model:ir.model.fields,field_description:stock.field_stock_move_product_packaging
msgid "Preferred Packaging"
msgstr ""

#. module: stock
#: model:ir.model.fields,field_description:stock.field_make_procurement_route_ids
#: model:ir.model.fields,field_description:stock.field_procurement_order_route_ids
msgid "Preferred Routes"
msgstr ""

#. module: stock
#: model:ir.model.fields,help:stock.field_stock_move_route_ids
msgid "Preferred route to be followed by the procurement order"
msgstr ""

#. module: stock
#: model:ir.model.fields,help:stock.field_procurement_order_route_ids
msgid "Preferred route to be followed by the procurement order. Usually copied from the generating document (SO) but could be set up manually."
msgstr ""

#. module: stock
#: model:ir.ui.view,arch_db:stock.view_picking_form
msgid "Print"
msgstr ""

#. module: stock
#: model:ir.model.fields,field_description:stock.field_stock_picking_printed
msgid "Printed"
msgstr ""

#. module: stock
#: model:ir.model.fields,field_description:stock.field_stock_fixed_putaway_strat_sequence
#: model:ir.model.fields,field_description:stock.field_stock_move_priority
#: model:ir.model.fields,field_description:stock.field_stock_picking_priority
msgid "Priority"
msgstr ""

#. module: stock
#: model:ir.model.fields,help:stock.field_stock_picking_priority
msgid "Priority for this picking. Setting manually a value here would set it as priority for all the moves"
msgstr ""

#. module: stock
#: model:ir.ui.view,arch_db:stock.view_stock_config_settings
msgid "Process operations faster with barcodes"
msgstr ""

#. module: stock
#: model:ir.ui.view,arch_db:stock.view_stock_config_settings
msgid "Process picking in batch per worker"
msgstr ""

#. module: stock
#: model:ir.model,name:stock.model_procurement_order
#: model:ir.model.fields,field_description:stock.field_stock_move_procurement_id
#: selection:stock.location,usage:0
msgid "Procurement"
msgstr ""

#. module: stock
#: model:ir.ui.menu,name:stock.menu_stock_procurement_action
#: model:ir.ui.view,arch_db:stock.inventory_planner
msgid "Procurement Exceptions"
msgstr ""

#. module: stock
#: model:ir.model.fields,field_description:stock.field_stock_move_group_id
#: model:ir.model.fields,field_description:stock.field_stock_picking_group_id
#: model:ir.model.fields,field_description:stock.field_stock_warehouse_orderpoint_group_id
#: model:ir.ui.view,arch_db:stock.view_picking_internal_search
msgid "Procurement Group"
msgstr ""

#. module: stock
#: model:ir.model.fields,field_description:stock.field_procurement_order_location_id
#: model:ir.model.fields,field_description:stock.field_procurement_rule_location_id
#: model:ir.model.fields,field_description:stock.field_product_product_property_stock_procurement
#: model:ir.model.fields,field_description:stock.field_product_template_property_stock_procurement
msgid "Procurement Location"
msgstr ""

#. module: stock
#: model:ir.actions.act_window,name:stock.act_make_procurement
#: model:ir.ui.view,arch_db:stock.product_form_view_procurement_button
#: model:ir.ui.view,arch_db:stock.product_product_view_form_easy_inherit_stock
#: model:ir.ui.view,arch_db:stock.product_template_form_view_procurement_button
#: model:ir.ui.view,arch_db:stock.view_make_procurment_wizard
msgid "Procurement Request"
msgstr ""

#. module: stock
#: model:ir.model,name:stock.model_procurement_group
msgid "Procurement Requisition"
msgstr ""

#. module: stock
#: model:ir.model,name:stock.model_procurement_rule
#: model:ir.model.fields,field_description:stock.field_stock_move_rule_id
msgid "Procurement Rule"
msgstr ""

#. module: stock
#: model:ir.actions.act_window,name:stock.procrules
#: model:ir.model.fields,field_description:stock.field_stock_location_route_pull_ids
#: model:ir.ui.view,arch_db:stock.stock_location_route_form_view
msgid "Procurement Rules"
msgstr ""

#. module: stock
#: model:ir.actions.act_window,name:stock.do_view_procurement_op
#: model:ir.ui.view,arch_db:stock.view_warehouse_orderpoint_form
#: model:stock.location,name:stock.location_procurement
msgid "Procurements"
msgstr ""

#. module: stock
#: code:addons/stock/models/product.py:360
#, python-format
msgid "Produced Qty"
msgstr ""

#. module: stock
#: model:ir.model,name:stock.model_product_product
#: model:ir.model.fields,field_description:stock.field_make_procurement_product_id
#: model:ir.model.fields,field_description:stock.field_report_stock_forecast_product_id
#: model:ir.model.fields,field_description:stock.field_report_stock_lines_date_product_id
#: model:ir.model.fields,field_description:stock.field_stock_change_product_qty_product_id
#: model:ir.model.fields,field_description:stock.field_stock_inventory_line_product_id
#: model:ir.model.fields,field_description:stock.field_stock_move_product_id
#: model:ir.model.fields,field_description:stock.field_stock_pack_operation_product_id
#: model:ir.model.fields,field_description:stock.field_stock_picking_product_id
#: model:ir.model.fields,field_description:stock.field_stock_production_lot_product_id
#: model:ir.model.fields,field_description:stock.field_stock_quant_product_id
#: model:ir.model.fields,field_description:stock.field_stock_return_picking_line_product_id
#: model:ir.model.fields,field_description:stock.field_stock_scrap_product_id
#: model:ir.model.fields,field_description:stock.field_stock_warehouse_orderpoint_product_id
#: model:ir.ui.view,arch_db:stock.quant_search_view
#: model:ir.ui.view,arch_db:stock.report_lot_barcode
#: model:ir.ui.view,arch_db:stock.report_package_barcode
#: model:ir.ui.view,arch_db:stock.search_product_lot_filter
#: model:ir.ui.view,arch_db:stock.stock_scrap_search_view
#: model:ir.ui.view,arch_db:stock.view_move_search
msgid "Product"
msgstr ""

#. module: stock
#: code:addons/stock/models/stock_location.py:163
#: model:ir.model.fields,field_description:stock.field_stock_location_route_categ_ids
#: model:ir.ui.menu,name:stock.menu_product_category_config_stock
#: model:ir.ui.view,arch_db:stock.stock_location_route_form_view
#, python-format
msgid "Product Categories"
msgstr ""

#. module: stock
#: model:ir.model,name:stock.model_product_category
#: model:ir.model.fields,field_description:stock.field_stock_fixed_putaway_strat_category_id
msgid "Product Category"
msgstr ""

#. module: stock
#: model:ir.model.fields,field_description:stock.field_stock_inventory_line_product_code
msgid "Product Code"
msgstr ""

#. module: stock
#: model:ir.ui.view,arch_db:stock.search_product_lot_filter
msgid "Product Lots"
msgstr ""

#. module: stock
#: model:ir.ui.view,arch_db:stock.search_product_lot_filter
msgid "Product Lots Filter"
msgstr ""

#. module: stock
#: model:ir.model.fields,field_description:stock.field_stock_inventory_line_product_name
msgid "Product Name"
msgstr ""

#. module: stock
#: model:ir.ui.menu,name:stock.menu_product_packagings
msgid "Product Packaging"
msgstr ""

#. module: stock
#: model:ir.model,name:stock.model_product_template
#: model:ir.model.fields,field_description:stock.field_report_stock_forecast_product_tmpl_id
#: model:ir.model.fields,field_description:stock.field_stock_move_product_tmpl_id
msgid "Product Template"
msgstr ""

#. module: stock
#: model:ir.ui.view,arch_db:stock.inventory_planner
msgid "Product Types"
msgstr ""

#. module: stock
#: model:ir.model.fields,field_description:stock.field_stock_inventory_line_product_uom_id
#: model:ir.model.fields,field_description:stock.field_stock_warehouse_orderpoint_product_uom
msgid "Product Unit of Measure"
msgstr ""

#. module: stock
#: model:ir.ui.menu,name:stock.product_product_menu
msgid "Product Variants"
msgstr ""

#. module: stock
#: model:ir.ui.view,arch_db:stock.view_production_lot_form
msgid "Product this lot/serial number contains. You cannot change it anymore if it has already been moved."
msgstr ""

#. module: stock
#: model:stock.location,name:stock.location_production
#: selection:stock.location,usage:0
msgid "Production"
msgstr ""

#. module: stock
#: model:ir.model.fields,field_description:stock.field_product_product_property_stock_production
#: model:ir.model.fields,field_description:stock.field_product_template_property_stock_production
msgid "Production Location"
msgstr ""

#. module: stock
#: code:addons/stock/models/stock_location.py:152
#: model:ir.actions.act_window,name:stock.act_product_location_open
#: model:ir.actions.act_window,name:stock.product_template_action_product
#: model:ir.model.fields,field_description:stock.field_stock_location_route_product_ids
#: model:ir.ui.menu,name:stock.menu_product_in_config_stock
#: model:ir.ui.menu,name:stock.menu_product_variant_config_stock
#: model:ir.ui.view,arch_db:stock.stock_location_route_form_view
#: model:ir.ui.view,arch_db:stock.view_location_form
#: model:ir.ui.view,arch_db:stock.view_pack_operation_details_form
#: model:ir.ui.view,arch_db:stock.view_production_lot_form
#: model:ir.ui.view,arch_db:stock.view_stock_config_settings
#, python-format
msgid "Products"
msgstr ""

#. module: stock
#: model:ir.actions.act_window,help:stock.action_stock_scrap
msgid "Products you scrap will be removed from the stock and moved to a specific scrap location, for reporting purposes."
msgstr ""

#. module: stock
#: code:addons/stock/models/product.py:323
#, python-format
msgid "Products: "
msgstr ""

#. module: stock
#: model:ir.model.fields,field_description:stock.field_procurement_rule_propagate
#: model:ir.model.fields,field_description:stock.field_stock_location_path_propagate
#: model:ir.model.fields,field_description:stock.field_stock_move_propagate
msgid "Propagate cancel and split"
msgstr ""

#. module: stock
#: model:ir.model.fields,field_description:stock.field_stock_config_settings_module_purchase
msgid "Purchase"
msgstr ""

#. module: stock
#: model:ir.ui.view,arch_db:stock.inventory_planner
msgid "Purchase Flow"
msgstr ""

#. module: stock
#: model:ir.model.fields,field_description:stock.field_stock_move_push_rule_id
msgid "Push Rule"
msgstr ""

#. module: stock
#: model:ir.actions.act_window,name:stock.stolocpath
#: model:ir.model.fields,field_description:stock.field_stock_location_route_push_ids
#: model:ir.ui.view,arch_db:stock.stock_location_route_form_view
msgid "Push Rules"
msgstr ""

#. module: stock
#: model:ir.model,name:stock.model_stock_location_path
msgid "Pushed Flow"
msgstr ""

#. module: stock
#: model:ir.model.fields,field_description:stock.field_stock_fixed_putaway_strat_putaway_id
msgid "Put Away Method"
msgstr ""

#. module: stock
#: model:ir.model,name:stock.model_product_putaway
#: model:ir.model.fields,field_description:stock.field_stock_location_putaway_strategy_id
msgid "Put Away Strategy"
msgstr ""

#. module: stock
#: model:ir.model.fields,help:stock.field_stock_config_settings_group_stock_tracking_lot
#: model:ir.ui.view,arch_db:stock.view_stock_config_settings
msgid "Put products in packages and get shipping labels per package unit thanks to shipping connectors."
msgstr ""

#. module: stock
#: model:ir.ui.view,arch_db:stock.view_putaway
msgid "Putaway"
msgstr ""

#. module: stock
#: model:ir.model.fields,field_description:stock.field_stock_warehouse_orderpoint_qty_multiple
msgid "Qty Multiple"
msgstr ""

#. module: stock
#: sql_constraint:stock.warehouse.orderpoint:0
msgid "Qty Multiple must be greater than or equal to zero."
msgstr ""

#. module: stock
#: code:addons/stock/models/stock_warehouse.py:98
#: model:ir.model.fields,field_description:stock.field_stock_config_settings_module_quality
#, python-format
msgid "Quality Control"
msgstr ""

#. module: stock
#: model:ir.model.fields,field_description:stock.field_stock_warehouse_wh_qc_stock_loc_id
msgid "Quality Control Location"
msgstr ""

#. module: stock
#: code:addons/stock/models/stock_move.py:261
#, python-format
msgid "Quantities, Units of Measure, Products and Locations cannot be modified on stock moves that have already been processed (except by the Administrator)."
msgstr ""

#. module: stock
#: model:ir.model.fields,field_description:stock.field_make_procurement_qty
#: model:ir.model.fields,field_description:stock.field_report_stock_forecast_quantity
#: model:ir.model.fields,field_description:stock.field_stock_move_operation_link_qty
#: model:ir.model.fields,field_description:stock.field_stock_move_product_uom_qty
#: model:ir.model.fields,field_description:stock.field_stock_production_lot_product_qty
#: model:ir.model.fields,field_description:stock.field_stock_quant_qty
#: model:ir.model.fields,field_description:stock.field_stock_return_picking_line_quantity
#: model:ir.model.fields,field_description:stock.field_stock_scrap_scrap_qty
#: model:ir.ui.view,arch_db:stock.report_package_barcode
msgid "Quantity"
msgstr ""

#. module: stock
#: model:ir.model.fields,field_description:stock.field_stock_pack_operation_qty_done_uom_ordered
msgid "Quantity Done"
msgstr ""

#. module: stock
#: model:ir.ui.view,arch_db:stock.view_warehouse_orderpoint_form
msgid "Quantity Multiple"
msgstr ""

#. module: stock
#: model:ir.model.fields,field_description:stock.field_product_product_qty_available
#: model:ir.model.fields,field_description:stock.field_product_template_qty_available
msgid "Quantity On Hand"
msgstr ""

#. module: stock
#: model:ir.model.fields,field_description:stock.field_stock_move_reserved_availability
msgid "Quantity Reserved"
msgstr ""

#. module: stock
#: code:addons/stock/wizard/stock_change_product_qty.py:78
#, python-format
msgid "Quantity cannot be negative."
msgstr ""

#. module: stock
#: code:addons/stock/models/stock_move.py:394
#, python-format
msgid "Quantity decreased!"
msgstr ""

#. module: stock
#: model:ir.model.fields,help:stock.field_stock_pack_operation_qty_done_uom_ordered
msgid "Quantity done in UOM ordered"
msgstr ""

#. module: stock
#: model:ir.model.fields,help:stock.field_stock_move_availability
msgid "Quantity in stock that can still be reserved for this move"
msgstr ""

#. module: stock
#: model:ir.model.fields,help:stock.field_stock_move_product_qty
msgid "Quantity in the default UoM of the product"
msgstr ""

#. module: stock
#: sql_constraint:stock.pack.operation.lot:0
msgid "Quantity must be greater than or equal to 0.0!"
msgstr ""

#. module: stock
#: model:ir.model.fields,help:stock.field_stock_quant_qty
msgid "Quantity of products in this quant, in the default unit of measure of the product"
msgstr ""

#. module: stock
#: model:ir.model.fields,help:stock.field_product_product_incoming_qty
msgid "Quantity of products that are planned to arrive.\n"
"In a context with a single Stock Location, this includes goods arriving to this Location, or any of its children.\n"
"In a context with a single Warehouse, this includes goods arriving to the Stock Location of this Warehouse, or any of its children.\n"
"Otherwise, this includes goods arriving to any Stock Location with 'internal' type."
msgstr ""

#. module: stock
#: model:ir.model.fields,help:stock.field_product_product_outgoing_qty
msgid "Quantity of products that are planned to leave.\n"
"In a context with a single Stock Location, this includes goods leaving this Location, or any of its children.\n"
"In a context with a single Warehouse, this includes goods leaving the Stock Location of this Warehouse, or any of its children.\n"
"Otherwise, this includes goods leaving any Stock Location with 'internal' type."
msgstr ""

#. module: stock
#: model:ir.model.fields,help:stock.field_stock_move_operation_link_qty
msgid "Quantity of products to consider when talking about the contribution of this pack operation towards the remaining quantity of the move (and inverse). Given in the product main uom."
msgstr ""

#. module: stock
#: model:ir.model.fields,help:stock.field_stock_move_reserved_availability
msgid "Quantity that has already been reserved for this move"
msgstr ""

#. module: stock
#: model:ir.actions.act_window,name:stock.lot_open_quants
#: model:ir.model,name:stock.model_stock_quant
#: model:ir.model.fields,field_description:stock.field_stock_production_lot_quant_ids
#: model:ir.ui.view,arch_db:stock.view_quant_package_form
msgid "Quants"
msgstr ""

#. module: stock
#: model:ir.model.fields,field_description:stock.field_stock_picking_type_rate_picking_backorders
msgid "Rate Picking Backorders"
msgstr ""

#. module: stock
#: model:ir.model.fields,field_description:stock.field_stock_picking_type_rate_picking_late
msgid "Rate Picking Late"
msgstr ""

#. module: stock
#: model:ir.ui.view,arch_db:stock.stock_picking_type_kanban
#: model:ir.ui.view,arch_db:stock.view_move_search
#: model:ir.ui.view,arch_db:stock.view_picking_internal_search
msgid "Ready"
msgstr ""

#. module: stock
#: model:ir.model.fields,field_description:stock.field_stock_move_product_qty
#: model:ir.ui.view,arch_db:stock.view_inventory_form
msgid "Real Quantity"
msgstr ""

#. module: stock
#: model:ir.model.fields,field_description:stock.field_product_product_reception_count
#: model:ir.ui.view,arch_db:stock.product_kanban_stock_view
msgid "Receipt"
msgstr ""

#. module: stock
#: model:ir.model.fields,field_description:stock.field_stock_warehouse_reception_route_id
msgid "Receipt Route"
msgstr ""

#. module: stock
#: code:addons/stock/models/stock_warehouse.py:434
#, python-format
msgid "Receipt in 1 step"
msgstr ""

#. module: stock
#: code:addons/stock/models/stock_warehouse.py:434
#, python-format
msgid "Receipt in 2 steps"
msgstr ""

#. module: stock
#: code:addons/stock/models/stock_warehouse.py:435
#, python-format
msgid "Receipt in 3 steps"
msgstr ""

#. module: stock
#: code:addons/stock/models/stock_warehouse.py:203
#: model:ir.actions.act_window,name:stock.action_receive_move
#: model:ir.ui.view,arch_db:stock.product_kanban_stock_view
#: model:stock.picking.type,name:stock.picking_type_in
#, python-format
msgid "Receipts"
msgstr ""

#. module: stock
#: selection:stock.warehouse,reception_steps:0
msgid "Receive goods directly in stock (1 step)"
msgstr ""

#. module: stock
#: code:addons/stock/models/product.py:337
#, python-format
msgid "Received Qty"
msgstr ""

#. module: stock
#: model:ir.ui.view,arch_db:stock.view_picking_form
msgid "Recheck Availability"
msgstr ""

#. module: stock
#: model:ir.ui.view,arch_db:stock.view_stock_config_settings
msgid "Recommended Apps"
msgstr ""

#. module: stock
#: model:ir.ui.view,arch_db:stock.view_picking_form
msgid "Recompute"
msgstr ""

#. module: stock
#: model:ir.model.fields,field_description:stock.field_stock_picking_recompute_pack_op
msgid "Recompute pack operation?"
msgstr ""

#. module: stock
#: model:ir.model.fields,field_description:stock.field_stock_picking_name
#: model:ir.model.fields,field_description:stock.field_stock_scrap_name
#: model:ir.ui.view,arch_db:stock.view_move_search
#: model:ir.ui.view,arch_db:stock.view_move_tree
#: model:ir.ui.view,arch_db:stock.view_move_tree_receipt_picking
#: model:ir.ui.view,arch_db:stock.view_move_tree_receipt_picking_board
msgid "Reference"
msgstr ""

#. module: stock
#: model:ir.model.fields,field_description:stock.field_stock_picking_type_sequence_id
msgid "Reference Sequence"
msgstr ""

#. module: stock
#: sql_constraint:stock.picking:0
msgid "Reference must be unique per company!"
msgstr ""

#. module: stock
#: model:ir.model.fields,help:stock.field_stock_picking_origin
msgid "Reference of the document"
msgstr ""

#. module: stock
#: model:ir.model.fields,field_description:stock.field_stock_picking_pack_operation_ids
msgid "Related Packing Operations"
msgstr ""

#. module: stock
#: model:ir.model.fields,field_description:stock.field_stock_pack_operation_remaining_qty
msgid "Remaining Qty"
msgstr ""

#. module: stock
#: model:ir.model.fields,field_description:stock.field_stock_move_remaining_qty
msgid "Remaining Quantity"
msgstr ""

#. module: stock
#: model:ir.model.fields,help:stock.field_stock_move_remaining_qty
msgid "Remaining Quantity in default UoM according to operations matched with this move"
msgstr ""

#. module: stock
#: model:ir.ui.view,arch_db:stock.view_picking_internal_search
msgid "Remaining parts of picking partially processed"
msgstr ""

#. module: stock
#: model:ir.model.fields,help:stock.field_stock_pack_operation_remaining_qty
msgid "Remaining quantity in default UoM according to moves matched with this operation."
msgstr ""

#. module: stock
#: model:ir.ui.view,arch_db:stock.view_removal
msgid "Removal"
msgstr ""

#. module: stock
#: model:ir.model,name:stock.model_product_removal
#: model:ir.model.fields,field_description:stock.field_stock_location_removal_strategy_id
msgid "Removal Strategy"
msgstr ""

#. module: stock
#: code:addons/stock/models/stock_quant.py:467
#, python-format
msgid "Removal strategy %s not implemented."
msgstr ""

#. module: stock
#: model:ir.model.fields,field_description:stock.field_product_product_reordering_max_qty
#: model:ir.model.fields,field_description:stock.field_product_template_reordering_max_qty
msgid "Reordering Max Qty"
msgstr ""

#. module: stock
#: model:ir.model.fields,field_description:stock.field_product_product_reordering_min_qty
#: model:ir.model.fields,field_description:stock.field_product_template_reordering_min_qty
msgid "Reordering Min Qty"
msgstr ""

#. module: stock
#: model:ir.actions.act_window,name:stock.act_stock_warehouse_2_stock_warehouse_orderpoint
#: model:ir.actions.act_window,name:stock.action_orderpoint_form
#: model:ir.actions.act_window,name:stock.product_open_orderpoint
#: model:ir.model.fields,field_description:stock.field_product_product_nbr_reordering_rules
#: model:ir.model.fields,field_description:stock.field_product_template_nbr_reordering_rules
#: model:ir.ui.menu,name:stock.menu_reordering_rules_config
#: model:ir.ui.view,arch_db:stock.inventory_planner
#: model:ir.ui.view,arch_db:stock.view_warehouse_orderpoint_form
#: model:ir.ui.view,arch_db:stock.view_warehouse_orderpoint_tree
#: model:ir.ui.view,arch_db:stock.warehouse_orderpoint_search
msgid "Reordering Rules"
msgstr ""

#. module: stock
#: model:ir.ui.view,arch_db:stock.warehouse_orderpoint_search
msgid "Reordering Rules Search"
msgstr ""

#. module: stock
#: model:ir.ui.menu,name:stock.menu_warehouse_report
msgid "Reporting"
msgstr ""

#. module: stock
#: model:ir.model.fields,field_description:stock.field_make_procurement_res_model
msgid "Res Model"
msgstr ""

#. module: stock
#: model:ir.model.fields,help:stock.field_stock_config_settings_default_new_propagation_minimum_delta
msgid "Rescheduling applies to any chain of operations (e.g. Make To Order, Pick Pack Ship). In the case of MTO sales, a vendor delay (updated incoming date) impacts the expected delivery date to the customer. \n"
" This option allows to not propagate the rescheduling if the change is not critical."
msgstr ""

#. module: stock
#: model:ir.ui.view,arch_db:stock.view_stock_config_settings
msgid "Rescheduling applies to any chain of operations (e.g. Make To Order, Pick Pack Ship). In the case of MTO sales, a vendor delay (updated incoming date) impacts the expected delivery date to the customer. This option allows to not propagate the rescheduling if the change is not critical."
msgstr ""

#. module: stock
#: model:ir.model.fields,field_description:stock.field_stock_config_settings_module_procurement_jit
msgid "Reservation"
msgstr ""

#. module: stock
#: model:ir.ui.view,arch_db:stock.view_move_picking_form
msgid "Reserved"
msgstr ""

#. module: stock
#: model:ir.model.fields,field_description:stock.field_stock_move_operation_link_reserved_quant_id
msgid "Reserved Quant"
msgstr ""

#. module: stock
#: model:ir.ui.view,arch_db:stock.view_move_form
msgid "Reserved Quants"
msgstr ""

#. module: stock
#: model:ir.model.fields,field_description:stock.field_stock_quant_reservation_id
msgid "Reserved for Move"
msgstr ""

#. module: stock
#: model:ir.model.fields,field_description:stock.field_stock_move_reserved_quant_ids
msgid "Reserved quants"
msgstr ""

#. module: stock
#: model:ir.model.fields,help:stock.field_stock_config_settings_module_procurement_jit
msgid "Reserving products manually in delivery orders or by running the scheduler is advised to better manage priorities in case of long customer lead times or/and frequent stock-outs."
msgstr ""

#. module: stock
#: model:ir.ui.view,arch_db:stock.view_picking_form
msgid "Reset Operations"
msgstr ""

#. module: stock
#: model:ir.ui.view,arch_db:stock.inventory_planner
msgid "Resolve Procurement Exceptions"
msgstr ""

#. module: stock
#: model:ir.model.fields,field_description:stock.field_stock_warehouse_resupply_route_ids
msgid "Resupply Routes"
msgstr ""

#. module: stock
#: model:ir.model.fields,field_description:stock.field_stock_warehouse_resupply_wh_ids
msgid "Resupply Warehouses"
msgstr ""

#. module: stock
#: model:ir.ui.view,arch_db:stock.view_picking_form
#: model:ir.ui.view,arch_db:stock.view_stock_return_picking_form
msgid "Return"
msgstr ""

#. module: stock
#: model:ir.model.fields,field_description:stock.field_stock_return_picking_location_id
msgid "Return Location"
msgstr ""

#. module: stock
#: model:ir.model,name:stock.model_stock_return_picking
msgid "Return Picking"
msgstr ""

#. module: stock
#: code:addons/stock/wizard/stock_picking_return.py:161
#, python-format
msgid "Returned Picking"
msgstr ""

#. module: stock
#: model:ir.actions.act_window,name:stock.act_stock_return_picking
msgid "Reverse Transfer"
msgstr ""

#. module: stock
#: model:ir.model.fields,field_description:stock.field_stock_location_parent_right
msgid "Right Parent"
msgstr ""

#. module: stock
#: model:ir.model.fields,field_description:stock.field_procurement_rule_route_id
#: model:ir.model.fields,field_description:stock.field_stock_location_path_route_id
#: model:ir.ui.view,arch_db:stock.stock_location_route_form_view
#: model:ir.ui.view,arch_db:stock.stock_location_route_view_search
msgid "Route"
msgstr ""

#. module: stock
#: model:ir.model.fields,field_description:stock.field_stock_location_route_name
msgid "Route Name"
msgstr ""

#. module: stock
#: model:ir.model.fields,field_description:stock.field_procurement_rule_route_sequence
#: model:ir.model.fields,field_description:stock.field_stock_location_path_route_sequence
msgid "Route Sequence"
msgstr ""

#. module: stock
#: model:ir.actions.act_window,name:stock.action_routes_form
#: model:ir.model.fields,field_description:stock.field_product_category_route_ids
#: model:ir.model.fields,field_description:stock.field_product_product_route_ids
#: model:ir.model.fields,field_description:stock.field_product_template_route_ids
#: model:ir.model.fields,field_description:stock.field_stock_warehouse_route_ids
#: model:ir.ui.menu,name:stock.menu_routes_config
#: model:ir.ui.view,arch_db:stock.product_form_view_procurement_button
#: model:ir.ui.view,arch_db:stock.product_template_form_view_procurement_button
#: model:ir.ui.view,arch_db:stock.stock_location_route_tree
#: model:ir.ui.view,arch_db:stock.view_warehouse
msgid "Routes"
msgstr ""

#. module: stock
#: model:ir.ui.view,arch_db:stock.inventory_planner
msgid "Routes Management"
msgstr ""

#. module: stock
#: model:ir.model.fields,help:stock.field_stock_warehouse_resupply_route_ids
msgid "Routes will be created for these resupply warehouses and you can select them on products and product categories"
msgstr ""

#. module: stock
#: model:ir.ui.view,arch_db:stock.view_warehouse_orderpoint_form
msgid "Rules"
msgstr ""

#. module: stock
#: model:ir.actions.act_window,name:stock.action_procurement_compute
#: model:ir.ui.menu,name:stock.menu_procurement_compute
msgid "Run Reordering Rules"
msgstr ""

#. module: stock
#: model:ir.ui.menu,name:stock.menu_stock_proc_schedulers
msgid "Run Schedulers"
msgstr ""

#. module: stock
#: model:ir.ui.view,arch_db:stock.view_template_property_form
msgid "Sale Conditions"
msgstr ""

#. module: stock
#: model:ir.model.fields,field_description:stock.field_stock_config_settings_module_sale
msgid "Sales"
msgstr ""

#. module: stock
#: model:ir.ui.view,arch_db:stock.inventory_planner
msgid "Sales Flow"
msgstr ""

#. module: stock
#: model:ir.ui.view,arch_db:stock.view_pack_operation_details_form_save
#: model:ir.ui.view,arch_db:stock.view_pack_operation_lot_form
#: model:ir.ui.view,arch_db:stock.view_stock_config_settings
msgid "Save"
msgstr ""

#. module: stock
#: model:ir.ui.view,arch_db:stock.view_stock_config_settings
msgid "Save this page and come back here to set up the feature."
msgstr ""

#. module: stock
#: model:ir.ui.view,arch_db:stock.view_move_search
msgid "Scheduled"
msgstr ""

#. module: stock
#: model:ir.model.fields,field_description:stock.field_stock_picking_min_date
msgid "Scheduled Date"
msgstr ""

#. module: stock
#: model:ir.model.fields,help:stock.field_stock_move_date_expected
msgid "Scheduled date for the processing of this move"
msgstr ""

#. module: stock
#: model:ir.model.fields,help:stock.field_stock_config_settings_module_stock_calendar
msgid "Scheduled dates of requests for quotation generated from reordering rules are based on vendor lead times (defined on products).\n"
"By default, such a scheduling is made on calendar days. This option allow to adapt the scheduling with vendor calendars to set on reordering rules."
msgstr ""

#. module: stock
#: model:ir.model.fields,help:stock.field_stock_picking_min_date
msgid "Scheduled time for the first part of the shipment to be processed. Setting manually a value here would set it as expected date for all the stock moves."
msgstr ""

#. module: stock
#: model:ir.model.fields,help:stock.field_stock_picking_max_date
msgid "Scheduled time for the last part of the shipment to be processed"
msgstr ""

#. module: stock
#: model:ir.ui.menu,name:stock.menu_stock_sched
msgid "Schedulers"
msgstr ""

#. module: stock
#: code:addons/stock/models/stock_picking.py:1032
#: model:ir.actions.act_window,name:stock.action_stock_scrap
#: model:ir.ui.menu,name:stock.menu_stock_scrap
#: model:ir.ui.view,arch_db:stock.stock_scrap_form_view
#: model:ir.ui.view,arch_db:stock.stock_scrap_form_view2
#: model:ir.ui.view,arch_db:stock.view_picking_form
#, python-format
msgid "Scrap"
msgstr ""

#. module: stock
#: model:ir.model.fields,field_description:stock.field_stock_scrap_scrap_location_id
#: model:ir.ui.view,arch_db:stock.stock_scrap_search_view
msgid "Scrap Location"
msgstr ""

#. module: stock
#: model:ir.model.fields,field_description:stock.field_stock_scrap_move_id
msgid "Scrap Move"
msgstr ""

#. module: stock
#: model:ir.model.fields,field_description:stock.field_stock_move_scrapped
#: model:stock.location,name:stock.stock_location_scrapped
msgid "Scrapped"
msgstr ""

#. module: stock
#: model:ir.ui.view,arch_db:stock.view_picking_form
msgid "Scraps"
msgstr ""

#. module: stock
#: model:ir.ui.view,arch_db:stock.view_inventory_filter
msgid "Search Inventory"
msgstr ""

#. module: stock
#: model:ir.ui.view,arch_db:stock.stock_inventory_line_search
msgid "Search Inventory Lines"
msgstr ""

#. module: stock
#: model:ir.ui.view,arch_db:stock.stock_scrap_search_view
msgid "Search Scrap"
msgstr ""

#. module: stock
#: model:ir.ui.view,arch_db:stock.stock_location_path_filter
msgid "Search Stock Location Paths"
msgstr ""

#. module: stock
#: model:ir.model.fields,help:stock.field_stock_config_settings_group_stock_packaging
#: model:ir.ui.view,arch_db:stock.view_stock_config_settings
msgid "Select or scan the packaging used to transfer products in operations. This allows to update or check the unit # transferred (which must be a multiple of the unit # per package). Packaging types are set on product detail form."
msgstr ""

#. module: stock
#: code:addons/stock/models/stock_inventory.py:108
#, python-format
msgid "Select products manually"
msgstr ""

#. module: stock
#: model:ir.ui.view,arch_db:stock.stock_location_route_form_view
msgid "Select the places where this route can be selected"
msgstr ""

#. module: stock
#: model:ir.model.fields,help:stock.field_res_partner_picking_warn
#: model:ir.model.fields,help:stock.field_res_users_picking_warn
msgid "Selecting the \"Warning\" option will notify user with the message, Selecting \"Blocking Message\" will throw an exception with the message and block the flow. The Message has to be written in the next field."
msgstr ""

#. module: stock
#: model:ir.ui.view,arch_db:stock.view_stock_config_settings
msgid "Sell and purchase products in different units of measure"
msgstr ""

#. module: stock
#: model:ir.model.fields,field_description:stock.field_stock_location_path_sequence
#: model:ir.model.fields,field_description:stock.field_stock_location_route_sequence
#: model:ir.model.fields,field_description:stock.field_stock_move_sequence
#: model:ir.model.fields,field_description:stock.field_stock_picking_type_sequence
#: model:ir.ui.view,arch_db:stock.stock_location_route_form_view
msgid "Sequence"
msgstr ""

#. module: stock
#: code:addons/stock/models/stock_warehouse.py:679
#, python-format
msgid "Sequence in"
msgstr ""

#. module: stock
#: code:addons/stock/models/stock_warehouse.py:683
#, python-format
msgid "Sequence internal"
msgstr ""

#. module: stock
#: code:addons/stock/models/stock_warehouse.py:680
#, python-format
msgid "Sequence out"
msgstr ""

#. module: stock
#: code:addons/stock/models/stock_warehouse.py:681
#, python-format
msgid "Sequence packing"
msgstr ""

#. module: stock
#: code:addons/stock/models/stock_warehouse.py:682
#, python-format
msgid "Sequence picking"
msgstr ""

#. module: stock
#: model:ir.model.fields,field_description:stock.field_stock_inventory_line_prodlot_name
msgid "Serial Number Name"
msgstr ""

#. module: stock
#: model:ir.model.fields,field_description:stock.field_procurement_rule_warehouse_id
msgid "Served Warehouse"
msgstr ""

#. module: stock
#: model:ir.ui.view,arch_db:stock.view_stock_config_settings
msgid "Set Putaway Strategies on Locations"
msgstr ""

#. module: stock
#: model:ir.ui.view,arch_db:stock.view_stock_config_settings
msgid "Set Warehouse Routes"
msgstr ""

#. module: stock
#: model:ir.model.fields,help:stock.field_product_category_removal_strategy_id
msgid "Set a specific removal strategy that will be used regardless of the source location for this product category"
msgstr ""

#. module: stock
#: model:ir.ui.view,arch_db:stock.view_stock_config_settings
msgid "Set expiration dates on lots &amp; serial numbers"
msgstr ""

#. module: stock
#: model:ir.ui.view,arch_db:stock.view_stock_config_settings
msgid "Set owner on stored products"
msgstr ""

#. module: stock
#: model:ir.ui.view,arch_db:stock.view_stock_config_settings
msgid "Set product attributes (e.g. color, size) to manage variants"
msgstr ""

#. module: stock
#: model:ir.ui.view,arch_db:stock.inventory_planner
msgid "Set the <i>Real Quantity</i> for each Product and <i>Validate the Inventory</i>"
msgstr ""

#. module: stock
#: model:ir.ui.view,arch_db:stock.inventory_planner
msgid "Set the products you want to track with lots or serial numbers by setting the Tracking field on the product form"
msgstr ""

#. module: stock
#: model:ir.ui.view,arch_db:stock.view_inventory_form
msgid "Set to Draft"
msgstr ""

#. module: stock
#: model:ir.model.fields,help:stock.field_stock_move_location_id
msgid "Sets a location if you produce at a fixed location. This can be a partner location if you subcontract the manufacturing operations."
msgstr ""

#. module: stock
#: model:ir.ui.menu,name:stock.menu_stock_general_settings
#: model:ir.ui.view,arch_db:stock.stock_picking_type_kanban
msgid "Settings"
msgstr ""

#. module: stock
#: model:ir.model.fields,field_description:stock.field_stock_location_posy
msgid "Shelves (Y)"
msgstr ""

#. module: stock
#: code:addons/stock/models/stock_warehouse.py:436
#, python-format
msgid "Ship Only"
msgstr ""

#. module: stock
#: selection:stock.warehouse,delivery_steps:0
msgid "Ship directly from stock (Ship only)"
msgstr ""

#. module: stock
#: model:ir.ui.view,arch_db:stock.view_stock_config_settings
msgid "Ship with DHL"
msgstr ""

#. module: stock
#: model:ir.ui.view,arch_db:stock.view_stock_config_settings
msgid "Ship with FedEx"
msgstr ""

#. module: stock
#: model:ir.ui.view,arch_db:stock.view_stock_config_settings
msgid "Ship with UPS"
msgstr ""

#. module: stock
#: model:ir.ui.view,arch_db:stock.view_stock_config_settings
msgid "Ship with USPS"
msgstr ""

#. module: stock
#: model:ir.ui.view,arch_db:stock.view_stock_config_settings
msgid "Shipping Connectors"
msgstr ""

#. module: stock
#: model:ir.model.fields,field_description:stock.field_stock_picking_move_type
msgid "Shipping Policy"
msgstr ""

#. module: stock
#: model:ir.ui.view,arch_db:stock.view_stock_config_settings
msgid "Shipping connectors allow to compute accurate shipping costs, print shipping labels and request carrier picking at your warehouse to ship to the customer. Apply shipping connector from delivery methods."
msgstr ""

#. module: stock
#: model:ir.model.fields,field_description:stock.field_stock_warehouse_code
msgid "Short Name"
msgstr ""

#. module: stock
#: model:ir.model.fields,help:stock.field_stock_warehouse_code
msgid "Short name used to identify your warehouse"
msgstr ""

#. module: stock
#: model:ir.ui.view,arch_db:stock.view_picking_internal_search
msgid "Show all records which has next action date is before today"
msgstr ""

#. module: stock
#: model:ir.model.fields,help:stock.field_stock_move_string_availability_info
msgid "Show various information on stock availability for this move"
msgstr ""

#. module: stock
#: code:addons/stock/models/stock_picking.py:792
#, python-format
msgid "Some products require lots/serial numbers, so you need to specify those first!"
msgstr ""

#. module: stock
#: model:ir.ui.view,arch_db:stock.view_move_search
msgid "Source"
msgstr ""

#. module: stock
#: model:ir.model.fields,field_description:stock.field_stock_move_origin
#: model:ir.model.fields,field_description:stock.field_stock_picking_origin
#: model:ir.model.fields,field_description:stock.field_stock_scrap_origin
msgid "Source Document"
msgstr ""

#. module: stock
#: model:ir.model.fields,field_description:stock.field_procurement_rule_location_src_id
#: model:ir.model.fields,field_description:stock.field_stock_location_path_location_from_id
#: model:ir.model.fields,field_description:stock.field_stock_move_location_id
#: model:ir.model.fields,field_description:stock.field_stock_pack_operation_location_id
msgid "Source Location"
msgstr ""

#. module: stock
#: model:ir.model.fields,field_description:stock.field_stock_pack_operation_picking_source_location_id
#: model:ir.model.fields,field_description:stock.field_stock_picking_location_id
#: model:ir.ui.view,arch_db:stock.view_stock_quant_form
msgid "Source Location Zone"
msgstr ""

#. module: stock
#: model:ir.model.fields,field_description:stock.field_stock_pack_operation_package_id
msgid "Source Package"
msgstr ""

#. module: stock
#: model:ir.model.fields,help:stock.field_procurement_rule_location_src_id
msgid "Source location is action=move"
msgstr ""

#. module: stock
#: model:ir.model.fields,help:stock.field_stock_inventory_lot_id
msgid "Specify Lot/Serial Number to focus your inventory on a particular Lot/Serial Number."
msgstr ""

#. module: stock
#: model:ir.model.fields,help:stock.field_stock_inventory_partner_id
msgid "Specify Owner to focus your inventory on a particular Owner."
msgstr ""

#. module: stock
#: model:ir.model.fields,help:stock.field_stock_inventory_package_id
msgid "Specify Pack to focus your inventory on a particular Pack."
msgstr ""

#. module: stock
#: model:ir.model.fields,help:stock.field_stock_inventory_category_id
msgid "Specify Product Category to focus your inventory on a particular Category."
msgstr ""

#. module: stock
#: model:ir.model.fields,help:stock.field_stock_inventory_product_id
msgid "Specify Product to focus your inventory on a particular Product."
msgstr ""

#. module: stock
#: model:ir.ui.view,arch_db:stock.view_pack_operation_details_form_save
msgid "Split"
msgstr ""

#. module: stock
#: model:ir.ui.view,arch_db:stock.view_inventory_form
msgid "Start Inventory"
msgstr ""

#. module: stock
#: model:ir.model.fields,field_description:stock.field_stock_inventory_line_state
#: model:ir.model.fields,field_description:stock.field_stock_inventory_state
#: model:ir.model.fields,field_description:stock.field_stock_move_state
#: model:ir.model.fields,field_description:stock.field_stock_pack_operation_state
#: model:ir.model.fields,field_description:stock.field_stock_picking_state
#: model:ir.model.fields,field_description:stock.field_stock_scrap_state
#: model:ir.ui.view,arch_db:stock.view_inventory_filter
#: model:ir.ui.view,arch_db:stock.view_move_search
#: model:ir.ui.view,arch_db:stock.view_picking_internal_search
msgid "Status"
msgstr ""

#. module: stock
#: code:addons/stock/models/stock_warehouse.py:96
#: model:stock.location,name:stock.stock_location_stock
#, python-format
msgid "Stock"
msgstr ""

#. module: stock
#: model:ir.ui.view,arch_db:stock.report_inventory
msgid "Stock Inventory"
msgstr ""

#. module: stock
#: model:ir.ui.view,arch_db:stock.stock_inventory_line_tree
msgid "Stock Inventory Lines"
msgstr ""

#. module: stock
#: model:ir.actions.act_window,name:stock.action_stock_level_forecast_report_product
#: model:ir.actions.act_window,name:stock.action_stock_level_forecast_report_template
msgid "Stock Level Forecast"
msgstr ""

#. module: stock
#: model:ir.ui.view,arch_db:stock.view_stock_level_forecast_filter
#: model:ir.ui.view,arch_db:stock.view_stock_level_forecast_graph
#: model:ir.ui.view,arch_db:stock.view_stock_level_forecast_pivot
msgid "Stock Level forecast"
msgstr ""

#. module: stock
#: model:ir.ui.view,arch_db:stock.view_location_form
#: model:ir.ui.view,arch_db:stock.view_location_tree2
msgid "Stock Location"
msgstr ""

#. module: stock
#: model:ir.ui.view,arch_db:stock.view_location_search
msgid "Stock Locations"
msgstr ""

#. module: stock
#: model:ir.model,name:stock.model_stock_move
#: model:ir.model.fields,field_description:stock.field_product_product_stock_move_ids
msgid "Stock Move"
msgstr ""

#. module: stock
#: model:ir.actions.act_window,name:stock.stock_move_action
#: model:ir.model.fields,field_description:stock.field_stock_picking_move_lines
#: model:ir.ui.menu,name:stock.stock_move_menu
#: model:ir.ui.view,arch_db:stock.view_inventory_form
#: model:ir.ui.view,arch_db:stock.view_move_form
#: model:ir.ui.view,arch_db:stock.view_move_picking_form
#: model:ir.ui.view,arch_db:stock.view_move_picking_tree
#: model:ir.ui.view,arch_db:stock.view_move_search
#: model:ir.ui.view,arch_db:stock.view_production_lot_form
msgid "Stock Moves"
msgstr ""

#. module: stock
#: model:ir.ui.view,arch_db:stock.view_move_graph
#: model:ir.ui.view,arch_db:stock.view_move_pivot
msgid "Stock Moves Analysis"
msgstr ""

#. module: stock
#: model:ir.actions.act_window,name:stock.product_open_quants
#: model:ir.actions.act_window,name:stock.product_template_open_quants
msgid "Stock On Hand"
msgstr ""

#. module: stock
#: model:ir.ui.view,arch_db:stock.stock_scrap_form_view
msgid "Stock Operation"
msgstr ""

#. module: stock
#: model:ir.actions.act_window,name:stock.action_picking_tree_all
msgid "Stock Operations"
msgstr ""

#. module: stock
#: model:ir.model.fields,field_description:stock.field_res_partner_picking_warn
#: model:ir.model.fields,field_description:stock.field_res_users_picking_warn
#: model:ir.model.fields,field_description:stock.field_stock_pack_operation_picking_id
msgid "Stock Picking"
msgstr ""

#. module: stock
#: model:ir.model.fields,field_description:stock.field_product_product_stock_quant_ids
msgid "Stock Quant"
msgstr ""

#. module: stock
#: model:ir.ui.view,arch_db:stock.view_move_search
msgid "Stock moves that are Available (Ready to process)"
msgstr ""

#. module: stock
#: model:ir.ui.view,arch_db:stock.view_move_search
msgid "Stock moves that are Confirmed, Available or Waiting"
msgstr ""

#. module: stock
#: model:ir.ui.view,arch_db:stock.view_move_search
msgid "Stock moves that have been processed"
msgstr ""

#. module: stock
#: model:ir.ui.view,arch_db:stock.report_stock_lines_date_search
msgid "Stockable"
msgstr ""

#. module: stock
#: model:ir.model.fields,field_description:stock.field_stock_config_settings_group_stock_multi_locations
msgid "Storage Locations"
msgstr ""

#. module: stock
#: model:ir.model.fields,help:stock.field_stock_config_settings_group_stock_multi_locations
#: model:ir.ui.view,arch_db:stock.view_stock_config_settings
msgid "Store products in specific locations of your warehouse (e.g. bins, racks) and to track inventory accordingly."
msgstr ""

#. module: stock
#: model:ir.ui.view,arch_db:stock.view_stock_config_settings
msgid "Streamline your manufacturing operations with an integrated inventory management"
msgstr ""

#. module: stock
#: model:ir.model.fields,field_description:stock.field_stock_location_route_supplied_wh_id
msgid "Supplied Warehouse"
msgstr ""

#. module: stock
#: model:ir.ui.view,arch_db:stock.inventory_planner
msgid "Supply Chain"
msgstr ""

#. module: stock
#: model:ir.model.fields,field_description:stock.field_stock_move_procure_method
msgid "Supply Method"
msgstr ""

#. module: stock
#: model:ir.model.fields,field_description:stock.field_stock_location_route_supplier_wh_id
msgid "Supplying Warehouse"
msgstr ""

#. module: stock
#: selection:procurement.rule,procure_method:0
msgid "Take From Stock"
msgstr ""

#. module: stock
#: model:ir.ui.view,arch_db:stock.view_warehouse
msgid "Technical Information"
msgstr ""

#. module: stock
#: model:ir.model.fields,help:stock.field_stock_move_operation_link_reserved_quant_id
msgid "Technical field containing the quant that created this link between an operation and a stock move. Used at the stock_move_obj.action_done() time to avoid seeking a matching quant again"
msgstr ""

#. module: stock
#: model:ir.model.fields,help:stock.field_stock_move_warehouse_id
msgid "Technical field depicting the warehouse to consider for the route selection on the next procurement (if any)."
msgstr ""

#. module: stock
#: model:ir.model.fields,help:stock.field_res_company_internal_transit_location_id
msgid "Technical field used for resupply routes between warehouses that belong to this company"
msgstr ""

#. module: stock
#: model:ir.model.fields,help:stock.field_stock_move_restrict_lot_id
msgid "Technical field used to depict a restriction on the lot/serial number of quants to consider when marking this move as 'done'"
msgstr ""

#. module: stock
#: model:ir.model.fields,help:stock.field_stock_move_restrict_partner_id
msgid "Technical field used to depict a restriction on the ownership of quants to consider when marking this move as 'done'"
msgstr ""

#. module: stock
#: model:ir.model.fields,help:stock.field_stock_quant_negative_dest_location_id
msgid "Technical field used to record the destination location of a move that created a negative quant"
msgstr ""

#. module: stock
#: model:ir.model.fields,help:stock.field_stock_move_price_unit
msgid "Technical field used to record the product cost set by the user during a picking confirmation (when costing method used is 'average price' or 'real'). Value given in company currency and in product uom."
msgstr ""

#. module: stock
#: model:ir.model.fields,help:stock.field_stock_move_split_from
msgid "Technical field used to track the origin of a split move, which can be useful in case of debug"
msgstr ""

#. module: stock
#: model:ir.model.fields,help:stock.field_stock_move_product_tmpl_id
msgid "Technical: used in views"
msgstr ""

#. module: stock
#: model:ir.model.fields,help:stock.field_product_product_stock_move_ids
#: model:ir.model.fields,help:stock.field_product_product_stock_quant_ids
msgid "Technical: used to compute quantities."
msgstr ""

#. module: stock
#: model:ir.model.fields,field_description:stock.field_make_procurement_product_tmpl_id
#: model:ir.model.fields,field_description:stock.field_stock_change_product_qty_product_tmpl_id
msgid "Template"
msgstr ""

#. module: stock
#: model:ir.model.fields,help:stock.field_stock_location_path_auto
msgid "The 'Manual Operation' value will create a stock move after the current one.With 'Automatic No Step Added', the location is replaced in the original move."
msgstr ""

#. module: stock
#: model:ir.ui.view,arch_db:stock.inventory_planner
msgid "The RFQ becomes a Purchase Order and a Transfer Order is created"
msgstr ""

#. module: stock
#: model:ir.model.fields,help:stock.field_product_product_sale_delay
#: model:ir.model.fields,help:stock.field_product_template_sale_delay
msgid "The average delay in days between the confirmation of the customer order and the delivery of the finished products. It's the time you promise to your customers."
msgstr ""

#. module: stock
#: sql_constraint:stock.location:0
msgid "The barcode for a location must be unique per company !"
msgstr ""

#. module: stock
#: sql_constraint:stock.warehouse:0
msgid "The code of the warehouse must be unique per company!"
msgstr ""

#. module: stock
#: sql_constraint:stock.production.lot:0
msgid "The combination of serial number and product must be unique !"
msgstr ""

#. module: stock
#: model:ir.model.fields,help:stock.field_stock_warehouse_company_id
msgid "The company is automatically set from your user preferences."
msgstr ""

#. module: stock
#: model:ir.model.fields,help:stock.field_stock_quant_company_id
msgid "The company to which the quants belong"
msgstr ""

#. module: stock
#: model:ir.model.fields,help:stock.field_stock_inventory_date
msgid "The date that will be used for the stock level check of the products and the validation of the stock move related to this inventory."
msgstr ""

#. module: stock
#: code:addons/stock/models/stock_warehouse.py:144
#, python-format
msgid "The default resupply warehouse should be different than the warehouse itself!"
msgstr ""

#. module: stock
#: model:ir.model.fields,help:stock.field_stock_location_route_pull_ids
msgid "The demand represented by a procurement from e.g. a sale order, a reordering rule, another move, needs to be solved by applying a procurement rule. Depending on the action on the procurement rule,this triggers a purchase order, manufacturing order or another move. This way we create chains in the reverse order from the endpoint with the original demand to the starting point. That way, it is always known where we need to go and that is why they are preferred over push rules."
msgstr ""

#. module: stock
#: code:addons/stock/models/stock_picking.py:519
#, python-format
msgid "The destination location must be the same for all the moves of the picking."
msgstr ""

#. module: stock
#: model:ir.ui.view,arch_db:stock.product_category_form_view_inherit
msgid "The following routes will apply to the products in this category taking into account parent categories:"
msgstr ""

#. module: stock
#: model:ir.model.fields,help:stock.field_stock_quant_reservation_id
msgid "The move the quant is reserved for"
msgstr ""

#. module: stock
#: sql_constraint:stock.warehouse:0
msgid "The name of the warehouse must be unique per company!"
msgstr ""

#. module: stock
#: model:ir.model.fields,help:stock.field_stock_quant_propagated_from_id
msgid "The negative quant this is coming from"
msgstr ""

#. module: stock
#: model:ir.model.fields,help:stock.field_stock_location_path_location_dest_id
msgid "The new location where the goods need to go"
msgstr ""

#. module: stock
#: model:ir.model,name:stock.model_stock_picking_type
msgid "The operation type determines the picking view"
msgstr ""

#. module: stock
#: model:ir.actions.act_window,help:stock.stock_picking_type_action
msgid "The operation type system allows you to assign each stock\n"
"                operation a specific type which will alter its views accordingly.\n"
"                On the operation type you could e.g. specify if packing is needed by default,\n"
"                if it should show the customer."
msgstr ""

#. module: stock
#: model:ir.model.fields,help:stock.field_stock_quant_package_parent_id
msgid "The package containing this item"
msgstr ""

#. module: stock
#: model:ir.model.fields,help:stock.field_stock_quant_package_id
msgid "The package containing this quant"
msgstr ""

#. module: stock
#: model:ir.model.fields,help:stock.field_stock_location_location_id
msgid "The parent location that includes this location. Example : The 'Dispatch Zone' is the 'Gate 1' parent location."
msgstr ""

#. module: stock
#: code:addons/stock/models/stock_picking.py:795
#, python-format
msgid "The pick is already validated"
msgstr ""

#. module: stock
#: code:addons/stock/models/stock_picking.py:787
#, python-format
msgid "The pick is already validated"
msgstr ""

#. module: stock
#: model:ir.model.fields,help:stock.field_stock_warehouse_orderpoint_qty_multiple
msgid "The procurement quantity will be rounded up to this multiple.  If it is 0, the exact quantity will be used."
msgstr ""

#. module: stock
#: model:ir.model.fields,help:stock.field_stock_move_rule_id
msgid "The procurement rule that created this stock move"
msgstr ""

#. module: stock
#: model:ir.model.fields,help:stock.field_stock_move_push_rule_id
msgid "The push rule that created this stock move"
msgstr ""

#. module: stock
#: code:addons/stock/models/stock_pack_operation.py:169
#, python-format
msgid "The quantity to split should be smaller than the quantity To Do.  "
msgstr ""

#. module: stock
#: model:ir.ui.view,arch_db:stock.inventory_planner
msgid "The quotation becomes a Sales Order and a Transfer Order is created"
msgstr ""

#. module: stock
#: code:addons/stock/models/stock_move.py:166
#, python-format
msgid "The requested operation cannot be processed because of a programming error setting the `product_qty` field instead of the `product_uom_qty`."
msgstr ""

#. module: stock
#: code:addons/stock/models/stock_move.py:825
#, python-format
msgid "The roundings of your unit of measure %s on the move vs. %s on the product don't allow to do these operations or you are not transferring the picking at once. "
msgstr ""

#. module: stock
#: code:addons/stock/models/stock_inventory.py:144
#: code:addons/stock/models/stock_inventory.py:146
#: code:addons/stock/models/stock_inventory.py:148
#: code:addons/stock/models/stock_inventory.py:150
#, python-format
msgid "The selected inventory options are not coherent."
msgstr ""

#. module: stock
#: code:addons/stock/models/stock_quant.py:226
#, python-format
msgid "The serial number %s is already in stock."
msgstr ""

#. module: stock
#: code:addons/stock/models/stock_picking.py:517
#, python-format
msgid "The source location must be the same for all the moves of the picking."
msgstr ""

#. module: stock
#: model:ir.model.fields,help:stock.field_stock_pack_operation_picking_id
msgid "The stock operation where the packing has been made"
msgstr ""

#. module: stock
#: model:ir.model.fields,help:stock.field_procurement_rule_warehouse_id
msgid "The warehouse this rule is for"
msgstr ""

#. module: stock
#: model:ir.model.fields,help:stock.field_procurement_rule_propagate_warehouse_id
msgid "The warehouse to propagate on the created move/procurement, which can be different of the warehouse this rule is for (e.g for resupplying rules from another warehouse)"
msgstr ""

#. module: stock
#: model:ir.model.fields,field_description:stock.field_stock_inventory_line_theoretical_qty
msgid "Theoretical Quantity"
msgstr ""

#. module: stock
#: model:ir.actions.act_window,help:stock.quantsact
msgid "This analysis gives you a fast overview on the current stock level of your products and their current inventory value."
msgstr ""

#. module: stock
#: model:ir.model.fields,help:stock.field_stock_quant_package_packaging_id
#: model:ir.model.fields,help:stock.field_stock_quant_packaging_type_id
msgid "This field should be completed only if everything inside the package share the same product, otherwise it doesn't really makes sense."
msgstr ""

#. module: stock
#: model:ir.ui.view,arch_db:stock.inventory_planner
msgid "This guide helps getting started with Odoo Inventory.\n"
"                        Once you are done, you will benefit from:"
msgstr ""

#. module: stock
#: model:ir.ui.view,arch_db:stock.inventory_planner
msgid "This is quite complex to set up, so <strong>contact your Project Manager</strong> to address this."
msgstr ""

#. module: stock
#: model:ir.model.fields,help:stock.field_stock_picking_type_default_location_dest_id
msgid "This is the default destination location when you create a picking manually with this operation type. It is possible however to change it or that the routes put another location. If it is empty, it will check for the customer location on the partner. "
msgstr ""

#. module: stock
#: model:ir.model.fields,help:stock.field_stock_picking_type_default_location_src_id
msgid "This is the default source location when you create a picking manually with this operation type. It is possible however to change it or that the routes put another location. If it is empty, it will check for the supplier location on the partner. "
msgstr ""

#. module: stock
#: model:ir.actions.act_window,help:stock.action_production_lot_form
msgid "This is the list of all the production lots you recorded. When\n"
"            you select a lot, you can get the traceability of the products contained in lot."
msgstr ""

#. module: stock
#: model:ir.model.fields,help:stock.field_stock_location_path_picking_type_id
msgid "This is the operation type that will be put on the stock moves"
msgstr ""

#. module: stock
#: model:ir.model.fields,help:stock.field_stock_quant_owner_id
msgid "This is the owner of the quant"
msgstr ""

#. module: stock
#: model:ir.model.fields,help:stock.field_stock_move_product_uom_qty
msgid "This is the quantity of products from an inventory point of view. For moves in the state 'done', this is the quantity of products that were actually moved. For other moves, this is the quantity of product that is planned to be moved. Lowering this quantity does not generate a backorder. Changing this quantity on assigned moves affects the product reservation, and should be done with care."
msgstr ""

#. module: stock
#: model:ir.actions.act_window,help:stock.stock_move_action
msgid "This menu gives you the full traceability of inventory\n"
"                operations on a specific product. You can filter on the product\n"
"                to see all the past or future movements for the product."
msgstr ""

#. module: stock
#: model:ir.ui.view,arch_db:stock.view_template_property_form
msgid "This note will be displayed on Delivery orders."
msgstr ""

#. module: stock
#: model:ir.ui.view,arch_db:stock.view_template_property_form
msgid "This note will be displayed on the Receptions."
msgstr ""

#. module: stock
#: model:ir.ui.view,arch_db:stock.view_stock_return_picking_form
msgid "This picking appears to be chained with another operation. Later, if you receive the goods you are returning now, make sure to <b>reverse</b> the returned picking in order to avoid logistic rules to be applied again (which would create duplicated operations)"
msgstr ""

#. module: stock
#: model:ir.model.fields,help:stock.field_stock_change_product_qty_new_quantity
msgid "This quantity is expressed in the Default Unit of Measure of the product."
msgstr ""

#. module: stock
#: model:ir.model.fields,help:stock.field_stock_location_path_location_from_id
msgid "This rule can be applied when a move is confirmed that has this location as destination location"
msgstr ""

#. module: stock
#: model:ir.ui.view,arch_db:stock.report_delivery_document
msgid "This shipment is a backorder of"
msgstr ""

#. module: stock
#: model:ir.model.fields,help:stock.field_res_partner_property_stock_customer
#: model:ir.model.fields,help:stock.field_res_users_property_stock_customer
msgid "This stock location will be used, instead of the default one, as the destination location for goods you send to this partner"
msgstr ""

#. module: stock
#: model:ir.model.fields,help:stock.field_res_partner_property_stock_supplier
#: model:ir.model.fields,help:stock.field_res_users_property_stock_supplier
msgid "This stock location will be used, instead of the default one, as the source location for goods you receive from the current partner"
msgstr ""

#. module: stock
#: model:ir.model.fields,help:stock.field_product_product_property_stock_production
#: model:ir.model.fields,help:stock.field_product_template_property_stock_production
msgid "This stock location will be used, instead of the default one, as the source location for stock moves generated by manufacturing orders."
msgstr ""

#. module: stock
#: model:ir.model.fields,help:stock.field_product_product_property_stock_procurement
#: model:ir.model.fields,help:stock.field_product_template_property_stock_procurement
msgid "This stock location will be used, instead of the default one, as the source location for stock moves generated by procurements."
msgstr ""

#. module: stock
#: model:ir.model.fields,help:stock.field_product_product_property_stock_inventory
#: model:ir.model.fields,help:stock.field_product_template_property_stock_inventory
msgid "This stock location will be used, instead of the default one, as the source location for stock moves generated when you do an inventory."
msgstr ""

#. module: stock
#: model:ir.model.fields,field_description:stock.field_stock_pack_operation_to_loc
msgid "To"
msgstr ""

#. module: stock
#: model:ir.actions.act_window,name:stock.action_picking_tree_ready
#: model:ir.model.fields,field_description:stock.field_stock_pack_operation_lot_qty_todo
#: model:ir.model.fields,field_description:stock.field_stock_pack_operation_product_qty
#: model:ir.ui.view,arch_db:stock.stock_picking_type_kanban
#: model:ir.ui.view,arch_db:stock.view_move_search
msgid "To Do"
msgstr ""

#. module: stock
#: model:ir.ui.view,arch_db:stock.stock_picking_type_kanban
msgid "To Receive"
msgstr ""

#. module: stock
#: model:ir.ui.view,arch_db:stock.inventory_planner
msgid "To better organize your stock, you can create\n"
"                            subdivisions of your Warehouse called <strong>Locations</strong> (ex:\n"
"                            Shipping area, Merchandise return, Shelf 34 etc).\n"
"                            Do not use Locations if you do not manage inventory per zone."
msgstr ""

#. module: stock
#: model:ir.ui.view,arch_db:stock.inventory_planner
msgid "To check the trajectory of a lot, find it back in <strong><i>Inventory Control &gt; Serial Numbers / lots</i></strong>.\n"
"                       Choose a lot in the list and click on <i>Traceability</i>i&gt;. You may also\n"
"                       filter the Quantitative Valuation of a product with a certain lot."
msgstr ""

#. module: stock
#: model:ir.ui.view,arch_db:stock.inventory_planner
msgid "To create them, click on <strong><span class=\"fa fa-refresh\"/> Reordering</strong> on"
msgstr ""

#. module: stock
#: model:ir.ui.view,arch_db:stock.inventory_planner
msgid "To use more precise units like pounds or kilograms, activate<i> Some products may be sold/purchased in different unit of measures (advanced)</i> in the"
msgstr ""

#. module: stock
#: model:ir.ui.view,arch_db:stock.view_move_search
msgid "Today"
msgstr ""

#. module: stock
#: model:ir.ui.view,arch_db:stock.view_picking_internal_search
msgid "Today Activities"
msgstr ""

#. module: stock
#: model:ir.ui.view,arch_db:stock.view_stock_quant_tree
msgid "Total"
msgstr ""

#. module: stock
#: model:ir.model.fields,field_description:stock.field_stock_inventory_total_qty
msgid "Total Quantity"
msgstr ""

#. module: stock
#: model:ir.model.fields,field_description:stock.field_product_category_total_route_ids
msgid "Total routes"
msgstr ""

#. module: stock
#: code:addons/stock/models/stock_production_lot.py:42
#: model:ir.ui.view,arch_db:stock.inventory_planner
#: model:ir.ui.view,arch_db:stock.product_form_view_procurement_button
#: model:ir.ui.view,arch_db:stock.product_template_form_view_procurement_button
#: model:ir.ui.view,arch_db:stock.view_production_lot_form
#: model:ir.ui.view,arch_db:stock.view_stock_config_settings
#, python-format
msgid "Traceability"
msgstr ""

#. module: stock
#: model:ir.model.fields,help:stock.field_stock_config_settings_module_product_expiry
msgid "Track following dates on lots & serial numbers: best before, removal, end of life, alert. \n"
" Such dates are set automatically at lot/serial number creation based on values set on the product (in days)."
msgstr ""

#. module: stock
#: model:ir.ui.view,arch_db:stock.view_stock_config_settings
msgid "Track following dates on lots & serial numbers: best before, removal, end of life, alert. Such dates are set automatically at lot/serial number creation based on values set on the product (in days)."
msgstr ""

#. module: stock
#: model:ir.ui.view,arch_db:stock.view_stock_config_settings
msgid "Track product location in your warehouse"
msgstr ""

#. module: stock
#: model:ir.ui.view,arch_db:stock.view_stock_config_settings
msgid "Track product packages (e.g.pallets, boxes)"
msgstr ""

#. module: stock
#: model:ir.model.fields,field_description:stock.field_product_product_tracking
#: model:ir.model.fields,field_description:stock.field_product_template_tracking
#: model:ir.model.fields,field_description:stock.field_stock_scrap_tracking
msgid "Tracking"
msgstr ""

#. module: stock
#: code:addons/stock/models/stock_move.py:966
#: model:ir.model,name:stock.model_stock_picking
#: model:ir.ui.view,arch_db:stock.stock_picking_type_kanban
#: model:ir.ui.view,arch_db:stock.view_picking_form
#, python-format
msgid "Transfer"
msgstr ""

#. module: stock
#: model:ir.model.fields,field_description:stock.field_stock_move_picking_partner_id
msgid "Transfer Destination Address"
msgstr ""

#. module: stock
#: model:ir.model.fields,field_description:stock.field_stock_move_picking_id
msgid "Transfer Reference"
msgstr ""

#. module: stock
#: model:ir.actions.act_window,name:stock.action_picking_tree
#: model:ir.ui.view,arch_db:stock.stock_picking_type_kanban
msgid "Transfers"
msgstr ""

#. module: stock
#: selection:stock.location,usage:0
msgid "Transit Location"
msgstr ""

#. module: stock
#: model:ir.ui.view,arch_db:stock.quant_search_view
msgid "Transit Locations"
msgstr ""

#. module: stock
#: model:ir.model.fields,help:stock.field_stock_picking_recompute_pack_op
msgid "True if reserved quants changed, which mean we might need to recompute the package operations"
msgstr ""

#. module: stock
#: model:ir.model.fields,field_description:stock.field_stock_picking_picking_type_code
#: model:ir.model.fields,field_description:stock.field_stock_picking_type_code
msgid "Type of Operation"
msgstr ""

#. module: stock
#: model:ir.model.fields,field_description:stock.field_stock_quant_packaging_type_id
msgid "Type of packaging"
msgstr ""

#. module: stock
#: model:ir.model.fields,field_description:stock.field_stock_config_settings_module_delivery_ups
msgid "UPS"
msgstr ""

#. module: stock
#: model:ir.model.fields,field_description:stock.field_stock_config_settings_module_delivery_usps
msgid "USPS"
msgstr ""

#. module: stock
#: code:addons/stock/models/stock_quant.py:102
#, python-format
msgid "Under no circumstances should you delete or change quants yourselves!"
msgstr ""

#. module: stock
#: model:ir.model.fields,help:stock.field_stock_inventory_line_prodlot_name
#: model:ir.model.fields,help:stock.field_stock_production_lot_name
msgid "Unique Lot/Serial Number"
msgstr ""

#. module: stock
#: model:ir.model.fields,field_description:stock.field_stock_quant_cost
msgid "Unit Cost"
msgstr ""

#. module: stock
#: model:ir.ui.view,arch_db:stock.view_move_picking_form
msgid "Unit Of Measure"
msgstr ""

#. module: stock
#: model:ir.model.fields,field_description:stock.field_stock_move_price_unit
msgid "Unit Price"
msgstr ""

#. module: stock
#: model:ir.model.fields,field_description:stock.field_make_procurement_uom_id
#: model:ir.model.fields,field_description:stock.field_stock_move_product_uom
#: model:ir.model.fields,field_description:stock.field_stock_pack_operation_product_uom_id
#: model:ir.model.fields,field_description:stock.field_stock_production_lot_product_uom_id
#: model:ir.model.fields,field_description:stock.field_stock_quant_product_uom_id
#: model:ir.model.fields,field_description:stock.field_stock_scrap_product_uom_id
#: model:ir.ui.view,arch_db:stock.stock_move_tree
#: model:ir.ui.view,arch_db:stock.view_inventory_form
#: model:ir.ui.view,arch_db:stock.view_move_picking_tree
#: model:ir.ui.view,arch_db:stock.view_move_tree
#: model:ir.ui.view,arch_db:stock.view_move_tree_receipt_picking
#: model:ir.ui.view,arch_db:stock.view_move_tree_receipt_picking_board
msgid "Unit of Measure"
msgstr ""

#. module: stock
#: model:ir.ui.menu,name:stock.menu_stock_uom_categ_form_action
msgid "Unit of Measure Categories"
msgstr ""

#. module: stock
#: model:ir.ui.view,arch_db:stock.view_stock_config_settings
msgid "Units Of Measure"
msgstr ""

#. module: stock
#: model:ir.model.fields,field_description:stock.field_stock_config_settings_group_uom
#: model:ir.ui.menu,name:stock.menu_stock_unit_measure_stock
#: model:ir.ui.menu,name:stock.menu_stock_uom_form_action
#: model:ir.ui.view,arch_db:stock.inventory_planner
msgid "Units of Measure"
msgstr ""

#. module: stock
#: model:ir.ui.view,arch_db:stock.inventory_planner
msgid "Units of Measures"
msgstr ""

#. module: stock
#: code:addons/stock/models/stock_quant.py:566
#, python-format
msgid "Unknown Pack"
msgstr ""

#. module: stock
#: model:ir.ui.view,arch_db:stock.inventory_planner
msgid "Unless you are starting a new business, you probably have a list of vendors you would like to import."
msgstr ""

#. module: stock
#: selection:stock.warehouse,reception_steps:0
msgid "Unload in input location then go to stock (2 steps)"
msgstr ""

#. module: stock
#: selection:stock.warehouse,reception_steps:0
msgid "Unload in input location, go through a quality control before being admitted in stock (3 steps)"
msgstr ""

#. module: stock
#: model:ir.ui.view,arch_db:stock.view_quant_package_form
msgid "Unpack"
msgstr ""

#. module: stock
#: code:addons/stock/models/product.py:355
#, python-format
msgid "Unplanned Qty"
msgstr ""

#. module: stock
#: model:ir.ui.view,arch_db:stock.view_picking_form
msgid "Unreserve"
msgstr ""

#. module: stock
#: model:ir.ui.view,arch_db:stock.view_inventory_form
msgid "UoM"
msgstr ""

#. module: stock
#: model:ir.ui.view,arch_db:stock.view_picking_internal_search
msgid "Upcoming Activities (7 days)"
msgstr ""

#. module: stock
#: model:ir.actions.act_window,name:stock.action_view_change_product_quantity
#: model:ir.ui.view,arch_db:stock.view_change_product_quantity
msgid "Update Product Quantity"
msgstr ""

#. module: stock
#: model:ir.ui.view,arch_db:stock.product_form_view_procurement_button
#: model:ir.ui.view,arch_db:stock.product_product_view_form_easy_inherit_stock
#: model:ir.ui.view,arch_db:stock.product_template_form_view_procurement_button
msgid "Update Qty On Hand"
msgstr ""

#. module: stock
#: selection:stock.move,priority:0
#: selection:stock.picking,priority:0
msgid "Urgent"
msgstr ""

#. module: stock
#: model:ir.model.fields,field_description:stock.field_stock_picking_type_use_existing_lots
msgid "Use Existing Lots/Serial Numbers"
msgstr ""

#. module: stock
#: model:ir.ui.view,arch_db:stock.view_make_procurment_wizard
msgid "Use this assistant to generate a procurement request for this\n"
"                    product. According to the product configuration, this may\n"
"                    trigger a draft purchase order, a manufacturing order or\n"
"                    a new task."
msgstr ""

#. module: stock
#: model:ir.ui.view,arch_db:stock.view_stock_config_settings
msgid "Use your own routes and putaway strategies"
msgstr ""

#. module: stock
#: model:ir.model.fields,help:stock.field_stock_picking_type_sequence
msgid "Used to order the 'All Operations' kanban view"
msgstr ""

#. module: stock
#: model:res.groups,name:stock.group_stock_user
msgid "User"
msgstr ""

#. module: stock
#: model:ir.ui.view,arch_db:stock.report_picking
msgid "VAT:"
msgstr ""

#. module: stock
#: model:ir.ui.view,arch_db:stock.view_picking_form
msgid "Validate"
msgstr ""

#. module: stock
#: model:ir.ui.view,arch_db:stock.view_inventory_form
msgid "Validate Inventory"
msgstr ""

#. module: stock
#: selection:stock.inventory,state:0
msgid "Validated"
msgstr ""

#. module: stock
#: model:ir.model.fields,field_description:stock.field_stock_change_product_qty_product_variant_count
msgid "Variant Count"
msgstr ""

#. module: stock
#: model:ir.model.fields,field_description:stock.field_make_procurement_product_variant_count
msgid "Variant Number"
msgstr ""

#. module: stock
#: model:ir.ui.view,arch_db:stock.view_location_search
msgid "Vendor"
msgstr ""

#. module: stock
#: model:ir.model.fields,field_description:stock.field_stock_config_settings_module_stock_calendar
msgid "Vendor Calendar for Reordering"
msgstr ""

#. module: stock
#: model:ir.model.fields,field_description:stock.field_res_partner_property_stock_supplier
#: model:ir.model.fields,field_description:stock.field_res_users_property_stock_supplier
#: selection:stock.location,usage:0
msgid "Vendor Location"
msgstr ""

#. module: stock
#: model:ir.ui.view,arch_db:stock.view_location_search
msgid "Vendor Locations"
msgstr ""

#. module: stock
#: model:stock.location,name:stock.stock_location_suppliers
#: selection:stock.picking.type,code:0
msgid "Vendors"
msgstr ""

#. module: stock
#: selection:stock.move,priority:0
#: selection:stock.picking,priority:0
msgid "Very Urgent"
msgstr ""

#. module: stock
#: selection:stock.location,usage:0
msgid "View"
msgstr ""

#. module: stock
#: model:ir.ui.view,arch_db:stock.view_quant_package_form
msgid "View Contained Packages content"
msgstr ""

#. module: stock
#: model:ir.model.fields,field_description:stock.field_stock_warehouse_view_location_id
msgid "View Location"
msgstr ""

#. module: stock
#: model:stock.location,name:stock.stock_location_locations_virtual
msgid "Virtual Locations"
msgstr ""

#. module: stock
#: model:ir.ui.view,arch_db:stock.view_template_property_form
msgid "Volume"
msgstr ""

#. module: stock
#: model:ir.ui.view,arch_db:stock.stock_picking_type_kanban
msgid "Waiting"
msgstr ""

#. module: stock
#: selection:stock.move,state:0
msgid "Waiting Another Move"
msgstr ""

#. module: stock
#: selection:stock.picking,state:0
msgid "Waiting Another Operation"
msgstr ""

#. module: stock
#: model:ir.ui.view,arch_db:stock.view_picking_internal_search
#: selection:stock.move,state:0
#: selection:stock.picking,state:0
msgid "Waiting Availability"
msgstr ""

#. module: stock
#: model:ir.ui.view,arch_db:stock.view_picking_internal_search
msgid "Waiting Moves"
msgstr ""

#. module: stock
#: model:ir.actions.act_window,name:stock.action_picking_tree_waiting
msgid "Waiting Transfers"
msgstr ""

#. module: stock
#: model:ir.model,name:stock.model_stock_warehouse
#: model:ir.model.fields,field_description:stock.field_make_procurement_warehouse_id
#: model:ir.model.fields,field_description:stock.field_procurement_order_warehouse_id
#: model:ir.model.fields,field_description:stock.field_product_product_warehouse_id
#: model:ir.model.fields,field_description:stock.field_product_template_warehouse_id
#: model:ir.model.fields,field_description:stock.field_stock_location_path_warehouse_id
#: model:ir.model.fields,field_description:stock.field_stock_move_warehouse_id
#: model:ir.model.fields,field_description:stock.field_stock_picking_type_warehouse_id
#: model:ir.model.fields,field_description:stock.field_stock_warehouse_orderpoint_warehouse_id
#: model:ir.ui.view,arch_db:stock.stock_warehouse_view_search
#: model:ir.ui.view,arch_db:stock.view_partner_stock_form
#: model:ir.ui.view,arch_db:stock.view_stock_config_settings
#: model:ir.ui.view,arch_db:stock.view_warehouse
#: model:ir.ui.view,arch_db:stock.view_warehouse_tree
#: model:ir.ui.view,arch_db:stock.warehouse_orderpoint_search
msgid "Warehouse"
msgstr ""

#. module: stock
#: model:ir.ui.view,arch_db:stock.view_warehouse
msgid "Warehouse Configuration"
msgstr ""

#. module: stock
#: model:ir.ui.menu,name:stock.menu_warehouse_config
msgid "Warehouse Management"
msgstr ""

#. module: stock
#: model:ir.model.fields,field_description:stock.field_stock_warehouse_name
msgid "Warehouse Name"
msgstr ""

#. module: stock
#: model:ir.model.fields,field_description:stock.field_procurement_rule_propagate_warehouse_id
msgid "Warehouse to Propagate"
msgstr ""

#. module: stock
#: model:ir.model.fields,help:stock.field_procurement_order_warehouse_id
msgid "Warehouse to consider for the route selection"
msgstr ""

#. module: stock
#: code:addons/stock/models/stock_warehouse.py:709
#, python-format
msgid "Warehouse's Routes"
msgstr ""

#. module: stock
#: model:ir.actions.act_window,name:stock.action_warehouse_form
#: model:ir.model.fields,field_description:stock.field_stock_location_route_warehouse_ids
#: model:ir.ui.menu,name:stock.menu_action_warehouse_form
#: model:ir.ui.view,arch_db:stock.stock_location_route_form_view
#: model:ir.ui.view,arch_db:stock.view_stock_config_settings
msgid "Warehouses"
msgstr ""

#. module: stock
#: selection:res.partner,picking_warn:0
msgid "Warning"
msgstr ""

#. module: stock
#: model:ir.ui.view,arch_db:stock.view_partner_stock_warnings_form
msgid "Warning on the Picking"
msgstr ""

#. module: stock
#: code:addons/stock/models/product.py:316
#, python-format
msgid "Warning!"
msgstr ""

#. module: stock
#: model:ir.model.fields,field_description:stock.field_stock_config_settings_group_warning_stock
msgid "Warnings"
msgstr ""

#. module: stock
#: model:ir.ui.view,arch_db:stock.inventory_planner
msgid "We handle the whole import process\n"
"                                        for you: simply send your Odoo project\n"
"                                        manager a CSV file containing all your\n"
"                                        data."
msgstr ""

#. module: stock
#: model:ir.ui.view,arch_db:stock.inventory_planner
msgid "We handle the whole import process\n"
"                                        for you: simply send your Odoo project\n"
"                                        manager a CSV file containing all your\n"
"                                        products."
msgstr ""

#. module: stock
#: model:ir.ui.view,arch_db:stock.inventory_planner
msgid "We hope this guide helped you implement Odoo Inventory."
msgstr ""

#. module: stock
#: code:addons/stock/models/barcode.py:11
#, python-format
msgid "Weighted Product"
msgstr ""

#. module: stock
#: model:ir.ui.view,arch_db:stock.inventory_planner
msgid "Welcome"
msgstr ""

#. module: stock
#: model:ir.model.fields,help:stock.field_stock_location_route_push_ids
msgid "When a move is foreseen to a location, the push rule will automatically create a move to a next location after. This is mainly only needed when creating manual operations e.g. 2/3 step manual purchase order or 2/3 step finished product manual manufacturing order. In other cases, it is important to use pull rules where you know where you are going based on a demand."
msgstr ""

#. module: stock
#: model:ir.model.fields,help:stock.field_stock_location_route_warehouse_selectable
msgid "When a warehouse is selected for this route, this route should be seen as the default route when products pass through this warehouse.  This behaviour can be overridden by the routes on the Product/Product Categories or by the Preferred Routes on the Procurement"
msgstr ""

#. module: stock
#: model:ir.model.fields,help:stock.field_stock_location_route_product_selectable
msgid "When checked, the route will be selectable in the Inventory tab of the Product form.  It will take priority over the Warehouse route. "
msgstr ""

#. module: stock
#: model:ir.model.fields,help:stock.field_stock_location_route_product_categ_selectable
msgid "When checked, the route will be selectable on the Product Category.  It will take priority over the Warehouse route. "
msgstr ""

#. module: stock
#: model:ir.ui.view,arch_db:stock.inventory_planner
msgid "When everything is set, click on <i>Start Inventory</i>"
msgstr ""

#. module: stock
#: model:ir.model.fields,help:stock.field_product_putaway_fixed_location_ids
msgid "When the method is fixed, this location will be used to store the products"
msgstr ""

#. module: stock
#: model:ir.model.fields,help:stock.field_stock_warehouse_orderpoint_product_min_qty
msgid "When the virtual stock goes below the Min Quantity specified for this field, Odoo generates a procurement to bring the forecasted quantity to the Max Quantity."
msgstr ""

#. module: stock
#: model:ir.model.fields,help:stock.field_stock_warehouse_orderpoint_product_max_qty
msgid "When the virtual stock goes below the Min Quantity, Odoo generates a procurement to bring the forecasted quantity to the Quantity specified as Max Quantity."
msgstr ""

#. module: stock
#: model:ir.ui.view,arch_db:stock.view_change_product_quantity
msgid "When you select a serial number (lot), the quantity is corrected with respect to\n"
"                            the quantity of that serial number (lot) and not to the total quantity of the product."
msgstr ""

#. module: stock
#: model:ir.model.fields,field_description:stock.field_stock_return_picking_line_wizard_id
msgid "Wizard"
msgstr ""

#. module: stock
#: model:ir.ui.view,arch_db:stock.view_procurement_compute_wizard
msgid "Wizard checks all the stock minimum rules and generate procurement order."
msgstr ""

#. module: stock
#: code:addons/stock/models/stock_production_lot.py:37
#, python-format
msgid "You are not allowed to create a lot for this picking type"
msgstr ""

#. module: stock
#: model:ir.actions.act_window,help:stock.action_routes_form
msgid "You can define here the main routes that run through\n"
"                    your warehouses and that define the flows of your products. These\n"
"                    routes can be assigned to a product, a product category or be fixed\n"
"                    on procurement or sales order."
msgstr ""

#. module: stock
#: model:ir.actions.act_window,help:stock.action_orderpoint_form
msgid "You can define your minimum stock rules, so that Odoo will automatically create draft manufacturing orders or request for quotations according to the stock level. Once the virtual stock of a product (= stock on hand minus all confirmed orders and reservations) is below the minimum quantity, Odoo will generate a procurement request to increase the stock up to the maximum quantity."
msgstr ""

#. module: stock
#: model:ir.ui.view,arch_db:stock.view_inventory_form
msgid "You can delete lines to ignore some products."
msgstr ""

#. module: stock
#: model:ir.actions.act_window,help:stock.action_picking_form
#: model:ir.actions.act_window,help:stock.action_picking_tree_all
#: model:ir.actions.act_window,help:stock.action_picking_tree_backorder
#: model:ir.actions.act_window,help:stock.action_picking_tree_done
#: model:ir.actions.act_window,help:stock.action_picking_tree_done_grouped
#: model:ir.actions.act_window,help:stock.action_picking_tree_late
#: model:ir.actions.act_window,help:stock.action_picking_tree_ready
#: model:ir.actions.act_window,help:stock.action_picking_tree_waiting
#: model:ir.actions.act_window,help:stock.action_picking_type_list
#: model:ir.actions.act_window,help:stock.stock_picking_action_picking_type
msgid "You can either do it immediately or mark it as Todo for future processing. Use your scanner to validate the transferred quantity quicker."
msgstr ""

#. module: stock
#: code:addons/stock/models/product.py:499
#, python-format
msgid "You can not change the unit of measure of a product that has already been used in a done stock move. If you need to change the unit of measure, you may deactivate this product."
msgstr ""

#. module: stock
#: code:addons/stock/models/stock_pack_operation.py:158
#, python-format
msgid "You can not delete pack operations of a done picking"
msgstr ""

#. module: stock
#: code:addons/stock/models/stock_quant.py:147
#, python-format
msgid "You can not reserve a negative quantity or a negative quant."
msgstr ""

#. module: stock
#: code:addons/stock/models/stock_move.py:909
#, python-format
msgid "You can only delete draft moves."
msgstr ""

#. module: stock
#: model:ir.ui.view,arch_db:stock.inventory_planner
msgid "You can review and edit the predefined units via the"
msgstr ""

#. module: stock
#: code:addons/stock/models/stock_move.py:659
#, python-format
msgid "You cannot cancel a stock move that has been set to 'Done'."
msgstr ""

#. module: stock
#: code:addons/stock/models/stock_scrap.py:72
#, python-format
msgid "You cannot delete a scrap which is done."
msgstr ""

#. module: stock
#: code:addons/stock/models/stock_inventory.py:375
#, python-format
msgid "You cannot have two inventory adjustements in state 'in Progess' with the same product(%s), same location(%s), same package, same owner and same lot. Please first validatethe first inventory adjustement with this product before creating another one."
msgstr ""

#. module: stock
#: code:addons/stock/models/stock_quant.py:180
#, python-format
msgid "You cannot move to a location of type view %s."
msgstr ""

#. module: stock
#: code:addons/stock/models/stock_scrap.py:85
#, python-format
msgid "You cannot scrap a move without having available stock for %s. You can correct it with an inventory adjustment."
msgstr ""

#. module: stock
#: code:addons/stock/models/stock_inventory.py:162
#, python-format
msgid "You cannot set a negative product quantity in an inventory line:\n"
"	%s - qty: %s"
msgstr ""

#. module: stock
#: code:addons/stock/models/stock_move.py:930
#, python-format
msgid "You cannot split a draft move. It needs to be confirmed first."
msgstr ""

#. module: stock
#: code:addons/stock/models/stock_move.py:926
#, python-format
msgid "You cannot split a move done"
msgstr ""

#. module: stock
#: model:ir.ui.view,arch_db:stock.report_picking
msgid "You do not have any products reserved for this picking.  Please click the 'Reserve' button\n"
"                                to check if products are available."
msgstr ""

#. module: stock
#: code:addons/stock/models/stock_move.py:808
#, python-format
msgid "You have a difference between the quantity on the operation and the quantities specified for the lots. "
msgstr ""

#. module: stock
#: sql_constraint:stock.pack.operation.lot:0
msgid "You have already mentioned this lot in another line"
msgstr ""

#. module: stock
#: sql_constraint:stock.pack.operation.lot:0
msgid "You have already mentioned this lot name in another line"
msgstr ""

#. module: stock
#: code:addons/stock/wizard/stock_picking_return.py:114
#, python-format
msgid "You have manually created product lines, please delete them to proceed"
msgstr ""

#. module: stock
#: model:ir.ui.view,arch_db:stock.view_backorder_confirmation
msgid "You have processed less products than the initial demand."
msgstr ""

#. module: stock
#: code:addons/stock/models/product.py:317
#, python-format
msgid "You have products in stock that have no lot number.  You can assign serial numbers by doing an inventory.  "
msgstr ""

#. module: stock
#: code:addons/stock/models/stock_warehouse.py:789
#, python-format
msgid "You have to select a product unit of measure in the same category than the default unit of measure of the product"
msgstr ""

#. module: stock
#: code:addons/stock/models/stock_location.py:92
#, python-format
msgid "You have to set a name for this location."
msgstr ""

#. module: stock
#: model:ir.ui.view,arch_db:stock.view_immediate_transfer
msgid "You haven't set processed (<i>done</i>) quantities. Click <i>apply</i> and\n"
"                        Odoo will process all quantities to do."
msgstr ""

#. module: stock
#: code:addons/stock/wizard/stock_picking_return.py:43
#, python-format
msgid "You may only return Done pickings"
msgstr ""

#. module: stock
#: code:addons/stock/models/stock_inventory.py:22
#, python-format
msgid "You must define a warehouse for the company: %s."
msgstr ""

#. module: stock
#: code:addons/stock/models/stock_move.py:552
#: code:addons/stock/models/stock_pack_operation.py:232
#, python-format
msgid "You need to provide a Lot/Serial Number for product %s"
msgstr ""

#. module: stock
#: code:addons/stock/models/stock_quant.py:264
#, python-format
msgid "You should only receive by the piece with the same serial number"
msgstr ""

#. module: stock
#: code:addons/stock/models/stock_pack_operation.py:236
#, python-format
msgid "You should provide a different serial number for each piece"
msgstr ""

#. module: stock
#: code:addons/stock/models/stock_move.py:223
#, python-format
msgid "You try to move a product using a UoM that is not compatible with the UoM of the product moved. Please use an UoM in the same UoM category."
msgstr ""

#. module: stock
#: model:ir.ui.view,arch_db:stock.inventory_planner
msgid "Your Products"
msgstr ""

#. module: stock
#: model:ir.ui.view,arch_db:stock.inventory_planner
msgid "Your Situation"
msgstr ""

#. module: stock
#: model:ir.ui.view,arch_db:stock.inventory_planner
msgid "Your Vendors"
msgstr ""

#. module: stock
#: model:ir.ui.view,arch_db:stock.inventory_planner
msgid "Your Warehouse"
msgstr ""

#. module: stock
#: model:ir.ui.view,arch_db:stock.view_change_product_quantity
#: model:ir.ui.view,arch_db:stock.view_immediate_transfer
msgid "_Apply"
msgstr ""

#. module: stock
#: model:ir.ui.view,arch_db:stock.view_backorder_confirmation
#: model:ir.ui.view,arch_db:stock.view_change_product_quantity
msgid "_Cancel"
msgstr ""

#. module: stock
#: model:ir.ui.view,arch_db:stock.inventory_planner
msgid "a stockable Product"
msgstr ""

#. module: stock
#: model:ir.ui.view,arch_db:stock.inventory_planner
msgid "and simply enter a minimum and maximum quantity."
msgstr ""

#. module: stock
#: model:ir.model,name:stock.model_barcode_rule
msgid "barcode.rule"
msgstr ""

#. module: stock
#: model:ir.ui.view,arch_db:stock.inventory_planner
msgid "configuration menu"
msgstr ""

#. module: stock
#: model:ir.ui.view,arch_db:stock.stock_location_path_form
#: model:ir.ui.view,arch_db:stock.view_procurement_rule_form_stock_inherit
#: model:ir.ui.view,arch_db:stock.view_template_property_form
msgid "days"
msgstr ""

#. module: stock
#: model:ir.ui.view,arch_db:stock.view_stock_config_settings
msgid "days to be propagated"
msgstr ""

#. module: stock
#: model:ir.ui.view,arch_db:stock.view_inventory_form
msgid "e.g. Annual inventory"
msgstr ""

#. module: stock
#: model:ir.ui.view,arch_db:stock.view_production_lot_form
msgid "e.g. LOT/0001/20121"
msgstr ""

#. module: stock
#: model:ir.ui.view,arch_db:stock.view_picking_form
msgid "e.g. PO0032"
msgstr ""

#. module: stock
#: model:ir.ui.view,arch_db:stock.inventory_planner
msgid "either by manually updating the Done quantity on the product lines, or let Odoo do it automatically while validating"
msgstr ""

#. module: stock
#: model:ir.ui.view,arch_db:stock.inventory_planner
msgid "either by manually updating the Done quantity on the product lines, or scan them with the Odoo Barcode app, or let Odoo do it automatically while validating"
msgstr ""

#. module: stock
#: model:ir.ui.view,arch_db:stock.inventory_planner
msgid "feedback@mail.odoo.com"
msgstr ""

#. module: stock
#: model:ir.ui.view,arch_db:stock.inventory_planner
msgid "for a customer and add products"
msgstr ""

#. module: stock
#: model:ir.ui.view,arch_db:stock.inventory_planner
msgid "for more\n"
"                        information."
msgstr ""

#. module: stock
#: model:ir.ui.view,arch_db:stock.inventory_planner
msgid "from your vendor with the products and the requested quantities"
msgstr ""

#. module: stock
#: model:ir.ui.view,arch_db:stock.inventory_planner
msgid "is displayed on the transfer if your products supply chain is properly configured. Otherwise, <strong>Check the availability</strong> manually"
msgstr ""

#. module: stock
#: model:ir.ui.view,arch_db:stock.view_template_property_form
msgid "months"
msgstr ""

#. module: stock
#: model:ir.ui.view,arch_db:stock.view_pack_operation_lot_form
#: model:ir.ui.view,arch_db:stock.view_picking_form
msgid "of"
msgstr ""

#. module: stock
#: model:ir.ui.view,arch_db:stock.view_picking_form
msgid "on"
msgstr ""

#. module: stock
#: model:ir.ui.view,arch_db:stock.inventory_planner
msgid "on the purchase order form or click on <i>Receive Products</i> to see the Transfer Order"
msgstr ""

#. module: stock
#: model:ir.ui.view,arch_db:stock.inventory_planner
msgid "on the sales order form to see Transfer Order"
msgstr ""

#. module: stock
#: model:ir.model,name:stock.model_report_stock_forecast
msgid "report.stock.forecast"
msgstr ""

#. module: stock
#: model:ir.model,name:stock.model_stock_config_settings
msgid "stock.config.settings"
msgstr ""

#. module: stock
#: model:ir.model,name:stock.model_stock_fixed_putaway_strat
msgid "stock.fixed.putaway.strat"
msgstr ""

#. module: stock
#: model:ir.model,name:stock.model_stock_return_picking_line
msgid "stock.return.picking.line"
msgstr ""

#. module: stock
#: model:ir.model,name:stock.model_stock_scrap
msgid "stock.scrap"
msgstr ""

#. module: stock
#: model:ir.ui.view,arch_db:stock.inventory_planner
msgid "the list of products"
msgstr ""

#. module: stock
#: model:ir.ui.view,arch_db:stock.inventory_planner
msgid "the list of vendors"
msgstr ""

#. module: stock
#: model:ir.ui.view,arch_db:stock.view_picking_form
msgid "to"
msgstr ""

#. module: stock
#: model:ir.ui.view,arch_db:stock.inventory_planner
msgid "to mark the products as transferred to your stock location"
msgstr ""

#. module: stock
#: model:ir.ui.view,arch_db:stock.inventory_planner
msgid "via the"
msgstr ""

#. module: stock
#: model:ir.ui.view,arch_db:stock.inventory_planner
msgid "when you receive the ordered products"
msgstr ""

#. module: stock
#: model:ir.ui.view,arch_db:stock.inventory_planner
msgid "with the <i>Validate</i> button"
msgstr ""

#. module: stock
#: model:ir.ui.view,arch_db:stock.view_picking_form
msgid "↳Put in Pack"
msgstr ""

#. module: stock
#: model:ir.ui.view,arch_db:stock.view_inventory_form
msgid "⇒ Set quantities to 0"
msgstr ""
<|MERGE_RESOLUTION|>--- conflicted
+++ resolved
@@ -16,8 +16,6 @@
 "Plural-Forms: \n"
 
 #. module: stock
-<<<<<<< HEAD
-=======
 #: code:addons/stock/models/stock_move.py:230
 #, python-format
 msgid "\n"
@@ -34,14 +32,6 @@
 msgstr ""
 
 #. module: stock
-#: model:ir.model.fields,help:stock.field_stock_config_settings_module_stock_dropshipping
-msgid "\n"
-"Creates the dropship route and add more complex tests\n"
-"-This installs the module stock_dropshipping."
-msgstr ""
-
-#. module: stock
->>>>>>> e671cdcc
 #: code:addons/stock/models/stock_move.py:214
 #, python-format
 msgid " (%s reserved)"
