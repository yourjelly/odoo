--- conflicted
+++ resolved
@@ -1249,14 +1249,9 @@
             <field name="view_mode">tree,form</field>
         </record>
         <menuitem action="action_incoterms_tree" id="menu_action_incoterms_tree" parent="menu_stock_configuration"/>
-<<<<<<< HEAD
-      <act_window context="{'location': active_id}" domain="[('type','&lt;&gt;','service')]" id="act_product_location_open" name="Products" res_model="product.product" src_model="stock.location"/>
-        
-=======
 
         <act_window context="{'location': active_id}" domain="[('type','&lt;&gt;','service')]" id="act_product_location_open" name="Products" res_model="product.product" src_model="stock.location"/>
 
->>>>>>> 28d49122
         <act_window context="{'location': active_id}" domain="[('product_id','=',active_id)]" id="act_product_stock_move_open" name="Stock Moves" res_model="stock.move" src_model="product.product"/>
 
         <record id="ir_act_product_location_open" model="ir.values">
@@ -1267,17 +1262,5 @@
             <field eval="True" name="object"/>
         </record>
 
-    <wizard id="open_stock_moves" model="stock.location" name="stock.location.moves" string="Moves by Location"/> 
-      
-      <record id="ir_act_my" model="ir.values">
-            <field name="key2">tree_but_open</field>
-            <field name="model">stock.location</field>
-            <field name="name">Open Moves</field>
-            <field eval="'ir.actions.wizard,%d'%open_stock_moves" name="value"/>
-            <field eval="True" name="object"/>
-        </record>
-   
-   <!-- <menuitem action="open_stock_moves" id="menu_open_stock_moves" type="wizard" parent="menu_stock_root"/> -->
-    
     </data>
-</openerp>
+</openerp>