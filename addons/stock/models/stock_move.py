--- conflicted
+++ resolved
@@ -587,12 +587,7 @@
                 # we always search for yet unassigned quants
                 main_domain[move.id] = [('reservation_id', '=', False), ('qty', '>', 0)]
 
-<<<<<<< HEAD
-=======
-                # if the move is preceeded, restrict the choice of quants in the ones moved previously in original move
-                ancestors = move.find_move_ancestors()
                 ancestors_list[move.id] = True if ancestors else False
->>>>>>> 8bab7aeb
                 if move.state == 'waiting' and not ancestors:
                     # if the waiting move hasn't yet any ancestor (PO/MO not confirmed yet), don't find any quant available in stock
                     main_domain[move.id] += [('id', '=', False)]
