--- conflicted
+++ resolved
@@ -465,7 +465,6 @@
             'product_selectable': False,
             'company_id': self.company_id.id,
             'sequence': 10,
-            'company_id': self.company_id.id,
         }
 
     @api.model
@@ -486,12 +485,8 @@
             'product_categ_selectable': True,
             'supplied_wh_id': self.id,
             'supplier_wh_id': supplier_warehouse.id,
-<<<<<<< HEAD
             'company_id': self.company_id.id,
         }
-=======
-            'company_id': self.company_id.id}
->>>>>>> 4c410ee6
 
     def _get_crossdock_route_values(self):
         return {
@@ -500,13 +495,9 @@
             'product_selectable': True,
             'product_categ_selectable': True,
             'active': self.delivery_steps != 'ship_only' and self.reception_steps != 'one_step',
-<<<<<<< HEAD
             'company_id': self.company_id.id,
-            'sequence': 20}
-=======
             'sequence': 20,
-            'company_id': self.company_id.id}
->>>>>>> 4c410ee6
+        }
 
     # Pull / Push tools
     # ------------------------------------------------------------
