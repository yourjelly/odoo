--- conflicted
+++ resolved
@@ -2223,7 +2223,6 @@
         operations = set()
         move_qty = {}
         for move in self.browse(cr, uid, ids, context=context):
-<<<<<<< HEAD
             move_qty[move.id] = move.product_qty
             for link in move.linked_move_operation_ids:
                 operations.add(link.operation_id)
@@ -2277,6 +2276,9 @@
 
             #Check moves that were pushed
             if move.move_dest_id.state in ('waiting', 'confirmed'):
+                # FIXME is opw 607970 still present with new WMS?
+                # (see commits 1ef2c181033bd200906fb1e5ce35e234bf566ac6
+                # and 41c5ceb8ebb95c1b4e98d8dd1f12b8e547a24b1d)
                 other_upstream_move_ids = self.search(cr, uid, [('id', '!=', move.id), ('state', 'not in', ['done', 'cancel']),
                                             ('move_dest_id', '=', move.move_dest_id.id)], context=context)
                 #If no other moves for the move that got pushed:
@@ -2297,41 +2299,6 @@
                 done_picking.append(picking.id)
         if done_picking:
             picking_obj.write(cr, uid, done_picking, {'date_done': time.strftime(DEFAULT_SERVER_DATETIME_FORMAT)}, context=context)
-=======
-            if move.state in ['done','cancel']:
-                continue
-            move_ids.append(move.id)
-
-            if move.picking_id:
-                picking_ids.append(move.picking_id.id)
-            if move.move_dest_id.id and (move.state != 'done'):
-                # Downstream move should only be triggered if this move is the last pending upstream move
-                other_upstream_move_ids = self.search(cr, uid, [('id','not in',move_ids),('state','not in',['done','cancel']),
-                                            ('move_dest_id','=',move.move_dest_id.id)], context=context)
-                if not other_upstream_move_ids:
-                    self.write(cr, uid, [move.id], {'move_history_ids': [(4, move.move_dest_id.id)]})
-                    if move.move_dest_id.state in ('waiting', 'confirmed'):
-                        self.force_assign(cr, uid, [move.move_dest_id.id], context=context)
-                        if move.move_dest_id.picking_id:
-                            workflow.trg_write(uid, 'stock.picking', move.move_dest_id.picking_id.id, cr)
-                        if move.move_dest_id.auto_validate:
-                            self.action_done(cr, uid, [move.move_dest_id.id], context=context)
-
-            self._create_product_valuation_moves(cr, uid, move, context=context)
-            if move.state not in ('confirmed','done','assigned'):
-                todo.append(move.id)
-
-        if todo:
-            self.action_confirm(cr, uid, todo, context=context)
-
-        self.write(cr, uid, move_ids, {'state': 'done', 'date': time.strftime(DEFAULT_SERVER_DATETIME_FORMAT)}, context=context)
-        for id in move_ids:
-             workflow.trg_trigger(uid, 'stock.move', id, cr)
-
-        for pick_id in picking_ids:
-            workflow.trg_write(uid, 'stock.picking', pick_id, cr)
-
->>>>>>> 65f68c1f
         return True
 
     def unlink(self, cr, uid, ids, context=None):
