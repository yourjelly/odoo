# -*- coding: utf-8 -*-
##############################################################################
#
#    OpenERP, Open Source Management Solution
#    Copyright (C) 2013-Today OpenERP SA (<http://www.openerp.com>).
#
#    This program is free software: you can redistribute it and/or modify
#    it under the terms of the GNU Affero General Public License as
#    published by the Free Software Foundation, either version 3 of the
#    License, or (at your option) any later version.
#
#    This program is distributed in the hope that it will be useful,
#    but WITHOUT ANY WARRANTY; without even the implied warranty of
#    MERCHANTABILITY or FITNESS FOR A PARTICULAR PURPOSE.  See the
#    GNU Affero General Public License for more details.
#
#    You should have received a copy of the GNU Affero General Public License
#    along with this program.  If not, see <http://www.gnu.org/licenses/>.
#
##############################################################################

from openerp import SUPERUSER_ID
from openerp.addons.web import http
from openerp.addons.web.http import request
import werkzeug
import datetime
import time

from openerp.tools.translate import _

class sale_quote(http.Controller):
    @http.route([
        "/quote/<int:order_id>",
        "/quote/<int:order_id>/<token>"
    ], type='http', auth="public", website=True)
    def view(self, order_id, pdf=None, token=None, message=False, **post):
        # use SUPERUSER_ID allow to access/view order for public user
        # only if he knows the private token
        order = request.registry.get('sale.order').browse(request.cr, token and SUPERUSER_ID or request.uid, order_id, request.context)
        now = time.strftime('%Y-%m-%d')
        dummy, action = request.registry.get('ir.model.data').get_object_reference(request.cr, request.uid, 'sale', 'action_quotations')
        if token:
            if token != order.access_token:
                return request.website.render('website.404')
            # Log only once a day
            if request.session.get('view_quote',False)!=now:
                request.session['view_quote'] = now
                body=_('Quotation viewed by customer')
                self.__message_post(body, order_id, type='comment')
        days = 0
        if order.validity_date:
            days = (datetime.datetime.strptime(order.validity_date, '%Y-%m-%d') - datetime.datetime.now()).days + 1
        if pdf:
            report_obj = request.registry['report']
            pdf = report_obj.get_pdf(request.cr, SUPERUSER_ID, [order_id], 'website_quote.report_quote', data=None, context=dict(request.context, set_viewport_size=True))
            pdfhttpheaders = [('Content-Type', 'application/pdf'), ('Content-Length', len(pdf))]
            return request.make_response(pdf, headers=pdfhttpheaders)
        user = request.registry['res.users'].browse(request.cr, SUPERUSER_ID, request.uid, context=request.context)
        tx_id = request.registry['payment.transaction'].search(request.cr, SUPERUSER_ID, [('reference', '=', order.name)], context=request.context)
        tx = request.registry['payment.transaction'].browse(request.cr, SUPERUSER_ID, tx_id, context=request.context) if tx_id else False
        values = {
            'quotation': order,
            'message': message and int(message) or False,
            'option': bool(filter(lambda x: not x.line_id, order.options)),
            'order_valid': (not order.validity_date) or (now <= order.validity_date),
            'days_valid': days,
            'action': action,
            'breadcrumb': user.partner_id == order.partner_id,
            'tx_id': tx_id,
            'tx_state': tx.state if tx else False,
            'tx_post_msg': tx.acquirer_id.post_msg if tx else False,
            'need_payment': not tx_id and order.state == 'manual'
        }

        if order.require_payment or (not tx_id and order.state == 'manual'):
            payment_obj = request.registry.get('payment.acquirer')
            acquirer_ids = payment_obj.search(request.cr, SUPERUSER_ID, [('website_published', '=', True), ('company_id', '=', order.company_id.id)], context=request.context)
            values['acquirers'] = list(payment_obj.browse(request.cr, token and SUPERUSER_ID or request.uid, acquirer_ids, context=request.context))
            render_ctx = dict(request.context, submit_class='btn btn-primary', submit_txt=_('Pay & Confirm'))
            for acquirer in values['acquirers']:
                acquirer.button = payment_obj.render(
                    request.cr, SUPERUSER_ID, acquirer.id,
                    order.name,
                    order.amount_total,
                    order.pricelist_id.currency_id.id,
                    partner_id=order.partner_id.id,
                    tx_values={
                        'return_url': '/quote/%s/%s' % (order_id, token) if token else '/quote/%s' % order_id,
                        'type': 'form',
                        'alias_usage': _('If we store your payment information on our server, subscription payments will be made automatically.')
                    },
                    context=render_ctx)
        return request.website.render('website_quote.so_quotation', values)

    @http.route(['/quote/accept'], type='json', auth="public", website=True)
    def accept(self, order_id, token=None, signer=None, sign=None, **post):
        order_obj = request.registry.get('sale.order')
        order = order_obj.browse(request.cr, SUPERUSER_ID, order_id)
        if token != order.access_token:
            return request.website.render('website.404')
<<<<<<< HEAD
        if order.require_payment:
            return request.website.render('website.404')
=======
        if order.state != 'sent':
            return False
>>>>>>> 8209368b
        attachments=sign and [('signature.png', sign.decode('base64'))] or []
        order_obj.action_button_confirm(request.cr, SUPERUSER_ID, [order_id], context=request.context)
        message = _('Order signed by %s') % (signer,)
        self.__message_post(message, order_id, type='comment', subtype='mt_comment', attachments=attachments)
        return True

    @http.route(['/quote/<int:order_id>/<token>/decline'], type='http', auth="public", website=True)
    def decline(self, order_id, token, **post):
        order_obj = request.registry.get('sale.order')
        order = order_obj.browse(request.cr, SUPERUSER_ID, order_id)
        if token != order.access_token:
            return request.website.render('website.404')
        if order.state != 'sent':
            return werkzeug.utils.redirect("/quote/%s/%s?message=4" % (order_id, token))
        request.registry.get('sale.order').action_cancel(request.cr, SUPERUSER_ID, [order_id])
        message = post.get('decline_message')
        if message:
            self.__message_post(message, order_id, type='comment', subtype='mt_comment')
        return werkzeug.utils.redirect("/quote/%s/%s?message=2" % (order_id, token))

    @http.route(['/quote/<int:order_id>/<token>/post'], type='http', auth="public", website=True)
    def post(self, order_id, token, **post):
        # use SUPERUSER_ID allow to access/view order for public user
        order_obj = request.registry.get('sale.order')
        order = order_obj.browse(request.cr, SUPERUSER_ID, order_id)
        message = post.get('comment')
        if token != order.access_token:
            return request.website.render('website.404')
        if message:
            self.__message_post(message, order_id, type='comment', subtype='mt_comment')
        return werkzeug.utils.redirect("/quote/%s/%s?message=1" % (order_id, token))

    def __message_post(self, message, order_id, type='comment', subtype=False, attachments=[]):
        request.session.body =  message
        cr, uid, context = request.cr, request.uid, request.context
        user = request.registry['res.users'].browse(cr, SUPERUSER_ID, uid, context=context)
        if 'body' in request.session and request.session.body:
            request.registry.get('sale.order').message_post(cr, SUPERUSER_ID, order_id,
                    body=request.session.body,
                    type=type,
                    subtype=subtype,
                    author_id=user.partner_id.id,
                    context=context,
                    attachments=attachments
                )
            request.session.body = False
        return True

    @http.route(['/quote/update_line'], type='json', auth="public", website=True)
    def update(self, line_id, remove=False, unlink=False, order_id=None, token=None, **post):
        order = request.registry.get('sale.order').browse(request.cr, SUPERUSER_ID, int(order_id))
        if token != order.access_token:
            return request.website.render('website.404')
        if order.state not in ('draft','sent'):
            return False
        line_id=int(line_id)
        if unlink:
            request.registry.get('sale.order.line').unlink(request.cr, SUPERUSER_ID, [line_id], context=request.context)
            return False
        number=(remove and -1 or 1)

        order_line_obj = request.registry.get('sale.order.line')
        order_line_val = order_line_obj.read(request.cr, SUPERUSER_ID, [line_id], [], context=request.context)[0]
        quantity = order_line_val['product_uom_qty'] + number
        order_line_obj.write(request.cr, SUPERUSER_ID, [line_id], {'product_uom_qty': (quantity)}, context=request.context)
        return [str(quantity), str(order.amount_total)]

    @http.route(["/quote/template/<model('sale.quote.template'):quote>"], type='http', auth="user", website=True)
    def template_view(self, quote, **post):
        values = { 'template': quote }
        return request.website.render('website_quote.so_template', values)

    @http.route(["/quote/add_line/<int:option_id>/<int:order_id>/<token>"], type='http', auth="public", website=True)
    def add(self, option_id, order_id, token, **post):
        vals = {}
        order = request.registry.get('sale.order').browse(request.cr, SUPERUSER_ID, order_id)
        if token != order.access_token:
            return request.website.render('website.404')
        if order.state not in ['draft', 'sent']:
            return request.website.render('website.http_error', {'status_code': 'Forbidden', 'status_message': _('You cannot add options to a confirmed order.')})
        option_obj = request.registry.get('sale.order.option')
        option = option_obj.browse(request.cr, SUPERUSER_ID, option_id)

        res = request.registry.get('sale.order.line').product_id_change(request.cr, SUPERUSER_ID, order_id,
            False, option.product_id.id, option.quantity, option.uom_id.id, option.quantity, option.uom_id.id,
            option.name, order.partner_id.id, False, True, time.strftime('%Y-%m-%d'),
            False, order.fiscal_position.id, True, dict(request.context or {}, company_id=order.company_id.id))
        vals = res.get('value', {})
        if 'tax_id' in vals:
            vals['tax_id'] = [(6, 0, vals['tax_id'])]

        vals.update({
            'price_unit': option.price_unit,
            'website_description': option.website_description,
            'name': option.name,
            'order_id': order.id,
            'product_id' : option.product_id.id,
            'product_uos_qty': option.quantity,
            'product_uos': option.uom_id.id,
            'product_uom_qty': option.quantity,
            'product_uom': option.uom_id.id,
            'discount': option.discount,
        })
        line = request.registry.get('sale.order.line').create(request.cr, SUPERUSER_ID, vals, context=request.context)
        option_obj.write(request.cr, SUPERUSER_ID, [option.id], {'line_id': line}, context=request.context)
        return werkzeug.utils.redirect("/quote/%s/%s#pricing" % (order.id, token))

    # note dbo: website_sale code
    @http.route(['/quote/<int:order_id>/transaction/<int:acquirer_id>'], type='json', auth="public", website=True)
    def payment_transaction(self, acquirer_id, order_id):
        """ Json method that creates a payment.transaction, used to create a
        transaction when the user clicks on 'pay now' button. After having
        created the transaction, the event continues and the user is redirected
        to the acquirer website.

        :param int acquirer_id: id of a payment.acquirer record. If not set the
                                user is redirected to the checkout page
        """
        cr, uid, context = request.cr, request.uid, request.context
        transaction_obj = request.registry.get('payment.transaction')
        order = request.registry.get('sale.order').browse(cr, SUPERUSER_ID, order_id, context=context)

        if not order or not order.order_line or acquirer_id is None:
            return request.redirect("/quote/" + str(order_id))

        # find an already existing transaction
        tx_id = transaction_obj.search(cr, SUPERUSER_ID, [('reference', '=', order.name)], context=context)
        tx = transaction_obj.browse(cr, SUPERUSER_ID, tx_id, context=context)
        if tx:
            if tx.state == 'draft':  # button cliked but no more info -> rewrite on tx or create a new one ?
                tx.write({
                    'acquirer_id': acquirer_id,
                })
            tx_id = tx.id
        else:
            tx_id = transaction_obj.create(cr, SUPERUSER_ID, {
                'acquirer_id': acquirer_id,
                'type': 'form',
                'amount': order.amount_total,
                'currency_id': order.pricelist_id.currency_id.id,
                'partner_id': order.partner_id.id,
                'partner_country_id': order.partner_id.country_id.id,
                'reference': order.name,
                'sale_order_id': order.id,
                's2s_cb_eval': "self.env['sale.order']._confirm_online_quote(self.sale_order_id.id, self)"
            }, context=context)
            tx = transaction_obj.browse(cr, SUPERUSER_ID, tx_id, context=context)

        # confirm the quotation
        if tx.acquirer_id.auto_confirm == 'at_pay_now':
            request.registry['sale.order'].action_button_confirm(cr, SUPERUSER_ID, [order.id], context=request.context)

        return tx_id<|MERGE_RESOLUTION|>--- conflicted
+++ resolved
@@ -98,13 +98,10 @@
         order = order_obj.browse(request.cr, SUPERUSER_ID, order_id)
         if token != order.access_token:
             return request.website.render('website.404')
-<<<<<<< HEAD
         if order.require_payment:
             return request.website.render('website.404')
-=======
         if order.state != 'sent':
             return False
->>>>>>> 8209368b
         attachments=sign and [('signature.png', sign.decode('base64'))] or []
         order_obj.action_button_confirm(request.cr, SUPERUSER_ID, [order_id], context=request.context)
         message = _('Order signed by %s') % (signer,)
