<?xml version="1.0" encoding="utf-8"?>
<openerp>
    <data>
        <record id="account_analytic_account_form_form" model="ir.ui.view">
            <field name="name">account.analytic.account.invoice.form</field>
            <field name="model">account.analytic.account</field>
            <field name="type">form</field>
            <field name="inherit_id" ref="account.view_account_analytic_account_form"/>
            <field name="arch" type="xml">
                <field name="partner_id" position="replace">
                    <field name="partner_id" on_change="on_change_partner_id(partner_id, context)"/>
                </field>
                <group name="contract" position="after">
                    <group name="invoice_data">
                        <separator colspan="2" string="Invoicing Data"/>
                        <field name="to_invoice" widget="selection"/>
                        <field name="pricelist_id" groups="product.group_sale_pricelist" domain="[('type','=','sale')]" attrs="{'required':[('to_invoice','!=',False)]}"/>
                        <field name="amount_max"/>
                    </group>
                    <group name="invoice_stats">
                        <separator colspan="4" string="Invoicing Statistics"/>
                        <field name="amount_invoiced"/>
                    </group>
                </group>
                <xpath expr="/form/sheet" position='before'>
                    <header>
                        <button name="set_pending" string="Pending" type="object" states="open" class="oe_form_button_active_flow"/>
<<<<<<< HEAD
                        <button name="set_close" string="Close" type="object" states="open" class="oe_form_button_active_flow"/>
                        <button name="set_close" string="Close" type="object" states="pending" class="oe_form_button_return_flow"/>
                        <button name="set_open" string="Re-open project" type="object" states="pending,close" class="oe_form_button_return_flow"/>
                        <button name="set_open" string="Re-open project" type="object" states="cancelled,draft"/>
=======
                        <button name="set_close" string="Close" type="object" states="open,pending" class="oe_form_button_active_flow"/>
                        <button name="set_open" string="Re-open project" type="object" states="pending,cancelled,close,draft" class="oe_form_button_return_flow"/>
>>>>>>> 44a8474d
                        <button name="set_cancel" string="Cancel" type="object" states="open,pending"/>
                        <field name="state" readonly="1" widget="statusbar"
                            statusbar_visible="open,pending,close" statusbar_colors='{"pending":"red", "template":"blue"}'/>
                    </header>
                </xpath>
            </field>
        </record>

        <record id="hr_timesheet_line_form" model="ir.ui.view">
            <field name="name">hr.analytic.timesheet.form</field>
            <field name="model">hr.analytic.timesheet</field>
            <field name="type">form</field>
            <field name="inherit_id" ref="hr_timesheet.hr_timesheet_line_form"/>
            <field name="arch" type="xml">
                <xpath expr="//group[@string='Accounting']" position='after'>
                    <group string="Invoicing">
                        <field name="to_invoice"/>
                        <field name="invoice_id"/>
                    </group>
                </xpath>
            </field>
        </record>

        <record id="hr_timesheet_line_form2" model="ir.ui.view">
            <field name="name">hr.analytic.timesheet.form2</field>
            <field name="model">hr.analytic.timesheet</field>
            <field name="type">form</field>
            <field name="inherit_id" ref="hr_timesheet.hr_timesheet_line_form"/>
            <field name="arch" type="xml">
                <field name="account_id" position="replace">
                    <field domain="[('type','=','normal'),('state', '&lt;&gt;', 'close')]" name="account_id" on_change="on_change_account_id(account_id)"/>
                </field>
            </field>
        </record>

        <record id="hr_timesheet_line_tree" model="ir.ui.view">
            <field name="name">hr.analytic.timesheet.tree</field>
            <field name="model">hr.analytic.timesheet</field>
            <field name="type">tree</field>
            <field name="inherit_id" ref="hr_timesheet.hr_timesheet_line_tree"/>
            <field name="arch" type="xml">
                <field name="amount" position="after">
                    <field name="to_invoice"/>
                </field>
            </field>
        </record>

        <record id="hr_timesheet_line_tree2" model="ir.ui.view">
            <field name="name">hr.analytic.timesheet.tree2</field>
            <field name="model">hr.analytic.timesheet</field>
            <field name="type">tree</field>
            <field name="inherit_id" ref="hr_timesheet.hr_timesheet_line_tree"/>
            <field name="arch" type="xml">

                <field name="account_id" position="replace">
                    <field domain="[('type','=','normal'),('state', '&lt;&gt;', 'close')]" name="account_id" on_change="on_change_account_id(account_id)"/>
                </field>
            </field>
        </record>

        <!-- Inherits for account analytic lines -->
        <record id="view_account_analytic_line_search_inherit" model="ir.ui.view">
            <field name="name">account.analytic.line.search.to_invoice</field>
            <field name="model">account.analytic.line</field>
            <field name="type">search</field>
            <field name="inherit_id" ref="account.view_account_analytic_line_filter"/>
            <field name="arch" type="xml">
                <field name="date" position="before">
                    <filter name="to_invoice" string="To Invoice" context="{'to_invoice': 1}" domain="[('invoice_id','=',False), ('to_invoice','&lt;&gt;',False)]" icon="terp-dolar"/>
                    <filter name="invoiced" string="Invoiced" domain="[('invoice_id','!=',False), ('to_invoice','&lt;&gt;',False)]" icon="terp-dolar"/> 
                    <separator orientation="vertical"/>
                </field>
            </field>
        </record>

        <record id="view_account_analytic_line_tree_inherit" model="ir.ui.view">
            <field name="name">account.analytic.line.tree.to_invoice</field>
            <field name="model">account.analytic.line</field>
            <field name="type">tree</field>
            <field name="inherit_id" ref="account.view_account_analytic_line_tree"/>
            <field name="arch" type="xml">
                <field name="account_id" position="after">
                    <field name="to_invoice"/>
                </field>
            </field>
        </record>
          <record id="view_account_analytic_line_form_inherit" model="ir.ui.view">
            <field name="name">account.analytic.line.form.to_invoice</field>
            <field name="model">account.analytic.line</field>
            <field name="type">form</field>
            <field name="inherit_id" ref="account.view_account_analytic_line_form"/>
            <field name="arch" type="xml">
                <field name="product_uom_id" position="after">
                    <field name="to_invoice"/>
                    <field name="invoice_id"/>
                </field>
            </field>
        </record>

        <!-- Menus -->
        <record id="action_hr_analytic_timesheet_open_tree" model="ir.actions.act_window">
            <field name="name">Bill Tasks Works</field>
            <field name="res_model">account.analytic.line</field>
            <field name="view_type">form</field>
            <field name="view_mode">tree,form</field>
            <field name="domain">[]</field>
            <field name="context">{'search_default_to_invoice': 1}</field>
            <field name="search_view_id" ref="account.view_account_analytic_line_filter"/>            
            <field name="help">This list shows you every task you can invoice to the customer. Select the lines and click the Action button to generate the invoices automatically.</field>
        </record>
        <menuitem
            action="action_hr_analytic_timesheet_open_tree"
            id="menu_hr_analytic_timesheet_tree"
            parent="account.menu_finance_periodical_processing_billing"
            sequence="1"/>

        <record id="view_hr_timesheet_invoice_factor_search" model="ir.ui.view">
            <field name="name">hr_timesheet_invoice.factor.search</field>
            <field name="model">hr_timesheet_invoice.factor</field>
            <field name="type">search</field>
            <field name="arch" type="xml">
                <search string="Type of invoicing">
                    <group>
                        <field name="name"/>
                    </group>
                </search>
            </field>
        </record>
        <record id="view_hr_timesheet_invoice_factor_form" model="ir.ui.view">
            <field name="name">hr_timesheet_invoice.factor.form</field>
            <field name="model">hr_timesheet_invoice.factor</field>
            <field name="type">form</field>
            <field name="arch" type="xml">
                <form string="Type of invoicing" version="7.0">
                    <group col="4">
                        <field name="name"/>
                        <field name="customer_name"/>
                        <field name="factor"/>
                    </group>
                </form>
            </field>
        </record>
        <record id="view_hr_timesheet_invoice_factor_tree" model="ir.ui.view">
            <field name="name">hr_timesheet_invoice.factor.tree</field>
            <field name="model">hr_timesheet_invoice.factor</field>
            <field name="type">tree</field>
            <field name="arch" type="xml">
                <tree string="Types of invoicing">
                    <field name="name"/>
                    <field name="customer_name"/>
                    <field name="factor"/>
                </tree>
            </field>
        </record>
        <record id="action_hr_timesheet_invoice_factor_form" model="ir.actions.act_window">
            <field name="name">Types of Invoicing</field>
            <field name="type">ir.actions.act_window</field>
            <field name="res_model">hr_timesheet_invoice.factor</field>
            <field name="view_type">form</field>
            <field name="view_id" ref="view_hr_timesheet_invoice_factor_tree"/>
            <field name="search_view_id" ref="view_hr_timesheet_invoice_factor_search"/>
            <field name="help">OpenERP allows you to create default invoicing types. You might have to regularly assign discounts because of a specific contract or agreement with a customer. From this menu, you can create additional types of invoicing to speed up your invoicing.</field>
        </record>
        <menuitem
            action="action_hr_timesheet_invoice_factor_form"
            id="hr_timesheet_invoice_factor_view"
            parent="account.menu_configuration_misc" sequence="25" groups="base.group_no_one"/>

    </data>
</openerp><|MERGE_RESOLUTION|>--- conflicted
+++ resolved
@@ -25,15 +25,9 @@
                 <xpath expr="/form/sheet" position='before'>
                     <header>
                         <button name="set_pending" string="Pending" type="object" states="open" class="oe_form_button_active_flow"/>
-<<<<<<< HEAD
-                        <button name="set_close" string="Close" type="object" states="open" class="oe_form_button_active_flow"/>
-                        <button name="set_close" string="Close" type="object" states="pending" class="oe_form_button_return_flow"/>
+                        <button name="set_close" string="Close" type="object" states="open,pending" class="oe_form_button_active_flow"/>
                         <button name="set_open" string="Re-open project" type="object" states="pending,close" class="oe_form_button_return_flow"/>
                         <button name="set_open" string="Re-open project" type="object" states="cancelled,draft"/>
-=======
-                        <button name="set_close" string="Close" type="object" states="open,pending" class="oe_form_button_active_flow"/>
-                        <button name="set_open" string="Re-open project" type="object" states="pending,cancelled,close,draft" class="oe_form_button_return_flow"/>
->>>>>>> 44a8474d
                         <button name="set_cancel" string="Cancel" type="object" states="open,pending"/>
                         <field name="state" readonly="1" widget="statusbar"
                             statusbar_visible="open,pending,close" statusbar_colors='{"pending":"red", "template":"blue"}'/>
