--- conflicted
+++ resolved
@@ -76,13 +76,6 @@
     _defaults = {
         'pricelist_id': lambda self, cr, uid, ctx: ctx.get('pricelist_id', False),
     }
-<<<<<<< HEAD
-    def on_change_partner_id(self, cr, uid, id, partner_id, context=None):
-        res = super(account_analytic_account, self).on_change_partner_id(cr, uid, id, partner_id, context)
-        if (not res.get('value', False)) or not partner_id:
-            return res
-        part = self.pool.get('res.partner').browse(cr, uid, partner_id)
-=======
 
     def on_change_use_timesheets(self, cr, uid, ids, use_timesheets, context=None):
         res = {'value': {}}
@@ -91,10 +84,9 @@
             res['value']['to_invoice'] = ir_model_obj.get_object_reference(cr, uid, 'hr_timesheet_invoice', 'timesheet_invoice_factor1')[1]
         return res
 
-    def on_change_partner_id(self, cr, uid, ids,partner_id, name, context=None):
+    def on_change_partner_id(self, cr, uid, ids, partner_id, name, context=None):
         res = super(account_analytic_account,self).on_change_partner_id(cr, uid, ids,partner_id, name, context=context)
         part = self.pool.get('res.partner').browse(cr, uid, partner_id, context=context)
->>>>>>> f285c0e4
         pricelist = part.property_product_pricelist and part.property_product_pricelist.id or False
         if pricelist:
             res['value']['pricelist_id'] = pricelist
@@ -207,6 +199,7 @@
 
 hr_analytic_timesheet()
 
+
 class account_invoice(osv.osv):
     _inherit = "account.invoice"
 
@@ -226,6 +219,7 @@
 
 account_invoice()
 
+
 class account_move_line(osv.osv):
     _inherit = "account.move.line"
 
@@ -241,4 +235,4 @@
 
 account_move_line()
 
-# vim:expandtab:smartindent:tabstop=4:softtabstop=4:shiftwidth=4:
+# vim:expandtab:smartindent:tabstop=4:softtabstop=4:shiftwidth=4: