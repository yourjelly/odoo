--- conflicted
+++ resolved
@@ -120,11 +120,7 @@
                     <col t='yes'>%s</col>
                 </row>
             </lines>
-<<<<<<< HEAD
-        """ % (_('Work Center name'), _('Cycles Cost')+'('+company_currency.symbol+')', _('Hourly Cost')+'('+company_currency.symbol+')',_('Work Cost')+'('+company_currency.symbol+')')
-=======
         """ % (_('Work Center name'), _('Cycles Cost'), _('Hourly Cost'),_('Work Cost'))
->>>>>>> c7c8bdf9
         prod_header = """
                 <row>
                     <col>%s</col>
@@ -133,11 +129,7 @@
                     <col t='yes'>%s</col>
                     <col t='yes'>%s</col>
                 </row>
-<<<<<<< HEAD
-        """ % (_('Component'), _('Component suppliers'), _('Quantity'),_('Cost Price per Uom')+'('+company_currency.symbol+')', _('Supplier Price per Uom')+'('+company_currency.symbol+')')
-=======
         """ % (_('Component'), _('Component suppliers'), _('Quantity'),_('Cost Price per Uom'), _('Supplier Price per Uom'))
->>>>>>> c7c8bdf9
 
         purchase_price_digits = rml_obj.get_digits(dp='Purchase Price')
 
@@ -157,11 +149,7 @@
                     <col para='yes'>-</col>
                     </row></lines>"""
                 xml += """<lines style='total'> <row>
-<<<<<<< HEAD
-                    <col> """ + _('Total Cost ') + _('of ') + str(number) +' '+ product.uom_id.name +'('+company_currency.symbol+')'+ """: </col>
-=======
                     <col> """ + _('Total Cost ') + _('of ') + str(number) +' '+ product.uom_id.name + """: </col>
->>>>>>> c7c8bdf9
                     <col/>
                     <col f='yes'/>
                     <col t='yes'>"""+ rml_obj.formatLang(total_strd, digits=purchase_price_digits) +' '+ company_currency.symbol + """</col>
@@ -188,11 +176,7 @@
 
                 xml += "<lines style='lines'>" + xml_tmp + '</lines>'
                 xml += """<lines style='sub_total'> <row>
-<<<<<<< HEAD
-                    <col> """ + _('Cost ') + _('of ') + str(number) +' '+ product.uom_id.name +'(' + company_currency.symbol +')'+ """: </col>
-=======
                     <col> """ + _('Cost ') + _('of ') + str(number) +' '+ product.uom_id.name + """: </col>
->>>>>>> c7c8bdf9
                     <col/>
                     <col t='yes'/>
                     <col t='yes'>"""+ rml_obj.formatLang(total_strd, digits=purchase_price_digits) +' '+ company_currency.symbol + """</col>
@@ -209,22 +193,14 @@
                     xml += workcenter_header
                     xml += "<lines style='lines'>" + xml_tmp + '</lines>'
                     xml += """<lines style='sub_total'> <row>
-<<<<<<< HEAD
-                    <col> """ + _('Work Cost ') + _('of ') + str(number) +' '+ product.uom_id.name +'('+company_currency.symbol+')'+""": </col>
-=======
                     <col> """ + _('Work Cost ') + _('of ') + str(number) +' '+ product.uom_id.name +""": </col>
->>>>>>> c7c8bdf9
                     <col/>
                     <col/>
                     <col/>
                     <col t='yes'>"""+ rml_obj.formatLang(total2, digits=purchase_price_digits) +' '+ company_currency.symbol +"""</col>
                     </row></lines>'"""
                 xml += """<lines style='total'> <row>
-<<<<<<< HEAD
-                    <col> """ + _('Total Cost ') + _('of ') + str(number) +' '+ product.uom_id.name +'('+company_currency.symbol+')'+ """: </col>
-=======
                     <col> """ + _('Total Cost ') + _('of ') + str(number) +' '+ product.uom_id.name + """: </col>
->>>>>>> c7c8bdf9
                     <col/>
                     <col t='yes'/>
                     <col t='yes'>"""+ rml_obj.formatLang(total_strd+total2, digits=purchase_price_digits) +' '+ company_currency.symbol + """</col>
