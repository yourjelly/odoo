--- conflicted
+++ resolved
@@ -57,11 +57,6 @@
             sellers, sellers_price = '',''
 
             if prod.seller_id:
-<<<<<<< HEAD
-                main_sp_name = "<b>%s</b>\r\n" % to_xml(tools.ustr(prod.seller_id.name))
-                price = supplier_info_pool.price_get(cr, uid, prod.seller_id.id, prod.id, number*prod_qtty)[prod.seller_id.id]
-                price = product_uom_pool._compute_price(cr, uid, prod.uom_id.id, price, to_uom_id=product_uom.id)
-=======
                 main_sp_name = "<b>%s</b>\r\n" %(prod.seller_id.name)
                 pricelist =  prod.seller_id.property_product_pricelist_purchase
                 price = pricelist_pool.price_get(cr,uid,[pricelist.id],
@@ -69,18 +64,12 @@
                         'uom': prod.uom_po_id.id,
                         'date': time.strftime('%Y-%m-%d'),
                         })[pricelist.id]
->>>>>>> 4adcbde3
                 main_sp_price = """<b>"""+rml_obj.formatLang(price)+' '+ company_currency.symbol+"""</b>\r\n"""
                 sum += prod_qtty*price
             std_price = product_uom_pool._compute_price(cr, uid, prod.uom_id.id, prod.standard_price, to_uom_id=product_uom.id)
             main_strd_price = str(std_price) + '\r\n'
             sum_strd = prod_qtty*std_price
             for seller_id in prod.seller_ids:
-<<<<<<< HEAD
-                sellers +=  '- <i>'+ to_xml(tools.ustr(seller_id.name.name)) +'</i>\r\n'
-                price = supplier_info_pool.price_get(cr, uid, seller_id.name.id, prod.id, number*prod_qtty)[seller_id.name.id]
-                price = product_uom_pool._compute_price(cr, uid, prod.uom_id.id, price, to_uom_id=product_uom.id)
-=======
                 sellers +=  '- <i>'+ seller_id.name.name +'</i>\r\n'
                 pricelist = seller_id.name.property_product_pricelist_purchase
                 price = pricelist_pool.price_get(cr,uid,[pricelist.id],
@@ -88,7 +77,6 @@
                         'uom': prod.uom_po_id.id,
                         'date': time.strftime('%Y-%m-%d'),
                         })[pricelist.id]
->>>>>>> 4adcbde3
                 sellers_price += """<i>"""+rml_obj.formatLang(price) +' '+ company_currency.symbol +"""</i>\r\n"""
             xml += """<col para='yes'> """+ to_xml(tools.ustr(prod_name)) +""" </col>
                     <col para='yes'> """+ to_xml(tools.ustr(main_sp_name)) + to_xml(tools.ustr(sellers)) + """ </col>
