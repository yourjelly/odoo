# -*- coding: utf-8 -*-
##############################################################################
#
#    OpenERP, Open Source Management Solution
#    Copyright (C) 2004-2010 Tiny SPRL (<http://tiny.be>).
#
#    This program is free software: you can redistribute it and/or modify
#    it under the terms of the GNU Affero General Public License as
#    published by the Free Software Foundation, either version 3 of the
#    License, or (at your option) any later version.
#
#    This program is distributed in the hope that it will be useful,
#    but WITHOUT ANY WARRANTY; without even the implied warranty of
#    MERCHANTABILITY or FITNESS FOR A PARTICULAR PURPOSE.  See the
#    GNU Affero General Public License for more details.
#
#    You should have received a copy of the GNU Affero General Public License
#    along with this program.  If not, see <http://www.gnu.org/licenses/>.
#
##############################################################################

from openerp.osv import fields
from openerp.osv import osv


class StockMove(osv.osv):
    _inherit = 'stock.move'
    
    _columns = {
        'production_id': fields.many2one('mrp.production', 'Production', select=True),
    }

    def create_chained_picking(self, cr, uid, moves, context=None):
        new_moves = super(StockMove, self).create_chained_picking(cr, uid, moves, context=context)
        self.write(cr, uid, [x.id for x in new_moves], {'production_id': False}, context=context)
        return new_moves
    
    def _action_explode(self, cr, uid, move, context=None):
        """ Explodes pickings.
        @param move: Stock moves
        @return: True
        """
        bom_obj = self.pool.get('mrp.bom')
        move_obj = self.pool.get('stock.move')
        procurement_obj = self.pool.get('procurement.order')
        product_obj = self.pool.get('product.product')
        processed_ids = [move.id]
        if move.product_id.supply_method == 'produce':
            bis = bom_obj.search(cr, uid, [
                ('product_id','=',move.product_id.id),
                ('bom_id','=',False),
                ('type','=','phantom')])
            if bis:
                factor = move.product_qty
                bom_point = bom_obj.browse(cr, uid, bis[0], context=context)
                res = bom_obj._bom_explode(cr, uid, bom_point, factor, [])
                for line in res[0]: 
                    valdef = {
                        'picking_id': move.picking_id.id,
                        'product_id': line['product_id'],
                        'product_uom': line['product_uom'],
                        'product_qty': line['product_qty'],
                        'product_uos': line['product_uos'],
                        'product_uos_qty': line['product_uos_qty'],
                        'move_dest_id': move.id,
                        'state': 'draft',  #will be confirmed below
                        'name': line['name'],
                        'move_history_ids': [(6,0,[move.id])],
                        'move_history_ids2': [(6,0,[])],
                        'procurements': [],
                    }
                    mid = move_obj.copy(cr, uid, move.id, default=valdef)
                    processed_ids.append(mid)
                    prodobj = product_obj.browse(cr, uid, line['product_id'], context=context)
                    proc_id = procurement_obj.create(cr, uid, {
                        'name': (move.picking_id.origin or ''),
                        'origin': (move.picking_id.origin or ''),
                        'date_planned': move.date,
                        'product_id': line['product_id'],
                        'product_qty': line['product_qty'],
                        'product_uom': line['product_uom'],
                        'product_uos_qty': line['product_uos'] and line['product_uos_qty'] or False,
                        'product_uos':  line['product_uos'],
                        'location_id': move.location_id.id,
                        'procure_method': prodobj.procure_method,
                        'move_id': mid,
                    })
                    procurement_obj.signal_button_confirm(cr, uid, [proc_id])
                    
                move_obj.write(cr, uid, [move.id], {
                    'location_dest_id': move.location_id.id, # dummy move for the kit
                    'auto_validate': True,
                    'picking_id': False,
                    'state': 'confirmed'
                })
<<<<<<< HEAD
                procurement_ids = procurement_obj.search(cr, uid, [('move_id','=',move.id)], context)
                procurement_obj.signal_button_confirm(cr, uid, procurement_ids)
                procurement_obj.signal_button_wait_done(cr, uid, procurement_ids)
=======
                for m in procurement_obj.search(cr, uid, [('move_id','=',move.id)], context):
                    wf_service.trg_validate(uid, 'procurement.order', m, 'button_confirm', cr)
                    wf_service.trg_validate(uid, 'procurement.order', m, 'button_wait_done', cr)
        if processed_ids and move.state == 'assigned':
            # Set the state of resulting moves according to 'assigned' as the original move is assigned
            move_obj.write(cr, uid, list(set(processed_ids) - set([move.id])), {'state': 'assigned'}, context=context)
>>>>>>> 529e920b
        return processed_ids
    
    def action_consume(self, cr, uid, ids, product_qty, location_id=False, context=None):
        """ Consumed product with specific quatity from specific source location.
        @param product_qty: Consumed product quantity
        @param location_id: Source location
        @return: Consumed lines
        """       
        res = []
        production_obj = self.pool.get('mrp.production')
        for move in self.browse(cr, uid, ids):
            move.action_confirm(context)
            new_moves = super(StockMove, self).action_consume(cr, uid, [move.id], product_qty, location_id, context=context)
            production_ids = production_obj.search(cr, uid, [('move_lines', 'in', [move.id])])
            for prod in production_obj.browse(cr, uid, production_ids, context=context):
                if prod.state == 'confirmed':
                    production_obj.force_production(cr, uid, [prod.id])
            production_obj.signal_button_produce(cr, uid, production_ids)                
            for new_move in new_moves:
                if new_move == move.id:
                    #This move is already there in move lines of production order
                    continue
                production_obj.write(cr, uid, production_ids, {'move_lines': [(4, new_move)]})
                res.append(new_move)
        return res
    
    def action_scrap(self, cr, uid, ids, product_qty, location_id, context=None):
        """ Move the scrap/damaged product into scrap location
        @param product_qty: Scraped product quantity
        @param location_id: Scrap location
        @return: Scraped lines
        """  
        res = []
        production_obj = self.pool.get('mrp.production')
        for move in self.browse(cr, uid, ids, context=context):
            new_moves = super(StockMove, self).action_scrap(cr, uid, [move.id], product_qty, location_id, context=context)
            #If we are not scrapping our whole move, tracking and lot references must not be removed
            #self.write(cr, uid, [move.id], {'prodlot_id': False, 'tracking_id': False})
            production_ids = production_obj.search(cr, uid, [('move_lines', 'in', [move.id])])
            for prod_id in production_ids:
                production_obj.signal_button_produce(cr, uid, [prod_id])
            for new_move in new_moves:
                production_obj.write(cr, uid, production_ids, {'move_lines': [(4, new_move)]})
                res.append(new_move)
        return res



class StockPicking(osv.osv):
    _inherit = 'stock.picking'

    #
    # Explode picking by replacing phantom BoMs
    #
    def action_explode(self, cr, uid, move_ids, *args):
        """Explodes moves by expanding kit components"""
        move_obj = self.pool.get('stock.move')
        todo = list(super(StockPicking, self).action_explode(cr, uid, move_ids, *args))
        for move in move_obj.browse(cr, uid, move_ids):
            result = move_obj._action_explode(cr, uid, move)
            moves = move_obj.browse(cr, uid, result)
            todo.extend(move.id for move in moves if move.state not in ['confirmed', 'assigned', 'done'])
        return list(set(todo))



class split_in_production_lot(osv.osv_memory):
    _inherit = "stock.move.split"

    def split(self, cr, uid, ids, move_ids, context=None):
        """ Splits move lines into given quantities.
        @param move_ids: Stock moves.
        @return: List of new moves.
        """
        new_moves = super(split_in_production_lot, self).split(cr, uid, ids, move_ids, context=context)
        production_obj = self.pool.get('mrp.production')
        production_ids = production_obj.search(cr, uid, [('move_lines', 'in', move_ids)])
        production_obj.write(cr, uid, production_ids, {'move_lines': [(4, m) for m in new_moves]})
        return new_moves


# vim:expandtab:smartindent:tabstop=4:softtabstop=4:shiftwidth=4:<|MERGE_RESOLUTION|>--- conflicted
+++ resolved
@@ -93,18 +93,12 @@
                     'picking_id': False,
                     'state': 'confirmed'
                 })
-<<<<<<< HEAD
                 procurement_ids = procurement_obj.search(cr, uid, [('move_id','=',move.id)], context)
                 procurement_obj.signal_button_confirm(cr, uid, procurement_ids)
                 procurement_obj.signal_button_wait_done(cr, uid, procurement_ids)
-=======
-                for m in procurement_obj.search(cr, uid, [('move_id','=',move.id)], context):
-                    wf_service.trg_validate(uid, 'procurement.order', m, 'button_confirm', cr)
-                    wf_service.trg_validate(uid, 'procurement.order', m, 'button_wait_done', cr)
         if processed_ids and move.state == 'assigned':
             # Set the state of resulting moves according to 'assigned' as the original move is assigned
             move_obj.write(cr, uid, list(set(processed_ids) - set([move.id])), {'state': 'assigned'}, context=context)
->>>>>>> 529e920b
         return processed_ids
     
     def action_consume(self, cr, uid, ids, product_qty, location_id=False, context=None):
