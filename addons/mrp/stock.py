--- conflicted
+++ resolved
@@ -65,7 +65,6 @@
         """
         bom_obj = self.pool.get('mrp.bom')
         move_obj = self.pool.get('stock.move')
-<<<<<<< HEAD
         prod_obj = self.pool.get("product.product")
         proc_obj = self.pool.get("procurement.order")
         uom_obj = self.pool.get("product.uom")
@@ -77,27 +76,9 @@
             factor = uom_obj._compute_qty(cr, SUPERUSER_ID, move.product_uom.id, move.product_uom_qty, bom_point.product_uom.id) / bom_point.product_qty
             res = bom_obj._bom_explode(cr, SUPERUSER_ID, bom_point, move.product_id, factor, [], context=context)
             
-            state = 'confirmed'
-            if move.state == 'assigned':
-                state = 'assigned'
             for line in res[0]:
                 product = prod_obj.browse(cr, uid, line['product_id'], context=context)
                 if product.type != 'service':
-=======
-        procurement_obj = self.pool.get('procurement.order')
-        product_obj = self.pool.get('product.product')
-        processed_ids = [move.id]
-        if move.product_id.supply_method == 'produce':
-            bis = bom_obj.search(cr, uid, [
-                ('product_id','=',move.product_id.id),
-                ('bom_id','=',False),
-                ('type','=','phantom')])
-            if bis:
-                factor = move.product_qty
-                bom_point = bom_obj.browse(cr, uid, bis[0], context=context)
-                res = bom_obj._bom_explode(cr, uid, bom_point, factor, [])
-                for line in res[0]: 
->>>>>>> 6c13c8d9
                     valdef = {
                         'picking_id': move.picking_id.id if move.picking_id else False,
                         'product_id': line['product_id'],
@@ -105,17 +86,11 @@
                         'product_uom_qty': line['product_qty'],
                         'product_uos': line['product_uos'],
                         'product_uos_qty': line['product_uos_qty'],
-<<<<<<< HEAD
-                        'state': state,
-=======
-                        'move_dest_id': move.id,
                         'state': 'draft',  #will be confirmed below
->>>>>>> 6c13c8d9
                         'name': line['name'],
                         'procurement_id': move.procurement_id.id,
                         'split_from': move.id, #Needed in order to keep sale connection, but will be removed by unlink
                     }
-<<<<<<< HEAD
                     mid = move_obj.copy(cr, uid, move.id, default=valdef, context=context)
                     to_explode_again_ids.append(mid)
                 else:
@@ -151,6 +126,10 @@
                 moves = move.procurement_id.move_ids
                 if len(moves) == 1:
                     proc_obj.write(cr, uid, [move.procurement_id.id], {'state': 'done'}, context=context)
+
+            if processed_ids and move.state == 'assigned':
+                # Set the state of resulting moves according to 'assigned' as the original move is assigned
+                move_obj.write(cr, uid, list(set(processed_ids) - set([move.id])), {'state': 'assigned'}, context=context)
                 
             #delete the move with original product which is not relevant anymore
             move_obj.unlink(cr, SUPERUSER_ID, [move.id], context=context)
@@ -175,43 +154,6 @@
                        consumed_for=False, context=None):
         """ Consumed product with specific quantity from specific source location.
         @param product_qty: Consumed/produced product quantity (= in quantity of UoM of product)
-=======
-                    mid = move_obj.copy(cr, uid, move.id, default=valdef)
-                    processed_ids.append(mid)
-                    prodobj = product_obj.browse(cr, uid, line['product_id'], context=context)
-                    proc_id = procurement_obj.create(cr, uid, {
-                        'name': (move.picking_id.origin or ''),
-                        'origin': (move.picking_id.origin or ''),
-                        'date_planned': move.date,
-                        'product_id': line['product_id'],
-                        'product_qty': line['product_qty'],
-                        'product_uom': line['product_uom'],
-                        'product_uos_qty': line['product_uos'] and line['product_uos_qty'] or False,
-                        'product_uos':  line['product_uos'],
-                        'location_id': move.location_id.id,
-                        'procure_method': prodobj.procure_method,
-                        'move_id': mid,
-                    })
-                    procurement_obj.signal_button_confirm(cr, uid, [proc_id])
-                    
-                move_obj.write(cr, uid, [move.id], {
-                    'location_dest_id': move.location_id.id, # dummy move for the kit
-                    'auto_validate': True,
-                    'picking_id': False,
-                    'state': 'confirmed'
-                })
-                procurement_ids = procurement_obj.search(cr, uid, [('move_id','=',move.id)], context)
-                procurement_obj.signal_button_confirm(cr, uid, procurement_ids)
-                procurement_obj.signal_button_wait_done(cr, uid, procurement_ids)
-        if processed_ids and move.state == 'assigned':
-            # Set the state of resulting moves according to 'assigned' as the original move is assigned
-            move_obj.write(cr, uid, list(set(processed_ids) - set([move.id])), {'state': 'assigned'}, context=context)
-        return processed_ids
-    
-    def action_consume(self, cr, uid, ids, product_qty, location_id=False, context=None):
-        """ Consumed product with specific quatity from specific source location.
-        @param product_qty: Consumed product quantity
->>>>>>> 6c13c8d9
         @param location_id: Source location
         @param restrict_lot_id: optionnal parameter that allows to restrict the choice of quants on this specific lot
         @param restrict_partner_id: optionnal parameter that allows to restrict the choice of quants to this specific partner
