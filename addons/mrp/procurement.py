--- conflicted
+++ resolved
@@ -23,7 +23,7 @@
 from dateutil.relativedelta import relativedelta
 from openerp.osv import osv, fields
 from openerp.tools.translate import _
-<<<<<<< HEAD
+from openerp.tools import DEFAULT_SERVER_DATETIME_FORMAT
 from openerp import SUPERUSER_ID
 
 class procurement_rule(osv.osv):
@@ -31,9 +31,6 @@
 
     def _get_action(self, cr, uid, context=None):
         return [('manufacture', _('Manufacture'))] + super(procurement_rule, self)._get_action(cr, uid, context=context)
-=======
-from openerp.tools import DEFAULT_SERVER_DATETIME_FORMAT
->>>>>>> 7c49c6d7
 
 
 class procurement_order(osv.osv):
@@ -72,33 +69,6 @@
                 return False
         return True
 
-<<<<<<< HEAD
-=======
-    def check_conditions_confirm2wait(self, cr, uid, ids):
-        """ condition on the transition to go from 'confirm' activity to 'confirm_wait' activity """
-        res = super(procurement_order, self).check_conditions_confirm2wait(cr, uid, ids)
-        return res and not self.get_phantom_bom_id(cr, uid, ids)
-
-    def get_phantom_bom_id(self, cr, uid, ids, context=None):
-        for procurement in self.browse(cr, uid, ids, context=context):
-            if procurement.move_id and procurement.move_id.product_id.supply_method=='produce' \
-                 and procurement.move_id.product_id.procure_method=='make_to_order':
-                    phantom_bom_id = self.pool.get('mrp.bom').search(cr, uid, [
-                        ('product_id', '=', procurement.move_id.product_id.id),
-                        ('bom_id', '=', False),
-                        ('type', '=', 'phantom')]) 
-                    return phantom_bom_id 
-        return False
-    
-    def action_produce_assign_product(self, cr, uid, ids, context=None):
-        """ This is action which call from workflow to assign production order to procurements
-        @return: True
-        """
-        procurement_obj = self.pool.get('procurement.order')
-        res = procurement_obj.make_mo(cr, uid, ids, context=context)
-        res = res.values()
-        return len(res) and res[0] or 0
-
     def _get_date_planned(self, cr, uid, procurement, context=None):
         format_date_planned = datetime.strptime(procurement.date_planned,
                                                 DEFAULT_SERVER_DATETIME_FORMAT)
@@ -107,8 +77,18 @@
         return date_planned
 
     def _prepare_mo_vals(self, cr, uid, procurement, context=None):
-        res_id = procurement.move_id.id
+        res_id = procurement.move_dest_id and procurement.move_dest_id.id or False
         newdate = self._get_date_planned(cr, uid, procurement, context=context)
+        bom_obj = self.pool.get('mrp.bom')
+        if procurement.bom_id:
+            bom_id = procurement.bom_id.id
+            routing_id = procurement.bom_id.routing_id.id
+        else:
+            properties = [x.id for x in procurement.property_ids]
+            bom_id = bom_obj._bom_find(cr, uid, product_id=procurement.product_id.id,
+                                       properties=properties, context=context)
+            bom = bom_obj.browse(cr, uid, bom_id, context=context)
+            routing_id = bom.routing_id.id
         return {
             'origin': procurement.origin,
             'product_id': procurement.product_id.id,
@@ -118,54 +98,25 @@
             'product_uos': procurement.product_uos and procurement.product_uos.id or False,
             'location_src_id': procurement.location_id.id,
             'location_dest_id': procurement.location_id.id,
-            'bom_id': procurement.bom_id and procurement.bom_id.id or False,
-            'date_planned': newdate.strftime(DEFAULT_SERVER_DATETIME_FORMAT),
+            'bom_id': bom_id,
+            'routing_id': routing_id,
+            'date_planned': newdate.strftime('%Y-%m-%d %H:%M:%S'),
             'move_prod_id': res_id,
             'company_id': procurement.company_id.id,
         }
 
->>>>>>> 7c49c6d7
     def make_mo(self, cr, uid, ids, context=None):
         """ Make Manufacturing(production) order from procurement
         @return: New created Production Orders procurement wise
         """
         res = {}
         production_obj = self.pool.get('mrp.production')
-        bom_obj = self.pool.get('mrp.bom')
         procurement_obj = self.pool.get('procurement.order')
         for procurement in procurement_obj.browse(cr, uid, ids, context=context):
-<<<<<<< HEAD
             if self.check_bom_exists(cr, uid, [procurement.id], context=context):
-                if procurement.bom_id:
-                    bom_id = procurement.bom_id.id
-                    routing_id = procurement.bom_id.routing_id.id
-                else:
-                    properties = [x.id for x in procurement.property_ids]
-                    bom_id = bom_obj._bom_find(cr, uid, product_id=procurement.product_id.id,
-                                               properties=properties, context=context)
-                    bom = bom_obj.browse(cr, uid, bom_id, context=context)
-                    routing_id = bom.routing_id.id
-
-                res_id = procurement.move_dest_id and procurement.move_dest_id.id or False
-                newdate = datetime.strptime(procurement.date_planned, '%Y-%m-%d %H:%M:%S') - relativedelta(days=procurement.product_id.produce_delay or 0.0)
-                newdate = newdate - relativedelta(days=company.manufacturing_lead)
                 #create the MO as SUPERUSER because the current user may not have the rights to do it (mto product launched by a sale for example)
-                produce_id = production_obj.create(cr, SUPERUSER_ID, {
-                    'origin': procurement.origin,
-                    'product_id': procurement.product_id.id,
-                    'product_qty': procurement.product_qty,
-                    'product_uom': procurement.product_uom.id,
-                    'product_uos_qty': procurement.product_uos and procurement.product_uos_qty or False,
-                    'product_uos': procurement.product_uos and procurement.product_uos.id or False,
-                    'location_src_id': procurement.location_id.id,
-                    'location_dest_id': procurement.location_id.id,
-                    'bom_id': bom_id,
-                    'routing_id': routing_id,
-                    'date_planned': newdate.strftime('%Y-%m-%d %H:%M:%S'),
-                    'move_prod_id': res_id,
-                    'company_id': procurement.company_id.id,
-                })
-
+                vals = self._prepare_mo_vals(cr, uid, procurement, context=context)
+                produce_id = production_obj.create(cr, SUPERUSER_ID, vals, context=context)
                 res[procurement.id] = produce_id
                 self.write(cr, uid, [procurement.id], {'production_id': produce_id})
                 self.production_order_create_note(cr, uid, procurement, context=context)
@@ -174,16 +125,6 @@
             else:
                 res[procurement.id] = False
                 self.message_post(cr, uid, [procurement.id], body=_("No BoM exists for this product!"), context=context)
-=======
-            vals = self._prepare_mo_vals(cr, uid, procurement, context=context)
-            produce_id = production_obj.create(cr, uid, vals, context=context)
-            res[procurement.id] = produce_id
-            self.write(cr, uid, [procurement.id], {'state': 'running', 'production_id': produce_id})   
-            bom_result = production_obj.action_compute(cr, uid,
-                    [produce_id], properties=[x.id for x in procurement.property_ids])
-            production_obj.signal_button_confirm(cr, uid, [produce_id])
-        self.production_order_create_note(cr, uid, ids, context=context)
->>>>>>> 7c49c6d7
         return res
 
     def production_order_create_note(self, cr, uid, procurement, context=None):
