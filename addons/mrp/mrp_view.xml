--- conflicted
+++ resolved
@@ -216,7 +216,7 @@
                     <field name="name" string="Mrp Workcenter" filter_domain="['|',('name','ilike',self),('code','ilike',self)]"/>
                     <field name="resource_type"/>
                     <filter string="Inactive" icon="terp-gdu-smart-failing" domain="[('active','=',False)]"/>
-                    <group expand="0" string="Group By">
+                    <group expand="0" string="Group By...">
                         <filter string="Type" icon="terp-stock_symbol-selection" domain="[]" context="{'group_by':'resource_type'}"/>
                         <filter string="Company" icon="terp-go-home" domain="[]" context="{'group_by':'company_id'}" groups="base.group_multi_company"/>
                     </group>
@@ -310,7 +310,7 @@
                     <filter string="Inactive" icon="terp-gdu-smart-failing" domain="[('active','=',False)]"/>
                     <field name="location_id"/>
                     <field name="company_id" groups="base.group_multi_company"/>
-                    <group expand="0" string="Group By">
+                    <group expand="0" string="Group By...">
                         <filter string="Production Location" icon="terp-accessories-archiver" domain="[]" context="{'group_by':'location_id'}"/>
                     </group>
                 </search>
@@ -347,17 +347,22 @@
                 <form string="Bill of Material" version="7.0">
                     <group>
                         <group>
-                            <field name="product_tmpl_id" on_change="onchange_product_tmpl_id(product_tmpl_id, product_qty, context)"/>
-                            <field name="product_id"/>
-                            <field name="product_uom" class="oe_inline" on_change="onchange_uom(product_tmpl_id, product_uom)" groups="product.group_uom"/>
+                            <field name="product_id" on_change="onchange_product_id(product_id, name, product_qty, context)" class="oe_inline"/>
                             <label for="product_qty" string="Quantity"/>
                             <div>
-                                <field name="product_qty" class="oe_inline" on_change="onchange_product_tmpl_id(product_tmpl_id, product_qty, context)"/>
-                                <field name="product_uom" class="oe_inline" on_change="onchange_uom(product_tmpl_id, product_uom)" groups="product.group_uom"/>
+                                <field name="product_qty" class="oe_inline" on_change="onchange_product_id(product_id, name, product_qty, context)"/>
+                                <field name="product_uom" class="oe_inline" on_change="onchange_uom(product_id, product_uom)" groups="product.group_uom"/>
+                            </div>
+                            <label for="product_uos_qty" groups="product.group_uos"/>
+                            <div groups="product.group_uos" >
+                                <field name="product_uos_qty"
+                                    class="oe_inline"/>
+                                <label string="-" attrs="{'invisible':[('product_uos','=',False)]}" class="oe_inline"/>
+                                <field name="product_uos" class="oe_inline"/>
                             </div>
                             <label for="routing_id" class="oe_inline" groups="mrp.group_mrp_routings"/>
                             <div groups="mrp.group_mrp_routings">
-                                <field name="routing_id" class="oe_inline"/>
+                            	<field name="routing_id" class="oe_inline"/>
                             </div>
                         </group>
                         <group>
@@ -373,19 +378,14 @@
                     </group>
                     <notebook>
                         <page string="Components">
-                            <field name="bom_line_ids" widget="one2many_list">
+                            <field name="bom_lines" widget="one2many_list">
                                 <tree string="Components" editable="bottom">
-                                    <field name="sequence" widget="handle"/>
-                                    <field name="product_id" on_change="onchange_product_id(product_id, product_qty)"/>
-                                    <field name="type"/>
+                                    <field name="product_id" on_change="onchange_product_id(product_id, name)"/>
                                     <field name="product_qty"/>
-                                    <field name="product_rounding"/>
-                                    <field name="product_efficiency"/>
                                     <field name="product_uom" on_change="onchange_uom(product_id, product_uom)" groups="product.group_uom"/>
+                                    <field name="name" invisible="1"/>
                                     <field name="date_start"/>
                                     <field name="date_stop"/>
-                                    <field name="routing_id"/>
-                                    <field name="attribute_value_ids" widget="many2many_tags"/>
                                 </tree>
                             </field>
                         </page>
@@ -393,6 +393,7 @@
                             <group>
                                 <group>
                                     <field name="position"/>
+                                    <field name="bom_id"/>
                                     <field name="sequence"/>
                                     <field name="active"/>
                                 </group>
@@ -421,16 +422,11 @@
             <field name="arch" type="xml">
                 <search string="Search Bill Of Material">
                     <field name="name" string="Bill Of Material" filter_domain="['|',('name','ilike',self),('code','ilike',self)]"/>
-                    <field name="bom_line_ids" string="Components"/>
-                    <field name="product_tmpl_id"/>
+                    <field name="bom_lines" string="Components"/>
+                    <field name="product_id"/>
                     <field name="company_id" groups="base.group_multi_company"/>
-<<<<<<< HEAD
-                    <group expand="0" string="Group By">
+                    <group expand="0" string="Group By...">
                         <filter string="Product" icon="terp-accessories-archiver" domain="[]" context="{'group_by':'product_id'}"/>
-=======
-                    <group expand="0" string="Group By...">
-                        <filter string="Product" icon="terp-accessories-archiver" domain="[]" context="{'group_by':'product_tmpl_id'}"/>
->>>>>>> fb650ee9
                         <filter string='Default Unit of Measure' icon="terp-mrp" domain="[]" context="{'group_by' : 'product_uom'}"/>
                         <filter string="Routing" icon="terp-stock_align_left_24" domain="[]" context="{'group_by':'routing_id'}"/>
                         <filter string='Type' icon="terp-stock_symbol-selection" domain="[]" context="{'group_by' : 'type'}"/>
@@ -443,13 +439,13 @@
        <record id="mrp_bom_tree_view" model="ir.ui.view">
             <field name="name">mrp.bom.tree</field>
             <field name="model">mrp.bom</field>
-            <!--field name="field_parent">child_complete_ids</field-->
+            <field name="field_parent">child_complete_ids</field>
             <field name="arch" type="xml">
                 <tree string="Bill of Materials">
                     <field name="sequence" invisible="1"/>
                     <field name="name" invisible="1"/>
-                    <field name="product_tmpl_id"/>
                     <field name="product_id"/>
+                    <field name="product_qty"/>
                     <field name="product_uom" groups="product.group_uom"/>
                     <field name="code"/>
                     <field name="type"/>
@@ -459,12 +455,32 @@
                 </tree>
             </field>
         </record>
-
+       <record id="mrp_bom_component_tree_view" model="ir.ui.view">
+            <field name="name">mrp.bom.component.tree</field>
+            <field name="model">mrp.bom</field>
+            <field name="field_parent">child_complete_ids</field>
+            <field name="arch" type="xml">
+                <tree string="BoM Structure">
+                    <field name="sequence" invisible="1"/>
+                    <field name="name" groups="base.group_no_one"/>
+                    <field name="code"/>
+                    <field name="product_id"/>
+                    <field name="bom_id" groups="product.group_mrp_properties"/>
+                    <field name="product_qty"/>
+                    <field name="product_uom" groups="product.group_uom"/>
+                    <field name="type"/>
+                    <field name="routing_id" groups="mrp.group_mrp_routings"/>
+                    <field name="date_start" groups="product.group_mrp_properties"/>
+                    <field name="date_stop" groups="product.group_mrp_properties"/>
+                </tree>
+            </field>
+        </record>
         <record id="mrp_bom_form_action" model="ir.actions.act_window">
             <field name="name">Bill of Materials</field>
             <field name="type">ir.actions.act_window</field>
             <field name="res_model">mrp.bom</field>
             <field name="view_type">form</field>
+            <field name="domain">[('bom_id','=',False)]</field>
             <field name="search_view_id" ref="view_mrp_bom_filter"/>
             <field name="help" type="html">
               <p class="oe_view_nocontent_create">
@@ -479,56 +495,13 @@
               </p>
             </field>
         </record>
-
-       <record id="mrp_bom_component_tree_view" model="ir.ui.view">
-            <field name="name">mrp.bom.component.tree</field>
-            <field name="model">mrp.bom.line</field>
-            <field name="arch" type="xml">
-                <tree string="Components" editable="top">
-                    <field name="sequence" widget="handle"/>
-                    <field name="bom_id"/>
-                    <field name="product_id" on_change="onchange_product_id(product_id)"/>
-                    <field name="type"/>
-                    <field name="product_qty"/>
-                    <field name="product_rounding"/>
-                    <field name="product_efficiency"/>
-                    <field name="product_uom" on_change="onchange_uom(product_id, product_uom)" groups="product.group_uom"/>
-                    <field name="product_uos_qty" groups="product.group_uos"/>
-                    <field name="product_uos" groups="product.group_uos"/>
-                    <field name="date_start"/>
-                    <field name="date_stop"/>
-                    <field name="routing_id"/>
-                    <field name="attribute_value_ids" widget="many2many_tags"/>
-                    <field name="property_ids" widget="many2many_tags"/>
-                </tree>
-            </field>
-        </record>
-
-        <record id="view_mrp_bom_line_filter" model="ir.ui.view">
-            <field name="name">mrp.bom.line.select</field>
-            <field name="model">mrp.bom.line</field>
-            <field name="arch" type="xml">
-                <search string="Search Bill Of Material Components">
-                    <field name="bom_id"/>
-                    <field name="product_id"/>
-                    <group expand="0" string="Group By...">
-                        <filter string="Bill Of Material" icon="terp-accessories-archiver" domain="[]" context="{'group_by':'bom_id'}"/>
-                        <filter string="Product" icon="terp-accessories-archiver" domain="[]" context="{'group_by':'product_id'}"/>
-                        <filter string='Default Unit of Measure' icon="terp-mrp" domain="[]" context="{'group_by' : 'product_uom'}"/>
-                        <filter string="Routing" icon="terp-stock_align_left_24" domain="[]" context="{'group_by':'routing_id'}"/>
-                        <filter string='Type' icon="terp-stock_symbol-selection" domain="[]" context="{'group_by' : 'type'}"/>
-                        <filter string=" Valid From Month" icon="terp-go-month" domain="[]" context="{'group_by':'date_start'}" help="Valid From Date by Month"/>
-                   </group>
-                </search>
-            </field>
-        </record>
-
         <record id="mrp_bom_form_action2" model="ir.actions.act_window">
             <field name="name">Bill of Material Components</field>
             <field name="type">ir.actions.act_window</field>
-            <field name="res_model">mrp.bom.line</field>
-            <field name="view_type">tree</field>
-            <field name="view_mode">tree</field>
+            <field name="res_model">mrp.bom</field>
+            <field name="view_type">form</field>
+            <field name="view_id" ref="mrp_bom_component_tree_view"/>
+            <field name="domain">[]</field>
             <field name="help" type="html">
               <p class="oe_view_nocontent_create">
                 Click to add a component to a bill of material.
@@ -539,31 +512,46 @@
               </p>
             </field>
         </record>
-
-        <record id="product_template_search_view_procurment" model="ir.ui.view">
-             <field name="name">product.template.search.bom</field>
-             <field name="model">product.template</field>
-             <field name="inherit_id" ref="product.product_template_search_view"/>
+        <record id="product_search_form_view_procurment" model="ir.ui.view">
+             <field name="name">product.search.bom</field>
+             <field name="model">product.product</field>
+             <field name="inherit_id" ref="product.product_search_form_view"/>
              <field name="arch" type="xml">
                  <xpath expr="//filter[@string='Consumable']" position="after">
                      <separator/>
-                    <filter string="Components" name="components" icon="terp-accessories-archiver" domain="[('bom_ids','not in',[])]"/>
+                    <filter string="Components" name="components" icon="terp-accessories-archiver" domain="[('bom_ids','not in',[]),('bom_ids.bom_id','!=',False)]"/>
                  </xpath>
              </field>
         </record>
         
         <record id="product_template_form_view_inherit" model="ir.ui.view">
-             <field name="name">product.product.form.view.inherited</field>
+             <field name="name">product.template.form.view.inherited</field>
              <field name="model">product.product</field>
-             <field name="inherit_id" ref="product.product_normal_form_view"/>
+             <field name="inherit_id" ref="product.product_template_form_view"/>
              <field name="arch" type="xml">
-                <group name="sale_condition" position="inside">
-                    <label for="produce_delay" attrs="{'invisible':[('type','=','service')]}"/>
-                    <div attrs="{'invisible':[('type','=','service')]}">
+                  <xpath expr="//field[@name='warranty']" position="before">
+                    <label for="produce_delay"/>
+                    <div>
                         <field name="produce_delay" class="oe_inline"/> days
                     </div>
-                </group>
+                </xpath>
              </field>
+        </record>
+        
+        <record id="view_normal_procurement_locations_form_inherited" model="ir.ui.view">
+            <field name="name">product.normal.procurement.locations.inherited</field>
+            <field name="model">product.product</field>
+            <field name="inherit_id" ref="product.product_normal_form_view"/>
+            <field name="arch" type="xml">
+                <xpath expr="//group[@name='procurement_uom']" position="after">
+                    <group name="delay" string="Delays" attrs="{'invisible':[('type','=','service')]}">
+                        <label for="produce_delay" />
+                        <div attrs="{'invisible':[('type','=','service')]}">
+                            <field name="produce_delay" class="oe_inline" style="vertical-align:baseline"/> days
+                        </div>                        
+                    </group>                
+                </xpath>
+            </field>
         </record>
 
         <record id="view_mrp_product_form_inherited" model="ir.ui.view">
@@ -698,7 +686,7 @@
                     </div>
                     <group>
                         <group>
-                            <field name="product_id" on_change="product_id_change(product_id, product_qty)" domain="[('bom_ids','!=',False),('bom_ids.type','!=','phantom')]" class="oe_inline" context='{"default_type": "product"}'/>
+                            <field name="product_id" on_change="product_id_change(product_id, product_qty)" domain="[('bom_ids','!=',False),('bom_ids.bom_id','=',False),('bom_ids.type','!=','phantom')]" class="oe_inline" context='{"default_type": "product"}'/>
                             <label for="product_qty"/>
                             <div>
                                 <field name="product_qty" class="oe_inline" on_change="product_id_change(product_id, product_qty)"/>
@@ -862,7 +850,7 @@
                         help="Production started late"/>
                     <field name="product_id"/>
                     <field name="routing_id" groups="mrp.group_mrp_routings"/>
-                    <group expand="0" string="Group By">
+                    <group expand="0" string="Group By...">
                         <filter string="Product" icon="terp-accessories-archiver" domain="[]" context="{'group_by':'product_id'}"/>
                         <filter string="Routing" icon="terp-stock_align_left_24" domain="[]" context="{'group_by':'routing_id'}"/>
                         <filter string="Status" icon="terp-stock_effects-object-colorize" domain="[]" context="{'group_by':'state'}"/>
@@ -992,7 +980,7 @@
             <field name="arch" type="xml">
             <data>
                 <xpath expr="//field[@name='origin']" position="before">
-                    <field name="bom_id" domain="[('product_id','=',product_id)]"/>
+                    <field name="bom_id" domain="[('product_id','=',product_id),('bom_id','=',False)]"/>
                     <field name="production_id" attrs="{'invisible': [('production_id','=',False)]}"/>
                 </xpath>
                 <xpath expr="//field[@name='origin']" position="after">
@@ -1004,6 +992,7 @@
             </field>
         </record>
 
+
         <!-- Menu for Resource for MRP-->
 
         <record id="mrp_workcenter_action" model="ir.actions.act_window">
@@ -1038,9 +1027,16 @@
                 id="menu_mrp_production_order_action" name="Order Planning"
                 parent="menu_mrp_planning" sequence="1"/>
 
+        <record id="act_product_mrp_bom_open" model="ir.actions.act_window">
+            <field name="name">BoM Structure</field>
+            <field name="context">{'default_product_id': active_id}</field>
+            <field name="domain">[('product_id', 'in', active_ids),('bom_id','=',False)]</field>
+            <field name="res_model">mrp.bom</field>
+        </record>
         <record model="ir.actions.act_window" id="product_open_bom">
-            <field name="context">{'default_product_tmpl_id': active_id, 'search_default_product_tmpl_id': active_id}</field>
+            <field name="context">{'default_product_id': active_id, 'search_default_product_id': active_id}</field>
             <field name="name">Bill of Materials</field>
+            <field name="domain">[('bom_id','=',False)]</field>
             <field name="res_model">mrp.bom</field>
             <field name="view_type">form</field>
         </record>
@@ -1050,21 +1046,25 @@
             <field name="res_model">mrp.production</field>
             <field name="view_id" ref="mrp_production_tree_view"/>
         </record>
-        <record model="ir.ui.view" id="product_template_form_view_bom_button">
-            <field name="name">product.template.procurement</field>
-            <field name="model">product.template</field>
-            <field name="inherit_id" ref="product.product_template_form_view"/>
-            <field name="arch" type="xml">
-                <div name="buttons" position="inside">
+        <record model="ir.ui.view" id="product_form_view_bom_button">
+            <field name="name">product.product.procurement</field>
+            <field name="model">product.product</field>
+            <field name="inherit_id" ref="product.product_normal_form_view"/>
+            <field name="arch" type="xml">
+                <xpath expr="//div[@name='buttons']" position="inside">
                     <button class="oe_inline oe_stat_button" name="%(product_open_bom)d" type="action" 
                         groups="mrp.group_mrp_user" attrs="{'invisible':[('type', '=', 'service')]}" icon="fa-flask">
                         <field string="Bill of Materials" name="bom_count" widget="statinfo" />
+                    </button>
+                    <button class="oe_inline oe_stat_button" name="%(act_product_mrp_bom_open)d" type="action" 
+                        groups="mrp.group_mrp_user" attrs="{'invisible':[('type', '=', 'service')]}" icon="fa-flask">
+                        <field string="BoM Structure" name="bom_strct" widget="statinfo" />
                     </button>
                     <button class="oe_inline oe_stat_button" name="%(act_product_mrp_production)d" type="action" 
                         groups="mrp.group_mrp_user" attrs="{'invisible':[('type', '=', 'service')]}" icon="fa-list-alt">
                         <field string="Manufacturing" name="mo_count" widget="statinfo" />
                     </button>
-                </div>
+                </xpath>
             </field>
         </record>
         
