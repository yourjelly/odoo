--- conflicted
+++ resolved
@@ -7,11 +7,7 @@
 msgstr ""
 "Project-Id-Version: Odoo 9.0\n"
 "Report-Msgid-Bugs-To: \n"
-<<<<<<< HEAD
-"POT-Creation-Date: 2016-08-19 10:24+0000\n"
-=======
 "POT-Creation-Date: 2016-08-18 14:06+0000\n"
->>>>>>> bc1a0a32
 "PO-Revision-Date: 2016-07-06 13:39+0000\n"
 "Last-Translator: Martin Trigaux\n"
 "Language-Team: Bosnian (http://www.transifex.com/odoo/odoo-9/language/bs/)\n"
@@ -23,11 +19,7 @@
 "%10<=4 && (n%100<10 || n%100>=20) ? 1 : 2);\n"
 
 #. module: mrp
-<<<<<<< HEAD
-#: code:addons/mrp/stock.py:250
-=======
 #: code:addons/mrp/stock.py:231
->>>>>>> bc1a0a32
 #, python-format
 msgid " Manufacture"
 msgstr ""
@@ -45,21 +37,13 @@
 msgstr ""
 
 #. module: mrp
-<<<<<<< HEAD
-#: code:addons/mrp/mrp.py:343
-=======
 #: code:addons/mrp/mrp.py:341
->>>>>>> bc1a0a32
 #, python-format
 msgid "%s (copy)"
 msgstr "%s (kopija)"
 
 #. module: mrp
-<<<<<<< HEAD
-#: code:addons/mrp/mrp.py:1051
-=======
 #: code:addons/mrp/mrp.py:1052
->>>>>>> bc1a0a32
 #, python-format
 msgid "%s produced"
 msgstr ""
@@ -238,13 +222,6 @@
 msgstr "Odobri"
 
 #. module: mrp
-#: model:ir.ui.view,arch_db:mrp.mrp_routing_search_view
-#: model:ir.ui.view,arch_db:mrp.view_mrp_bom_filter
-#: model:ir.ui.view,arch_db:mrp.view_mrp_workcenter_search
-msgid "Archived"
-msgstr ""
-
-#. module: mrp
 #: model:ir.model.fields,help:mrp.field_product_product_produce_delay
 #: model:ir.model.fields,help:mrp.field_product_template_produce_delay
 msgid ""
@@ -291,7 +268,7 @@
 msgstr ""
 
 #. module: mrp
-#: code:addons/mrp/stock.py:44
+#: code:addons/mrp/stock.py:25
 #, python-format
 msgid ""
 "Because the product %s requires it, you must assign a serial number to your "
@@ -360,11 +337,7 @@
 msgstr "BoM"
 
 #. module: mrp
-<<<<<<< HEAD
-#: code:addons/mrp/mrp.py:318
-=======
 #: code:addons/mrp/mrp.py:316
->>>>>>> bc1a0a32
 #, python-format
 msgid "BoM \"%s\" contains a BoM line with a product recursion: \"%s\"."
 msgstr ""
@@ -395,11 +368,7 @@
 msgstr ""
 
 #. module: mrp
-<<<<<<< HEAD
-#: code:addons/mrp/stock.py:247
-=======
 #: code:addons/mrp/stock.py:228
->>>>>>> bc1a0a32
 #, python-format
 msgid "Can't find any generic Manufacture route."
 msgstr ""
@@ -423,31 +392,19 @@
 msgstr "Otkazan"
 
 #. module: mrp
-<<<<<<< HEAD
-#: code:addons/mrp/stock.py:169
-=======
 #: code:addons/mrp/stock.py:150
->>>>>>> bc1a0a32
 #, python-format
 msgid "Cannot consume a move with negative or zero quantity."
 msgstr "Ne može se utrošiti kretanje sa negativnim ili nultim količinama."
 
 #. module: mrp
-<<<<<<< HEAD
-#: code:addons/mrp/mrp.py:651
-=======
 #: code:addons/mrp/mrp.py:649
->>>>>>> bc1a0a32
 #, python-format
 msgid "Cannot delete a manufacturing order in state '%s'."
 msgstr "Ne može se obrisati radni nalog proizvodnje u statusu '%s'."
 
 #. module: mrp
-<<<<<<< HEAD
-#: code:addons/mrp/mrp.py:721
-=======
 #: code:addons/mrp/mrp.py:719
->>>>>>> bc1a0a32
 #, python-format
 msgid "Cannot find a bill of material for this product."
 msgstr "Ne može se pronaći sastavnica za ovaj proizvod."
@@ -900,8 +857,6 @@
 msgstr ""
 "Ako je polje aktivno postavljeno na netačno, dozvoliće Vam da sakrijete "
 "sastavnicu bez da je uklonite."
-<<<<<<< HEAD
-=======
 
 #. module: mrp
 #: model:ir.model.fields,help:mrp.field_mrp_workcenter_active
@@ -911,7 +866,6 @@
 msgstr ""
 "Ako je ovo polje postavljeno na neaktivno, moežte sakriti resurs bez da ga "
 "uklonite."
->>>>>>> bc1a0a32
 
 #. module: mrp
 #: model:ir.model.fields,help:mrp.field_mrp_routing_active
@@ -926,6 +880,12 @@
 #: model:ir.ui.view,arch_db:mrp.view_mrp_production_filter
 msgid "In Production"
 msgstr "U proizvodnji"
+
+#. module: mrp
+#: model:ir.ui.view,arch_db:mrp.mrp_routing_search_view
+#: model:ir.ui.view,arch_db:mrp.view_mrp_workcenter_search
+msgid "Inactive"
+msgstr "Neaktivan"
 
 #. module: mrp
 #: model:ir.model.fields,field_description:mrp.field_mrp_bom_position
@@ -1062,11 +1022,7 @@
 msgstr "Upravitelj"
 
 #. module: mrp
-<<<<<<< HEAD
-#: code:addons/mrp/procurement.py:15 code:addons/mrp/stock.py:244
-=======
 #: code:addons/mrp/procurement.py:15 code:addons/mrp/stock.py:225
->>>>>>> bc1a0a32
 #: model:stock.location.route,name:mrp.route_warehouse0_manufacture
 #, python-format
 msgid "Manufacture"
@@ -1115,7 +1071,7 @@
 msgstr "Radni nalog proizvodnje"
 
 #. module: mrp
-#: code:addons/mrp/procurement.py:114
+#: code:addons/mrp/procurement.py:112
 #, python-format
 msgid "Manufacturing Order <em>%s</em> created."
 msgstr "Radni nalog proizvodnje <em>%s</em> je kreiran"
@@ -1154,11 +1110,7 @@
 msgstr ""
 
 #. module: mrp
-<<<<<<< HEAD
-#: code:addons/mrp/mrp.py:786
-=======
 #: code:addons/mrp/mrp.py:784
->>>>>>> bc1a0a32
 #, python-format
 msgid "Manufacturing order cancelled."
 msgstr ""
@@ -1209,7 +1161,7 @@
 msgstr "Novi"
 
 #. module: mrp
-#: code:addons/mrp/procurement.py:110
+#: code:addons/mrp/procurement.py:108
 #, python-format
 msgid "No BoM exists for this product!"
 msgstr ""
@@ -1334,11 +1286,7 @@
 msgstr "Planiranje"
 
 #. module: mrp
-<<<<<<< HEAD
-#: code:addons/mrp/stock.py:155
-=======
 #: code:addons/mrp/stock.py:136
->>>>>>> bc1a0a32
 #, python-format
 msgid "Please provide proper quantity."
 msgstr "Molimo unesite ispravnu količinu"
@@ -1573,11 +1521,7 @@
 
 #. module: mrp
 #: model:ir.model,name:mrp.model_mrp_property_group
-<<<<<<< HEAD
-#: model:ir.model.fields,field_description:mrp.field_mrp_property_group_id_9622
-=======
 #: model:ir.model.fields,field_description:mrp.field_mrp_property_group_id_9665
->>>>>>> bc1a0a32
 #: model:ir.model.fields,field_description:mrp.field_mrp_property_group_name
 #: model:ir.ui.view,arch_db:mrp.view_mrp_property_search
 msgid "Property Group"
@@ -1877,11 +1821,7 @@
 msgstr ""
 
 #. module: mrp
-<<<<<<< HEAD
-#: code:addons/mrp/mrp.py:353 code:addons/mrp/mrp.py:452
-=======
 #: code:addons/mrp/mrp.py:351 code:addons/mrp/mrp.py:450
->>>>>>> bc1a0a32
 #, python-format
 msgid ""
 "The Product Unit of Measure you chose has a different category than in the "
@@ -2119,11 +2059,7 @@
 msgstr "Skladište"
 
 #. module: mrp
-<<<<<<< HEAD
-#: code:addons/mrp/mrp.py:353 code:addons/mrp/mrp.py:452
-=======
 #: code:addons/mrp/mrp.py:351 code:addons/mrp/mrp.py:450
->>>>>>> bc1a0a32
 #, python-format
 msgid "Warning"
 msgstr "Upozorenje"
@@ -2275,11 +2211,7 @@
 msgstr ""
 
 #. module: mrp
-<<<<<<< HEAD
-#: code:addons/mrp/mrp.py:359
-=======
 #: code:addons/mrp/mrp.py:357
->>>>>>> bc1a0a32
 #, python-format
 msgid ""
 "You can not delete a Bill of Material with running manufacturing orders.\n"
@@ -2353,19 +2285,6 @@
 #~ msgid "If checked new messages require your attention."
 #~ msgstr "Ako je označeno nove poruke će zahtjevati vašu pažnju."
 
-<<<<<<< HEAD
-#~ msgid ""
-#~ "If the active field is set to False, it will allow you to hide the "
-#~ "resource record without removing it."
-#~ msgstr ""
-#~ "Ako je ovo polje postavljeno na neaktivno, moežte sakriti resurs bez da "
-#~ "ga uklonite."
-
-#~ msgid "Inactive"
-#~ msgstr "Neaktivan"
-
-=======
->>>>>>> bc1a0a32
 #~ msgid "Is Follower"
 #~ msgstr "Je pratilac"
 
