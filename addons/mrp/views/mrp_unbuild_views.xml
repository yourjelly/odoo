--- conflicted
+++ resolved
@@ -81,15 +81,9 @@
                                     <div class="col-8 text-muted">
                                         <span><t t-esc="record.product_id.value"/></span>
                                     </div>
-<<<<<<< HEAD
                                     <div class="col-4">
                                         <span class="float-right text-right">
-                                            <field name="state" widget="kanban_label_selection" options="{'classes': {'draft': 'default', 'done': 'success'}}"/>
-=======
-                                    <div class="col-xs-4">
-                                        <span class="pull-right text-right">
                                             <field name="state" widget="label_selection" options="{'classes': {'draft': 'default', 'done': 'success'}}"/>
->>>>>>> ecd8c023
                                         </span>
                                     </div>
                                 </div>
