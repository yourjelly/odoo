--- conflicted
+++ resolved
@@ -2,15 +2,8 @@
 <openerp>
     <data>
         <wizard id="wiz_mrp_proc0" model="mrp.procurement" string="Compute All Schedulers" name="mrp.procurement.compute.all"/>
-<<<<<<< HEAD
-        <menuitem action="wiz_mrp_proc0" id="mrp_Sched_all" parent="mrp.menu_mrp_root" type="wizard" sequence="100"/>
-
+        <menuitem action="wiz_mrp_proc0" id="mrp_Sched_all" parent="mrp.menu_mrp_root" type="wizard" sequence="-49"/>
         <wizard id="wiz_mrp_proc1" model="mrp.procurement" string="Compute 	Requisitions Only" name="mrp.procurement.compute"/>
-=======
-        <menuitem action="wiz_mrp_proc0" id="mrp_Sched_all" parent="mrp.menu_mrp_root" type="wizard" sequence="-49"/>
-
-        <wizard id="wiz_mrp_proc1" model="mrp.procurement" string="Compute Procurements Only" name="mrp.procurement.compute"/>
->>>>>>> d8dc0571
         <menuitem action="wiz_mrp_proc1" id="menu_wiz_mrp_proc1" parent="mrp.mrp_Sched_all" type="wizard"/>
 
         <wizard id="wiz_mrp_proc2" model="mrp.procurement" string="Compute Stock Minimum Rules Only" name="mrp.procurement.orderpoint.compute"/>
