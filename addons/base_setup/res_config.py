# -*- coding: utf-8 -*-
##############################################################################
#
#    OpenERP, Open Source Business Applications
#    Copyright (C) 2004-2012 OpenERP S.A. (<http://openerp.com>).
#
#    This program is free software: you can redistribute it and/or modify
#    it under the terms of the GNU Affero General Public License as
#    published by the Free Software Foundation, either version 3 of the
#    License, or (at your option) any later version.
#
#    This program is distributed in the hope that it will be useful,
#    but WITHOUT ANY WARRANTY; without even the implied warranty of
#    MERCHANTABILITY or FITNESS FOR A PARTICULAR PURPOSE.  See the
#    GNU Affero General Public License for more details.
#
#    You should have received a copy of the GNU Affero General Public License
#    along with this program.  If not, see <http://www.gnu.org/licenses/>.
#
##############################################################################

from openerp.osv import fields, osv

class base_config_settings(osv.osv_memory):
    _name = 'base.config.settings'
    _inherit = 'res.config.settings'
    _columns = {
        'module_multi_company': fields.boolean('Manage multiple companies',
            help='Work in multi-company environments, with appropriate security access between companies.\n'
                '-This installs the module multi_company.'),
        'module_share': fields.boolean('Allow documents sharing',
            help="""Share or embbed any screen of openerp."""),
        'module_portal': fields.boolean('Activate the customer portal',
            help="""Give your customers access to their documents."""),
        'module_portal_anonymous': fields.boolean('Activate the public portal',
            help="""Enable the public part of openerp, openerp becomes a public website."""),
        'module_auth_oauth': fields.boolean('Use external authentication providers, sign in with google, facebook, ...'),
        'module_base_import': fields.boolean("Allow users to import data from CSV files"),
        'module_google_drive': fields.boolean('Attach Google documents to any record',
                                              help="""This installs the module google_docs."""),
    }

    def open_company(self, cr, uid, ids, context=None):
        user = self.pool.get('res.users').browse(cr, uid, uid, context)
        return {
            'type': 'ir.actions.act_window',
            'name': 'Your Company',
            'view_type': 'form',
            'view_mode': 'form',
            'res_model': 'res.company',
            'res_id': user.company_id.id,
            'target': 'current',
        }

# Preferences wizard for Sales & CRM.
# It is defined here because it is inherited independently in modules sale, crm,
# plugin_outlook and plugin_thunderbird.
class sale_config_settings(osv.osv_memory):
    _name = 'sale.config.settings'
    _inherit = 'res.config.settings'
    _columns = {
        'module_web_linkedin': fields.boolean('Get contacts automatically from linkedIn',
            help="""When you create a new contact (person or company), you will be able to load all the data from LinkedIn (photos, address, etc)."""),
        'module_crm': fields.boolean('CRM'),
        'module_sale' : fields.boolean('SALE'),
        'module_plugin_thunderbird': fields.boolean('Enable Thunderbird plug-in',
            help='The plugin allows you archive email and its attachments to the selected '
                'OpenERP objects. You can select a partner, or a lead and '
                'attach the selected mail as a .eml file in '
                'the attachment of a selected record. You can create documents for CRM Lead, '
                'Partner from the selected emails.\n'
                '-This installs the module plugin_thunderbird.'),
        'module_plugin_outlook': fields.boolean('Enable Outlook plug-in',
<<<<<<< HEAD
            help='The Outlook plugin allows you to select an object that you would like to add '
                'to your email and its attachments from MS Outlook. You can select a partner, '
                'or a lead object and archive a selected email into an OpenERP mail message with attachments.\n'
                '-This installs the module plugin_outlook.'),
=======
            help="""The Outlook plugin allows you to select an object that you would like to add
                to your email and its attachments from MS Outlook. You can select a partner,
                or a lead object and archive a selected
                email into an OpenERP mail message with attachments.
                This installs the module plugin_outlook."""),
        'module_mass_mailing': fields.boolean(
            'Manage mass mailing campaigns',
            help='Get access to statistics with your mass mailing, manage campaigns.'),
>>>>>>> 1f3195c2
    }

# vim:expandtab:smartindent:tabstop=4:softtabstop=4:shiftwidth=4:<|MERGE_RESOLUTION|>--- conflicted
+++ resolved
@@ -71,21 +71,13 @@
                 'Partner from the selected emails.\n'
                 '-This installs the module plugin_thunderbird.'),
         'module_plugin_outlook': fields.boolean('Enable Outlook plug-in',
-<<<<<<< HEAD
             help='The Outlook plugin allows you to select an object that you would like to add '
                 'to your email and its attachments from MS Outlook. You can select a partner, '
                 'or a lead object and archive a selected email into an OpenERP mail message with attachments.\n'
                 '-This installs the module plugin_outlook.'),
-=======
-            help="""The Outlook plugin allows you to select an object that you would like to add
-                to your email and its attachments from MS Outlook. You can select a partner,
-                or a lead object and archive a selected
-                email into an OpenERP mail message with attachments.
-                This installs the module plugin_outlook."""),
         'module_mass_mailing': fields.boolean(
             'Manage mass mailing campaigns',
             help='Get access to statistics with your mass mailing, manage campaigns.'),
->>>>>>> 1f3195c2
     }
 
 # vim:expandtab:smartindent:tabstop=4:softtabstop=4:shiftwidth=4: