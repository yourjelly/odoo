--- conflicted
+++ resolved
@@ -8,11 +8,7 @@
 msgstr ""
 "Project-Id-Version: Odoo 9.0\n"
 "Report-Msgid-Bugs-To: \n"
-<<<<<<< HEAD
-"POT-Creation-Date: 2016-08-19 10:24+0000\n"
-=======
 "POT-Creation-Date: 2016-08-18 14:07+0000\n"
->>>>>>> bc1a0a32
 "PO-Revision-Date: 2016-02-05 19:20+0000\n"
 "Last-Translator: Jaroslav Bosansky <jaro.bosansky@ekoenergo.sk>\n"
 "Language-Team: Slovak (http://www.transifex.com/odoo/odoo-9/language/sk/)\n"
@@ -23,8 +19,6 @@
 "Plural-Forms: nplurals=3; plural=(n==1) ? 0 : (n>=2 && n<=4) ? 1 : 2;\n"
 
 #. module: auth_oauth
-<<<<<<< HEAD
-=======
 #: model:ir.ui.view,arch_db:auth_oauth.view_general_configuration
 #, fuzzy
 msgid ""
@@ -47,7 +41,6 @@
 "Teraz prekopírujte client_id tu:"
 
 #. module: auth_oauth
->>>>>>> bc1a0a32
 #: code:addons/auth_oauth/controllers/main.py:98
 #, python-format
 msgid "Access Denied"
@@ -65,7 +58,6 @@
 
 #. module: auth_oauth
 #: model:ir.model.fields,field_description:auth_oauth.field_base_config_settings_auth_oauth_google_enabled
-#: model:ir.ui.view,arch_db:auth_oauth.view_general_configuration
 msgid "Allow users to sign in with Google"
 msgstr "Povoliť používateľom prihlásiť sa cez Google"
 
@@ -75,12 +67,6 @@
 msgstr "Povolené"
 
 #. module: auth_oauth
-#: model:ir.ui.view,arch_db:auth_oauth.view_general_configuration
-#, fuzzy
-msgid "Authentication"
-msgstr "Autentifikácia URL"
-
-#. module: auth_oauth
 #: model:ir.model.fields,field_description:auth_oauth.field_auth_oauth_provider_auth_endpoint
 msgid "Authentication URL"
 msgstr "Autentifikácia URL"
@@ -99,26 +85,6 @@
 #: model:ir.model.fields,field_description:auth_oauth.field_auth_oauth_provider_css_class
 msgid "CSS class"
 msgstr "CSS trieda"
-
-#. module: auth_oauth
-#: model:ir.ui.view,arch_db:auth_oauth.view_general_configuration
-msgid ""
-"Check that the application type is set on <b>Web Application</b>. \n"
-"                                        Now configure the allowed pages on "
-"which you will be redirected."
-msgstr ""
-
-#. module: auth_oauth
-#: model:ir.ui.view,arch_db:auth_oauth.view_general_configuration
-msgid ""
-"Click on <b>Create Project</b> and enter the project name and \n"
-"                                        other details."
-msgstr ""
-
-#. module: auth_oauth
-#: model:ir.ui.view,arch_db:auth_oauth.view_general_configuration
-msgid "Click on <b>Use Google APIs</b>"
-msgstr ""
 
 #. module: auth_oauth
 #: model:ir.model.fields,field_description:auth_oauth.field_auth_oauth_provider_client_id
@@ -132,11 +98,6 @@
 msgstr "Spoločnosti ktoré odkazujú k partnerovi"
 
 #. module: auth_oauth
-#: model:ir.ui.view,arch_db:auth_oauth.view_general_configuration
-msgid "Connect to your Google account and go to"
-msgstr ""
-
-#. module: auth_oauth
 #: model:ir.model.fields,field_description:auth_oauth.field_res_users_contract_ids
 #: model:ir.model.fields,field_description:auth_oauth.field_res_users_contracts_count
 msgid "Contracts"
@@ -179,22 +140,14 @@
 msgstr "Zobraziť meno"
 
 #. module: auth_oauth
-#: model:ir.ui.view,arch_db:auth_oauth.view_general_configuration
-msgid ""
-"Fill in your address, email and the product name (for example odoo) \n"
-"                                        and then save."
-msgstr ""
-
-#. module: auth_oauth
 #: model:ir.model.fields,field_description:auth_oauth.field_res_users_property_account_position_id
 msgid "Fiscal Position"
 msgstr "Fiškálna pozícia"
 
 #. module: auth_oauth
 #: model:ir.ui.view,arch_db:auth_oauth.view_general_configuration
-#, fuzzy
-msgid "Google Client ID:"
-msgstr "ID klienta"
+msgid "Google APIs console"
+msgstr "Google APIs konzola"
 
 #. module: auth_oauth
 #: model:ir.model.fields,field_description:auth_oauth.field_res_users_has_unreconciled_entries
@@ -205,12 +158,6 @@
 #: model:ir.model.fields,field_description:auth_oauth.field_auth_oauth_provider_id
 msgid "ID"
 msgstr "ID"
-
-#. module: auth_oauth
-#: model:ir.model.fields,field_description:auth_oauth.field_res_users_invoice_warn
-#, fuzzy
-msgid "Invoice"
-msgstr "Faktúry"
 
 #. module: auth_oauth
 #: model:ir.model.fields,field_description:auth_oauth.field_res_users_invoice_ids
@@ -255,11 +202,6 @@
 msgstr "Posledný dátum párovania faktúr & platieb"
 
 #. module: auth_oauth
-#: model:ir.model.fields,field_description:auth_oauth.field_res_users_invoice_warn_msg
-msgid "Message for Invoice"
-msgstr ""
-
-#. module: auth_oauth
 #: model:ir.model.fields,field_description:auth_oauth.field_res_users_oauth_access_token
 msgid "OAuth Access Token"
 msgstr "OAuth prístupový token"
@@ -300,23 +242,6 @@
 msgstr "Oauth user_id poskytovateľa"
 
 #. module: auth_oauth
-#: model:ir.ui.view,arch_db:auth_oauth.view_general_configuration
-msgid ""
-"On the left side menu, select the sub menu <b>Credentials</b> \n"
-"                                        (from <b>API Manager</b>) then "
-"select <b>OAuth consent screen</b>."
-msgstr ""
-
-#. module: auth_oauth
-#: model:ir.ui.view,arch_db:auth_oauth.view_general_configuration
-msgid ""
-"Once done, you receive two information (your <b>Client ID</b> and <b>\n"
-"                                        Client Secret</b>). You have to "
-"insert your <b>Client ID</b> in \n"
-"                                        the field below."
-msgstr ""
-
-#. module: auth_oauth
 #: model:ir.model.fields,field_description:auth_oauth.field_res_users_debit_limit
 msgid "Payable Limit"
 msgstr "Splatný limit"
@@ -332,42 +257,11 @@
 msgstr "Poskytovatelia"
 
 #. module: auth_oauth
-#: model:ir.ui.view,arch_db:auth_oauth.view_general_configuration
-msgid "Return to Top"
-msgstr ""
-
-#. module: auth_oauth
 #: model:ir.model.fields,field_description:auth_oauth.field_auth_oauth_provider_scope
 msgid "Scope"
 msgstr "Rozsah"
 
 #. module: auth_oauth
-<<<<<<< HEAD
-#: model:ir.model.fields,help:auth_oauth.field_res_users_invoice_warn
-msgid ""
-"Selecting the \"Warning\" option will notify user with the message, "
-"Selecting \"Blocking Message\" will throw an exception with the message and "
-"block the flow. The Message has to be written in the next field."
-msgstr ""
-
-#. module: auth_oauth
-#: model:ir.model.fields,field_description:auth_oauth.field_base_config_settings_server_uri_google
-msgid "Server uri"
-msgstr ""
-
-#. module: auth_oauth
-#: model:ir.ui.view,arch_db:auth_oauth.view_general_configuration
-msgid "Show Tutorial"
-msgstr ""
-
-#. module: auth_oauth
-#: model:ir.model.fields,field_description:auth_oauth.field_base_config_settings_auth_oauth_tutorial_enabled
-msgid "Show tutorial"
-msgstr ""
-
-#. module: auth_oauth
-=======
->>>>>>> bc1a0a32
 #: code:addons/auth_oauth/controllers/main.py:96
 #, python-format
 msgid "Sign up is not allowed on this database."
@@ -387,21 +281,6 @@
 msgstr ""
 "Partner má aspoň jeden nezosúladený debet a kredit od posledného párovania "
 "faktúr & platieb."
-<<<<<<< HEAD
-
-#. module: auth_oauth
-#: model:ir.ui.view,arch_db:auth_oauth.view_general_configuration
-msgid ""
-"Then click on <b>Add Credentials</b> and select the second option \n"
-"                                        (OAuth 2.0 Client ID)."
-msgstr ""
-
-#. module: auth_oauth
-#: model:ir.ui.view,arch_db:auth_oauth.view_general_configuration
-msgid "Then click on <b>Create</b>."
-msgstr ""
-=======
->>>>>>> bc1a0a32
 
 #. module: auth_oauth
 #: model:ir.model.fields,help:auth_oauth.field_res_users_property_account_payable_id
@@ -442,24 +321,10 @@
 #. module: auth_oauth
 #: model:ir.ui.view,arch_db:auth_oauth.view_general_configuration
 msgid ""
-<<<<<<< HEAD
-"To achieve this, complete the field <b>Authorized redirect URIs</b>.\n"
-"                                        Copy paste the following link in the "
-"box"
-msgstr ""
-
-#. module: auth_oauth
-#: model:ir.ui.view,arch_db:auth_oauth.view_general_configuration
-#, fuzzy
-msgid ""
-"To setup the sign in process with Google, you have to perform \n"
-"                                    the following steps first."
-=======
 "To setup the signin process with Google, first you have to perform the "
 "following steps:<br/>\n"
 "                                    <br/>\n"
 "                                    - Go to the"
->>>>>>> bc1a0a32
 msgstr ""
 "Pre nastavenie prihlasovacieho procesu cez Google, musíte najskôr vykonať "
 "nasledujúce kroky:<br/>\n"
@@ -512,8 +377,6 @@
 msgstr "Termín platby predajcu"
 
 #. module: auth_oauth
-<<<<<<< HEAD
-=======
 #: model:ir.model.fields,field_description:auth_oauth.field_res_users_website_message_ids
 msgid "Website Messages"
 msgstr ""
@@ -524,7 +387,6 @@
 msgstr ""
 
 #. module: auth_oauth
->>>>>>> bc1a0a32
 #: code:addons/auth_oauth/controllers/main.py:100
 #, python-format
 msgid ""
@@ -553,11 +415,6 @@
 msgstr "napr. 1234-xyz.apps.googleusercontent.com"
 
 #. module: auth_oauth
-#: model:ir.ui.view,arch_db:auth_oauth.view_general_configuration
-msgid "https://console.developers.google.com/"
-msgstr ""
-
-#. module: auth_oauth
 #: model:ir.model,name:auth_oauth.model_ir_config_parameter
 msgid "ir.config_parameter"
 msgstr "ir.config_parameter"
@@ -565,27 +422,4 @@
 #. module: auth_oauth
 #: model:ir.model.fields,field_description:auth_oauth.field_auth_oauth_provider_sequence
 msgid "unknown"
-msgstr "neznámy"
-
-#~ msgid ""
-#~ "<br/>\n"
-#~ "                                    - Ceate a new project<br/>\n"
-#~ "                                    - Go to Api Access<br/>\n"
-#~ "                                    - Create an oauth client_id<br/>\n"
-#~ "                                    - Edit settings and set both "
-#~ "Authorized Redirect URIs and Authorized JavaScript Origins to your "
-#~ "hostname.<br/>\n"
-#~ "                                    <br/>\n"
-#~ "                                    Now copy paste the client_id here:"
-#~ msgstr ""
-#~ "<br/>\n"
-#~ "- Vytvorte nový projekt<br/>\n"
-#~ "- Choďte na Api prístup<br/>\n"
-#~ "- Vytvorte oauth client_id<br/>\n"
-#~ "- Upravte nastavenia a nastavte oboje Autorizované presmerované URI a "
-#~ "Autorizované JavaScript Origins na vaše hostname.<br/>\n"
-#~ "<br/>\n"
-#~ "Teraz prekopírujte client_id tu:"
-
-#~ msgid "Google APIs console"
-#~ msgstr "Google APIs konzola"+msgstr "neznámy"