--- conflicted
+++ resolved
@@ -1,37 +1,23 @@
-# Translation of OpenERP Server.
+# Translation of Odoo Server.
 # This file contains the translation of the following modules:
-#	* analytic_user_function
-#
+# * analytic_user_function
+# 
+# Translators:
 msgid ""
 msgstr ""
-<<<<<<< HEAD
-"Project-Id-Version: OpenERP Server 6.0dev\n"
-"Report-Msgid-Bugs-To: support@openerp.com\n"
-"POT-Creation-Date: 2011-01-03 16:56+0000\n"
-"PO-Revision-Date: 2011-01-16 18:03+0000\n"
-"Last-Translator: Jordi Esteve (www.zikzakmedia.com) "
-"<jesteve@zikzakmedia.com>\n"
-"Language-Team: \n"
-=======
 "Project-Id-Version: Odoo 8.0\n"
 "Report-Msgid-Bugs-To: \n"
 "POT-Creation-Date: 2015-01-21 14:07+0000\n"
 "PO-Revision-Date: 2016-05-15 18:49+0000\n"
 "Last-Translator: Martin Trigaux\n"
 "Language-Team: Spanish (Venezuela) (http://www.transifex.com/odoo/odoo-8/language/es_VE/)\n"
->>>>>>> 0af32f3f
 "MIME-Version: 1.0\n"
 "Content-Type: text/plain; charset=UTF-8\n"
-"Content-Transfer-Encoding: 8bit\n"
-"X-Launchpad-Export-Date: 2011-09-05 05:39+0000\n"
-"X-Generator: Launchpad (build 13830)\n"
+"Content-Transfer-Encoding: \n"
+"Language: es_VE\n"
+"Plural-Forms: nplurals=2; plural=(n != 1);\n"
 
 #. module: analytic_user_function
-<<<<<<< HEAD
-#: field:analytic_user_funct_grid,product_id:0
-msgid "Product"
-msgstr "Producto"
-=======
 #: field:analytic.user.funct.grid,account_id:0
 #: model:ir.model,name:analytic_user_function.model_account_analytic_account
 msgid "Analytic Account"
@@ -59,38 +45,31 @@
 "                            and price for some users to use these data instead\n"
 "                            of the default values when invoicing the customer."
 msgstr ""
->>>>>>> 0af32f3f
 
 #. module: analytic_user_function
-#: code:addons/analytic_user_function/analytic_user_function.py:96
-#: code:addons/analytic_user_function/analytic_user_function.py:131
+#: code:addons/analytic_user_function/analytic_user_function.py:108
+#: code:addons/analytic_user_function/analytic_user_function.py:137
 #, python-format
-msgid "Error !"
+msgid "Error!"
 msgstr "¡Error!"
 
 #. module: analytic_user_function
-#: model:ir.model,name:analytic_user_function.model_hr_analytic_timesheet
-msgid "Timesheet Line"
-msgstr "Línea de la hoja de servicios"
+#: field:analytic.user.funct.grid,id:0
+msgid "ID"
+msgstr "ID"
 
 #. module: analytic_user_function
-#: field:analytic_user_funct_grid,account_id:0
-#: model:ir.model,name:analytic_user_function.model_account_analytic_account
-msgid "Analytic Account"
-msgstr "Cuenta analítica"
+#: view:account.analytic.account:analytic_user_function.view_account_analytic_account_form_inherit
+msgid "Invoice Price Rate per User"
+msgstr ""
 
 #. module: analytic_user_function
-<<<<<<< HEAD
-#: view:account.analytic.account:0
-#: field:account.analytic.account,user_product_ids:0
-msgid "Users/Products Rel."
-msgstr "Rel. usuarios/productos"
+#: view:analytic.user.funct.grid:analytic_user_function.analytic_user_funct_grid_form
+#: view:analytic.user.funct.grid:analytic_user_function.analytic_user_funct_grid_tree
+msgid "Invoicing Data"
+msgstr ""
 
 #. module: analytic_user_function
-#: field:analytic_user_funct_grid,user_id:0
-msgid "User"
-msgstr "Usuario"
-=======
 #: field:analytic.user.funct.grid,write_uid:0
 msgid "Last Updated by"
 msgstr "Última actualización realizada por"
@@ -99,81 +78,59 @@
 #: field:analytic.user.funct.grid,write_date:0
 msgid "Last Updated on"
 msgstr "Ultima actualizacion en"
->>>>>>> 0af32f3f
 
 #. module: analytic_user_function
-#: constraint:account.analytic.account:0
+#: view:account.analytic.account:analytic_user_function.view_account_analytic_account_form_inherit
 msgid ""
-"Error! The currency has to be the same as the currency of the selected "
-"company"
+"Odoo will recursively search on parent accounts\n"
+"                            to check if specific conditions are defined for a\n"
+"                            specific user. This allows to set invoicing\n"
+"                            conditions for a group of contracts."
 msgstr ""
-"¡Error! La divisa tiene que ser la misma que la establecida en la compañía "
-"seleccionada"
 
 #. module: analytic_user_function
-#: code:addons/analytic_user_function/analytic_user_function.py:97
-#: code:addons/analytic_user_function/analytic_user_function.py:132
-#, python-format
-msgid "There is no expense account define for this product: \"%s\" (id:%d)"
-msgstr ""
-"No se ha definido una cuenta de gastos para este producto: \"%s\" (id:%d)"
+#: field:analytic.user.funct.grid,price:0
+msgid "Price"
+msgstr "Precio"
 
 #. module: analytic_user_function
 #: model:ir.model,name:analytic_user_function.model_analytic_user_funct_grid
-msgid "Relation table between users and products on a analytic account"
-msgstr "Tabla de relación entre usuarios y productos de una cuenta analítica"
+msgid "Price per User"
+msgstr ""
 
 #. module: analytic_user_function
-#: model:ir.module.module,description:analytic_user_function.module_meta_information
-msgid ""
-"\n"
-"\n"
-"    This module allows you to define what is the default function of a "
-"specific user on a given account. This is mostly used when a user encodes "
-"his timesheet: the values are retrieved and the fields are auto-filled... "
-"but the possibility to change these values is still available.\n"
-"\n"
-"    Obviously if no data has been recorded for the current account, the "
-"default value is given as usual by the employee data so that this module is "
-"perfectly compatible with older configurations.\n"
-"\n"
-"    "
+#: help:analytic.user.funct.grid,price:0
+msgid "Price per hour for this user."
 msgstr ""
-"\n"
-"\n"
-"    Este módulo le permite definir la función por defecto para un cierto "
-"usuario en una cuenta dada. Se utiliza principalmente cuando un usuario "
-"codifica su hoja de servicios: los valores son recuperados y los campos son "
-"auto rellenados aunque la posibilidad de cambiar estos valores está todavía "
-"disponible.\n"
-"\n"
-"    Obviamente si no se ha guardado datos para la cuenta actual, se "
-"proporciona el valor por defecto para los datos del empleado como siempre "
-"por lo que este módulo es perfectamente compatible con configuraciones "
-"anteriores.\n"
-"\n"
-"    "
 
 #. module: analytic_user_function
-#: model:ir.module.module,shortdesc:analytic_user_function.module_meta_information
-msgid "Analytic User Function"
-msgstr "Función analítica de usuario"
+#: field:analytic.user.funct.grid,product_id:0
+msgid "Service"
+msgstr "Servicio"
 
 #. module: analytic_user_function
-#: constraint:account.analytic.account:0
-msgid "Error! You can not create recursive analytic accounts."
-msgstr "¡Error! No puede crear cuentas analíticas recursivas."
+#: code:addons/analytic_user_function/analytic_user_function.py:109
+#: code:addons/analytic_user_function/analytic_user_function.py:138
+#, python-format
+msgid "There is no expense account defined for this product: \"%s\" (id:%d)"
+msgstr ""
 
 #. module: analytic_user_function
-#: view:analytic_user_funct_grid:0
-msgid "User's Product for this Analytic Account"
-msgstr "Producto del usuario para esta cuenta analítica"
+#: model:ir.model,name:analytic_user_function.model_hr_analytic_timesheet
+msgid "Timesheet Line"
+msgstr "Línea de la hoja de servicios"
 
-#~ msgid "Invalid XML for View Architecture!"
-#~ msgstr "¡XML inválido para la definición de la vista!"
+#. module: analytic_user_function
+#: field:analytic.user.funct.grid,uom_id:0
+msgid "Unit of Measure"
+msgstr "Unidad de medida"
 
-#~ msgid ""
-#~ "The Object name must start with x_ and not contain any special character !"
-#~ msgstr ""
-#~ "¡El nombre del objeto debe empezar con x_ y no contener ningún carácter "
-#~ "especial!"+#. module: analytic_user_function
+#: field:analytic.user.funct.grid,user_id:0
+msgid "User"
+msgstr "Usuario"
+
+#. module: analytic_user_function
+#: field:account.analytic.account,user_product_ids:0
+msgid "Users/Products Rel."
+msgstr "Rel. usuarios/productos"