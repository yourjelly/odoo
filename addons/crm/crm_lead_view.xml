--- conflicted
+++ resolved
@@ -41,7 +41,7 @@
 
         <!--
             CRM CASE STAGE
-            -->
+        -->
 
         <!-- Stage Search view -->
         <record id="crm_lead_stage_search" model="ir.ui.view">
@@ -77,7 +77,7 @@
 
         <!--
             LEADS/OPPORTUNITIES CATEGORIES
-            -->
+        -->
 
         <!-- Categories Form View -->
         <record id="crm_lead_categ_action" model="ir.actions.act_window">
@@ -105,7 +105,7 @@
 
         <!--
             LEADS
-            -->
+        -->
         <act_window
                 id="act_crm_opportunity_crm_phonecall_new"
                 name="Phone calls"
@@ -285,7 +285,6 @@
             </field>
         </record>
 
-<<<<<<< HEAD
         <!-- CRM Lead Kanban View  -->
         <record model="ir.ui.view" id="crm_case_kanban_view_leads">
             <field name="name">CRM - Leads Kanban</field>
@@ -323,71 +322,6 @@
                                         <li><a name="action_makeMeeting" type="object">Schedule Meeting</a></li>
                                         <li><ul class="oe_kanban_colorpicker" data-field="color"/></li>
                                     </ul>
-=======
-    <!-- CRM Lead Kanban View  -->
-    <record model="ir.ui.view" id="crm_case_kanban_view_leads">
-        <field name="name">CRM - Leads Kanban</field>
-        <field name="model">crm.lead</field>
-        <field name="type">kanban</field>
-        <field name="arch" type="xml">
-            <kanban default_group_by="stage_id">
-                <field name="state" groups="base.group_no_one"/>
-                <field name="color"/>
-                <field name="priority"/>
-                <field name="planned_revenue" sum="Expected Revenues"/>
-                <field name="user_email"/>
-                <field name="user_id"/>
-                <field name="partner_address_email"/>
-                <field name="message_summary"/>
-                <field name="needaction_pending"/>
-                <templates>
-                    <t t-name="lead_details">
-                        <ul class="oe_kanban_tooltip">
-                            <li t-if="record.phone.raw_value"><b>Phone:</b> <field name="phone"/></li>
-                            <li><b>Probability:</b> <field name="probability"/>%%</li>
-                            <li><b>Creation date:</b> <field name="create_date"/></li>
-                            <li t-if="record.date_deadline.raw_value"><b>Date Deadline:</b> <field name="date_deadline"/></li>
-                        </ul>
-                    </t>
-                    <t t-name="kanban-box">
-                        <div t-attf-class="oe_kanban_color_#{kanban_getcolor(record.color.raw_value)} oe_kanban_card oe_kanban_global_click">
-                            <div class="oe_dropdown_toggle oe_dropdown_kanban">
-                                <span class="oe_e">í</span>
-                                <ul class="oe_dropdown_menu">
-                                    <li><a type="edit" >Edit...</a></li>
-                                    <li><a type="delete">Delete</a></li>
-                                    <li><a name="%(mail.action_email_compose_message_wizard)d" type="action">Send Email</a></li>
-                                    <li><a name="%(opportunity2phonecall_act)d" type="action">Log Call</a></li>
-                                    <li><a name="action_makeMeeting" type="object">Schedule Meeting</a></li>
-                                    <li><ul class="oe_kanban_colorpicker" data-field="color"/></li>
-                                </ul>
-                            </div>
-                            <div class="oe_kanban_content">
-                                <div>
-                                    <b><field name="name"/></b>
-                                    <t t-if="record.planned_revenue.raw_value">
-                                        - <b><t t-esc="Math.round(record.planned_revenue.value)"/>
-                                        <field name="company_currency"/></b>
-                                    </t>
-                                </div>
-                                <div>
-                                    <field name="partner_id"/>
-                                </div>
-                                <div style="padding-left: 0.5em">
-                                    <t t-if="record.date_deadline.raw_value and record.date_deadline.raw_value lt (new Date())" t-set="red">oe_kanban_text_red</t>
-                                    <span t-attf-class="#{red || ''}"><field name="date_action"/></span>
-                                    <t t-if="record.date_action.raw_value"> : </t>
-                                    <field name="title_action"/>
-                                </div>
-                                <div class="oe_kanban_bottom_right">
-                                    <a t-if="record.priority.raw_value == 1" type="object" name="set_normal_priority" class="oe_e oe_star_on">7</a>
-                                    <a t-if="record.priority.raw_value != 1" type="object" name="set_high_priority" class="oe_e oe_star_off">7</a>
-                                    <!--
-                                    <t t-if="record.date_deadline.raw_value and record.date_deadline.raw_value lt (new Date())" t-set="red">oe_kaban_status_red</t>
-                                    <span t-attf-class="oe_kanban_status #{red}"> </span>
-                                    -->
-                                    <img t-att-src="kanban_image('res.users', 'image_small', record.user_id.raw_value)" t-att-title="record.user_id.value" width="24" height="24" class="oe_kanban_avatar"/>
->>>>>>> 5b4dadc7
                                 </div>
                                 <div class="oe_kanban_content">
                                     <div>
@@ -409,11 +343,7 @@
                                     <div class="oe_kanban_bottom_right">
                                         <a t-if="record.priority.raw_value == 1" type="object" name="set_normal_priority" class="oe_e oe_star_on">7</a>
                                         <a t-if="record.priority.raw_value != 1" type="object" name="set_high_priority" class="oe_e oe_star_off">7</a>
-                                        <!--
-                                        <t t-if="record.date_deadline.raw_value and record.date_deadline.raw_value lt (new Date())" t-set="red">oe_kaban_status_red</t>
-                                        <span t-attf-class="oe_kanban_status #{red}"> </span>
-                                        -->
-                                        <img t-att-src="kanban_image('res.users', 'image_small', record.user_id.raw_value and record.user_id.raw_value[0])" t-att-title="record.user_id.value" width="24" height="24" class="oe_kanban_avatar"/>
+                                        <img t-att-src="kanban_image('res.users', 'image_small', record.user_id.raw_value)" t-att-title="record.user_id.value" width="24" height="24" class="oe_kanban_avatar"/>
                                     </div>
                                     <div class="oe_kanban_footer_left">
                                         <t t-if="record.needaction_pending.raw_value"><span class="oe_kanban_mail_new">New</span></t>
@@ -422,153 +352,11 @@
                                 </div>
                                 <div class="oe_clear"></div>
                             </div>
-<<<<<<< HEAD
-                            <!--
-                                <div class="oe_kanban_right">
-                                    <a name="case_mark_lost" string="Mark Lost" states="open,pending" type="object" icon="kanban-stop" />
-                                    <a name="case_pending" string="Pending" states="draft,open" type="object" icon="kanban-pause" />
-                                    <a name="case_open" string="Open" states="pending" type="object" icon="gtk-media-play" />
-                                    <a name="case_mark_won" string="Mark Won" states="open,pending" type="object" icon="kanban-apply" />
-                                </div>
-                            -->
                         </t>
                     </templates>
                 </kanban>
             </field>
         </record>
-=======
-                            <div class="oe_clear"></div>
-                        </div>
-                        <!--
-                            <div class="oe_kanban_right">
-                                <a name="case_mark_lost" string="Mark Lost" states="open,pending" type="object" icon="kanban-stop" />
-                                <a name="case_pending" string="Pending" states="draft,open" type="object" icon="kanban-pause" />
-                                <a name="case_open" string="Open" states="pending" type="object" icon="gtk-media-play" />
-                                <a name="case_mark_won" string="Mark Won" states="open,pending" type="object" icon="kanban-apply" />
-                            </div>
-                        -->
-                    </t>
-                </templates>
-            </kanban>
-        </field>
-    </record>
-
-    <!-- CRM Lead Search View -->
-    <record id="view_crm_case_leads_filter" model="ir.ui.view">
-        <field name="name">CRM - Leads Search</field>
-        <field name="model">crm.lead</field>
-        <field name="type">search</field>
-        <field name="arch" type="xml">
-            <search string="Search Leads">
-                <field name="name" string="Lead / Customer" filter_domain="['|','|',('partner_name','ilike',self),('email_from','ilike',self),('name','ilike',self)]"/>
-                <field name="categ_ids" string="Category" filter_domain="[('categ_ids','ilike',self)]" />
-                <!-- subjects is not set as store=True so, it is placed outside filter_domain-->
-                <field name="subjects"/>
-                <field name="create_date"/>
-                <filter icon="terp-mail-message-new" string="Inbox" help="Unread messages" name="needaction_pending" domain="[('needaction_pending','=',True)]"/>
-                <separator/>
-                <filter icon="terp-check" string="New" name="new" help="New Leads" domain="[('state','=','draft')]"/>
-                <filter icon="terp-camera_test" string="Open" name="open" domain="[('state','=','open')]"/>
-                <separator/>
-                <filter string="Unassigned Leads" icon="terp-personal-" domain="[('user_id','=', False)]" help="Unassigned Leads" />
-                <separator/>
-                <filter string="Leads Assigned to Me or My Team(s)" icon="terp-personal+" context="{'invisible_section': False}"
-                        domain="['|', ('section_id.user_id','=',uid), ('section_id.member_ids', 'in', [uid])]"
-                        help="Leads that are assigned to one of the sale teams I manage, or to me"/>
-                <field name="user_id"/>
-                <field name="section_id" context="{'invisible_section': False}"/>
-                <field name="country_id" context="{'invisible_country': False}"/>
-                <group expand="0" string="Group By...">
-                    <filter string="Salesperson" icon="terp-personal" domain="[]" context="{'group_by':'user_id'}"/>
-                    <filter string="Team" icon="terp-personal+" domain="[]" context="{'group_by':'section_id'}"/>
-                    <filter string="Referrer" icon="terp-personal" domain="[]" context="{'group_by':'referred'}"/>
-                    <filter string="Campaign" icon="terp-gtk-jump-to-rtl" domain="[]" context="{'group_by':'type_id'}" />
-                    <filter string="Channel" icon="terp-call-start" domain="[]" context="{'group_by':'channel_id'}" />
-                    <separator orientation="vertical"/>
-                    <filter string="Stage" icon="terp-stage" domain="[]" context="{'group_by':'stage_id'}"/>
-                    <filter string="Status" icon="terp-stock_effects-object-colorize" domain="[]" context="{'group_by':'state'}"/>
-                    <filter string="Creation" help="Create date" icon="terp-go-month" domain="[]" context="{'group_by':'create_date'}" groups="base.group_no_one"/>
-                </group>
-                <group string="Display">
-                    <filter string="Show Countries" icon="terp-personal+" context="{'invisible_country': False}" help="Show Countries"/>
-                    <filter string="Show Sales Team" icon="terp-personal+" context="{'invisible_section': False}" domain="[]" help="Show Sales Team"/>
-                </group>
-           </search>
-        </field>
-    </record>
-
-
-    <!--
-        OPPORTUNITY
-        -->
-
-    <!-- Opportunities Form View -->
-    <record model="ir.ui.view" id="crm_case_form_view_oppor">
-        <field name="name">Opportunities</field>
-        <field name="model">crm.lead</field>
-        <field name="type">form</field>
-        <field name="priority">20</field>
-        <field name="arch" type="xml">
-            <form string="Opportunities" version="7.0">
-                <header>
-                    <button name="case_mark_won" string="Mark Won" type="object"
-                            states="draft,open,pending" class="oe_highlight"/>
-                    <button name="case_mark_lost" string="Mark Lost" type="object"
-                            states="draft,open" class="oe_highlight"/>
-                    <button name="case_escalate" string="Escalate" type="object"
-                            states="open" />
-                    <field name="stage_id" widget="statusbar" clickable="True"/>
-                </header>
-                <sheet>
-                    <div class="oe_right oe_button_box">
-                        <button string="Schedule/Log Call"
-                            name="%(opportunity2phonecall_act)d"
-                            type="action"/>
-                        <button string="Meeting"
-                            name="action_makeMeeting"
-                            type="object"
-                            context="{'search_default_attendee_id': active_id, 'default_attendee_id' : active_id}"
-                            />
-                    </div>
-                    <div class="oe_title">
-                        <label for="name" class="oe_edit_only"/>
-                        <h1><field name="name"/></h1>
-                        <label for="planned_revenue" class="oe_edit_only"/>
-                        <h2>
-                            <field name="planned_revenue" class="oe_inline"/>
-                            <field name="company_currency" class="oe_inline"/> at 
-                            <field name="probability" class="oe_inline" widget="integer"/>%% success rate
-                        </h2>
-                    </div>
-                    <group>
-                        <group>
-                            <field name="partner_id"
-                                on_change="onchange_partner_id(partner_id, email_from)"
-                                string="Customer"
-                                context="{'default_name': partner_name, 'default_email': email_from, 'default_phone': phone}"/>
-                            <field name="email_from" string="Email"/>
-                            <field name="phone"/>
-                        </group>
-
-                        <group>
-                            <label for="title_action"/>
-                            <div>
-                                <field name="date_action" nolabel="1"/> <label string="-" attrs="{'invisible': ['|', ('date_action', '=', False), ('title_action', '=', False)]}"/>
-                                <field name="title_action" class="oe_inline" nolabel="1" placeholder="e.g. Call for proposal"/>
-                            </div>
-                            <field name="date_deadline"/>
-                            <field name="priority"/>
-                        </group>
-
-                        <group>
-                            <field name="user_id"/>
-                            <field name="section_id" colspan="1" widget="selection"/>
-                        </group>
-                        <group>
-                            <field name="categ_ids"
-                                string="Categories" widget="many2many_tags"
-                                domain="[('object_id.model', '=', 'crm.lead')]"/>
->>>>>>> 5b4dadc7
 
         <!-- CRM Lead Search View -->
         <record id="view_crm_case_leads_filter" model="ir.ui.view">
@@ -617,7 +405,7 @@
 
         <!--
             OPPORTUNITY
-            -->
+        -->
 
         <!-- Opportunities Form View -->
         <record model="ir.ui.view" id="crm_case_form_view_oppor">
@@ -629,15 +417,11 @@
                 <form string="Opportunities" version="7.0">
                     <header>
                         <button name="case_mark_won" string="Mark Won" type="object"
-                                states="open" class="oe_highlight"/>
-                        <button name="case_mark_won" string="Mark Won" type="object"
-                                states="draft,pending"/>
+                                states="draft,open,pending" class="oe_highlight"/>
+                        <button name="case_mark_lost" string="Mark Lost" type="object"
+                                states="draft,open" class="oe_highlight"/>
                         <button name="case_escalate" string="Escalate" type="object"
                                 states="open" />
-                        <button name="case_mark_lost" string="Mark Lost" type="object"
-                                states="draft,open"/>
-                        <button name="case_cancel" string="Cancel" type="object"
-                                states="draft"/>
                         <field name="stage_id" widget="statusbar" clickable="True"/>
                     </header>
                     <sheet>
@@ -717,6 +501,7 @@
                                 <group>
                                     <label for="contact_name" />
                                     <div>
+                                        <field name="contact_name" class="oe_inline"/>
                                         <field name="title" placeholder="Title" domain="[('domain', '=', 'contact')]" options='{"no_open": true}' class="oe_inline"/>
                                     </div>
                                     <field name="function" />
