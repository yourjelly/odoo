<?xml version="1.0"?>
<openerp>
    <data>

        <!-- Read/Unread actions -->
        <record id="actions_server_crm_lead_unread" model="ir.actions.server">
            <field name="name">Mark unread</field>
            <field name="condition">True</field>
            <field name="type">ir.actions.server</field>
            <field name="model_id" ref="model_crm_lead"/>
            <field name="state">code</field>
            <field name="code">self.message_mark_as_unread(cr, uid, context.get('active_ids'), context=context)</field>
        </record>
        <record id="action_crm_lead_unread" model="ir.values">
            <field name="name">action_crm_lead_unread</field>
            <field name="action_id" ref="actions_server_crm_lead_unread"/>
            <field name="value" eval="'ir.actions.server,' + str(ref('actions_server_crm_lead_unread'))"/>
            <field name="key">action</field>
            <field name="model_id" ref="model_crm_lead"/>
            <field name="model">crm.lead</field>
            <field name="key2">client_action_multi</field>
        </record>

        <record id="actions_server_crm_lead_read" model="ir.actions.server">
            <field name="name">Mark read</field>
            <field name="condition">True</field>
            <field name="type">ir.actions.server</field>
            <field name="model_id" ref="model_crm_lead"/>
            <field name="state">code</field>
            <field name="code">self.message_mark_as_read(cr, uid, context.get('active_ids'), context=context)</field>
        </record>
        <record id="action_crm_lead_read" model="ir.values">
            <field name="name">action_crm_lead_read</field>
            <field name="action_id" ref="actions_server_crm_lead_read"/>
            <field name="value" eval="'ir.actions.server,' + str(ref('actions_server_crm_lead_read'))"/>
            <field name="key">action</field>
            <field name="model_id" ref="model_crm_lead"/>
            <field name="model">crm.lead</field>
            <field name="key2">client_action_multi</field>
        </record>

        <!--
            CRM CASE STAGE
        -->

        <!-- Stage Search view -->
        <record id="crm_lead_stage_search" model="ir.ui.view">
            <field name="name">Stage - Search</field>
            <field name="model">crm.case.stage</field>
            <field name="arch" type="xml">
                <search string="Stage Search">
                    <field name="name" string="Stage Name"/>
                    <field name="state"/>
                    <field name="type"/>
                </search>
            </field>
        </record>

        <!-- Stage Form view -->
        <record id="crm_lead_stage_act" model="ir.actions.act_window">
            <field name="name">Stages</field>
            <field name="res_model">crm.case.stage</field>
            <field name="view_type">form</field>
            <field name="view_id" ref="crm.crm_case_stage_tree"/>
            <field name="help" type="html">
              <p class="oe_view_nocontent_create">
                Click to set a new stage in your lead/opportunity pipeline.
              </p><p>
                Stages will allow salespersons to easily track how a specific
                lead or opportunity is positioned in the sales cycle.
              </p>
            </field>
        </record>

        <menuitem action="crm_lead_stage_act" id="menu_crm_lead_stage_act" name="Stages" sequence="0" parent="base.menu_crm_config_lead" groups="base.group_no_one"/>

        <!--
            LEADS/OPPORTUNITIES CATEGORIES
        -->

        <!-- Categories Form View -->
        <record id="crm_lead_categ_action" model="ir.actions.act_window">
            <field name="name">Sales Tags</field>
            <field name="res_model">crm.case.categ</field>
            <field name="view_type">form</field>
            <field name="view_id" ref="crm_case_categ_tree-view"/>
            <field name="context" eval="{'object_id': ref('model_crm_lead')}"/>
            <field name="domain">[('object_id.model', '=', 'crm.lead')]</field>
            <field name="help" type="html">
              <p class="oe_view_nocontent_create">
                Click to define a new sales tag.
              </p><p>
                Create specific tags that fit your company's activities
                to better classify and analyse your leads and opportunities.
                Such categories could for instance reflect your product
                structure or the different types of sales you do.
              </p>
            </field>
        </record>

        <menuitem action="crm_lead_categ_action"
            id="menu_crm_lead_categ" name="Sales Tags"
            parent="base.menu_crm_config_lead" sequence="1" groups="base.group_no_one"/>

        <!--
            LEADS
        -->
        <act_window
                id="act_crm_opportunity_crm_phonecall_new"
                name="Phone calls"
                groups="base.group_sale_salesman"
                res_model="crm.phonecall"
                view_mode="tree,calendar,form"
                context="{'default_duration': 1.0 ,'default_opportunity_id': active_id}"
                view_type="form"/>

        <act_window
                id="act_crm_opportunity_crm_meeting_new"
                name="Meetings"
                res_model="crm.meeting"
                view_mode="tree,form,calendar"
                context="{'default_duration': 4.0, 'default_opportunity_id': active_id}"
                view_type="form"/>


        <!-- CRM Lead Form View  -->
        <record model="ir.ui.view" id="crm_case_form_view_leads">
        <field name="name">CRM - Leads Form</field>
        <field name="model">crm.lead</field>
        <field name="arch" type="xml">
            <form string="Leads Form" version="7.0">
                <header>
                    <button name="%(crm.action_crm_lead2opportunity_partner)d" string="Convert to Opportunity" type="action"
                            states="draft,open,pending" help="Convert to Opportunity" class="oe_highlight"/>
                    <button name="case_reset" string="Reset" type="object"
                            states="cancel"/>
                    <button name="case_cancel" string="Cancel" type="object"
                            states="draft,open,pending"/>
                    <field name="stage_id" widget="statusbar"
                            on_change="onchange_stage_id(stage_id)"/>
                </header>
                <sheet>
                    <div class="oe_right oe_button_box" name="buttons">
                        <button type="action"
                            name="%(act_crm_opportunity_crm_phonecall_new)d"
                            string="Phone Calls"/>
                    </div>
                    <div class="oe_title">
                        <label for="name" class="oe_edit_only" string="Lead Description"/>
                        <h1><field name="name" placeholder="Describe the lead..."/></h1>
                    </div>
                    <group>
                        <group>
                            <field name="partner_name" string="Company Name"/>
                            <!-- Preload all the partner's information -->
                            <field name="partner_id" string="Customer"
                                on_change="on_change_partner(partner_id)"
                                options='{"create_name_field": "name"}'
                                context="{'default_name': contact_name, 'default_street': street, 'default_city': city, 'default_state_id': state_id, 'default_zip': zip, 'default_country_id': country_id, 'default_function': function, 'default_phone': phone, 'default_mobile': mobile, 'default_fax': fax, 'default_email': email_from, 'default_user_id': user_id, 'default_section_id': section_id}"/>
                            <label for="street" string="Address"/>
                            <div>
                                <field name="street" placeholder="Street..."/>
                                <field name="street2"/>
                                <div class="address_format">
                                    <field name="city" placeholder="City" style="width: 40%%"/>
                                    <field name="state_id" on_change="onchange_state(state_id)" options='{"no_open": True}' placeholder="State" style="width: 24%%"/>
                                    <field name="zip" placeholder="ZIP" style="width: 34%%"/>
                                </div>
                                <field name="country_id" placeholder="Country" options='{"no_open": True}'/>
                            </div>
                        </group>
                        <group>
                            <label for="contact_name"/>
                            <div>
                                <field name="contact_name" class="oe_inline"/><span attrs="{'invisible': [('title', '=', '')]}">, </span>
                                <field name="title" placeholder="Title" domain="[('domain', '=', 'contact')]" class="oe_inline" options='{"no_open": True}'/>
                            </div>
                            <field name="email_from" widget="email"/>
                            <field name="function"/>
                            <field name="phone"/>
                            <field name="mobile"/>
                            <field name="fax"/>
                            <!--
                            This should be integrated in Open Chatter
                            <button string="Mail"
                                name="%(mail.action_email_compose_message_wizard)d"
                                icon="terp-mail-message-new" type="action" colspan="1"/>
                            -->
                        </group>
                        <group>
                            <field name="user_id"/>
                            <label for="section_id"/>
                            <div>
                                <field name="section_id"/>
                                <button name="case_escalate" string="Escalate" type="object" states="draft,open,pending"/>
                            </div>
                            <field name="type" invisible="1"/>
                        </group>
                        <group>
                            <field name="priority"/>
                            <field name="categ_ids"
                                widget="many2many_tags"
                                domain="[('object_id.model','=','crm.lead')]"/>
                        </group>
                    </group>
                    <notebook colspan="4">
                    <page string="Notes">
                        <field name="description"/>
                    </page>
                    <page string="Extra Info">
                        <group>
                            <group string="Categorization">
                                <field name="company_id"
                                    groups="base.group_multi_company"
                                    widget="selection" colspan="2"/>
<<<<<<< HEAD
                                <field name="type_id" widget="selection"/>
=======
                                <field name="type_id"/>
>>>>>>> bf74d74a
                                <field name="channel_id" widget="selection"/>
                                <field name="referred"/>
                                <field name="state" groups="base.group_no_one"/>
                            </group>
                            <group string="Mailings">
                                <field name="opt_out"/>
                            </group>
                        </group>
                    </page>
                    </notebook>
                </sheet>
                <div class="oe_chatter">
                    <field name="message_follower_ids" widget="mail_followers"/>
                    <field name="message_ids" widget="mail_thread"/>
                </div>
            </form>
        </field>
        </record>

        <!-- CRM Lead Graph View -->
        <record model="ir.ui.view" id="crm_case_graph_view_leads">
            <field name="name">Opportunities</field>
            <field name="model">crm.lead</field>
            <field name="arch" type="xml">
                <graph string="Opportunities" type="bar">
                    <field name="stage_id"/>
                    <field name="planned_revenue" operator="+"/>
                </graph>
            </field>
        </record>

        <!-- CRM Lead Tree View -->
        <record model="ir.ui.view" id="crm_case_tree_view_leads">
            <field name="name">Leads</field>
            <field name="model">crm.lead</field>
            <field name="arch" type="xml">
                <tree string="Leads" fonts="bold:message_unread==True" colors="grey:state in ('cancel', 'done')">
                    <field name="date_deadline" invisible="1"/>
                    <field name="create_date" groups="base.group_no_one"/>
                    <field name="name"/>
                    <field name="contact_name"/>
                    <field name="country_id" invisible="context.get('invisible_country', True)"/>
                    <field name="email_from"/>
                    <field name="phone"/>
                    <field name="stage_id"/>
                    <field name="user_id" invisible="1"/>
                    <field name="section_id" invisible="context.get('invisible_section', True)"/>
                    <field name="state" invisible="1"/>
                    <field name="type_id" invisible="1"/>
                    <field name="referred" invisible="1"/>
                    <field name="channel_id" invisible="1"/>
                    <field name="message_unread" invisible="1"/>
                </tree>
            </field>
        </record>

        <!-- CRM Lead Calendar View -->
        <record model="ir.ui.view" id="crm_case_calendar_view_leads">
            <field name="name">CRM - Leads Calendar</field>
            <field name="model">crm.lead</field>
            <field name="priority" eval="2"/>
            <field name="arch" type="xml">
                <calendar string="Leads Generation"
                    date_start="date_action" color="user_id">
                    <field name="name"/>
                    <field name="partner_name"/>
                </calendar>
            </field>
        </record>

        <!-- CRM Lead Kanban View  -->
        <record model="ir.ui.view" id="crm_case_kanban_view_leads">
            <field name="name">CRM - Leads Kanban</field>
            <field name="model">crm.lead</field>
            <field name="arch" type="xml">
                <kanban default_group_by="stage_id">
                    <field name="state" groups="base.group_no_one"/>
                    <field name="stage_id"/>
                    <field name="color"/>
                    <field name="priority"/>
                    <field name="planned_revenue" sum="Expected Revenues"/>
                    <field name="user_email"/>
                    <field name="user_id"/>
                    <field name="partner_address_email"/>
                    <field name="message_summary"/>
                    <field name="message_unread"/>
                    <templates>
                        <field name="date_deadline"/>
                        <t t-name="kanban-box">
                            <div t-attf-class="oe_kanban_color_#{kanban_getcolor(record.color.raw_value)} oe_kanban_card oe_kanban_global_click">
                                <div class="oe_dropdown_toggle oe_dropdown_kanban">
                                    <span class="oe_e">í</span>
                                    <ul class="oe_dropdown_menu">
                                        <t t-if="widget.view.is_action_enabled('edit')"><li><a type="edit">Edit...</a></li></t>
                                        <t t-if="widget.view.is_action_enabled('delete')"><li><a type="delete">Delete</a></li></t>
                                        <li><a name="%(mail.action_email_compose_message_wizard)d" type="action">Send Email</a></li>
                                        <li><a name="%(opportunity2phonecall_act)d" type="action">Log Call</a></li>
                                        <li><a name="action_makeMeeting" type="object">Schedule Meeting</a></li>
                                        <li><ul class="oe_kanban_colorpicker" data-field="color"/></li>
                                    </ul>
                                </div>
                                <div class="oe_kanban_content">
                                    <div>
                                        <b><field name="name"/></b>
                                        <t t-if="record.planned_revenue.raw_value">
                                            - <b><t t-esc="record.planned_revenue.value"/>
                                            <field name="company_currency"/></b>
                                        </t>
                                    </div>
                                    <div>
                                        <field name="partner_id"/>
                                    </div>
                                    <div style="padding-left: 0.5em">
                                        <t t-if="record.date_deadline.raw_value and record.date_deadline.raw_value lt (new Date())" t-set="red">oe_kanban_text_red</t>
                                        <span t-attf-class="#{red || ''}"><field name="date_action"/></span>
                                        <t t-if="record.date_action.raw_value"> : </t>
                                        <field name="title_action"/>
                                    </div>
                                    <div class="oe_kanban_bottom_right">
                                        <a t-if="record.priority.raw_value == 1" type="object" name="set_normal_priority" class="oe_e oe_star_on">7</a>
                                        <a t-if="record.priority.raw_value != 1" type="object" name="set_high_priority" class="oe_e oe_star_off">7</a>
                                        <img t-att-src="kanban_image('res.users', 'image_small', record.user_id.raw_value)" t-att-title="record.user_id.value" width="24" height="24" class="oe_kanban_avatar"/>
                                    </div>
                                    <div class="oe_kanban_footer_left">
                                        <t t-raw="record.message_summary.raw_value"/>
                                    </div>
                                </div>
                                <div class="oe_clear"></div>
                            </div>
                        </t>
                    </templates>
                </kanban>
            </field>
        </record>

        <!-- CRM Lead Search View -->
        <record id="view_crm_case_leads_filter" model="ir.ui.view">
            <field name="name">CRM - Leads Search</field>
            <field name="model">crm.lead</field>
            <field name="arch" type="xml">
                <search string="Search Leads">
                    <field name="name" string="Lead / Customer" filter_domain="['|','|',('partner_name','ilike',self),('email_from','ilike',self),('name','ilike',self)]"/>
                    <field name="categ_ids" string="Category" filter_domain="[('categ_ids','ilike',self)]"/>
                    <field name="create_date"/>
                    <filter icon="terp-mail-message-new" string="Unread Messages" help="Unread messages" name="message_unread" domain="[('message_unread','=',True)]"/>
                    <separator/>
                    <filter icon="terp-check" string="New" name="new" help="New Leads" domain="[('state','=','draft')]"/>
                    <filter icon="terp-camera_test" string="In Progress" name="open" domain="[('state','=','open')]"/>
                    <separator/>
                    <filter string="Unassigned Leads" icon="terp-personal-" domain="[('user_id','=', False)]" help="Unassigned Leads"/>
                    <separator/>
                    <filter string="Leads Assigned to Me or My Team(s)" icon="terp-personal+" context="{'invisible_section': False}"
                            domain="['|', ('section_id.user_id','=',uid), ('section_id.member_ids', 'in', [uid])]"
                            help="Leads that are assigned to one of the sale teams I manage, or to me"/>
                    <field name="user_id"/>
                    <field name="section_id" context="{'invisible_section': False}"/>
                    <field name="country_id" context="{'invisible_country': False}"/>
                    <group expand="0" string="Group By...">
                        <filter string="Salesperson" icon="terp-personal" domain="[]" context="{'group_by':'user_id'}"/>
                        <filter string="Team" icon="terp-personal+" domain="[]" context="{'group_by':'section_id'}"/>
                        <filter string="Referrer" icon="terp-personal" domain="[]" context="{'group_by':'referred'}"/>
                        <filter string="Campaign" icon="terp-gtk-jump-to-rtl" domain="[]" context="{'group_by':'type_id'}"/>
                        <filter string="Channel" icon="terp-call-start" domain="[]" context="{'group_by':'channel_id'}"/>
                        <separator orientation="vertical"/>
                        <filter string="Stage" icon="terp-stage" domain="[]" context="{'group_by':'stage_id'}"/>
                        <filter string="Creation" help="Create date" icon="terp-go-month" domain="[]" context="{'group_by':'create_date'}" groups="base.group_no_one"/>
                    </group>
                    <group string="Display">
                        <filter string="Show Countries" icon="terp-personal+" context="{'invisible_country': False}" help="Show Countries"/>
                        <filter string="Show Sales Team" icon="terp-personal+" context="{'invisible_section': False}" domain="[]" help="Show Sales Team"/>
                    </group>
               </search>
            </field>
        </record>


        <!--
            OPPORTUNITY
        -->

        <!-- Opportunities Form View -->
        <record model="ir.ui.view" id="crm_case_form_view_oppor">
            <field name="name">Opportunities</field>
            <field name="model">crm.lead</field>
            <field name="priority">20</field>
            <field name="arch" type="xml">
                <form string="Opportunities" version="7.0">
                    <header>
                        <button name="case_mark_won" string="Mark Won" type="object"
                                states="draft,open,pending" class="oe_highlight"/>
                        <button name="case_mark_lost" string="Mark Lost" type="object"
                                states="draft,open" class="oe_highlight"/>
                        <field name="stage_id" widget="statusbar" clickable="True"/>
                    </header>
                    <sheet>
                        <div class="oe_right oe_button_box">
                            <button string="Schedule/Log Call"
                                name="%(opportunity2phonecall_act)d"
                                type="action"/>
                            <button string="Meeting"
                                name="action_makeMeeting"
                                type="object"
                                context="{'search_default_attendee_id': active_id, 'default_attendee_id' : active_id}"
                               />
                        </div>
                        <div class="oe_title">
                            <label for="name" class="oe_edit_only"/>
                            <h1><field name="name"/></h1>
                            <label for="planned_revenue" class="oe_edit_only"/>
                            <h2>
                                <field name="company_currency" invisible="1"/>
                                <field name="planned_revenue" class="oe_inline" widget='monetary' options="{'currency_field': 'company_currency'}"/>
                                <span class="oe_grey"> at </span>
                                <field name="probability" class="oe_inline" widget="integer"/>%%
                            </h2>
                        </div>
                        <group>
                            <group>
                                <field name="partner_id"
                                    on_change="onchange_partner_id(partner_id, email_from)"
                                    string="Customer"
                                    context="{'default_name': partner_name, 'default_email': email_from, 'default_phone': phone}"/>
                                <field name="email_from" string="Email"/>
                                <field name="phone"/>
                            </group>

                            <group>
                                <label for="title_action"/>
                                <div>
                                    <field name="date_action" nolabel="1"/> <label string="-" attrs="{'invisible': ['|', ('date_action', '=', False), ('title_action', '=', False)]}"/>
                                    <field name="title_action" class="oe_inline" nolabel="1" placeholder="e.g. Call for proposal"/>
                                </div>
                                <field name="date_deadline"/>
                                <field name="priority"/>
                            </group>

                            <group>
                                <field name="user_id"/>
                                <label for="section_id"/>
                                <div>
                                    <field name="section_id" widget="selection"/>
<<<<<<< HEAD
                                    <button name="case_escalate" string="Escalate" type="object" states="draft,open,pending"/>
=======
                                    <button name="case_escalate" string="Escalate" type="object" class="oe_link"
                                        attrs="{'invisible': [('section_id', '=', False)]}"/>
>>>>>>> bf74d74a
                                </div>
                            </group>
                            <group>
                                <field name="categ_ids"
                                    string="Categories" widget="many2many_tags"
                                    domain="[('object_id.model', '=', 'crm.lead')]"/>

                            </group>
                        </group>

                        <notebook colspan="4">
                        <page string="Internal Notes">
                            <field name="description"/>
                        </page>
                        <page string="Lead">
                            <group>
                                <group>
                                    <field name="partner_name"/>
                                    <label for="street" string="Address"/>
                                    <div>
                                        <field name="street" placeholder="Street..."/>
                                        <field name="street2"/>
                                        <div class="address_format">
                                            <field name="city" placeholder="City" style="width: 40%%"/>
                                            <field name="state_id" options='{"no_open": True}' on_change="onchange_state(state_id)" placeholder="State" style="width: 24%%"/>
                                            <field name="zip" placeholder="ZIP" style="width: 34%%"/>
                                        </div>
                                        <field name="country_id" placeholder="Country" options='{"no_open": True}'/>
                                    </div>
                                </group>

                                <group>
                                    <label for="contact_name"/>
                                    <div>
                                        <field name="contact_name" class="oe_inline"/>
                                        <field name="title" placeholder="Title" domain="[('domain', '=', 'contact')]" options='{"no_open": True}' class="oe_inline"/>
                                    </div>
                                    <field name="function"/>
                                    <field name="mobile"/>
                                    <field name="fax"/>
                                </group>

                                <group string="Categorization">
                                    <field name="type_id" />
                                    <field name="channel_id" widget="selection"/>
                                </group>
                                <group string="Mailings">
                                    <field name="opt_out"/>
                                </group>
                                <group string="Misc">
                                    <field name="active"/>
                                    <field name="day_open" groups="base.group_no_one"/>
                                    <field name="day_close" groups="base.group_no_one"/>
                                    <field name="referred"/>
                                    <field name="state" invisible="1"/>
                                    <field name="type" invisible="1"/>
                                </group>
                                <group string="References">
                                    <field name="ref"/>
                                    <field name="ref2"/>
                                </group>
                            </group>
                        </page>
                        <page string="Fund Raising" groups="crm.group_fund_raising">
                            <group>
                                <field name="payment_mode" widget="selection"/>
                                <field name="planned_cost"/>
                            </group>
                        </page>
                        </notebook>
                    </sheet>
                    <div class="oe_chatter">
                        <field name="message_follower_ids" widget="mail_followers"/>
                        <field name="message_ids" widget="mail_thread"/>
                    </div>
                </form>
            </field>
        </record>

        <!-- Opportunities Tree View -->
        <record model="ir.ui.view" id="crm_case_tree_view_oppor">
            <field name="name">Opportunities Tree</field>
            <field name="model">crm.lead</field>
            <field name="arch" type="xml">
                <tree string="Opportunities" fonts="bold:message_unread==True" colors="gray:state in ('cancel', 'done');red:date_deadline and (date_deadline &lt; current_date)">
                    <field name="date_deadline" invisible="1"/>
                    <field name="create_date" groups="base.group_no_one"/>
                    <field name="name" string="Opportunity"/>
                    <field name="partner_id" string="Customer"/>
                    <field name="country_id" invisible="context.get('invisible_country', True)"/>
                    <field name="date_action"/>
                    <field name="title_action"/>
                    <field name="channel_id" invisible="1"/>
                    <field name="type_id" invisible="1"/>
                    <field name="stage_id"/>
                    <field name="planned_revenue" sum="Expected Revenues"/>
                    <field name="probability" widget="progressbar" avg="Avg. of Probability"/>
                    <field name="section_id" invisible="context.get('invisible_section', True)"/>
                    <field name="user_id"/>
                    <field name="priority" invisible="1"/>
                    <field name="state" groups="base.group_no_one"/>
                    <field name="message_unread" invisible="1"/>
                </tree>
            </field>
        </record>


        <!-- Opportunities Search View -->
        <record id="view_crm_case_opportunities_filter" model="ir.ui.view">
            <field name="name">CRM - Opportunities Search</field>
            <field name="model">crm.lead</field>
            <field name="arch" type="xml">
                <search string="Search Opportunities">
                    <field name="name" string="Opportunity / Customer"
                        filter_domain="['|','|','|',('partner_id','ilike',self),('partner_name','ilike',self),('email_from','ilike',self),('name', 'ilike', self)]"/>
                    <field name="categ_ids" string="Category" filter_domain="[('categ_ids','ilike', self)]"/>
                    <filter icon="terp-mail-message-new" string="Unread Messages" help="Unread messages" name="message_unread" domain="[('message_unread','=',True)]"/>
                    <separator/>
                    <filter icon="terp-check" string="New" help="New Opportunities" name="new" domain="[('state','=','draft')]"/>
                    <filter icon="terp-camera_test" string="In Progress" help="Open Opportunities" name="open" domain="[('state','=','open')]"/>
                    <separator/>
                    <filter string="Unassigned Opportunities" icon="terp-personal-" domain="[('user_id','=', False)]" help="Unassigned Opportunities"/>
                    <separator/>
                    <filter string="Opportunities Assigned to Me or My Team(s)"  icon="terp-personal+"
                            domain="['|', ('section_id.user_id','=',uid), ('section_id.member_ids', 'in', [uid])]" context="{'invisible_section': False}"
                            help="Opportunities that are assigned to either me or one of the sale teams I manage"/>
                    <field name="user_id"/>
                    <field name="section_id" context="{'invisible_section': False, 'default_section_id': self}"/>
                    <field name="partner_id"/>
                    <group expand="0" string="Group By..." colspan="16">
                        <filter string="Salesperson" icon="terp-personal" domain="[]" context="{'group_by':'user_id'}"/>
                        <filter string="Team" help="Sales Team" icon="terp-personal+" domain="[]" context="{'group_by':'section_id'}"/>
                        <filter string="Customer" help="Partner" icon="terp-personal+" domain="[]" context="{'group_by':'partner_id'}"/>
                        <filter string="Stage" icon="terp-stage" domain="[]" context="{'group_by':'stage_id'}"/>
                        <filter string="Priority" icon="terp-rating-rated" domain="[]" context="{'group_by':'priority'}"/>
                        <filter string="Campaign" icon="terp-gtk-jump-to-rtl" domain="[]" context="{'group_by':'type_id'}"/>
                        <filter string="Channel" icon="terp-call-start" domain="[]" context="{'group_by':'channel_id'}"/>
                        <filter string="Creation" icon="terp-go-month" domain="[]" context="{'group_by':'create_date'}" groups="base.group_no_one"/>
                        <filter string="Exp.Closing" icon="terp-go-month" help="Expected Closing" domain="[]" context="{'group_by':'date_deadline'}"/>
                    </group>
                    <group string="Display">
                        <filter string="Show Sales Team" icon="terp-personal+" context="{'invisible_section': False}" domain="[]" help="Show Sales Team"/>
                    </group>
                </search>
            </field>
        </record>

    </data>
</openerp><|MERGE_RESOLUTION|>--- conflicted
+++ resolved
@@ -213,11 +213,7 @@
                                 <field name="company_id"
                                     groups="base.group_multi_company"
                                     widget="selection" colspan="2"/>
-<<<<<<< HEAD
-                                <field name="type_id" widget="selection"/>
-=======
                                 <field name="type_id"/>
->>>>>>> bf74d74a
                                 <field name="channel_id" widget="selection"/>
                                 <field name="referred"/>
                                 <field name="state" groups="base.group_no_one"/>
@@ -459,12 +455,8 @@
                                 <label for="section_id"/>
                                 <div>
                                     <field name="section_id" widget="selection"/>
-<<<<<<< HEAD
-                                    <button name="case_escalate" string="Escalate" type="object" states="draft,open,pending"/>
-=======
                                     <button name="case_escalate" string="Escalate" type="object" class="oe_link"
                                         attrs="{'invisible': [('section_id', '=', False)]}"/>
->>>>>>> bf74d74a
                                 </div>
                             </group>
                             <group>
