<?xml version="1.0"?>
<openerp>
<data>

    <!-- Stage Search view -->
    <record id="crm_lead_stage_search" model="ir.ui.view">
        <field name="name">Stage - Search</field>
        <field name="model">crm.case.stage</field>
        <field name="type">search</field>
        <field name="arch" type="xml">
            <search string="Stage Search">
                <field name="name"/>
            </search>
        </field>
    </record>

    <!--Lead Stage Form view -->
    <record id="crm_lead_stage_act" model="ir.actions.act_window">
        <field name="name">Stages</field>
        <field name="res_model">crm.case.stage</field>
        <field name="view_type">form</field>
        <field name="view_id" ref="crm.crm_case_stage_tree"/>
        <field name="help">Add specific stages to leads and opportunities allowing your sales to better organise their sales pipeline. Stages will allow them to easily track how a specific lead or opportunity is positioned in the sales cycle.</field>
    </record>

     <menuitem action="crm_lead_stage_act" id="menu_crm_lead_stage_act" name="Stages"
        groups="base.group_no_one" sequence="0"
        parent="base.menu_crm_config_lead" />


        <!-- Lead/Opportunity Categories Action -->

        <record id="crm_lead_categ_action" model="ir.actions.act_window">
            <field name="name">Categories</field>
            <field name="res_model">crm.case.categ</field>
            <field name="view_type">form</field>
            <field name="view_id" ref="crm_case_categ_tree-view"/>
            <field name="context" eval="{'object_id': ref('model_crm_lead')}"/>
            <field name="domain">[('object_id.model', '=', 'crm.lead')]</field>
            <field name="help">Create specific categories that fit your company's activities to better classify and analyse your leads and opportunities. Such categories could for instance reflect your product structure or the different types of sales you do.</field>
        </record>

        <menuitem action="crm_lead_categ_action"
            id="menu_crm_lead_categ" name="Categories"
            parent="base.menu_crm_config_lead" sequence="1" groups="base.group_no_one"/>


        <!-- CRM Lead Form View  -->
        <record model="ir.ui.view" id="crm_case_form_view_leads">
        <field name="name">CRM - Leads Form</field>
        <field name="model">crm.lead</field>
        <field name="type">form</field>
        <field name="arch" type="xml">
            <form string="Leads Form" layout="manual">
                <div class="oe_form_topbar">
                    <button name="case_cancel" string="Cancel" states="draft,open,pending" type="object" icon="gtk-cancel" />
                    <button name="case_open" string="Open" states="draft,pending" type="object" icon="gtk-go-forward" />
                    <button name="case_mark_lost" string="Close" states="open,pending" type="object" icon="gtk-close" />
                    <button name="case_pending" string="Pending" states="open" type="object" icon="gtk-media-pause" />
                    <button name="case_escalate" string="Escalate" states="open,pending" type="object" icon="gtk-go-up" />
                    <button name="case_reset" string="Reset to Draft" states="done,cancel" type="object" icon="gtk-convert" />
                    <div class="oe_right">
                        <field name="state" nolabel="1" widget="statusbar" statusbar_visible="draft,open,done" statusbar_colors='{"pending":"blue"}'/>
                    </div>
                </div>
                <sheet layout="auto">
                <group colspan="4" col="7">
                    <field name="name" required="1" string="Subject"/>
                    <field name="priority"/>
                    <field name="categ_id"
                        widget="selection"
                        domain="[('object_id.model','=','crm.lead')]"/>
                    <button
                         name="%(crm.action_crm_lead2opportunity_partner)d"
                         string="Convert to Opportunity"
                         help="Convert to Opportunity" icon="gtk-go-forward"
                         type="action"
                         />
                    <newline />
                    <field name="user_id" />
                    <field name="section_id" widget="selection" />
                    <field name="stage_id" domain="section_id and [('section_ids', '=', section_id)] or []" />
                    <group col="2" colspan="1">
                        <button name="stage_previous" string=""
                            states="open,pending,draft" type="object"
                            icon="gtk-go-back" context="{'stage_type': 'lead'}" />
                        <button name="stage_next" string=""
                            states="open,pending,draft" type="object"
                            icon="gtk-go-forward" context="{'stage_type': 'lead'}" />
                    </group>
                    <field name="type" invisible="1"/>
                </group>
                <notebook colspan="4">
                <page string="Lead">
                    <group colspan="4" col="2">
                        <field name="partner_name" string="Company Name" />
                    </group>
                    <group colspan="2" col="4">
                        <separator string="Contact" colspan="4" col="4"/>
                        <field name="contact_name" colspan="4"/>
                        <newline/>
                        <field domain="[('domain', '=', 'contact')]" name="title" widget="selection"/>
                        <field name="function" />
                        <field name="street" colspan="4"/>
                        <field name="street2" colspan="4"/>
                        <field name="zip"/>
                        <field name="city"/>
                        <field name="country_id"/>
                        <field name="state_id"/>
                    </group>
                    <group colspan="2" col="3">
                        <separator string="Communication" colspan="4" col="3"/>
                        <field name="email_from" widget="email"/>
                        <button string="Mail"
                            name="%(mail.action_email_compose_message_wizard)d"
                            icon="terp-mail-message-new" type="action" colspan="1"/>
                        <newline/>
                        <field name="phone"/>
                        <newline/>
                        <field name="fax"/>
                        <newline/>
                        <field name="mobile"/>
                        <newline/>
                        <separator string="Links" colspan="4" col="3"/>
                        <field name="partner_id" string="Customer"/>
                        <button
                            name="%(action_crm_lead2partner)d"
                            icon="terp-partner" type="action"
                            string="Create"
                            attrs="{'invisible':[('partner_id','!=',False)]}"/>
                    </group>
                    <separator colspan="4" string="Notes"/>
                    <field name="description" nolabel="1" colspan="4"/>
                 </page>
                 <page string="Extra Info">
                    <group colspan="2" col="2">
                        <separator string="Categorization" colspan="2" col="2"/>
                        <field name="company_id"
                            groups="base.group_multi_company"
                            widget="selection" colspan="2" />
                        <field name="type_id" select="1" widget="selection"/>
                        <field name="channel_id" select="1" widget="selection"/>
                        <field name="referred"/>
                    </group>
                    <group colspan="2" col="2">
                        <separator string="Mailings" colspan="2" col="2"/>
                        <field name="optin" on_change="on_change_optin(optin)"/>
                        <field name="optout" on_change="on_change_optout(optout)"/>
                    </group>
                    <group colspan="2" col="2" groups="base.group_no_one">
                        <separator string="Statistics" colspan="2" col="2"/>
                        <field name="day_open"/>
                        <field name="day_close"/>
                    </group>
                 </page>
                </notebook>
                </sheet>
                <div class="oe_form_sheet_width">
                    <field name="message_ids_social" colspan="4" widget="ThreadView" nolabel="1"/>
                </div>
            </form>
        </field>
    </record>

    <!-- CRM Lead Tree View -->

    <record model="ir.ui.view" id="crm_case_tree_view_leads">
        <field name="name">Leads</field>
        <field name="model">crm.lead</field>
        <field name="type">tree</field>
        <field name="arch" type="xml">
            <tree string="Leads" fonts="bold:needaction_pending==True" colors="blue:state=='pending';grey:state in ('cancel', 'done')">
                <field name="needaction_pending" invisible="1"/>
                <field name="date_deadline" invisible="1"/>
                <field name="create_date" groups="base.group_no_one"/>
                <field name="name" string="Subject"/>
                <field name="contact_name"/>
                <field name="country_id" invisible="context.get('invisible_country', True)" />
                <field name="email_from"/>
                <field name="phone"/>

                <field name="categ_id" invisible="1"/>
                <field name="type_id" invisible="1"/>
                <field name="referred" invisible="1"/>
                <field name="channel_id" invisible="1"/>
                <field name="subjects" invisible="1"/>

                <field name="stage_id"/>
                <button name="stage_previous" string="Previous Stage"
                    states="open,pending" type="object" icon="gtk-go-back" />
                <button name="stage_next" string="Next Stage"
                    states="open,pending" type="object"
                    icon="gtk-go-forward" />
                <field name="section_id" invisible="context.get('invisible_section', True)" />
                <field name="user_id" />
                <field name="state" />
                <button name="case_open" string="Open"
                    states="draft,pending" type="object"
                    icon="gtk-go-forward" />
                <button name="case_close" string="Close"
                    states="open,draft,pending" type="object"
                    icon="gtk-close" />
                <button name="%(crm.action_crm_lead2opportunity_partner)d"
                    string="Convert to Opportunity"
                    states="draft,open,pending" icon="gtk-index"
                    type="action" />
                <button name="case_escalate" string="Escalate"
                    states="open,draft,pending" type="object"
                    icon="gtk-go-up" />
            </tree>
        </field>
    </record>

    <!-- CRM Lead Calendar View -->

    <record model="ir.ui.view" id="crm_case_calendar_view_leads">
        <field name="name">CRM - Leads Calendar</field>
        <field name="model">crm.lead</field>
        <field name="type">calendar</field>
        <field name="priority" eval="2"/>
        <field name="arch" type="xml">
            <calendar string="Leads Generation"
                date_start="date_action" color="user_id">
                <field name="name" />
                <field name="partner_name" />
            </calendar>
        </field>
    </record>

    <!-- CRM Lead Kanban View  -->
    <record model="ir.ui.view" id="crm_case_kanban_view_leads">
        <field name="name">CRM - Leads Kanban</field>
        <field name="model">crm.lead</field>
        <field name="type">kanban</field>
        <field name="arch" type="xml">
            <kanban default_group_by="stage_id">
                <field name="state"/>
                <field name="color"/>
                <field name="priority"/>
                <field name="planned_revenue" sum="Expected Revenues"/>
                <field name="user_email"/>
                <field name="user_id"/>
                <field name="partner_address_email"/>
                <templates>
                    <t t-name="lead_details">
                        <ul class="oe_kanban_tooltip">
                            <li t-if="record.phone.raw_value"><b>Phone:</b> <field name="phone"/></li>
                            <li><b>Probability:</b> <field name="probability"/>%%</li>
                            <li><b>Creation date:</b> <field name="create_date"/></li>
                            <li t-if="record.date_deadline.raw_value"><b>Date Deadline:</b> <field name="date_deadline"/></li>
                        </ul>
                    </t>
                    <t t-name="kanban-box">
                        <t t-if="record.date_deadline.raw_value and record.date_deadline.raw_value lt (new Date())" t-set="border">oe_kanban_color_red</t>
                        <div t-attf-class="#{kanban_color(record.color.raw_value)} #{border || ''}">
                            <div class="oe_kanban_box oe_kanban_color_border">
                                <table class="oe_kanban_table oe_kanban_box_header oe_kanban_color_bgdark oe_kanban_color_border oe_kanban_draghandle">
                                <tr>
                                    <td align="left" valign="middle" width="16">
                                        <a t-if="record.priority.raw_value == 1" icon="star-on" type="object" name="set_normal_priority"/>
                                        <a t-if="record.priority.raw_value != 1" icon="star-off" type="object" name="set_high_priority" style="opacity:0.6; filter:alpha(opacity=60);"/>
                                    </td>
                                    <td align="left" valign="middle" class="oe_kanban_title" tooltip="lead_details">
                                        <field name="partner_id"/>
                                        <t t-if="record.planned_revenue.raw_value">
                                            - <t t-esc="Math.round(record.planned_revenue.value)"/>
                                            <field name="company_currency"/>
                                        </t>
                                    </td>
                                    <td valign="top" width="22">
                                        <img t-att-src="kanban_image('res.users', 'avatar', record.user_id.raw_value[0])"  t-att-title="record.user_id.value"
                                        width="22" height="22" class="oe_kanban_gravatar"/>
                                    </td>
                                </tr>
                                </table>

                                <div class="oe_kanban_box_content oe_kanban_color_bglight oe_kanban_box_show_onclick_trigger">
                                    <div>
                                        <b>
                                            <a t-if="record.partner_address_email.raw_value" t-attf-href="mailto:#{record.partner_address_email.raw_value}">
                                                <field name="partner_address_name"/>
                                            </a>
                                            <field t-if="!record.partner_address_email.raw_value" name="partner_address_name"/>
                                        </b>
                                    </div>
                                    <div>
                                        <field name="name"/>
                                    </div>
                                    <div style="padding-left: 0.5em">
                                        <i><field name="date_action"/><t t-if="record.date_action.raw_value"> : </t><field name="title_action"/></i>
                                    </div>
                                </div>

                                <div class="oe_kanban_buttons_set oe_kanban_color_border oe_kanban_color_bglight oe_kanban_box_show_onclick">
                                    <div class="oe_kanban_left">
                                        <a string="Edit" icon="gtk-edit" type="edit"/>
                                        <a string="Change Color" icon="color-picker" type="color" name="color"/>
                                        <a string="Send New Email" name="%(mail.action_email_compose_message_wizard)d" icon="terp-mail-message-new" type="action"/>
                                        <a string="Log Call" name="%(opportunity2phonecall_act)d" icon="terp-call-start" type="action"/>
                                        <a string="Schedule Meeting" name="action_makeMeeting" type="object" icon="stock_calendar"/>
                                        <a string="Add Internal Note" name="%(crm.action_crm_add_note)d" context="{'model': 'crm.lead' }" icon="terp-document-new" type="action"/>
                                    </div>
                                    <div class="oe_kanban_right">
                                        <a name="case_mark_lost" string="Mark Lost" states="open,pending" type="object" icon="kanban-stop" />
                                        <a name="case_pending" string="Pending" states="draft,open" type="object" icon="kanban-pause" />
                                        <a name="case_open" string="Open" states="pending" type="object" icon="gtk-media-play" />
                                        <a name="case_mark_won" string="Mark Won" states="open,pending" type="object" icon="kanban-apply" />
                                    </div>
                                    <br class="oe_kanban_clear"/>
                                </div>
                            </div>
                        </div>
                    </t>
                </templates>
            </kanban>
        </field>
    </record>

    <!-- CRM Lead Search View -->

    <record id="view_crm_case_leads_filter" model="ir.ui.view">
        <field name="name">CRM - Leads Search</field>
        <field name="model">crm.lead</field>
        <field name="type">search</field>
        <field name="arch" type="xml">
            <search string="Search Leads">
                <filter icon="terp-check"
                    string="New"
                    name="new" help="New Leads"
                    domain="[('state','=','draft')]"/>
                <filter icon="terp-camera_test"
                    string="Open"
                    name="open"
                    domain="[('state','=','open')]"/>
                <filter icon="terp-gtk-media-pause"
                    string="Pending"
                    name="pending"
                    domain="[('state','=','pending')]"/>

                <separator orientation="vertical"/>
                <filter icon="terp-go-today" string="Today"
                    domain="[('create_date','&lt;', time.strftime('%%Y-%%m-%%d 23:59:59')), ('create_date','&gt;=', time.strftime('%%Y-%%m-%%d 00:00:00'))]"
                    help="Todays' Leads" />
                <filter icon="terp-go-week" string="7 Days"
                    help="Leads creating during last 7 days"
                    domain="[('create_date','&lt;', time.strftime('%%Y-%%m-%%d 23:59:59')),('create_date','&gt;=',(datetime.date.today()-datetime.timedelta(days=7)).strftime('%%Y-%%m-%%d 00:00:00'))]"
                />
                <separator orientation="vertical"/>
                <field name="name" string="Lead / Customer"
                    filter_domain="['|','|',('partner_name','ilike',self),('email_from','ilike',self),('name','ilike',self)]"/>
                <field name="user_id">
                    <filter icon="terp-personal-"
                        domain="[('user_id','=', False)]"
                        help="Unassigned Leads" />
                </field>
                <field name="subjects"/>
                <field name="section_id" widget="selection"
                    context="{'invisible_section': False}">
                    <filter icon="terp-personal+"
                        context="{'invisible_section': False}"
                        domain="['|', ('section_id', '=', context.get('section_id')), '|', ('section_id.user_id','=',uid), ('section_id.member_ids', 'in', [uid])]"
                        help="My Sales Team(s)"/>
                    <filter icon="terp-personal+"
                        context="{'invisible_section': False}"
                        domain="[]"
                        help="Show Sales Team"/>
                </field>
                <separator orientation="vertical"/>
                <field name="country_id" context="{'invisible_country': False}">
                    <filter icon="terp-personal+" context="{'invisible_country': False}" help="Show countries"/>
                </field>
                <newline/>
                <group expand="0" string="Group By...">
                    <filter string="Salesman" icon="terp-personal" domain="[]" context="{'group_by':'user_id'}"/>
                    <filter string="Team" icon="terp-personal+" domain="[]" context="{'group_by':'section_id'}"/>
                    <filter string="Referrer" icon="terp-personal" domain="[]" context="{'group_by':'referred'}"/>
                    <separator orientation="vertical"/>
                    <filter string="Category" icon="terp-stock_symbol-selection" domain="[]" context="{'group_by':'categ_id'}"/>
                    <filter string="Campaign" icon="terp-gtk-jump-to-rtl"
                        domain="[]" context="{'group_by':'type_id'}" />
                    <filter string="Channel" icon="terp-call-start"
                        domain="[]" context="{'group_by':'channel_id'}" />
                    <separator orientation="vertical"/>
                    <filter string="Stage" icon="terp-stage" domain="[]" context="{'group_by':'stage_id'}"/>
                    <filter string="State" icon="terp-stock_effects-object-colorize" domain="[]" context="{'group_by':'state'}"/>
                    <separator orientation="vertical" groups="base.group_no_one"/>
                    <filter string="Creation" help="Create date" icon="terp-go-month"
                        domain="[]" context="{'group_by':'create_date'}" groups="base.group_no_one"/>
                </group>
           </search>
        </field>
    </record>


    <!-- Opportunities Form View -->
    <record model="ir.ui.view" id="crm_case_form_view_oppor">
        <field name="name">Opportunities</field>
        <field name="model">crm.lead</field>
        <field name="type">form</field>
        <field name="priority">20</field>
        <field name="arch" type="xml">
            <form string="Opportunities" layout="manual">
                <div class="oe_form_topbar">
                    <button name="case_cancel" string="Cancel" states="draft" type="object" icon="gtk-cancel" />
                    <button name="case_mark_lost" string="Mark Lost" states="open,pending" type="object" icon="gtk-cancel" />
                    <button name="case_reset" string="Reset to Draft" states="done,cancel" type="object" icon="gtk-convert" />
                    <button name="case_open" string="Open" states="draft,pending" type="object" icon="gtk-go-forward" />
                    <button name="case_pending" string="Pending" states="draft,open" type="object" icon="gtk-media-pause" />
                    <button name="case_escalate" string="Escalate" states="open,pending" type="object" icon="gtk-go-up" />
                    <button name="case_mark_won" string="Mark Won" states="open,pending" type="object" icon="gtk-apply" />
                    <div class="oe_right">
                        <field name="state" nolabel="1" widget="statusbar" statusbar_visible="draft,open,done" statusbar_colors='{"pending":"blue"}'/>
                    </div>
                </div>
                <sheet layout="auto">
                <group colspan="4" col="3">
                    <field name="name" required="1" nolabel="1" class="oe_form_title" width="80%%"/>
                    <button string="Schedule/Log Call"
                        name="%(opportunity2phonecall_act)d" icon="terp-call-start"
                        type="action"/>
                    <button string="Schedule Meeting" icon="gtk-redo"
                        name="action_makeMeeting"
                        type="object"/>
                </group>
                <group colspan="4" col="4" class="oe_form_group_label_border" style="margin-top: 20px;">
                    <field name="user_id"/>
                    <field name="planned_revenue"/>

                    <field name="date_action"/>
                    <field name="date_deadline"/>

                    <field name="title_action"/>
                    <field name="probability"/>

                    <field name="type" invisible="1"/>
                </group>
                <notebook colspan="4">
                <page string="Opportunity">
                    <group col="4" colspan="2">
                        <separator colspan="4" string="Contacts"/>
                        <group colspan="2" col="3" class="oe_form_group_label_border">
                            <field width="80%%" name="partner_id" select="1"
                                on_change="onchange_partner_id(partner_id, email_from)" string="Customer"/>
                            <button name="%(action_crm_lead2partner)d"
                                icon="terp-partner" type="action"
                                string="Create"
                                attrs="{'invisible':[('partner_id','!=',False)]}"/>

                            <field name="phone" colspan="3"/>

                            <field width="80%%" name="email_from" string="Email"/>
                            <button string="Mail"
                                name="%(mail.action_email_compose_message_wizard)d"
                                context="{'mail':'new', 'model': 'crm.lead'}"
                                icon="terp-mail-message-new" type="action" />
                        </group>
                    </group>
                    <group col="2" colspan="2" class="oe_form_group_label_border">
                        <separator colspan="2" string="Categorization"/>
                        <field name="section_id" colspan="1" widget="selection"/>
                        <field name="categ_id" select="1"
                            string="Category" widget="selection"
                            domain="[('object_id.model', '=', 'crm.lead')]" />

                        <label string="Stage" for="stage_id" align="1.0"/>
                        <group colspan="1" col="3">
                            <field name="stage_id" nolabel="1"
                                on_change="onchange_stage_id(stage_id)"
                                domain="section_id and [('section_ids', '=', section_id)] or []" width="60%%"/>
                            <button name="stage_previous"
                                states="draft,open,pending" type="object"
                                icon="gtk-go-back" string="" context="{'stage_type': 'opportunity'}"/>
                            <button name="stage_next" states="draft,open,pending"
                                type="object" icon="gtk-go-forward" string="" context="{'stage_type': 'opportunity'}"/>
                        </group>

                        <field name="priority" string="Priority"/>
                    </group>

                    <separator colspan="4" string="Details"/>
                    <field name="description" nolabel="1" colspan="4"/>
                </page>
                <page string="Lead">
                    <separator string="Contact" colspan="4"/>
                    <group colspan="4" col="4" class="oe_form_group_label_border">
                        <field name="partner_name" string="Customer Name" colspan="4"/>
                    </group>
                    <group colspan="2" col="2" class="oe_form_group_label_border">
                        <field domain="[('domain', '=', 'contact')]" name="title" widget="selection"/>
                        <field name="fax"/>
                        <field name="street"/>
                        <field name="zip"/>
                        <field name="country_id"/>
                    </group>
                    <group colspan="2" col="2" class="oe_form_group_label_border">
                        <field name="function" />
                        <field name="mobile"/>
                        <field name="street2"/>
                        <field name="city"/>
                        <field name="state_id"/>
                    </group>

                    <group colspan="2" col="2" class="oe_form_group_label_border">
                        <separator string="Categorization" colspan="2"/>
                        <field name="type_id" widget="selection"/>
                        <field name="channel_id" widget="selection"/>
                    </group>
                    <group colspan="2" col="2" class="oe_form_group_label_border">
                        <separator string="Mailings" colspan="2"/>
                        <field name="optin" on_change="on_change_optin(optin)"/>
                        <field name="optout" on_change="on_change_optout(optout)"/>
                    </group>
                </page>
<<<<<<< HEAD
                <page string="Extra Info" groups="base.group_extended">
                    <group col="2" colspan="2" class="oe_form_group_label_border">
=======
                <page string="Extra Info">
                    <group col="2" colspan="2">
>>>>>>> 41a69ec9
                        <separator string="Misc" colspan="2"/>
                        <field name="active"/>
                        <field name="day_open" groups="base.group_no_one"/>
                        <field name="day_close" groups="base.group_no_one"/>
                        <field name="referred"/>
                    </group>
                    <group col="2" colspan="2" class="oe_form_group_label_border">
                        <separator colspan="4" string="References"/>
                        <field name="ref"/>
                        <field name="ref2"/>
                    </group>
                </page>
                </notebook>
                </sheet>
                <div class="oe_form_sheet_width">
                    <field name="message_ids_social" colspan="4" widget="ThreadView" nolabel="1"/>
                </div>
            </form>
        </field>
    </record>

    <!-- Opportunities Tree View -->
    <record model="ir.ui.view" id="crm_case_tree_view_oppor">
        <field name="name">Opportunities Tree</field>
        <field name="model">crm.lead</field>
        <field name="type">tree</field>
        <field name="arch" type="xml">
            <tree string="Opportunities" fonts="bold:needaction_pending==True" colors="blue:state=='pending' and not(date_deadline and (date_deadline &lt; current_date));gray:state in ('cancel', 'done');red:date_deadline and (date_deadline &lt; current_date)">
                <field name="needaction_pending" invisible="1"/>
                <field name="date_deadline" invisible="1"/>
                <field name="create_date" groups="base.group_no_one"/>
                <field name="name" string="Opportunity"/>
                <field name="partner_id" string="Customer"/>
                <field name="country_id" invisible="context.get('invisible_country', True)" />
                <field name="date_action"/>
                <field name="title_action" />
                <field name="channel_id" invisible="1"/>
                <field name="type_id" invisible="1"/>
                <field name="subjects" invisible="1"/>
                <field name="stage_id"/>
                <button name="stage_previous" string="Previous Stage" states="open,pending" type="object" icon="gtk-go-back" />
                <button name="stage_next" string="Next Stage" states="open,pending" type="object" icon="gtk-go-forward" />
                <field name="planned_revenue" sum="Expected Revenues"/>
                <field name="probability" widget="progressbar" avg="Avg. of Probability"/>
                <field name="section_id" invisible="context.get('invisible_section', True)" />
                <field name="user_id"/>
                <field name="priority" invisible="1"/>
                <field name="categ_id" invisible="1"/>
                <field name="state"/>
                <button name="case_open" string="Open" states="draft,pending" type="object" icon="gtk-go-forward" />
                <button name="case_pending" string="Pending" states="open,draft" type="object" icon="gtk-media-pause" />
                <button name="case_mark_lost" string="Lost" states="open,pending" type="object" icon="gtk-cancel" />
                <button name="case_mark_won" string="Won" states="open,pending" type="object" icon="gtk-apply" />
            </tree>
        </field>
    </record>


    <!-- Opportunities Search View -->
    <record id="view_crm_case_opportunities_filter" model="ir.ui.view">
        <field name="name">CRM - Opportunities Search</field>
        <field name="model">crm.lead</field>
        <field name="type">search</field>
        <field name="arch" type="xml">
            <search string="Search Opportunities">
                <filter icon="terp-check"
                    string="New"  help="New Opportunities"
                    name="new"
                    domain="[('state','=','draft')]"/>
                <filter icon="terp-camera_test"
                    string="Open"  help="Open Opportunities"
                    name="open"
                    domain="[('state','=','open')]"/>
                <filter icon="terp-gtk-media-pause"
                    string="Pending"  help="Pending Opportunities"
                    name="pending"
                    domain="[('state','=','pending')]"/>
                <separator orientation="vertical"/>
                <field name="name" string="Opportunity / Customer"
                    filter_domain="['|','|','|',('partner_id','ilike',self),('partner_name','ilike',self),('email_from','ilike',self),('name', 'ilike', self)]"/>
                <field name="user_id">
                    <filter icon="terp-personal-"
                        domain="[('user_id','=', False)]"
                        help="Unassigned Opportunities" />
                </field>
                <field name="section_id"
                    context="{'invisible_section': False}"
                    widget="selection">
                    <filter icon="terp-personal+"
                        domain="['|', ('section_id', '=', context.get('section_id')), '|', ('section_id.user_id','=',uid), ('section_id.member_ids', 'in', [uid])]"
                        context="{'invisible_section': False}"
                        help="My Sales Team(s)" />
                    <filter icon="terp-personal+"
                        context="{'invisible_section': False}"
                        domain="[]"
                        help="Show Sales Team"/>
                </field>

                <newline/>
                <group expand="0" string="Group By..." colspan="16">
                    <filter string="Salesman" icon="terp-personal" domain="[]" context="{'group_by':'user_id'}" />
                    <filter string="Team" help="Sales Team" icon="terp-personal+" domain="[]" context="{'group_by':'section_id'}"/>
                    <filter string="Customer" help="Partner" icon="terp-personal+" domain="[]" context="{'group_by':'partner_id'}"/>
                    <separator orientation="vertical" />
                    <filter string="Stage" icon="terp-stage" domain="[]" context="{'group_by':'stage_id'}" />
                    <filter string="Priority" icon="terp-rating-rated" domain="[]" context="{'group_by':'priority'}" />
                    <filter string="Category" icon="terp-stock_symbol-selection" domain="[]" context="{'group_by':'categ_id'}" />
                    <filter string="Campaign" icon="terp-gtk-jump-to-rtl" domain="[]" context="{'group_by':'type_id'}"/>
                    <filter string="Channel" icon="terp-call-start" domain="[]" context="{'group_by':'channel_id'}" />
                    <filter string="State" icon="terp-stock_effects-object-colorize" domain="[]" context="{'group_by':'state'}"/>
                    <separator orientation="vertical" />
                    <filter string="Creation" icon="terp-go-month" domain="[]" context="{'group_by':'create_date'}" groups="base.group_no_one"/>
                    <filter string="Exp.Closing" icon="terp-go-month" help="Expected Closing" domain="[]" context="{'group_by':'date_deadline'}" />
                </group>
            </search>
        </field>
    </record>

    <!-- crm.lead Opportunities Graph View -->
    <record model="ir.ui.view" id="crm_case_graph_view_opportunity">
        <field name="name">CRM - Opportunity Graph</field>
        <field name="model">crm.lead</field>
        <field name="type">graph</field>
        <field name="arch" type="xml">
            <graph string="Opportunity by Categories" type="bar" orientation="horizontal">
                <field name="categ_id"/>
                <field name="planned_revenue" operator="+"/>
                <field name="state" group="True"/>
            </graph>
        </field>
    </record>

</data>
</openerp><|MERGE_RESOLUTION|>--- conflicted
+++ resolved
@@ -511,13 +511,8 @@
                         <field name="optout" on_change="on_change_optout(optout)"/>
                     </group>
                 </page>
-<<<<<<< HEAD
-                <page string="Extra Info" groups="base.group_extended">
+                <page string="Extra Info">
                     <group col="2" colspan="2" class="oe_form_group_label_border">
-=======
-                <page string="Extra Info">
-                    <group col="2" colspan="2">
->>>>>>> 41a69ec9
                         <separator string="Misc" colspan="2"/>
                         <field name="active"/>
                         <field name="day_open" groups="base.group_no_one"/>
