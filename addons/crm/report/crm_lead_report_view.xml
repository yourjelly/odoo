<?xml version="1.0" encoding="utf-8"?>
<openerp>
    <data>

        <!-- Leads by user and team Graph View -->
        <record id="view_report_crm_lead_graph" model="ir.ui.view">
            <field name="name">crm.lead.report.graph</field>
            <field name="model">crm.lead.report</field>
            <field name="arch" type="xml">
                <graph string="Leads Analysis" type="pivot" stacked="True">
                    <field name="team_id" type="row"/>
                    <field name="create_date" interval="month" type="col"/>
                    <field name="nbr_cases" type="measure"/>
                    <field name="probable_revenue" type="measure"/>
                </graph>
            </field>
        </record>

        <record id="view_report_crm_lead_graph_two" model="ir.ui.view">
            <field name="name">crm.lead.report.graph.two</field>
            <field name="model">crm.lead.report</field>
            <field name="arch" type="xml">
                <graph string="Leads Analysis" type="pivot" stacked="True">
                    <field name="create_date" type="row"/>
                    <field name="user_id" type="col"/>
                </graph>
            </field>
        </record>

        <!-- Custom reports (aka filters) -->
        <record id="filter_leads_long_term_revenue" model="ir.filters">
            <field name="name">Long Term Revenue</field>
            <field name="model_id">crm.lead.report</field>
            <field name="user_id" eval="False"/>
            <field name="context">{'group_by': ['country_id', 'team_id'], 'col_group_by': ['date_deadline'], 'measures': ['planned_revenue']}</field>
        </record>
        <record id="filter_leads_revenue_per_lead" model="ir.filters">
            <field name="name">Revenue Per Lead</field>
            <field name="model_id">crm.lead.report</field>
            <field name="user_id" eval="False"/>
            <field name="context">{'group_by': ['partner_id'], 'col_group_by': ['date_deadline:month'], 'measures': ['planned_revenue']}</field>
        </record>
        <record id="filter_leads_overpassed_deadline" model="ir.filters">
            <field name="name">Overpassed Deadline</field>
            <field name="model_id">crm.lead.report</field>
            <field name="user_id" eval="False"/>
            <field name="context">{'group_by': ['team_id'], 'col_group_by': ['partner_id'], 'measures': ['delay_expected']}</field>
        </record>
        <record id="filter_leads_salesperson" model="ir.filters">
            <field name="name">By Salespersons</field>
            <field name="model_id">crm.lead.report</field>
            <field name="user_id" eval="False"/>
            <field name="context">{'group_by': ['create_date:month', 'user_id']}</field>
        </record>
        <record id="filter_leads_country" model="ir.filters">
            <field name="name">By Country</field>
            <field name="model_id">crm.lead.report</field>
            <field name="user_id" eval="False"/>
            <field name="context">{'group_by': ['create_date:month', 'country_id']}</field>
        </record>

        <!-- Leads by user and team Search View -->
        <record id="view_report_crm_lead_filter" model="ir.ui.view">
            <field name="name">crm.lead.report.select</field>
            <field name="model">crm.lead.report</field>
            <field name="arch" type="xml">
                <search string="Leads Analysis">
                    <filter name="lead" string="Lead" domain="[('type','=', 'lead')]" help="Show only lead"/>
                    <filter name="opportunity" string="Opportunity" domain="[('type','=','opportunity')]" help="Show only opportunity"/>
                    <separator/>
                    <filter string="Won" name="won"
                            domain="['&amp;', ('stage_id.probability', '=', 100), ('stage_id.on_change', '=', 1)]"/>
                    <filter string="Lost" name="lost"
<<<<<<< HEAD
                            domain="[('probability', '=', 0), ('stage_id.sequence', '!=', 1)]"/>
                    <field name="team_id" context="{'invisible_team': False}"
=======
                            domain="['&amp;', ('stage_id.probability', '=', 0), ('stage_id.sequence', '!=', 1)]"/>
                    <field name="section_id" context="{'invisible_section': False}"
>>>>>>> 591e329b
                            groups="base.group_multi_salesteams"/>
                    <field name="user_id" string="Salesperson"/>
                    <group expand="0" string="Extended Filters">
                        <field name="partner_id" filter_domain="[('partner_id','child_of',self)]"/>
                        <field name="stage_id" domain="[('team_ids', '=', 'team_id')]" />
                        <field name="campaign_id"/>
                        <field name="medium_id"/>
                        <field name="source_id"/>
                        <field name="company_id" groups="base.group_multi_company"/>
                        <separator orientation="vertical"/>
                        <field name="stage_id" widget="selection" domain="[('team_ids', '=', 'team_id')]" />
                        <field name="campaign_id" widget="selection"/>
                        <field name="medium_id" widget="selection"/>
                        <field name="source_id" widget="selection"/>
                        <separator orientation="vertical"/>
                        <field name="company_id" widget="selection" groups="base.group_multi_company"/>
                        <newline/>
                        <field name="create_date"/>
                        <field name="opening_date"/>
                        <field name="date_closed"/>
                    </group>
                    <group expand="1" string="Group By">
                        <filter string="Salesperson" context="{'group_by':'user_id'}" />
                        <filter string="Sales Team" context="{'group_by':'team_id'}" groups="base.group_multi_salesteams"/>
                        <filter string="Country" context="{'group_by':'country_id'}" />
                        <filter string="Company" context="{'group_by':'company_id'}" groups="base.group_multi_company"/>
                        <filter string="Stage" context="{'group_by':'stage_id'}"/>
                        <separator orientation="vertical" />
                        <filter string="Creation Month" context="{'group_by':'create_date:month'}" name="month"/>
                    </group>
                </search>
            </field>
        </record>

        <!-- Leads by user and team Action -->
       <record id="action_report_crm_lead" model="ir.actions.act_window">
           <field name="name">Leads Analysis</field>
           <field name="res_model">crm.lead.report</field>
           <field name="view_type">form</field>
           <field name="view_mode">graph</field>
           <field name="context">{}</field>
           <field name="domain">[]</field>
           <field name="help">Leads Analysis allows you to check different CRM related information like the treatment delays or number of leads per state. You can sort out your leads analysis by different groups to get accurate grained analysis.</field>
       </record>
       <record model="ir.actions.act_window.view" id="action_report_crm_lead_graph">
            <field name="sequence" eval="2"/>
            <field name="view_mode">graph</field>
            <field name="view_id" ref="view_report_crm_lead_graph"/>
            <field name="act_window_id" ref="action_report_crm_lead"/>
       </record>
       <menuitem name="Leads Analysis" id="menu_report_crm_leads_tree"
            groups="base.group_sale_manager"
            parent="base.next_id_64" action="action_report_crm_lead" sequence="1"/>

    </data>
</openerp><|MERGE_RESOLUTION|>--- conflicted
+++ resolved
@@ -71,13 +71,8 @@
                     <filter string="Won" name="won"
                             domain="['&amp;', ('stage_id.probability', '=', 100), ('stage_id.on_change', '=', 1)]"/>
                     <filter string="Lost" name="lost"
-<<<<<<< HEAD
-                            domain="[('probability', '=', 0), ('stage_id.sequence', '!=', 1)]"/>
+                            domain="['&amp;', ('stage_id.probability', '=', 0), ('stage_id.sequence', '!=', 1)]"/>
                     <field name="team_id" context="{'invisible_team': False}"
-=======
-                            domain="['&amp;', ('stage_id.probability', '=', 0), ('stage_id.sequence', '!=', 1)]"/>
-                    <field name="section_id" context="{'invisible_section': False}"
->>>>>>> 591e329b
                             groups="base.group_multi_salesteams"/>
                     <field name="user_id" string="Salesperson"/>
                     <group expand="0" string="Extended Filters">
