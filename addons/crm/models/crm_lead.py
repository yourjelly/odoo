# -*- coding: utf-8 -*-
# Part of Odoo. See LICENSE file for full copyright and licensing details.

import logging
from datetime import datetime, timedelta, date
from dateutil.relativedelta import relativedelta

from odoo import api, fields, models, tools, SUPERUSER_ID
from odoo.tools.translate import _
from odoo.tools import email_re, email_split
from odoo.exceptions import UserError, AccessError

from . import crm_stage

_logger = logging.getLogger(__name__)

CRM_LEAD_FIELDS_TO_MERGE = [
    'name',
    'partner_id',
    'campaign_id',
    'company_id',
    'country_id',
    'team_id',
    'state_id',
    'stage_id',
    'medium_id',
    'source_id',
    'user_id',
    'title',
    'city',
    'contact_name',
    'description',
    'fax',
    'mobile',
    'partner_name',
    'phone',
    'probability',
    'planned_revenue',
    'street',
    'street2',
    'zip',
    'create_date',
    'date_action_last',
    'date_action_next',
    'email_from',
    'email_cc',
    'website',
    'partner_name']


class Lead(models.Model):
    _name = "crm.lead"
    _description = "Lead/Opportunity"
    _order = "priority desc,activity_date_deadline,id desc"
    _inherit = ['mail.thread', 'mail.activity.mixin', 'utm.mixin', 'format.address.mixin']
    _mail_mass_mailing = _('Leads / Opportunities')

    def _default_probability(self):
        stage_id = self._default_stage_id()
        if stage_id:
            return self.env['crm.stage'].browse(stage_id).probability
        return 10

    def _default_stage_id(self):
        team = self.env['crm.team'].sudo()._get_default_team_id(user_id=self.env.uid)
        return self._stage_find(team_id=team.id, domain=[('fold', '=', False)]).id

    name = fields.Char('Opportunity', required=True, index=True)
    partner_id = fields.Many2one('res.partner', string='Customer', track_visibility='onchange', index=True,
        help="Linked partner (optional). Usually created when converting the lead.")
    active = fields.Boolean('Active', default=True)
    date_action_last = fields.Datetime('Last Action', readonly=True)
    date_action_next = fields.Datetime('Next Action', readonly=True)
    email_from = fields.Char('Email', help="Email address of the contact", index=True)
    website = fields.Char('Website', index=True, help="Website of the contact")
    team_id = fields.Many2one('crm.team', string='Sales Channel', oldname='section_id', default=lambda self: self.env['crm.team'].sudo()._get_default_team_id(user_id=self.env.uid),
        index=True, track_visibility='onchange', help='When sending mails, the default email address is taken from the sales channel.')
    kanban_state = fields.Selection([('grey', 'No next activity planned'), ('red', 'Next activity late'), ('green', 'Next activity is planned')],
        string='Activity State', compute='_compute_kanban_state')
    email_cc = fields.Text('Global CC', help="These email addresses will be added to the CC field of all inbound and outbound emails for this record before being sent. Separate multiple email addresses with a comma")
    description = fields.Text('Notes')
    create_date = fields.Datetime('Create Date', readonly=True)
    write_date = fields.Datetime('Update Date', readonly=True)
    tag_ids = fields.Many2many('crm.lead.tag', 'crm_lead_tag_rel', 'lead_id', 'tag_id', string='Tags', help="Classify and analyze your lead/opportunity categories like: Training, Service")
    contact_name = fields.Char('Contact Name')
    partner_name = fields.Char("Customer Name", index=True, help='The name of the future partner company that will be created while converting the lead into opportunity')
    opt_out = fields.Boolean(string='Opt-Out', oldname='optout',
        help="If opt-out is checked, this contact has refused to receive emails for mass mailing and marketing campaign. "
             "Filter 'Available for Mass Mailing' allows users to filter the leads when performing mass mailing.")
    type = fields.Selection([('lead', 'Lead'), ('opportunity', 'Opportunity')], index=True, required=True,
        default=lambda self: 'lead' if self.env['res.users'].has_group('crm.group_use_lead') else 'opportunity',
        help="Type is used to separate Leads and Opportunities")
    priority = fields.Selection(crm_stage.AVAILABLE_PRIORITIES, string='Rating', index=True, default=crm_stage.AVAILABLE_PRIORITIES[0][0])
    date_closed = fields.Datetime('Closed Date', readonly=True, copy=False)

    stage_id = fields.Many2one('crm.stage', string='Stage', track_visibility='onchange', index=True,
        domain="['|', ('team_id', '=', False), ('team_id', '=', team_id)]",
        group_expand='_read_group_stage_ids', default=lambda self: self._default_stage_id())
    user_id = fields.Many2one('res.users', string='Salesperson', index=True, track_visibility='onchange', default=lambda self: self.env.user)
    referred = fields.Char('Referred By')

    date_open = fields.Datetime('Assigned', readonly=True, default=fields.Datetime.now)
    day_open = fields.Float(compute='_compute_day_open', string='Days to Assign', store=True)
    day_close = fields.Float(compute='_compute_day_close', string='Days to Close', store=True)
    date_last_stage_update = fields.Datetime(string='Last Stage Update', index=True, default=fields.Datetime.now)
    date_conversion = fields.Datetime('Conversion Date', readonly=True)

    # Messaging and marketing
    message_bounce = fields.Integer('Bounce', help="Counter of the number of bounced emails for this contact")

    # Only used for type opportunity
    probability = fields.Float('Probability', group_operator="avg", default=lambda self: self._default_probability())
    planned_revenue = fields.Float('Expected Revenue', track_visibility='always')
    date_deadline = fields.Date('Expected Closing', help="Estimate of the date on which the opportunity will be won.")
    color = fields.Integer('Color Index', default=0)
    partner_address_name = fields.Char('Partner Contact Name', related='partner_id.name', readonly=True)
    partner_address_email = fields.Char('Partner Contact Email', related='partner_id.email', readonly=True)
    company_currency = fields.Many2one(string='Currency', related='company_id.currency_id', readonly=True, relation="res.currency")
    user_email = fields.Char('User Email', related='user_id.email', readonly=True)
    user_login = fields.Char('User Login', related='user_id.login', readonly=True)

    # Fields for address, due to separation from crm and res.partner
    street = fields.Char('Street')
    street2 = fields.Char('Street2')
    zip = fields.Char('Zip', change_default=True)
    city = fields.Char('City')
    state_id = fields.Many2one("res.country.state", string='State')
    country_id = fields.Many2one('res.country', string='Country')
    phone = fields.Char('Phone')
    fax = fields.Char('Fax')
    mobile = fields.Char('Mobile')
    function = fields.Char('Job Position')
    title = fields.Many2one('res.partner.title')
    company_id = fields.Many2one('res.company', string='Company', index=True, default=lambda self: self.env.user.company_id.id)
    meeting_count = fields.Integer('# Meetings', compute='_compute_meeting_count')
    lost_reason = fields.Many2one('crm.lost.reason', string='Lost Reason', index=True, track_visibility='onchange')

    _sql_constraints = [
        ('check_probability', 'check(probability >= 0 and probability <= 100)', 'The probability of closing the deal should be between 0% and 100%!')
    ]

    @api.model
    def _read_group_stage_ids(self, stages, domain, order):
        # retrieve team_id from the context and write the domain
        # - ('id', 'in', stages.ids): add columns that should be present
        # - OR ('fold', '=', False): add default columns that are not folded
        # - OR ('team_ids', '=', team_id), ('fold', '=', False) if team_id: add team columns that are not folded
        team_id = self._context.get('default_team_id')
        if team_id:
            search_domain = ['|', ('id', 'in', stages.ids), '|', ('team_id', '=', False), ('team_id', '=', team_id)]
        else:
            search_domain = ['|', ('id', 'in', stages.ids), ('team_id', '=', False)]

        # perform search
        stage_ids = stages._search(search_domain, order=order, access_rights_uid=SUPERUSER_ID)
        return stages.browse(stage_ids)

    @api.multi
    def _compute_kanban_state(self):
        today = date.today()
        for lead in self:
            kanban_state = 'grey'
            if lead.activity_date_deadline:
                lead_date = fields.Date.from_string(lead.activity_date_deadline)
                if lead_date >= today:
                    kanban_state = 'green'
                else:
                    kanban_state = 'red'
            lead.kanban_state = kanban_state

    @api.depends('date_open')
    def _compute_day_open(self):
        """ Compute difference between create date and open date """
        for lead in self.filtered(lambda l: l.date_open):
            date_create = fields.Datetime.from_string(lead.create_date)
            date_open = fields.Datetime.from_string(lead.date_open)
            lead.day_open = abs((date_open - date_create).days)

    @api.depends('date_closed')
    def _compute_day_close(self):
        """ Compute difference between current date and log date """
        for lead in self.filtered(lambda l: l.date_closed):
            date_create = fields.Datetime.from_string(lead.create_date)
            date_close = fields.Datetime.from_string(lead.date_closed)
            lead.day_close = abs((date_close - date_create).days)

    @api.multi
    def _compute_meeting_count(self):
        meeting_data = self.env['calendar.event'].read_group([('opportunity_id', 'in', self.ids)], ['opportunity_id'], ['opportunity_id'])
        mapped_data = {m['opportunity_id'][0]: m['opportunity_id_count'] for m in meeting_data}
        for lead in self:
            lead.meeting_count = mapped_data.get(lead.id, 0)

    @api.model
    def _onchange_stage_id_values(self, stage_id):
        """ returns the new values when stage_id has changed """
        if not stage_id:
            return {}
        stage = self.env['crm.stage'].browse(stage_id)
        if stage.on_change:
            return {'probability': stage.probability}
        return {}

    @api.onchange('stage_id')
    def _onchange_stage_id(self):
        values = self._onchange_stage_id_values(self.stage_id.id)
        self.update(values)

    def _onchange_partner_id_values(self, partner_id):
        """ returns the new values when partner_id has changed """
        if partner_id:
            partner = self.env['res.partner'].browse(partner_id)

            partner_name = partner.parent_id.name
            if not partner_name and partner.is_company:
                partner_name = partner.name

            return {
                'partner_name': partner_name,
                'contact_name': partner.name if not partner.is_company else False,
                'title': partner.title.id,
                'street': partner.street,
                'street2': partner.street2,
                'city': partner.city,
                'state_id': partner.state_id.id,
                'country_id': partner.country_id.id,
                'email_from': partner.email,
                'phone': partner.phone,
                'mobile': partner.mobile,
                'fax': partner.fax,
                'zip': partner.zip,
                'function': partner.function,
                'website': partner.website,
            }
        return {}

    @api.onchange('partner_id')
    def _onchange_partner_id(self):
        values = self._onchange_partner_id_values(self.partner_id.id if self.partner_id else False)
        self.update(values)

    @api.model
    def _onchange_user_values(self, user_id):
        """ returns new values when user_id has changed """
        if user_id and self._context.get('team_id'):
            team = self.env['crm.team'].browse(self._context['team_id'])
            if user_id in team.member_ids.ids:
                return {}
        team_id = self.env['crm.team']._get_default_team_id(user_id=user_id)
        return {'team_id': team_id}

    @api.onchange('user_id')
    def _onchange_user_id(self):
        """ When changing the user, also set a team_id or restrict team id to the ones user_id is member of. """
        values = self._onchange_user_values(self.user_id.id)
        self.update(values)

    @api.onchange('state_id')
    def _onchange_state(self):
        if self.state_id:
            self.country_id = self.state_id.country_id.id

    # ----------------------------------------
    # ORM override (CRUD, fields_view_get, ...)
    # ----------------------------------------

    @api.model
    def create(self, vals):
        # set up context used to find the lead's sales channel which is needed
        # to correctly set the default stage_id
        context = dict(self._context or {})
        if vals.get('type') and not self._context.get('default_type'):
            context['default_type'] = vals.get('type')
        if vals.get('team_id') and not self._context.get('default_team_id'):
            context['default_team_id'] = vals.get('team_id')

        if vals.get('user_id') and 'date_open' not in vals:
            vals['date_open'] = fields.Datetime.now()

        if context.get('default_partner_id') and not vals.get('email_from'):
            partner = self.env['res.partner'].browse(context['default_partner_id'])
            vals['email_from'] = partner.email

        # context: no_log, because subtype already handle this
        return super(Lead, self.with_context(context, mail_create_nolog=True)).create(vals)

    @api.multi
    def write(self, vals):
        # stage change: update date_last_stage_update
        if 'stage_id' in vals:
            vals['date_last_stage_update'] = fields.Datetime.now()
        if vals.get('user_id') and 'date_open' not in vals:
            vals['date_open'] = fields.Datetime.now()
        # stage change with new stage: update probability and date_closed
        if vals.get('stage_id') and 'probability' not in vals:
            vals.update(self._onchange_stage_id_values(vals.get('stage_id')))
        if vals.get('probability') >= 100 or not vals.get('active', True):
            vals['date_closed'] = fields.Datetime.now()
        elif 'probability' in vals and vals['probability'] < 100:
            vals['date_closed'] = False
        return super(Lead, self).write(vals)

    @api.multi
    def copy(self, default=None):
        self.ensure_one()
        # set default value in context, if not already set (Put stage to 'new' stage)
        context = dict(self._context)
        context.setdefault('default_type', self.type)
        context.setdefault('default_team_id', self.team_id.id)
        # Set date_open to today if it is an opp
        default = default or {}
        default['date_open'] = fields.Datetime.now() if self.type == 'opportunity' else False
        return super(Lead, self.with_context(context)).copy(default=default)

    @api.model
    def _fields_view_get(self, view_id=None, view_type='form', toolbar=False, submenu=False):
        if self._context.get('opportunity_id'):
            opportunity = self.browse(self._context['opportunity_id'])
            action = opportunity.get_formview_action()
            if action.get('views') and any(view_id for view_id in action['views'] if view_id[1] == view_type):
                view_id = next(view_id[0] for view_id in action['views'] if view_id[1] == view_type)
        res = super(Lead, self)._fields_view_get(view_id=view_id, view_type=view_type, toolbar=toolbar, submenu=submenu)
        if view_type == 'form':
            res['arch'] = self._fields_view_get_address(res['arch'])
        return res

    # ----------------------------------------
    # Actions Methods
    # ----------------------------------------

    @api.multi
    def action_set_lost(self):
        """ Lost semantic: probability = 0, active = False """
        return self.write({'probability': 0, 'active': False})

    @api.multi
    def action_set_active(self):
        return self.write({'active': True})

    @api.multi
    def action_set_unactive(self):
        return self.write({'active': False})

    @api.multi
    def action_set_won(self):
        """ Won semantic: probability = 100 (active untouched) """
        for lead in self:
            stage_id = lead._stage_find(domain=[('probability', '=', 100.0), ('on_change', '=', True)])
            lead.write({'stage_id': stage_id.id, 'probability': 100})
        return True

    @api.multi
    def action_schedule_meeting(self):
        """ Open meeting's calendar view to schedule meeting on current opportunity.
            :return dict: dictionary value for created Meeting view
        """
        self.ensure_one()
        action = self.env.ref('calendar.action_calendar_event').read()[0]
        partner_ids = self.env.user.partner_id.ids
        if self.partner_id:
            partner_ids.append(self.partner_id.id)
        action['context'] = {
            'default_opportunity_id': self.id if self.type == 'opportunity' else False,
            'default_partner_id': self.partner_id.id,
            'default_partner_ids': partner_ids,
            'default_team_id': self.team_id.id,
            'default_name': self.name,
        }
        return action

    @api.multi
    def close_dialog(self):
        return {'type': 'ir.actions.act_window_close'}

    # ----------------------------------------
    # Business Methods
    # ----------------------------------------

    def _stage_find(self, team_id=False, domain=None, order='sequence'):
        """ Determine the stage of the current lead with its teams, the given domain and the given team_id
            :param team_id
            :param domain : base search domain for stage
            :returns crm.stage recordset
        """
        # collect all team_ids by adding given one, and the ones related to the current leads
        team_ids = set()
        if team_id:
            team_ids.add(team_id)
        for lead in self:
            if lead.team_id:
                team_ids.add(lead.team_id.id)
        # generate the domain
        if team_ids:
            search_domain = ['|', ('team_id', '=', False), ('team_id', 'in', list(team_ids))]
        else:
            search_domain = [('team_id', '=', False)]
        # AND with the domain in parameter
        if domain:
            search_domain += list(domain)
        # perform search, return the first found
        return self.env['crm.stage'].search(search_domain, order=order, limit=1)

    @api.multi
    def _merge_get_result_type(self):
        """ Define the type of the result of the merge.  If at least one of the
            element to merge is an opp, the resulting new element will be an opp.
            Otherwise it will be a lead.
            We'll directly use a list of browse records instead of a list of ids
            for performances' sake: it will spare a second browse of the
            leads/opps.

            :param list opps: list of browse records containing the leads/opps to process
            :return string type: the type of the final element
        """
        if any(record.type == 'opportunity' for record in self):
            return 'opportunity'
        return 'lead'

    @api.multi
    def _merge_data(self, fields):
        """ Prepare lead/opp data into a dictionary for merging. Different types
            of fields are processed in different ways:
                - text: all the values are concatenated
                - m2m and o2m: those fields aren't processed
                - m2o: the first not null value prevails (the other are dropped)
                - any other type of field: same as m2o

            :param fields: list of fields to process
            :return dict data: contains the merged values of the new opportunity
        """
        # helpers
        def _get_first_not_null(attr, opportunities):
            for opp in opportunities:
                val = opp[attr]
                if val:
                    return val
            return False

        def _get_first_not_null_id(attr, opportunities):
            res = _get_first_not_null(attr, opportunities)
            return res.id if res else False

        def _concat_all(attr, opportunities):
            return '\n\n'.join(filter(None, (opp[attr] for opp in opportunities)))

        # process the fields' values
        data = {}
        for field_name in fields:
            field = self._fields.get(field_name)
            if field is None:
                continue
            if field.type in ('many2many', 'one2many'):
                continue
            elif field.type == 'many2one':
                data[field_name] = _get_first_not_null_id(field_name, self)  # take the first not null
            elif field.type == 'text':
                data[field_name] = _concat_all(field_name, self)  # contact field of all opportunities
            else:
                data[field_name] = _get_first_not_null(field_name, self)

        # define the resulting type ('lead' or 'opportunity')
        data['type'] = self._merge_get_result_type()
        return data

    @api.one
    def _mail_body(self, fields):
        """ generate the message body with the changed values
            :param fields : list of fields to track
            :returns the body of the message for the current crm.lead
        """
        title = "%s : %s\n" % (_('Merged opportunity') if self.type == 'opportunity' else _('Merged lead'), self.name)
        body = [title]
        fields = self.env['ir.model.fields'].search([('name', 'in', fields or []), ('model_id.model', '=', self._name)])
        for field in fields:
            value = getattr(self, field.name, False)
            if field.ttype == 'selection':
                value = dict(field.get_values(self.env)).get(value, value)
            elif field.ttype == 'many2one':
                if value:
                    value = value.sudo().name_get()[0][1]
            elif field.ttype == 'many2many':
                if value:
                    value = ','.join(
                        val.name_get()[0][1]
                        for val in value.sudo()
                    )
            body.append("%s: %s" % (field.field_description, value or ''))
        return "<br/>".join(body + ['<br/>'])

    @api.multi
    def _merge_notify(self, opportunities):
        """ Create a message gathering merged leads/opps informations. Using message_post, send a
            message explaining which fields has been merged and their new value. `self` is the
            resulting merge crm.lead record.
            :param opportunities : recordset of merged crm.lead
            :returns mail.message posted on resulting crm.lead
        """
        # TODO JEM: mail template should be used instead of fix body, subject text
        self.ensure_one()
        # mail message's subject
        result_type = opportunities._merge_get_result_type()
        merge_message = _('Merged leads') if result_type == 'lead' else _('Merged opportunities')
        subject = merge_message + ": " + ", ".join(opportunities.mapped('name'))
        # message bodies
        message_bodies = opportunities._mail_body(list(CRM_LEAD_FIELDS_TO_MERGE))
        message_body = "\n\n".join(message_bodies)
        return self.message_post(body=message_body, subject=subject)

    @api.multi
    def _merge_opportunity_history(self, opportunities):
        """ Move mail.message from the given opportunities to the current one. `self` is the
            crm.lead record destination for message of `opportunities`.
            :param opportunities : recordset of crm.lead to move the messages
        """
        self.ensure_one()
        for opportunity in opportunities:
            for message in opportunity.message_ids:
                message.write({
                    'res_id': self.id,
                    'subject': _("From %s : %s") % (opportunity.name, message.subject)
                })
        return True

    @api.multi
    def _merge_opportunity_attachments(self, opportunities):
        """ Move attachments of given opportunities to the current one `self`, and rename
            the attachments having same name than native ones.
            :param opportunities : recordset of merged crm.lead
        """
        self.ensure_one()

        # return attachments of opportunity
        def _get_attachments(opportunity_id):
            return self.env['ir.attachment'].search([('res_model', '=', self._name), ('res_id', '=', opportunity_id)])

        first_attachments = _get_attachments(self.id)
        # counter of all attachments to move. Used to make sure the name is different for all attachments
        count = 1
        for opportunity in opportunities:
            attachments = _get_attachments(opportunity.id)
            for attachment in attachments:
                values = {'res_id': self.id}
                for attachment_in_first in first_attachments:
                    if attachment.name == attachment_in_first.name:
                        values['name'] = "%s (%s)" % (attachment.name, count)
                count += 1
                attachment.write(values)
        return True

    @api.multi
    def merge_dependences(self, opportunities):
        """ Merge dependences (messages, attachments, ...). These dependences will be
            transfered to `self`, the most important lead.
            :param opportunities : recordset of opportunities to transfert. Does
                not include `self`.
        """
        self.ensure_one()
        self._merge_notify(opportunities)
        self._merge_opportunity_history(opportunities)
        self._merge_opportunity_attachments(opportunities)

    @api.multi
    def merge_opportunity(self, user_id=False, team_id=False):
        """ Merge opportunities in one. Different cases of merge:
                - merge leads together = 1 new lead
                - merge at least 1 opp with anything else (lead or opp) = 1 new opp
            The resulting lead/opportunity will be the most important one (based on its confidence level)
            updated with values from other opportunities to merge.
            :param user_id : the id of the saleperson. If not given, will be determined by `_merge_data`.
            :param team : the id of the sales channel. If not given, will be determined by `_merge_data`.
            :return crm.lead record resulting of th merge
        """
        if len(self.ids) <= 1:
            raise UserError(_('Please select more than one element (lead or opportunity) from the list view.'))

        # Sorting the leads/opps according to the confidence level of its stage, which relates to the probability of winning it
        # The confidence level increases with the stage sequence, except when the stage probability is 0.0 (Lost cases)
        # An Opportunity always has higher confidence level than a lead, unless its stage probability is 0.0
        def opps_key(opportunity):
            sequence = -1
            if opportunity.stage_id.on_change:
                sequence = opportunity.stage_id.sequence
            return (sequence != -1 and opportunity.type == 'opportunity'), sequence, -opportunity.id
        opportunities = self.sorted(key=opps_key, reverse=True)

        # get SORTED recordset of head and tail, and complete list
        opportunities_head = opportunities[0]
        opportunities_tail = opportunities[1:]

        # merge all the sorted opportunity. This means the value of
        # the first (head opp) will be a priority.
        merged_data = opportunities._merge_data(list(CRM_LEAD_FIELDS_TO_MERGE))

        # force value for saleperson and sales channel
        if user_id:
            merged_data['user_id'] = user_id
        if team_id:
            merged_data['team_id'] = team_id

        # merge other data (mail.message, attachments, ...) from tail into head
        opportunities_head.merge_dependences(opportunities_tail)

        # check if the stage is in the stages of the sales channel. If not, assign the stage with the lowest sequence
        if merged_data.get('team_id'):
            team_stage_ids = self.env['crm.stage'].search(['|', ('team_id', '=', merged_data['team_id']), ('team_id', '=', False)], order='sequence')
            if merged_data.get('stage_id') not in team_stage_ids.ids:
                merged_data['stage_id'] = team_stage_ids[0].id if team_stage_ids else False

        # write merged data into first opportunity
        opportunities_head.write(merged_data)

        # delete tail opportunities
        # we use the SUPERUSER to avoid access rights issues because as the user had the rights to see the records it should be safe to do so
        opportunities_tail.sudo().unlink()

        return opportunities_head

    @api.multi
    def get_duplicated_leads(self, partner_id, include_lost=False):
        """ Search for opportunities that have the same partner and that arent done or cancelled
            :param partner_id : partner to search
        """
        self.ensure_one()
        email = self.partner_id.email or self.email_from
        return self._get_duplicated_leads_by_emails(partner_id, email, include_lost=include_lost)

    @api.model
    def _get_duplicated_leads_by_emails(self, partner_id, email, include_lost=False):
        """ Search for opportunities that have the same partner and that arent done or cancelled """
        partner_match_domain = []
        for email in set(email_split(email) + [email]):
            partner_match_domain.append(('email_from', '=ilike', email))
        if partner_id:
            partner_match_domain.append(('partner_id', '=', partner_id))
        partner_match_domain = ['|'] * (len(partner_match_domain) - 1) + partner_match_domain
        if not partner_match_domain:
            return []
        domain = partner_match_domain
        if not include_lost:
            domain += ['&', ('active', '=', True), ('probability', '<', 100)]
        else:
            domain += ['|', '&', ('type', '=', 'lead'), ('active', '=', True), ('type', '=', 'opportunity')]
        return self.search(domain)

    @api.multi
    def _convert_opportunity_data(self, customer, team_id=False):
        """ Extract the data from a lead to create the opportunity
            :param customer : res.partner record
            :param team_id : identifier of the sales channel to determine the stage
        """
        if not team_id:
            team_id = self.team_id.id if self.team_id else False
        value = {
            'planned_revenue': self.planned_revenue,
            'probability': self.probability,
            'name': self.name,
            'partner_id': customer.id if customer else False,
            'type': 'opportunity',
            'date_open': fields.Datetime.now(),
            'email_from': customer and customer.email or self.email_from,
            'phone': customer and customer.phone or self.phone,
            'date_conversion': fields.Datetime.now(),
        }
        if not self.stage_id:
            stage = self._stage_find(team_id=team_id)
            value['stage_id'] = stage.id
            if stage:
                value['probability'] = stage.probability
        return value

    @api.multi
    def convert_opportunity(self, partner_id, user_ids=False, team_id=False):
        customer = False
        if partner_id:
            customer = self.env['res.partner'].browse(partner_id)
        for lead in self:
            if not lead.active or lead.probability == 100:
                continue
            vals = lead._convert_opportunity_data(customer, team_id)
            lead.write(vals)

        if user_ids or team_id:
            self.allocate_salesman(user_ids, team_id)

        return True

    @api.multi
    def _lead_create_contact(self, name, is_company, parent_id=False):
        """ extract data from lead to create a partner
            :param name : furtur name of the partner
            :param is_company : True if the partner is a company
            :param parent_id : id of the parent partner (False if no parent)
            :returns res.partner record
        """
        email_split = tools.email_split(self.email_from)
        values = {
            'name': name,
            'user_id': self.env.context.get('default_user_id') or self.user_id.id,
            'comment': self.description,
            'team_id': self.team_id.id,
            'parent_id': parent_id,
            'phone': self.phone,
            'mobile': self.mobile,
            'email': email_split[0] if email_split else False,
            'fax': self.fax,
            'title': self.title.id,
            'function': self.function,
            'street': self.street,
            'street2': self.street2,
            'zip': self.zip,
            'city': self.city,
            'country_id': self.country_id.id,
            'state_id': self.state_id.id,
            'website': self.website,
            'is_company': is_company,
            'type': 'contact'
        }
        return self.env['res.partner'].create(values)

    @api.multi
    def _create_lead_partner(self):
        """ Create a partner from lead data
            :returns res.partner record
        """
        contact_name = self.contact_name
        if not contact_name:
            contact_name = self.env['res.partner']._parse_partner_name(self.email_from)[0] if self.email_from else False

        if self.partner_name:
            partner_company = self._lead_create_contact(self.partner_name, True)
        elif self.partner_id:
            partner_company = self.partner_id
        else:
            partner_company = None

        if contact_name:
            return self._lead_create_contact(contact_name, False, partner_company.id if partner_company else False)

        if partner_company:
            return partner_company
        return self._lead_create_contact(self.name, False)

    @api.multi
    def handle_partner_assignation(self,  action='create', partner_id=False):
        """ Handle partner assignation during a lead conversion.
            if action is 'create', create new partner with contact and assign lead to new partner_id.
            otherwise assign lead to the specified partner_id

            :param list ids: leads/opportunities ids to process
            :param string action: what has to be done regarding partners (create it, assign an existing one, or nothing)
            :param int partner_id: partner to assign if any
            :return dict: dictionary organized as followed: {lead_id: partner_assigned_id}
        """
        partner_ids = {}
        for lead in self:
            if lead.partner_id:
                partner_ids[lead.id] = lead.partner_id.id
                continue
            if action == 'create':
                partner = lead._create_lead_partner()
                partner_id = partner.id
                partner.team_id = lead.team_id
            if partner_id:
                lead.partner_id = partner_id
            partner_ids[lead.id] = partner_id
        return partner_ids

    @api.multi
    def allocate_salesman(self, user_ids=None, team_id=False):
        """ Assign salesmen and salesteam to a batch of leads.  If there are more
            leads than salesmen, these salesmen will be assigned in round-robin.
            E.g.: 4 salesmen (S1, S2, S3, S4) for 6 leads (L1, L2, ... L6).  They
            will be assigned as followed: L1 - S1, L2 - S2, L3 - S3, L4 - S4,
            L5 - S1, L6 - S2.

            :param list ids: leads/opportunities ids to process
            :param list user_ids: salesmen to assign
            :param int team_id: salesteam to assign
            :return bool
        """
        index = 0
        for lead in self:
            value = {}
            if team_id:
                value['team_id'] = team_id
            if user_ids:
                value['user_id'] = user_ids[index]
                # Cycle through user_ids
                index = (index + 1) % len(user_ids)
            if value:
                lead.write(value)
        return True

    @api.multi
    def redirect_opportunity_view(self):
        self.ensure_one()
        # Get opportunity views
        form_view = self.env.ref('crm.crm_case_form_view_oppor')
        tree_view = self.env.ref('crm.crm_case_tree_view_oppor')
        return {
            'name': _('Opportunity'),
            'view_type': 'form',
            'view_mode': 'tree, form',
            'res_model': 'crm.lead',
            'domain': [('type', '=', 'opportunity')],
            'res_id': self.id,
            'view_id': False,
            'views': [
                (form_view.id, 'form'),
                (tree_view.id, 'tree'),
                (False, 'kanban'),
                (False, 'calendar'),
                (False, 'graph')
            ],
            'type': 'ir.actions.act_window',
            'context': {'default_type': 'opportunity'}
        }

    @api.multi
    def redirect_lead_view(self):
        self.ensure_one()
        # Get lead views
        form_view = self.env.ref('crm.crm_case_form_view_leads')
        tree_view = self.env.ref('crm.crm_case_tree_view_leads')
        return {
            'name': _('Lead'),
            'view_type': 'form',
            'view_mode': 'tree, form',
            'res_model': 'crm.lead',
            'domain': [('type', '=', 'lead')],
            'res_id': self.id,
            'view_id': False,
            'views': [
                (form_view.id, 'form'),
                (tree_view.id, 'tree'),
                (False, 'calendar'),
                (False, 'graph')
            ],
            'type': 'ir.actions.act_window',
        }

    @api.model
    def get_empty_list_help(self, help):
        if help:
            alias_record = self.env.ref("crm.mail_alias_lead_info", raise_if_not_found=False)
            if alias_record and alias_record.alias_domain and alias_record.alias_name:
                email = '%s@%s' % (alias_record.alias_name, alias_record.alias_domain)
                email_link = "<a href='mailto:%s'>%s</a>" % (email, email)
                dynamic_help = _("""All email incoming to %s will automatically
                    create new opportunity. Update your business card, phone book, social media,...
                    Send an email right now and see it here.""") % (email_link,)
                return '<p class="oe_view_nocontent_create">%s</p>%s<p>%s</p>' % (_('Click to add a new opportunity'), help, dynamic_help)
        return super(Lead, self.with_context(
            empty_list_help_model='crm.team',
            empty_list_help_id=self._context.get('default_team_id', False),
            empty_list_help_document_name=_("opportunities"),
        )).get_empty_list_help(help)

    @api.multi
    def log_meeting(self, meeting_subject, meeting_date, duration):
        if not duration:
            duration = _('unknown')
        else:
            duration = str(duration)
        meet_date = fields.Datetime.from_string(meeting_date)
        meeting_usertime = fields.Datetime.to_string(fields.Datetime.context_timestamp(self, meet_date))
        html_time = "<time datetime='%s+00:00'>%s</time>" % (meeting_date, meeting_usertime)
        message = _("Meeting scheduled at '%s'<br> Subject: %s <br> Duration: %s hour(s)") % (html_time, meeting_subject, duration)
        return self.message_post(body=message)

    # ----------------------------------------
    # Sales Channel Dashboard
    # ----------------------------------------

    @api.model
    def retrieve_sales_dashboard(self):
        """ Fetch data to setup Sales Dashboard """
        result = {
            'meeting': {
                'today': 0,
                'next_7_days': 0,
            },
            'activity': {
                'today': 0,
                'overdue': 0,
                'next_7_days': 0,
            },
            'closing': {
                'today': 0,
                'overdue': 0,
                'next_7_days': 0,
            },
            'done': {
                'this_month': 0,
                'last_month': 0,
            },
            'won': {
                'this_month': 0,
                'last_month': 0,
            },
            'nb_opportunities': 0,
        }

        opportunities = self.search([('type', '=', 'opportunity'), ('user_id', '=', self._uid)])

        for opp in opportunities:
            # Expected closing
<<<<<<< HEAD
            if opp.activity_date_deadline:
                if opp.date_deadline:
                    date_deadline = fields.Date.from_string(opp.date_deadline)
                    if date_deadline == date.today():
                        result['closing']['today'] += 1
                    if date.today() <= date_deadline <= date.today() + timedelta(days=7):
                        result['closing']['next_7_days'] += 1
                    if date_deadline < date.today() and not opp.date_closed:
                        result['closing']['overdue'] += 1
                # Next activities
                for activity in opp.activity_ids:
                    date_deadline = fields.Date.from_string(activity.date_deadline)
                    if date_deadline == date.today():
                        result['activity']['today'] += 1
                    if date.today() <= date_deadline <= date.today() + timedelta(days=7):
                        result['activity']['next_7_days'] += 1
                    if date_deadline < date.today():
                        result['activity']['overdue'] += 1
=======
            if opp.date_deadline:
                date_deadline = fields.Date.from_string(opp.date_deadline)
                if date_deadline == date.today():
                    result['closing']['today'] += 1
                if date.today() <= date_deadline <= date.today() + timedelta(days=7):
                    result['closing']['next_7_days'] += 1
                if date_deadline < date.today() and not opp.date_closed:
                    result['closing']['overdue'] += 1
            # Next activities
            if opp.next_activity_id and opp.date_action:
                date_action = fields.Date.from_string(opp.date_action)
                if date_action == date.today():
                    result['activity']['today'] += 1
                if date.today() <= date_action <= date.today() + timedelta(days=7):
                    result['activity']['next_7_days'] += 1
                if date_action < date.today() and not opp.date_closed:
                    result['activity']['overdue'] += 1
>>>>>>> c5df78f3
            # Won in Opportunities
            if opp.date_closed and opp.stage_id.probability == 100:
                date_closed = fields.Date.from_string(opp.date_closed)
                if date.today().replace(day=1) <= date_closed <= date.today():
                    if opp.planned_revenue:
                        result['won']['this_month'] += opp.planned_revenue
                elif  date.today() + relativedelta(months=-1, day=1) <= date_closed < date.today().replace(day=1):
                    if opp.planned_revenue:
                        result['won']['last_month'] += opp.planned_revenue

        result['nb_opportunities'] = len(opportunities)

        # crm.activity is a very messy model so we need to do that in order to retrieve the actions done.
        self._cr.execute("""
            SELECT
                mail_message.id,
                mail_message.subtype_id,
                mail_message.mail_activity_type_id,
                mail_message.date,
                crm_lead.user_id,
                crm_lead.type
            FROM mail_message
                LEFT JOIN crm_lead  ON (mail_message.res_id = crm_lead.id)
                INNER JOIN mail_activity_type activity_type ON (mail_message.mail_activity_type_id = activity_type.id)
            WHERE
                (mail_message.model = 'crm.lead') AND (crm_lead.user_id = %s) AND (crm_lead.type = 'opportunity')
        """, (self._uid,))
        activites_done = self._cr.dictfetchall()
        for activity in activites_done:
            if activity['date']:
                date_act = fields.Date.from_string(activity['date'])
                if date.today().replace(day=1) <= date_act <= date.today():
                    result['done']['this_month'] += 1
                elif date.today() + relativedelta(months=-1, day=1) <= date_act < date.today().replace(day=1):
                    result['done']['last_month'] += 1

        # Meetings
        min_date = fields.Datetime.now()
        max_date = fields.Datetime.to_string(datetime.now() + timedelta(days=8))
        meetings_domain = [
            ('start', '>=', min_date),
            ('start', '<=', max_date),
            ('partner_ids', 'in', [self.env.user.partner_id.id])
        ]
        meetings = self.env['calendar.event'].search(meetings_domain)
        for meeting in meetings:
            if meeting['start']:
                start = datetime.strptime(meeting['start'], tools.DEFAULT_SERVER_DATETIME_FORMAT).date()
                if start == date.today():
                    result['meeting']['today'] += 1
                if date.today() <= start <= date.today() + timedelta(days=7):
                    result['meeting']['next_7_days'] += 1

        result['done']['target'] = self.env.user.target_sales_done
        result['won']['target'] = self.env.user.target_sales_won
        result['currency_id'] = self.env.user.company_id.currency_id.id

        return result

    @api.model
    def modify_target_sales_dashboard(self, target_name, target_value):
        """ Update the user objectives (`target_sales_done`, target_sales_won`
            and `target_sales_invoiced` fields).
            :param target_name : part of the fields name to update
            :param target_value : value of the field to update
        """
        if target_name in ['won', 'done', 'invoiced']:
            # bypass rights, since self.env.user is browsed as SUPERUSER_ID
            self.env.user.write({'target_sales_' + target_name: target_value})
        else:
            raise UserError(_('This target does not exist.'))

    # ----------------------------------------
    # Mail Gateway
    # ----------------------------------------

    @api.multi
    def _track_subtype(self, init_values):
        self.ensure_one()
        if 'stage_id' in init_values and self.probability == 100 and self.stage_id and self.stage_id.on_change:
            return 'crm.mt_lead_won'
        elif 'active' in init_values and self.probability == 0 and not self.active:
            return 'crm.mt_lead_lost'
        elif 'stage_id' in init_values and self.stage_id and self.stage_id.sequence <= 1:
            return 'crm.mt_lead_create'
        elif 'stage_id' in init_values:
            return 'crm.mt_lead_stage'
        return super(Lead, self)._track_subtype(init_values)

    @api.multi
    def _notification_recipients(self, message, groups):
        """ Handle salesman recipients that can convert leads into opportunities
        and set opportunities as won / lost. """
        groups = super(Lead, self)._notification_recipients(message, groups)

        self.ensure_one()
        if self.type == 'lead':
            convert_action = self._notification_link_helper('controller', controller='/lead/convert')
            salesman_actions = [{'url': convert_action, 'title': _('Convert to opportunity')}]
        else:
            won_action = self._notification_link_helper('controller', controller='/lead/case_mark_won')
            lost_action = self._notification_link_helper('controller', controller='/lead/case_mark_lost')
            salesman_actions = [
                {'url': won_action, 'title': _('Won')},
                {'url': lost_action, 'title': _('Lost')}]

        new_group = (
            'group_sale_salesman', lambda partner: bool(partner.user_ids) and any(user.has_group('sales_team.group_sale_salesman') for user in partner.user_ids), {
                'actions': salesman_actions,
            })

        return [new_group] + groups

    @api.model
    def message_get_reply_to(self, res_ids, default=None):
        leads = self.sudo().browse(res_ids)
        aliases = self.env['crm.team'].message_get_reply_to(leads.mapped('team_id').ids, default=default)
        return {lead.id: aliases.get(lead.team_id.id or 0, False) for lead in leads}

    @api.multi
    def get_formview_id(self):
        if self.type == 'opportunity':
            view_id = self.env.ref('crm.crm_case_form_view_oppor').id
        else:
            view_id = super(Lead, self).get_formview_id()
        return view_id

    @api.multi
    def message_get_default_recipients(self):
        return {
            r.id : {'partner_ids': [],
                    'email_to': r.email_from,
                    'email_cc': False}
            for r in self.sudo()
        }

    @api.multi
    def message_get_suggested_recipients(self):
        recipients = super(Lead, self).message_get_suggested_recipients()
        try:
            for lead in self:
                if lead.partner_id:
                    lead._message_add_suggested_recipient(recipients, partner=lead.partner_id, reason=_('Customer'))
                elif lead.email_from:
                    lead._message_add_suggested_recipient(recipients, email=lead.email_from, reason=_('Customer Email'))
        except AccessError:  # no read access rights -> just ignore suggested recipients because this imply modifying followers
            pass
        return recipients

    @api.model
    def message_new(self, msg_dict, custom_values=None):
        """ Overrides mail_thread message_new that is called by the mailgateway
            through message_process.
            This override updates the document according to the email.
        """
        # remove default author when going through the mail gateway. Indeed we
        # do not want to explicitly set user_id to False; however we do not
        # want the gateway user to be responsible if no other responsible is
        # found.
        self = self.with_context(default_user_id=False)

        if custom_values is None:
            custom_values = {}
        defaults = {
            'name':  msg_dict.get('subject') or _("No Subject"),
            'email_from': msg_dict.get('from'),
            'email_cc': msg_dict.get('cc'),
            'partner_id': msg_dict.get('author_id', False),
        }
        if msg_dict.get('author_id'):
            defaults.update(self._onchange_partner_id_values(msg_dict.get('author_id')))
        if msg_dict.get('priority') in dict(crm_stage.AVAILABLE_PRIORITIES):
            defaults['priority'] = msg_dict.get('priority')
        defaults.update(custom_values)
        return super(Lead, self).message_new(msg_dict, custom_values=defaults)

    @api.multi
    def message_update(self, msg_dict, update_vals=None):
        """ Overrides mail_thread message_update that is called by the mailgateway
            through message_process.
            This method updates the document according to the email.
        """
        if update_vals is None:
            update_vals = {}
        if msg_dict.get('priority') in dict(crm_stage.AVAILABLE_PRIORITIES):
            update_vals['priority'] = msg_dict.get('priority')
        maps = {
            'revenue': 'planned_revenue',
            'probability': 'probability',
        }
        for line in msg_dict.get('body', '').split('\n'):
            line = line.strip()
            res = tools.command_re.match(line)
            if res and maps.get(res.group(1).lower()):
                key = maps.get(res.group(1).lower())
                update_vals[key] = res.group(2).lower()
        return super(Lead, self).message_update(msg_dict, update_vals=update_vals)

    @api.multi
    def message_partner_info_from_emails(self, emails, link_mail=False):
        result = super(Lead, self).message_partner_info_from_emails(emails, link_mail=link_mail)
        for partner_info in result:
            if not partner_info.get('partner_id') and (self.partner_name or self.contact_name):
                emails = email_re.findall(partner_info['full_name'] or '')
                email = emails and emails[0] or ''
                if email and self.email_from and email.lower() == self.email_from.lower():
                    partner_info['full_name'] = '%s <%s>' % (self.partner_name or self.contact_name, email)
                    break
        return result


class Tag(models.Model):

    _name = "crm.lead.tag"
    _description = "Category of lead"

    name = fields.Char('Name', required=True, translate=True)
    color = fields.Integer('Color Index')

    _sql_constraints = [
        ('name_uniq', 'unique (name)', "Tag name already exists !"),
    ]


class LostReason(models.Model):
    _name = "crm.lost.reason"
    _description = 'Reason for loosing leads'

    name = fields.Char('Name', required=True, translate=True)
    active = fields.Boolean('Active', default=True)<|MERGE_RESOLUTION|>--- conflicted
+++ resolved
@@ -905,7 +905,6 @@
 
         for opp in opportunities:
             # Expected closing
-<<<<<<< HEAD
             if opp.activity_date_deadline:
                 if opp.date_deadline:
                     date_deadline = fields.Date.from_string(opp.date_deadline)
@@ -922,27 +921,8 @@
                         result['activity']['today'] += 1
                     if date.today() <= date_deadline <= date.today() + timedelta(days=7):
                         result['activity']['next_7_days'] += 1
-                    if date_deadline < date.today():
+                    if date_deadline < date.today() and not opp.date_closed:
                         result['activity']['overdue'] += 1
-=======
-            if opp.date_deadline:
-                date_deadline = fields.Date.from_string(opp.date_deadline)
-                if date_deadline == date.today():
-                    result['closing']['today'] += 1
-                if date.today() <= date_deadline <= date.today() + timedelta(days=7):
-                    result['closing']['next_7_days'] += 1
-                if date_deadline < date.today() and not opp.date_closed:
-                    result['closing']['overdue'] += 1
-            # Next activities
-            if opp.next_activity_id and opp.date_action:
-                date_action = fields.Date.from_string(opp.date_action)
-                if date_action == date.today():
-                    result['activity']['today'] += 1
-                if date.today() <= date_action <= date.today() + timedelta(days=7):
-                    result['activity']['next_7_days'] += 1
-                if date_action < date.today() and not opp.date_closed:
-                    result['activity']['overdue'] += 1
->>>>>>> c5df78f3
             # Won in Opportunities
             if opp.date_closed and opp.stage_id.probability == 100:
                 date_closed = fields.Date.from_string(opp.date_closed)
