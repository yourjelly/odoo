# -*- coding: utf-8 -*-
##############################################################################
#
#    OpenERP, Open Source Management Solution
#    Copyright (C) 2004-2010 Tiny SPRL (<http://tiny.be>).
#
#    This program is free software: you can redistribute it and/or modify
#    it under the terms of the GNU Affero General Public License as
#    published by the Free Software Foundation, either version 3 of the
#    License, or (at your option) any later version.
#
#    This program is distributed in the hope that it will be useful,
#    but WITHOUT ANY WARRANTY; without even the implied warranty of
#    MERCHANTABILITY or FITNESS FOR A PARTICULAR PURPOSE.  See the
#    GNU Affero General Public License for more details.
#
#    You should have received a copy of the GNU Affero General Public License
#    along with this program.  If not, see <http://www.gnu.org/licenses/>.
#
##############################################################################

from osv import fields, osv
from datetime import datetime
import crm
import time
from tools.translate import _
from crm import crm_case
import binascii
import tools
from mail.mail_message import to_email

CRM_LEAD_PENDING_STATES = (
    crm.AVAILABLE_STATES[2][0], # Cancelled
    crm.AVAILABLE_STATES[3][0], # Done
    crm.AVAILABLE_STATES[4][0], # Pending
)

class crm_lead(crm_case, osv.osv):
    """ CRM Lead Case """
    _name = "crm.lead"
    _description = "Lead/Opportunity"
    _order = "priority,date_action,id desc"
    _inherit = ['mail.thread','res.partner']

    def _read_group_stage_ids(self, cr, uid, ids, domain, read_group_order=None, access_rights_uid=None, context=None):
        access_rights_uid = access_rights_uid or uid
        stage_obj = self.pool.get('crm.case.stage')
        order = stage_obj._order
        if read_group_order == 'stage_id desc':
            # lame hack to allow reverting search, should just work in the trivial case
            order = "%s desc" % order
        stage_ids = stage_obj._search(cr, uid, ['|', ('id','in',ids),('case_default','=',1)], order=order,
                                      access_rights_uid=access_rights_uid, context=context)
        result = stage_obj.name_get(cr, access_rights_uid, stage_ids, context=context)
        # restore order of the search
        result.sort(lambda x,y: cmp(stage_ids.index(x[0]), stage_ids.index(y[0])))
        return result

    _group_by_full = {
        'stage_id': _read_group_stage_ids
    }

    def _compute_day(self, cr, uid, ids, fields, args, context=None):
        """
        @param cr: the current row, from the database cursor,
        @param uid: the current user’s ID for security checks,
        @param ids: List of Openday’s IDs
        @return: difference between current date and log date
        @param context: A standard dictionary for contextual values
        """
        cal_obj = self.pool.get('resource.calendar')
        res_obj = self.pool.get('resource.resource')

        res = {}
        for lead in self.browse(cr, uid, ids, context=context):
            for field in fields:
                res[lead.id] = {}
                duration = 0
                ans = False
                if field == 'day_open':
                    if lead.date_open:
                        date_create = datetime.strptime(lead.create_date, "%Y-%m-%d %H:%M:%S")
                        date_open = datetime.strptime(lead.date_open, "%Y-%m-%d %H:%M:%S")
                        ans = date_open - date_create
                        date_until = lead.date_open
                elif field == 'day_close':
                    if lead.date_closed:
                        date_create = datetime.strptime(lead.create_date, "%Y-%m-%d %H:%M:%S")
                        date_close = datetime.strptime(lead.date_closed, "%Y-%m-%d %H:%M:%S")
                        date_until = lead.date_closed
                        ans = date_close - date_create
                if ans:
                    resource_id = False
                    if lead.user_id:
                        resource_ids = res_obj.search(cr, uid, [('user_id','=',lead.user_id.id)])
                        if len(resource_ids):
                            resource_id = resource_ids[0]

                    duration = float(ans.days)
                    if lead.section_id and lead.section_id.resource_calendar_id:
                        duration =  float(ans.days) * 24
                        new_dates = cal_obj.interval_get(cr,
                            uid,
                            lead.section_id.resource_calendar_id and lead.section_id.resource_calendar_id.id or False,
                            datetime.strptime(lead.create_date, '%Y-%m-%d %H:%M:%S'),
                            duration,
                            resource=resource_id
                        )
                        no_days = []
                        date_until = datetime.strptime(date_until, '%Y-%m-%d %H:%M:%S')
                        for in_time, out_time in new_dates:
                            if in_time.date not in no_days:
                                no_days.append(in_time.date)
                            if out_time > date_until:
                                break
                        duration =  len(no_days)
                res[lead.id][field] = abs(int(duration))
        return res

    def _history_search(self, cr, uid, obj, name, args, context=None):
        res = []
        msg_obj = self.pool.get('mail.message')
        message_ids = msg_obj.search(cr, uid, [('email_from','!=',False), ('subject', args[0][1], args[0][2])], context=context)
        lead_ids = self.search(cr, uid, [('message_ids', 'in', message_ids)], context=context)

        if lead_ids:
            return [('id', 'in', lead_ids)]
        else:
            return [('id', '=', '0')]

    def _get_email_subject(self, cr, uid, ids, fields, args, context=None):
        res = {}
        for obj in self.browse(cr, uid, ids, context=context):
            res[obj.id] = ''
            for msg in obj.message_ids:
                if msg.email_from:
                    res[obj.id] = msg.subject
                    break
        return res

    _columns = {
        'partner_id': fields.many2one('res.partner', 'Partner', ondelete='set null',
            select=True, help="Optional linked partner, usually after conversion of the lead"),

        'id': fields.integer('ID', readonly=True),
        'name': fields.char('Name', size=64, select=1),
        'active': fields.boolean('Active', required=False),
        'date_action_last': fields.datetime('Last Action', readonly=1),
        'date_action_next': fields.datetime('Next Action', readonly=1),
        'email_from': fields.char('Email', size=128, help="E-mail address of the contact", select=1),
        'section_id': fields.many2one('crm.case.section', 'Sales Team', \
                        select=True, help='When sending mails, the default email address is taken from the sales team.'),
        'create_date': fields.datetime('Creation Date' , readonly=True),
        'email_cc': fields.text('Global CC', size=252 , help="These email addresses will be added to the CC field of all inbound and outbound emails for this record before being sent. Separate multiple email addresses with a comma"),
        'description': fields.text('Notes'),
        'write_date': fields.datetime('Update Date' , readonly=True),

        'categ_id': fields.many2one('crm.case.categ', 'Category', \
            domain="['|',('section_id','=',section_id),('section_id','=',False), ('object_id.model', '=', 'crm.lead')]"),
        'type_id': fields.many2one('crm.case.resource.type', 'Campaign', \
            domain="['|',('section_id','=',section_id),('section_id','=',False)]", help="From which campaign (seminar, marketing campaign, mass mailing, ...) did this contact come from?"),
        'channel_id': fields.many2one('crm.case.channel', 'Channel', help="Communication channel (mail, direct, phone, ...)"),
        'contact_name': fields.char('Contact Name', size=64),
        'partner_name': fields.char("Customer Name", size=64,help='The name of the future partner company that will be created while converting the lead into opportunity', select=1),
        'optin': fields.boolean('Opt-In', help="If opt-in is checked, this contact has accepted to receive emails."),
        'optout': fields.boolean('Opt-Out', help="If opt-out is checked, this contact has refused to receive emails or unsubscribed to a campaign."),
        'type':fields.selection([ ('lead','Lead'), ('opportunity','Opportunity'), ],'Type', help="Type is used to separate Leads and Opportunities"),
        'priority': fields.selection(crm.AVAILABLE_PRIORITIES, 'Priority', select=True),
        'date_closed': fields.datetime('Closed', readonly=True),
        'stage_id': fields.many2one('crm.case.stage', 'Stage', domain="[('section_ids', '=', section_id)]"),
        'user_id': fields.many2one('res.users', 'Salesman'),
        'referred': fields.char('Referred By', size=64),
        'date_open': fields.datetime('Opened', readonly=True),
        'day_open': fields.function(_compute_day, string='Days to Open', \
                                multi='day_open', type="float", store=True),
        'day_close': fields.function(_compute_day, string='Days to Close', \
                                multi='day_close', type="float", store=True),
        'state': fields.selection(crm.AVAILABLE_STATES, 'State', size=16, readonly=True,
                                  help='The state is set to \'Draft\', when a case is created.\
                                  \nIf the case is in progress the state is set to \'Open\'.\
                                  \nWhen the case is over, the state is set to \'Done\'.\
                                  \nIf the case needs to be reviewed then the state is set to \'Pending\'.'),
        'message_ids': fields.one2many('mail.message', 'res_id', 'Messages', domain=[('model','=',_name)]),
        'subjects': fields.function(_get_email_subject, fnct_search=_history_search, string='Subject of Email', type='char', size=64),

        # Only used for type opportunity
        'probability': fields.float('Probability (%)',group_operator="avg"),
        'planned_revenue': fields.float('Expected Revenue'),
        'ref': fields.reference('Reference', selection=crm._links_get, size=128),
        'ref2': fields.reference('Reference 2', selection=crm._links_get, size=128),
        'phone': fields.char("Phone", size=64),
        'date_deadline': fields.date('Expected Closing'),
        'date_action': fields.date('Next Action Date', select=True),
        'title_action': fields.char('Next Action', size=64),
        'stage_id': fields.many2one('crm.case.stage', 'Stage', domain="[('section_ids', '=', section_id)]"),
        'color': fields.integer('Color Index'),
        'partner_address_name': fields.related('partner_id', 'name', type='char', string='Partner Contact Name', readonly=True),
        'partner_address_email': fields.related('partner_id', 'email', type='char', string='Partner Contact Email', readonly=True),
        'company_currency': fields.related('company_id', 'currency_id', 'symbol', type='char', string='Company Currency', readonly=True),
        'user_email': fields.related('user_id', 'user_email', type='char', string='User Email', readonly=True),
        'user_login': fields.related('user_id', 'login', type='char', string='User Login', readonly=True),

    }

    _defaults = {
        'active': lambda *a: 1,
        'user_id': crm_case._get_default_user,
        'email_from': crm_case._get_default_email,
        'state': lambda *a: 'draft',
        'type': lambda *a: 'lead',
        'section_id': crm_case._get_section,
        'company_id': lambda s, cr, uid, c: s.pool.get('res.company')._company_default_get(cr, uid, 'crm.lead', context=c),
        'priority': lambda *a: crm.AVAILABLE_PRIORITIES[2][0],
        'color': 0,
    }

<<<<<<< HEAD
    def create(self, cr, uid, vals, context=None):
        obj_id = super(crm_lead, self).create(cr, uid, vals, context)
        self.create_send_note(cr, uid, [obj_id], context=context)
        return obj_id


    def onchange_partner_address_id(self, cr, uid, ids, add, email=False):
        """This function returns value of partner email based on Partner Address
        """
        if not add:
            return {'value': {'email_from': False, 'country_id': False}}
        address = self.pool.get('res.partner.address').browse(cr, uid, add)
        return {'value': {'email_from': address.email, 'phone': address.phone, 'country_id': address.country_id.id}}

=======
>>>>>>> f98c4689
    def on_change_optin(self, cr, uid, ids, optin):
        return {'value':{'optin':optin,'optout':False}}

    def on_change_optout(self, cr, uid, ids, optout):
        return {'value':{'optout':optout,'optin':False}}

    def onchange_stage_id(self, cr, uid, ids, stage_id, context={}):
        if not stage_id:
            return {'value':{}}
        stage = self.pool.get('crm.case.stage').browse(cr, uid, stage_id, context)
        if not stage.on_change:
            return {'value':{}}
        return {'value':{'probability': stage.probability}}

    def stage_find_percent(self, cr, uid, percent, section_id):
        """ Return the first stage with a probability == percent
        """
        stage_pool = self.pool.get('crm.case.stage')
        if section_id :
            ids = stage_pool.search(cr, uid, [("probability", '=', percent), ("section_ids", 'in', [section_id])])
        else :
            ids = stage_pool.search(cr, uid, [("probability", '=', percent)])

        if ids:
            return ids[0]
        return False

    def stage_find_lost(self, cr, uid, section_id):
        return self.stage_find_percent(cr, uid, 0.0, section_id)

    def stage_find_won(self, cr, uid, section_id):
        return self.stage_find_percent(cr, uid, 100.0, section_id)

    def get_needaction_user_ids(self, cr, uid, ids, context=None):
        result = dict.fromkeys(ids, [])
        for obj in self.browse(cr, uid, ids, context=context):
            # salesman must perform an action when in draft mode
            if obj.state == 'draft' and obj.user_id:
                result[obj.id] = [obj.user_id.id]
        return result

    def message_get_subscribers(self, cr, uid, ids, context=None):
        sub_ids = self.message_get_subscribers_ids(cr, uid, ids, context=context)
        # add salesman to the subscribers
        for obj in self.browse(cr, uid, ids, context=context):
            if obj.user_id:
                sub_ids.append(obj.user_id.id)
        return self.pool.get('res.users').read(cr, uid, sub_ids, context=context)

    def create_send_note(self, cr, uid, ids, context=None):
        for id in ids:
            message = _("%s has been <b>created</b>.")% (self.case_get_note_msg_prefix(cr, uid, id, context=context))
            self.message_append_note(cr, uid, [id], _('System notification'),
                        message, type='notification', context=context)
        return True

    def case_get_note_msg_prefix(self, cr, uid, id, context=None):
		lead = self.browse(cr, uid, [id], context=context)[0]
		return ('Opportunity' if lead.type == 'opportunity' else 'Lead')

    def case_mark_lost_send_note(self, cr, uid, ids, context=None):
        message = _("Opportunity has been <b>lost</b>.")
        return self.message_append_note(cr, uid, ids, _('System notification'), message, context=context)

    def case_mark_won_send_note(self, cr, uid, ids, context=None):
        message = _("Opportunity has been <b>won</b>.")
        return self.message_append_note(cr, uid, ids, _('System notification'), message, context=context)

    def schedule_phonecall_send_note(self, cr, uid, ids, phonecall_id, action, context=None):
        phonecall = self.pool.get('crm.phonecall').browse(cr, uid, [phonecall_id], context=context)[0]
        if action == 'log': prefix = 'Logged'
        else: prefix = 'Scheduled'
        message = _("<b>%s a call</b> for the <em>%s</em>.") % (prefix, phonecall.date)
        return self. message_append_note(cr, uid, ids, _('System notification'), message, context=context)

    def _lead_set_partner_send_note(self, cr, uid, ids, context=None):
        for lead in self.browse(cr, uid, ids, context=context):
            message = _("%s <b>partner</b> is now set to <em>%s</em>." % (self.case_get_note_msg_prefix(cr, uid, lead.id, context=context), lead.partner_id.name))
            lead.message_append_note(_('System notification'), message)
        return True

    def case_open(self, cr, uid, ids, context=None):
        for lead in self.browse(cr, uid, ids, context=context):
            if lead.state == 'draft':
                value = {'date_open': time.strftime('%Y-%m-%d %H:%M:%S')}
                self.write(cr, uid, [lead.id], value)
                if lead.type == 'opportunity' and not lead.stage_id:
                    stage_id = self.stage_find(cr, uid, lead.section_id.id or False, [('sequence','>',0)])
                    if stage_id:
                        self.stage_set(cr, uid, [lead.id], stage_id)
        res = super(crm_lead, self).case_open(cr, uid, ids, context)
        return res

    def case_close(self, cr, uid, ids, context=None):
        res = super(crm_lead, self).case_close(cr, uid, ids, context)
        self.write(cr, uid, ids, {'date_closed': time.strftime('%Y-%m-%d %H:%M:%S')})
        return res

    def case_cancel(self, cr, uid, ids, context=None):
        """Overrides cancel for crm_case for setting probability
        """
        res = super(crm_lead, self).case_cancel(cr, uid, ids, context)
        self.write(cr, uid, ids, {'probability' : 0.0})
        return res

    def case_reset(self, cr, uid, ids, context=None):
        """Overrides reset as draft in order to set the stage field as empty
        """
        res = super(crm_lead, self).case_reset(cr, uid, ids, context)
        self.write(cr, uid, ids, {'stage_id': False, 'probability': 0.0})
        return res

    def case_mark_lost(self, cr, uid, ids, context=None):
        """Mark the case as lost: state = done and probability = 0%
        """
        res = super(crm_lead, self).case_close(cr, uid, ids, context)
        self.write(cr, uid, ids, {'probability' : 0.0})
        for lead in self.browse(cr, uid, ids):
            stage_id = self.stage_find_lost(cr, uid, lead.section_id.id or False)
            if stage_id:
                self.stage_set(cr, uid, [lead.id], stage_id)
        return res

    def case_mark_won(self, cr, uid, ids, context=None):
        """Mark the case as lost: state = done and probability = 0%
        """
        res = super(crm_lead, self).case_close(cr, uid, ids, context=None)
        self.write(cr, uid, ids, {'probability' : 100.0})
        for lead in self.browse(cr, uid, ids):
            stage_id = self.stage_find_won(cr, uid, lead.section_id.id or False)
            if stage_id:
                self.stage_set(cr, uid, [lead.id], stage_id)
            self.case_mark_won_send_note(cr, uid, [lead.id], context=context)
        return res

    def set_priority(self, cr, uid, ids, priority):
        """Set lead priority
        """
        return self.write(cr, uid, ids, {'priority' : priority})

    def set_high_priority(self, cr, uid, ids, context=None):
        """Set lead priority to high
        """
        return self.set_priority(cr, uid, ids, '1')

    def set_normal_priority(self, cr, uid, ids, context=None):
        """Set lead priority to normal
        """
        return self.set_priority(cr, uid, ids, '3')


    def _merge_data(self, cr, uid, ids, oldest, fields, context=None):
        # prepare opportunity data into dictionary for merging
        opportunities = self.browse(cr, uid, ids, context=context)
        def _get_first_not_null(attr):
            if hasattr(oldest, attr):
                return getattr(oldest, attr)
            for opportunity in opportunities:
                if hasattr(opportunity, attr):
                    return getattr(opportunity, attr)
            return False

        def _get_first_not_null_id(attr):
            res = _get_first_not_null(attr)
            return res and res.id or False

        def _concat_all(attr):
            return ', '.join(filter(lambda x: x, [getattr(opportunity, attr) or '' for opportunity in opportunities if hasattr(opportunity, attr)]))

        data = {}
        for field_name in fields:
            field_info = self._all_columns.get(field_name)
            if field_info is None:
                continue
            field = field_info.column
            if field._type in ('many2many', 'one2many'):
                continue
            elif field._type == 'many2one':
                data[field_name] = _get_first_not_null_id(field_name)  # !!
            elif field._type == 'text':
                data[field_name] = _concat_all(field_name)  #not lost
            else:
                data[field_name] = _get_first_not_null(field_name)  #not lost
        return data

    def _merge_find_oldest(self, cr, uid, ids, context=None):
        if context is None:
            context = {}
        #TOCHECK: where pass 'convert' in context ?
        if context.get('convert'):
            ids = list(set(ids) - set(context.get('lead_ids', False)) )

        #search opportunities order by create date
        opportunity_ids = self.search(cr, uid, [('id', 'in', ids)], order='create_date' , context=context)
        oldest_id = opportunity_ids[0]
        return self.browse(cr, uid, oldest_id, context=context)

    def _mail_body_text(self, cr, uid, lead, fields, title=False, context=None):
        body = []
        if title:
            body.append("%s\n" % (title))
        for field_name in fields:
            field_info = self._all_columns.get(field_name)
            if field_info is None:
                continue
            field = field_info.column
            value = None

            if field._type == 'selection':
                if hasattr(field.selection, '__call__'):
                    key = field.selection(self, cr, uid, context=context)
                else:
                    key = field.selection
                value = dict(key).get(lead[field_name], lead[field_name])
            elif field._type == 'many2one':
                if lead[field_name]:
                    value = lead[field_name].name_get()[0][1]
            else:
                value = lead[field_name]

            body.append("%s: %s" % (field.string, value or ''))
        return "\n".join(body + ['---'])

    def _merge_notification(self, cr, uid, opportunity_id, opportunities, context=None):
        #TOFIX: mail template should be used instead of fix body, subject text
        details = []
        merge_message = _('Merged opportunities')
        subject = [merge_message]
        fields = ['name', 'partner_id', 'stage_id', 'section_id', 'user_id', 'categ_id', 'channel_id', 'company_id', 'contact_name',
                  'email_from', 'phone', 'fax', 'mobile', 'state_id', 'description', 'probability', 'planned_revenue',
                  'country_id', 'city', 'street', 'street2', 'zip']
        for opportunity in opportunities:
            subject.append(opportunity.name)
            title = "%s : %s" % (merge_message, opportunity.name)
            details.append(self._mail_body_text(cr, uid, opportunity, fields, title=title, context=context))

        subject = subject[0] + ", ".join(subject[1:])
        details = "\n\n".join(details)
        return self.message_append_note(cr, uid, [opportunity_id], subject, body=details)

    def _merge_opportunity_history(self, cr, uid, opportunity_id, opportunities, context=None):
        message = self.pool.get('mail.message')
        for opportunity in opportunities:
            for history in opportunity.message_ids:
                message.write(cr, uid, history.id, {
                        'res_id': opportunity_id,
                        'subject' : _("From %s : %s") % (opportunity.name, history.subject)
                }, context=context)

        return True

    def _merge_opportunity_attachments(self, cr, uid, opportunity_id, opportunities, context=None):
        attachment = self.pool.get('ir.attachment')

        # return attachments of opportunity
        def _get_attachments(opportunity_id):
            attachment_ids = attachment.search(cr, uid, [('res_model', '=', self._name), ('res_id', '=', opportunity_id)], context=context)
            return attachment.browse(cr, uid, attachment_ids, context=context)

        count = 1
        first_attachments = _get_attachments(opportunity_id)
        for opportunity in opportunities:
            attachments = _get_attachments(opportunity.id)
            for first in first_attachments:
                for attachment in attachments:
                    if attachment.name == first.name:
                        values = dict(
                            name = "%s (%s)" % (attachment.name, count,),
                            res_id = opportunity_id,
                        )
                        attachment.write(values)
                        count+=1

        return True

    def merge_opportunity(self, cr, uid, ids, context=None):
        """
        To merge opportunities
            :param ids: list of opportunities ids to merge
        """
        if context is None: context = {}

        #TOCHECK: where pass lead_ids in context?
        lead_ids = context and context.get('lead_ids', []) or []

        if len(ids) <= 1:
            raise osv.except_osv(_('Warning !'),_('Please select more than one opportunity from the list view.'))

        ctx_opportunities = self.browse(cr, uid, lead_ids, context=context)
        opportunities = self.browse(cr, uid, ids, context=context)
        opportunities_list = list(set(opportunities) - set(ctx_opportunities))
        oldest = self._merge_find_oldest(cr, uid, ids, context=context)
        if ctx_opportunities :
            first_opportunity = ctx_opportunities[0]
            tail_opportunities = opportunities_list
        else:
            first_opportunity = opportunities_list[0]
            tail_opportunities = opportunities_list[1:]

        fields = ['partner_id', 'title', 'name', 'categ_id', 'channel_id', 'city', 'company_id', 'contact_name', 'country_id', 'type_id', 'user_id', 'section_id', 'state_id', 'description', 'email', 'fax', 'mobile',
            'partner_name', 'phone', 'probability', 'planned_revenue', 'street', 'street2', 'zip', 'create_date', 'date_action_last',
            'date_action_next', 'email_from', 'email_cc', 'partner_name']

        data = self._merge_data(cr, uid, ids, oldest, fields, context=context)

        # merge data into first opportunity
        self.write(cr, uid, [first_opportunity.id], data, context=context)

        #copy message and attachements into the first opportunity
        self._merge_opportunity_history(cr, uid, first_opportunity.id, tail_opportunities, context=context)
        self._merge_opportunity_attachments(cr, uid, first_opportunity.id, tail_opportunities, context=context)

        #Notification about loss of information
        self._merge_notification(cr, uid, first_opportunity, opportunities, context=context)
        #delete tail opportunities
        self.unlink(cr, uid, [x.id for x in tail_opportunities], context=context)

        #open first opportunity
        self.case_open(cr, uid, [first_opportunity.id])
        return first_opportunity.id

    def _convert_opportunity_data(self, cr, uid, lead, customer, section_id=False, context=None):
        crm_stage = self.pool.get('crm.case.stage')
        contact_id = False
        if customer:
            contact_id = self.pool.get('res.partner').address_get(cr, uid, [customer.id])['default']
        if not section_id:
            section_id = lead.section_id and lead.section_id.id or False
        if section_id:
            stage_ids = crm_stage.search(cr, uid, [('sequence','>=',1), ('section_ids','=', section_id)])
        else:
            stage_ids = crm_stage.search(cr, uid, [('sequence','>=',1)])
        stage_id = stage_ids and stage_ids[0] or False
        return {
                'planned_revenue': lead.planned_revenue,
                'probability': lead.probability,
                'name': lead.name,
                'partner_id': customer and customer.id or False,
                'user_id': (lead.user_id and lead.user_id.id),
                'type': 'opportunity',
                'stage_id': stage_id or False,
                'date_action': time.strftime('%Y-%m-%d %H:%M:%S'),
                'date_open': time.strftime('%Y-%m-%d %H:%M:%S'),
        }

    def convert_opportunity_send_note(self, cr, uid, lead, context=None):
        message = _("Lead has been <b>converted to an opportunity</b>.")
        lead.message_append_note(_('System Notification') ,message)
        return True

    def convert_opportunity(self, cr, uid, ids, partner_id, user_ids=False, section_id=False, context=None):
        partner = self.pool.get('res.partner')
        mail_message = self.pool.get('mail.message')
        customer = False
        if partner_id:
            customer = partner.browse(cr, uid, partner_id, context=context)
        for lead in self.browse(cr, uid, ids, context=context):
            if lead.state in ('done', 'cancel'):
                continue
            if user_ids or section_id:
                self.allocate_salesman(cr, uid, [lead.id], user_ids, section_id, context=context)

            vals = self._convert_opportunity_data(cr, uid, lead, customer, section_id, context=context)
            self.write(cr, uid, [lead.id], vals, context=context)

            self.convert_opportunity_send_note(cr, uid, lead, context=context)
            #TOCHECK: why need to change partner details in all messages of lead ?
            if lead.partner_id:
                msg_ids = [ x.id for x in lead.message_ids]
                mail_message.write(cr, uid, msg_ids, {
                        'partner_id': lead.partner_id.id
                    }, context=context)
        return True

    def _lead_create_contact(self, cr, uid, lead, name, is_company, parent_id=False, context=None):
        partner = self.pool.get('res.partner')
        vals = { 'name': name,
            'user_id': lead.user_id.id,
            'comment': lead.description,
            'section_id': lead.section_id.id or False,
            'parent_id': parent_id,
            'phone': lead.phone,
            'mobile': lead.mobile,
            'email': lead.email_from and to_email(lead.email_from)[0],
            'fax': lead.fax,
            'title': lead.title and lead.title.id or False,
            'function': lead.function,
            'street': lead.street,
            'street2': lead.street2,
            'zip': lead.zip,
            'city': lead.city,
            'country_id': lead.country_id and lead.country_id.id or False,
            'state_id': lead.state_id and lead.state_id.id or False,
            'is_company': is_company,
            'type': 'contact'
        }
        partner = partner.create(cr, uid,vals, context)
        return partner

    def _create_lead_partner(self, cr, uid, lead, context=None):
        partner_id =  False
        if lead.partner_name and lead.contact_name:
            partner_id = self._lead_create_contact(cr, uid, lead, lead.partner_name, True, context=context)
            self._lead_create_contact(cr, uid, lead, lead.contact_name, False, partner_id, context=context)
        elif lead.partner_name and not lead.contact_name:
            partner_id = self._lead_create_contact(cr, uid, lead, lead.partner_name, True, context=context)
        elif not lead.partner_name and lead.contact_name:
            partner_id = self._lead_create_contact(cr, uid, lead, lead.contact_name, False, context=context)
        else:
            partner_id = self._lead_create_contact(cr, uid, lead, lead.name, False, context=context)
        return partner_id

    def _lead_set_partner(self, cr, uid, lead, partner_id, context=None):
        res = False
        res_partner = self.pool.get('res.partner')
        if partner_id:
            res_partner.write(cr, uid, partner_id, {'section_id': lead.section_id.id or False})
            contact_id = res_partner.address_get(cr, uid, [partner_id])['default']
<<<<<<< HEAD
            res = lead.write({'partner_id' : partner_id, 'partner_address_id': contact_id}, context=context)
            self._lead_set_partner_send_note(cr, uid, [lead.id], context)

=======
            res = lead.write({'partner_id' : partner_id, }, context=context)
>>>>>>> f98c4689
        return res

    def convert_partner(self, cr, uid, ids, action='create', partner_id=False, context=None):
        """
        This function convert partner based on action.
        if action is 'create', create new partner with contact and assign lead to new partner_id.
        otherwise assign lead to specified partner_id
        """
        if context is None:
            context = {}
        partner_ids = {}
        for lead in self.browse(cr, uid, ids, context=context):
            if action == 'create':
                if not partner_id:
                    partner_id = self._create_lead_partner(cr, uid, lead, context)
            self._lead_set_partner(cr, uid, lead, partner_id, context=context)
            partner_ids[lead.id] = partner_id
        return partner_ids

    def _send_mail_to_salesman(self, cr, uid, lead, context=None):
        """
        Send mail to salesman with updated Lead details.
        @ lead: browse record of 'crm.lead' object.
        """
        #TOFIX: mail template should be used here instead of fix subject, body text.
        message = self.pool.get('mail.message')
        email_to = lead.user_id and lead.user_id.user_email
        if not email_to:
            return False

        email_from = lead.section_id and lead.section_id.user_id and lead.section_id.user_id.user_email or email_to
        partner = lead.partner_id and lead.partner_id.name or lead.partner_name
        subject = "lead %s converted into opportunity" % lead.name
        body = "Info \n Id : %s \n Subject: %s \n Partner: %s \n Description : %s " % (lead.id, lead.name, lead.partner_id.name, lead.description)
        return message.schedule_with_attach(cr, uid, email_from, [email_to], subject, body)


    def allocate_salesman(self, cr, uid, ids, user_ids, team_id=False, context=None):
        index = 0
        for lead_id in ids:
            value = {}
            if team_id:
                value['section_id'] = team_id
            if index < len(user_ids):
                value['user_id'] = user_ids[index]
                index += 1
            if value:
                self.write(cr, uid, [lead_id], value, context=context)
        return True

    def schedule_phonecall(self, cr, uid, ids, schedule_time, call_summary, desc, phone, contact_name, user_id=False, section_id=False, categ_id=False, action='schedule', context=None):
        """
        action :('schedule','Schedule a call'), ('log','Log a call')
        """
        phonecall = self.pool.get('crm.phonecall')
        model_data = self.pool.get('ir.model.data')
        phonecall_dict = {}
        if not categ_id:
            res_id = model_data._get_id(cr, uid, 'crm', 'categ_phone2')
            if res_id:
                categ_id = model_data.browse(cr, uid, res_id, context=context).res_id
        for lead in self.browse(cr, uid, ids, context=context):
            if not section_id:
                section_id = lead.section_id and lead.section_id.id or False
            if not user_id:
                user_id = lead.user_id and lead.user_id.id or False
            vals = {
                    'name' : call_summary,
                    'opportunity_id' : lead.id,
                    'user_id' : user_id or False,
                    'categ_id' : categ_id or False,
                    'description' : desc or '',
                    'date' : schedule_time,
                    'section_id' : section_id or False,
                    'partner_id': lead.partner_id and lead.partner_id.id or False,
                    'partner_phone' : phone or lead.phone or (lead.partner_id and lead.partner_id.phone or False),
                    'partner_mobile' : lead.partner_id and lead.partner_id.mobile or False,
                    'priority': lead.priority,
            }
            new_id = phonecall.create(cr, uid, vals, context=context)
            phonecall.case_open(cr, uid, [new_id], context=context)
            if action == 'log':
                phonecall.case_close(cr, uid, [new_id], context=context)
            phonecall_dict[lead.id] = new_id
            self.schedule_phonecall_send_note(cr, uid, [lead.id], new_id, action, context=context)
        return phonecall_dict


    def redirect_opportunity_view(self, cr, uid, opportunity_id, context=None):
        models_data = self.pool.get('ir.model.data')

        # Get Opportunity views
        form_view = models_data.get_object_reference(cr, uid, 'crm', 'crm_case_form_view_oppor')
        tree_view = models_data.get_object_reference(cr, uid, 'crm', 'crm_case_tree_view_oppor')
        return {
                'name': _('Opportunity'),
                'view_type': 'form',
                'view_mode': 'tree, form',
                'res_model': 'crm.lead',
                'domain': [('type', '=', 'opportunity')],
                'res_id': int(opportunity_id),
                'view_id': False,
                'views': [(form_view and form_view[1] or False, 'form'),
                          (tree_view and tree_view[1] or False, 'tree'),
                          (False, 'calendar'), (False, 'graph')],
                'type': 'ir.actions.act_window',
        }


    def message_new(self, cr, uid, msg, custom_values=None, context=None):
        """Automatically calls when new email message arrives"""
        res_id = super(crm_lead, self).message_new(cr, uid, msg, custom_values=custom_values, context=context)
        subject = msg.get('subject')  or _("No Subject")
        body = msg.get('body_text')

        msg_from = msg.get('from')
        priority = msg.get('priority')
        vals = {
            'name': subject,
            'email_from': msg_from,
            'email_cc': msg.get('cc'),
            'description': body,
            'user_id': False,
        }
        if priority:
            vals['priority'] = priority
        vals.update(self.message_partner_by_email(cr, uid, msg.get('from', False)))
        self.write(cr, uid, [res_id], vals, context)
        return res_id

    def message_update(self, cr, uid, ids, msg, vals=None, default_act='pending', context=None):
        if isinstance(ids, (str, int, long)):
            ids = [ids]
        if vals == None:
            vals = {}
        super(crm_lead, self).message_update(cr, uid, ids, msg, context=context)

        if msg.get('priority') in dict(crm.AVAILABLE_PRIORITIES):
            vals['priority'] = msg.get('priority')
        maps = {
            'cost':'planned_cost',
            'revenue': 'planned_revenue',
            'probability':'probability'
        }
        vls = {}
        for line in msg['body_text'].split('\n'):
            line = line.strip()
            res = tools.misc.command_re.match(line)
            if res and maps.get(res.group(1).lower()):
                key = maps.get(res.group(1).lower())
                vls[key] = res.group(2).lower()
        vals.update(vls)

        # Unfortunately the API is based on lists
        # but we want to update the state based on the
        # previous state, so we have to loop:
        for case in self.browse(cr, uid, ids, context=context):
            values = dict(vals)
            if case.state in CRM_LEAD_PENDING_STATES:
                #re-open
                values.update(state=crm.AVAILABLE_STATES[1][0])
                if not case.date_open:
                    values['date_open'] = time.strftime(tools.DEFAULT_SERVER_DATETIME_FORMAT)
            res = self.write(cr, uid, [case.id], values, context=context)
        return res

    def action_makeMeeting(self, cr, uid, ids, context=None):
        """
        This opens Meeting's calendar view to schedule meeting on current Opportunity
        @return : Dictionary value for created Meeting view
        """
        if context is None:
            context = {}
        value = {}
        data_obj = self.pool.get('ir.model.data')
        for opp in self.browse(cr, uid, ids, context=context):
            # Get meeting views
            tree_view = data_obj.get_object_reference(cr, uid, 'crm', 'crm_case_tree_view_meet')
            form_view = data_obj.get_object_reference(cr, uid, 'crm', 'crm_case_form_view_meet')
            calander_view = data_obj.get_object_reference(cr, uid, 'crm', 'crm_case_calendar_view_meet')
            search_view = data_obj.get_object_reference(cr, uid, 'crm', 'view_crm_case_meetings_filter')
            context.update({
                'default_opportunity_id': opp.id,
                'default_partner_id': opp.partner_id and opp.partner_id.id or False,
                'default_user_id': uid,
                'default_section_id': opp.section_id and opp.section_id.id or False,
                'default_email_from': opp.email_from,
                'default_state': 'open',
                'default_name': opp.name
            })
            value = {
                'name': _('Meetings'),
                'context': context,
                'view_type': 'form',
                'view_mode': 'calendar,form,tree',
                'res_model': 'crm.meeting',
                'view_id': False,
                'views': [(calander_view and calander_view[1] or False, 'calendar'), (form_view and form_view[1] or False, 'form'), (tree_view and tree_view[1] or False, 'tree')],
                'type': 'ir.actions.act_window',
                'search_view_id': search_view and search_view[1] or False,
                'nodestroy': True
            }
        return value


    def unlink(self, cr, uid, ids, context=None):
        for lead in self.browse(cr, uid, ids, context):
            if (not lead.section_id.allow_unlink) and (lead.state != 'draft'):
                raise osv.except_osv(_('Error'),
                    _("You cannot delete lead '%s'; it must be in state 'Draft' to be deleted. " \
                      "You should better cancel it, instead of deleting it.") % lead.name)
        return super(crm_lead, self).unlink(cr, uid, ids, context)


    def write(self, cr, uid, ids, vals, context=None):
        if not context:
            context = {}

        if 'date_closed' in vals:
            return super(crm_lead,self).write(cr, uid, ids, vals, context=context)

        if vals.get('stage_id'):
            stage = self.pool.get('crm.case.stage').browse(cr, uid, vals['stage_id'], context=context)
            # change probability of lead(s) if required by stage
            if not vals.get('probability') and stage.on_change:
                vals['probability'] = stage.probability
            for case in self.browse(cr, uid, ids, context=context):
                message = _("Stage changed to <b>%s</b>.") % (stage.name)
                case.message_append_note(_('System Notification'), message)
        return super(crm_lead,self).write(cr, uid, ids, vals, context)

crm_lead()

# vim:expandtab:smartindent:tabstop=4:softtabstop=4:shiftwidth=4:<|MERGE_RESOLUTION|>--- conflicted
+++ resolved
@@ -214,7 +214,6 @@
         'color': 0,
     }
 
-<<<<<<< HEAD
     def create(self, cr, uid, vals, context=None):
         obj_id = super(crm_lead, self).create(cr, uid, vals, context)
         self.create_send_note(cr, uid, [obj_id], context=context)
@@ -229,8 +228,6 @@
         address = self.pool.get('res.partner.address').browse(cr, uid, add)
         return {'value': {'email_from': address.email, 'phone': address.phone, 'country_id': address.country_id.id}}
 
-=======
->>>>>>> f98c4689
     def on_change_optin(self, cr, uid, ids, optin):
         return {'value':{'optin':optin,'optout':False}}
 
@@ -649,13 +646,8 @@
         if partner_id:
             res_partner.write(cr, uid, partner_id, {'section_id': lead.section_id.id or False})
             contact_id = res_partner.address_get(cr, uid, [partner_id])['default']
-<<<<<<< HEAD
-            res = lead.write({'partner_id' : partner_id, 'partner_address_id': contact_id}, context=context)
+            res = lead.write({'partner_id' : partner_id, }, context=context)
             self._lead_set_partner_send_note(cr, uid, [lead.id], context)
-
-=======
-            res = lead.write({'partner_id' : partner_id, }, context=context)
->>>>>>> f98c4689
         return res
 
     def convert_partner(self, cr, uid, ids, action='create', partner_id=False, context=None):
