--- conflicted
+++ resolved
@@ -189,6 +189,7 @@
                                   \nIf the case is in progress the state is set to \'Open\'.\
                                   \nWhen the case is over, the state is set to \'Done\'.\
                                   \nIf the case needs to be reviewed then the state is set to \'Pending\'.'),
+        'message_ids': fields.one2many('mail.message', 'res_id', 'Messages', domain=[('model','=',_name)]),
         'subjects': fields.function(_get_email_subject, fnct_search=_history_search, string='Subject of Email', type='char', size=64),
 
         # Only used for type opportunity
@@ -270,46 +271,6 @@
     def stage_find_won(self, cr, uid, section_id):
         return self.stage_find_percent(cr, uid, 100.0, section_id)
 
-<<<<<<< HEAD
-    def _case_open_notification(self, lead, context=None):
-        if lead.state != 'draft':
-            return False
-        if lead.type == 'lead':
-            message = _("The lead <em>%s</em> has been opened and its state is now in progress. Salesman %s can now set this lead as pending, close it to mark it as done, or cancel it. If there is an opportunity to create from this lead, click on Convert to Opportunity.") % (lead.name, lead.user_id.name)
-        elif lead.type == 'opportunity':
-            message = _("The opportunity <em>%s</em> has been opened.") % lead.name
-        else:
-            message = _("The case <em>%s</em> has been opened.") % lead.name
-        lead.message_append_note('' ,message, need_action_user_id=lead.user_id.id)
-
-    def _case_close_notification(self, lead, context=None):
-        if lead[0].type == 'lead':
-            message = _("The lead <em>%s</em> has been closed.") % lead[0].name
-        else:
-            message = _("The case <em>%s</em> has been closed.") % lead[0].name
-
-        lead[0].message_append_note('' ,message, need_action_user_id=lead[0].user_id.id)
-
-    def _case_mark_lost_notification(self, lead, context=None):
-        message = _("The opportunity <em>%s</em> has been marked as lost.") % lead.name
-        lead.message_append_note('' ,message, need_action_user_id=lead.user_id.id)
-
-    def _case_mark_won_notification(self, lead, context=None):
-        message = _("The opportunity <em>%s</em> has been been won.") % lead.name
-        lead.message_append_note('' ,message, need_action_user_id=lead.user_id.id)
-
-    def _case_cancel_notification(self, lead, context=None):
-        message = _("The lead <em>%s</em> has been cancelled.") % (lead[0].name)
-        lead[0].message_append_note('' ,message, need_action_user_id=lead[0].user_id.id)
-
-    def _case_pending_notification(self, case, context=None):
-        message = _("The lead <em>%s</em> is pending.") % (case[0].name,)
-        case[0].message_append_note('' ,message, need_action_user_id=case[0].user_id.id)
-
-    def _case_escalate_notification(self, case, context=None):
-        message = _("The lead <em>%s</em> is pending.") % (case.name,)
-        case.message_append_note('' ,message, need_action_user_id=case.user_id.id)
-=======
     def _case_create_notification(self, cr, uid, ids, context=None):
         for obj in self.browse(cr, uid, ids, context=context):
             self.message_subscribe(cr, uid, ids, [obj.user_id.id], context=context)
@@ -382,7 +343,6 @@
             case.message_append_note('', message)
             if action == "schedule" :
                 phonecall.message_append_note(cr, uid, ids, '', message, need_action_user_id=obj.user_id.id)
->>>>>>> 4fd99803
 
     def case_open(self, cr, uid, ids, context=None):
         res = super(crm_lead, self).case_open(cr, uid, ids, context)
@@ -423,10 +383,6 @@
             stage_id = self.stage_find_lost(cr, uid, lead.section_id.id or False)
             if stage_id:
                 self.stage_set(cr, uid, [lead.id], stage_id)
-<<<<<<< HEAD
-            self._case_mark_lost_notification(lead, context=context)
-=======
->>>>>>> 4fd99803
         return res
 
     def case_mark_won(self, cr, uid, ids, context=None):
