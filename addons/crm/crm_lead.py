# -*- coding: utf-8 -*-
##############################################################################
#
#    OpenERP, Open Source Management Solution
#    Copyright (C) 2004-today OpenERP SA (<http://www.openerp.com>)
#
#    This program is free software: you can redistribute it and/or modify
#    it under the terms of the GNU Affero General Public License as
#    published by the Free Software Foundation, either version 3 of the
#    License, or (at your option) any later version.
#
#    This program is distributed in the hope that it will be useful,
#    but WITHOUT ANY WARRANTY; without even the implied warranty of
#    MERCHANTABILITY or FITNESS FOR A PARTICULAR PURPOSE.  See the
#    GNU Affero General Public License for more details.
#
#    You should have received a copy of the GNU Affero General Public License
#    along with this program.  If not, see <http://www.gnu.org/licenses/>.
#
##############################################################################

from base_status.base_stage import base_stage
import crm
from datetime import datetime
from osv import fields, osv
import time
import tools
from tools.translate import _
from tools import html2plaintext

from base.res.res_partner import format_address

CRM_LEAD_FIELDS_TO_MERGE = ['name',
    'partner_id',
    'channel_id',
    'company_id',
    'country_id',
    'section_id',
    'stage_id',
    'state_id',
    'type_id',
    'user_id',
    'title',
    'city',
    'contact_name',
    'description',
    'email',
    'fax',
    'mobile',
    'partner_name',
    'phone',
    'probability',
    'planned_revenue',
    'street',
    'street2',
    'zip',
    'create_date',
    'date_action_last',
    'date_action_next',
    'email_from',
    'email_cc',
    'partner_name']
CRM_LEAD_PENDING_STATES = (
    crm.AVAILABLE_STATES[2][0], # Cancelled
    crm.AVAILABLE_STATES[3][0], # Done
    crm.AVAILABLE_STATES[4][0], # Pending
)

class crm_lead(base_stage, format_address, osv.osv):
    """ CRM Lead Case """
    _name = "crm.lead"
    _description = "Lead/Opportunity"
    _order = "priority,date_action,id desc"
    _inherit = ['mail.thread','ir.needaction_mixin']

    def _get_default_section_id(self, cr, uid, context=None):
        """ Gives default section by checking if present in the context """
        return (self._resolve_section_id_from_context(cr, uid, context=context) or False)

    def _get_default_stage_id(self, cr, uid, context=None):
        """ Gives default stage_id """
        section_id = self._get_default_section_id(cr, uid, context=context)
        return self.stage_find(cr, uid, [], section_id, [('state', '=', 'draft')], context=context)

    def _resolve_section_id_from_context(self, cr, uid, context=None):
        """ Returns ID of section based on the value of 'section_id'
            context key, or None if it cannot be resolved to a single
            Sales Team.
        """
        if context is None:
            context = {}
        if type(context.get('default_section_id')) in (int, long):
            return context.get('default_section_id')
        if isinstance(context.get('default_section_id'), basestring):
            section_name = context['default_section_id']
            section_ids = self.pool.get('crm.case.section').name_search(cr, uid, name=section_name, context=context)
            if len(section_ids) == 1:
                return int(section_ids[0][0])
        return None

    def _resolve_type_from_context(self, cr, uid, context=None):
        """ Returns the type (lead or opportunity) from the type context
            key. Returns None if it cannot be resolved.
        """
        if context is None:
            context = {}
        return context.get('default_type')

    def _read_group_stage_ids(self, cr, uid, ids, domain, read_group_order=None, access_rights_uid=None, context=None):
        access_rights_uid = access_rights_uid or uid
        stage_obj = self.pool.get('crm.case.stage')
        order = stage_obj._order
        # lame hack to allow reverting search, should just work in the trivial case
        if read_group_order == 'stage_id desc':
            order = "%s desc" % order
        # retrieve section_id from the context and write the domain
        # - ('id', 'in', 'ids'): add columns that should be present
        # - OR ('case_default', '=', True), ('fold', '=', False): add default columns that are not folded
        # - OR ('section_ids', '=', section_id), ('fold', '=', False) if section_id: add section columns that are not folded
        search_domain = []
        section_id = self._resolve_section_id_from_context(cr, uid, context=context)
        if section_id:
            search_domain += ['|', ('section_ids', '=', section_id)]
        search_domain += ['|', ('id', 'in', ids), ('case_default', '=', True)]
        # retrieve type from the context (if set: choose 'type' or 'both')
        type = self._resolve_type_from_context(cr, uid, context=context)
        if type:
            search_domain += ['|', ('type', '=', type), ('type', '=', 'both')]
        # perform search
        stage_ids = stage_obj._search(cr, uid, search_domain, order=order, access_rights_uid=access_rights_uid, context=context)
        result = stage_obj.name_get(cr, access_rights_uid, stage_ids, context=context)
        # restore order of the search
        result.sort(lambda x,y: cmp(stage_ids.index(x[0]), stage_ids.index(y[0])))

        fold = {}
        for stage in stage_obj.browse(cr, access_rights_uid, stage_ids, context=context):
            fold[stage.id] = stage.fold or False

        return result, fold

    def fields_view_get(self, cr, user, view_id=None, view_type='form', context=None, toolbar=False, submenu=False):
        res = super(crm_lead,self).fields_view_get(cr, user, view_id, view_type, context, toolbar=toolbar, submenu=submenu)
        if view_type == 'form':
            res['arch'] = self.fields_view_get_address(cr, user, res['arch'], context=context)
        return res

    _group_by_full = {
        'stage_id': _read_group_stage_ids
    }

    def _compute_day(self, cr, uid, ids, fields, args, context=None):
        """
        :return dict: difference between current date and log date
        """
        cal_obj = self.pool.get('resource.calendar')
        res_obj = self.pool.get('resource.resource')

        res = {}
        for lead in self.browse(cr, uid, ids, context=context):
            for field in fields:
                res[lead.id] = {}
                duration = 0
                ans = False
                if field == 'day_open':
                    if lead.date_open:
                        date_create = datetime.strptime(lead.create_date, "%Y-%m-%d %H:%M:%S")
                        date_open = datetime.strptime(lead.date_open, "%Y-%m-%d %H:%M:%S")
                        ans = date_open - date_create
                        date_until = lead.date_open
                elif field == 'day_close':
                    if lead.date_closed:
                        date_create = datetime.strptime(lead.create_date, "%Y-%m-%d %H:%M:%S")
                        date_close = datetime.strptime(lead.date_closed, "%Y-%m-%d %H:%M:%S")
                        date_until = lead.date_closed
                        ans = date_close - date_create
                if ans:
                    resource_id = False
                    if lead.user_id:
                        resource_ids = res_obj.search(cr, uid, [('user_id','=',lead.user_id.id)])
                        if len(resource_ids):
                            resource_id = resource_ids[0]

                    duration = float(ans.days)
                    if lead.section_id and lead.section_id.resource_calendar_id:
                        duration =  float(ans.days) * 24
                        new_dates = cal_obj.interval_get(cr,
                            uid,
                            lead.section_id.resource_calendar_id and lead.section_id.resource_calendar_id.id or False,
                            datetime.strptime(lead.create_date, '%Y-%m-%d %H:%M:%S'),
                            duration,
                            resource=resource_id
                        )
                        no_days = []
                        date_until = datetime.strptime(date_until, '%Y-%m-%d %H:%M:%S')
                        for in_time, out_time in new_dates:
                            if in_time.date not in no_days:
                                no_days.append(in_time.date)
                            if out_time > date_until:
                                break
                        duration =  len(no_days)
                res[lead.id][field] = abs(int(duration))
        return res

    def _history_search(self, cr, uid, obj, name, args, context=None):
        res = []
        msg_obj = self.pool.get('mail.message')
        message_ids = msg_obj.search(cr, uid, [('email_from','!=',False), ('subject', args[0][1], args[0][2])], context=context)
        lead_ids = self.search(cr, uid, [('message_ids', 'in', message_ids)], context=context)

        if lead_ids:
            return [('id', 'in', lead_ids)]
        else:
            return [('id', '=', '0')]

    _columns = {
        'partner_id': fields.many2one('res.partner', 'Partner', ondelete='set null',
            select=True, help="Linked partner (optional). Usually created when converting the lead."),

        'id': fields.integer('ID', readonly=True),
        'name': fields.char('Subject', size=64, required=True, select=1),
        'active': fields.boolean('Active', required=False),
        'date_action_last': fields.datetime('Last Action', readonly=1),
        'date_action_next': fields.datetime('Next Action', readonly=1),
        'email_from': fields.char('Email', size=128, help="Email address of the contact", select=1),
        'section_id': fields.many2one('crm.case.section', 'Sales Team', \
                        select=True, help='When sending mails, the default email address is taken from the sales team.'),
        'create_date': fields.datetime('Creation Date' , readonly=True),
        'email_cc': fields.text('Global CC', size=252 , help="These email addresses will be added to the CC field of all inbound and outbound emails for this record before being sent. Separate multiple email addresses with a comma"),
        'description': fields.text('Notes'),
        'write_date': fields.datetime('Update Date' , readonly=True),
        'categ_ids': fields.many2many('crm.case.categ', 'crm_lead_category_rel', 'lead_id', 'category_id', 'Categories', \
            domain="['|',('section_id','=',section_id),('section_id','=',False), ('object_id.model', '=', 'crm.lead')]"),
        'type_id': fields.many2one('crm.case.resource.type', 'Campaign', \
            domain="['|',('section_id','=',section_id),('section_id','=',False)]", help="From which campaign (seminar, marketing campaign, mass mailing, ...) did this contact come from?"),
        'channel_id': fields.many2one('crm.case.channel', 'Channel', help="Communication channel (mail, direct, phone, ...)"),
        'contact_name': fields.char('Contact Name', size=64),
        'partner_name': fields.char("Customer Name", size=64,help='The name of the future partner company that will be created while converting the lead into opportunity', select=1),
        'opt_out': fields.boolean('Opt-Out', oldname='optout', help="If opt-out is checked, this contact has refused to receive emails or unsubscribed to a campaign."),
        'type':fields.selection([ ('lead','Lead'), ('opportunity','Opportunity'), ],'Type', help="Type is used to separate Leads and Opportunities"),
        'priority': fields.selection(crm.AVAILABLE_PRIORITIES, 'Priority', select=True),
        'date_closed': fields.datetime('Closed', readonly=True),
        'stage_id': fields.many2one('crm.case.stage', 'Stage',
                        domain="['&', ('fold', '=', False), '&', '|', ('section_ids', '=', section_id), ('case_default', '=', True), '|', ('type', '=', type), ('type', '=', 'both')]"),
        'user_id': fields.many2one('res.users', 'Salesperson'),
        'referred': fields.char('Referred By', size=64),
        'date_open': fields.datetime('Opened', readonly=True),
        'day_open': fields.function(_compute_day, string='Days to Open', \
                                multi='day_open', type="float", store=True),
        'day_close': fields.function(_compute_day, string='Days to Close', \
                                multi='day_close', type="float", store=True),
        'state': fields.related('stage_id', 'state', type="selection", store=True,
                selection=crm.AVAILABLE_STATES, string="Status", readonly=True,
                help='The Status is set to \'Draft\', when a case is created. If the case is in progress the Status is set to \'Open\'. When the case is over, the Status is set to \'Done\'. If the case needs to be reviewed then the Status is  set to \'Pending\'.'),

        # Only used for type opportunity
        'probability': fields.float('Success Rate (%)',group_operator="avg"),
        'planned_revenue': fields.float('Expected Revenue'),
        'ref': fields.reference('Reference', selection=crm._links_get, size=128),
        'ref2': fields.reference('Reference 2', selection=crm._links_get, size=128),
        'phone': fields.char("Phone", size=64),
        'date_deadline': fields.date('Expected Closing', help="Estimate of the date on which the opportunity will be won."),
        'date_action': fields.date('Next Action Date', select=True),
        'title_action': fields.char('Next Action', size=64),
        'color': fields.integer('Color Index'),
        'partner_address_name': fields.related('partner_id', 'name', type='char', string='Partner Contact Name', readonly=True),
        'partner_address_email': fields.related('partner_id', 'email', type='char', string='Partner Contact Email', readonly=True),
        'company_currency': fields.related('company_id', 'currency_id', type='many2one', string='Currency', readonly=True, relation="res.currency"),
        'user_email': fields.related('user_id', 'email', type='char', string='User Email', readonly=True),
        'user_login': fields.related('user_id', 'login', type='char', string='User Login', readonly=True),

        # Fields for address, due to separation from crm and res.partner
        'street': fields.char('Street', size=128),
        'street2': fields.char('Street2', size=128),
        'zip': fields.char('Zip', change_default=True, size=24),
        'city': fields.char('City', size=128),
        'state_id': fields.many2one("res.country.state", 'State'),
        'country_id': fields.many2one('res.country', 'Country'),
        'phone': fields.char('Phone', size=64),
        'fax': fields.char('Fax', size=64),
        'mobile': fields.char('Mobile', size=64),
        'function': fields.char('Function', size=128),
        'title': fields.many2one('res.partner.title', 'Title'),
        'company_id': fields.many2one('res.company', 'Company', select=1),
        'payment_mode': fields.many2one('crm.payment.mode', 'Payment Mode', \
                            domain="[('section_id','=',section_id)]"),
        'planned_cost': fields.float('Planned Costs'),
    }

    _defaults = {
        'active': 1,
        'type': 'lead',
        'user_id': lambda s, cr, uid, c: s._get_default_user(cr, uid, c),
        'email_from': lambda s, cr, uid, c: s._get_default_email(cr, uid, c),
        'stage_id': lambda s, cr, uid, c: s._get_default_stage_id(cr, uid, c),
        'section_id': lambda s, cr, uid, c: s._get_default_section_id(cr, uid, c),
        'company_id': lambda s, cr, uid, c: s.pool.get('res.company')._company_default_get(cr, uid, 'crm.lead', context=c),
        'priority': lambda *a: crm.AVAILABLE_PRIORITIES[2][0],
        'color': 0,
    }

    _sql_constraints = [
        ('check_probability', 'check(probability >= 0 and probability <= 100)', 'The probability of closing the deal should be between 0% and 100%!')
    ]

    def create(self, cr, uid, vals, context=None):
        obj_id = super(crm_lead, self).create(cr, uid, vals, context)
        section_id = self.browse(cr, uid, obj_id, context=context).section_id
        if section_id:
            followers = [follow.id for follow in section_id.message_follower_ids]
            self.message_subscribe(cr, uid, [obj_id], followers, context=context)
        self.create_send_note(cr, uid, [obj_id], context=context)
        return obj_id

    def onchange_stage_id(self, cr, uid, ids, stage_id, context=None):
        if not stage_id:
            return {'value':{}}
        stage = self.pool.get('crm.case.stage').browse(cr, uid, stage_id, context)
        if not stage.on_change:
            return {'value':{}}
        return {'value':{'probability': stage.probability}}

    def on_change_partner(self, cr, uid, ids, partner_id, context=None):
        result = {}
        values = {}
        if partner_id:
            partner = self.pool.get('res.partner').browse(cr, uid, partner_id, context=context)
            values = {
                'partner_name' : partner.name,
                'street' : partner.street,
                'street2' : partner.street2,
                'city' : partner.city,
                'state_id' : partner.state_id and partner.state_id.id or False,
                'country_id' : partner.country_id and partner.country_id.id or False,
                'email_from' : partner.email,
                'phone' : partner.phone,
                'mobile' : partner.mobile,
                'fax' : partner.fax,
            }
        return {'value' : values}

    def _check(self, cr, uid, ids=False, context=None):
        """ Override of the base.stage method.
            Function called by the scheduler to process cases for date actions
            Only works on not done and cancelled cases
        """
        cr.execute('select * from crm_case \
                where (date_action_last<%s or date_action_last is null) \
                and (date_action_next<=%s or date_action_next is null) \
                and state not in (\'cancel\',\'done\')',
                (time.strftime("%Y-%m-%d %H:%M:%S"),
                    time.strftime('%Y-%m-%d %H:%M:%S')))

        ids2 = map(lambda x: x[0], cr.fetchall() or [])
        cases = self.browse(cr, uid, ids2, context=context)
        return self._action(cr, uid, cases, False, context=context)

    def stage_find(self, cr, uid, cases, section_id, domain=None, order='sequence', context=None):
        """ Override of the base.stage method
            Parameter of the stage search taken from the lead:
            - type: stage type must be the same or 'both'
            - section_id: if set, stages must belong to this section or
              be a default stage; if not set, stages must be default
              stages
        """
        if isinstance(cases, (int, long)):
            cases = self.browse(cr, uid, cases, context=context)
        # collect all section_ids
        section_ids = []
        types = ['both']
        if not cases :
            type = context.get('default_type')
            types += [type]
        if section_id:
            section_ids.append(section_id)
        for lead in cases:
            if lead.section_id:
                section_ids.append(lead.section_id.id)
            if lead.type not in types:
                types.append(lead.type)
        # OR all section_ids and OR with case_default
        search_domain = []
        if section_ids:
            search_domain += [('|')] * len(section_ids)
            for section_id in section_ids:
                search_domain.append(('section_ids', '=', section_id))
        search_domain.append(('case_default', '=', True))
        # AND with cases types
        search_domain.append(('type', 'in', types))
        # AND with the domain in parameter
        search_domain += list(domain)
        # perform search, return the first found
        stage_ids = self.pool.get('crm.case.stage').search(cr, uid, search_domain, order=order, context=context)
        if stage_ids:
            return stage_ids[0]
        return False

    def case_cancel(self, cr, uid, ids, context=None):
        """ Overrides case_cancel from base_stage to set probability """
        res = super(crm_lead, self).case_cancel(cr, uid, ids, context=context)
        self.write(cr, uid, ids, {'probability' : 0.0}, context=context)
        return res

    def case_reset(self, cr, uid, ids, context=None):
        """ Overrides case_reset from base_stage to set probability """
        res = super(crm_lead, self).case_reset(cr, uid, ids, context=context)
        self.write(cr, uid, ids, {'probability': 0.0}, context=context)
        return res

    def case_mark_lost(self, cr, uid, ids, context=None):
        """ Mark the case as lost: state=cancel and probability=0 """
        for lead in self.browse(cr, uid, ids):
            stage_id = self.stage_find(cr, uid, [lead], lead.section_id.id or False, [('probability', '=', 0.0)], context=context)
            if stage_id:
                self.case_set(cr, uid, [lead.id], values_to_update={'probability': 0.0}, new_stage_id=stage_id, context=context)
        self.case_mark_lost_send_note(cr, uid, ids, context=context)
        return True

    def case_mark_won(self, cr, uid, ids, context=None):
        """ Mark the case as lost: state=done and probability=100 """
        for lead in self.browse(cr, uid, ids):
            stage_id = self.stage_find(cr, uid, [lead], lead.section_id.id or False, [('probability', '=', 100.0)], context=context)
            if stage_id:
                self.case_set(cr, uid, [lead.id], values_to_update={'probability': 100.0}, new_stage_id=stage_id, context=context)
        self.case_mark_won_send_note(cr, uid, ids, context=context)
        return True

    def set_priority(self, cr, uid, ids, priority):
        """ Set lead priority
        """
        return self.write(cr, uid, ids, {'priority' : priority})

    def set_high_priority(self, cr, uid, ids, context=None):
        """ Set lead priority to high
        """
        return self.set_priority(cr, uid, ids, '1')

    def set_normal_priority(self, cr, uid, ids, context=None):
        """ Set lead priority to normal
        """
        return self.set_priority(cr, uid, ids, '3')

    def _merge_get_result_type(self, cr, uid, opps, context=None):
        """
        Define the type of the result of the merge.  If at least one of the
        element to merge is an opp, the resulting new element will be an opp.
        Otherwise it will be a lead.

        We'll directly use a list of browse records instead of a list of ids
        for performances' sake: it will spare a second browse of the
        leads/opps.

        :param list opps: list of browse records containing the leads/opps to process
        :return string type: the type of the final element
        """
        for opp in opps:
            if (opp.type == 'opportunity'):
                return 'opportunity'

        return 'lead'

    def _merge_data(self, cr, uid, ids, oldest, fields, context=None):
        """
        Prepare lead/opp data into a dictionary for merging.  Different types
        of fields are processed in different ways:
        - text: all the values are concatenated
        - m2m and o2m: those fields aren't processed
        - m2o: the first not null value prevails (the other are dropped)
        - any other type of field: same as m2o

        :param list ids: list of ids of the leads to process
        :param list fields: list of leads' fields to process
        :return dict data: contains the merged values
        """
        opportunities = self.browse(cr, uid, ids, context=context)

        def _get_first_not_null(attr):
            if hasattr(oldest, attr):
                return getattr(oldest, attr)
            for opp in opportunities:
                if hasattr(opp, attr):
                    return getattr(opp, attr)
            return False

        def _get_first_not_null_id(attr):
            res = _get_first_not_null(attr)
            return res and res.id or False

        def _concat_all(attr):
            return ', '.join(filter(lambda x: x, [getattr(opp, attr) or '' for opp in opportunities if hasattr(opp, attr)]))

        # Process the fields' values
        data = {}
        for field_name in fields:
            field_info = self._all_columns.get(field_name)
            if field_info is None:
                continue
            field = field_info.column
            if field._type in ('many2many', 'one2many'):
                continue
            elif field._type == 'many2one':
                data[field_name] = _get_first_not_null_id(field_name)  # !!
            elif field._type == 'text':
                data[field_name] = _concat_all(field_name)  #not lost
            else:
                data[field_name] = _get_first_not_null(field_name)  #not lost

        # Define the resulting type ('lead' or 'opportunity')
        data['type'] = self._merge_get_result_type(cr, uid, opportunities, context)

        return data

    def _merge_find_oldest(self, cr, uid, ids, context=None):
        """
        Return the oldest lead found among ids.

        :param list ids: list of ids of the leads to inspect
        :return object: browse record of the oldest of the leads
        """
        if context is None:
            context = {}

        if context.get('convert'):
            ids = list(set(ids) - set(context.get('lead_ids', [])))

        # Search opportunities order by create date
        opportunity_ids = self.search(cr, uid, [('id', 'in', ids)], order='create_date', context=context)
        oldest_opp_id = opportunity_ids[0]
        return self.browse(cr, uid, oldest_opp_id, context=context)

    def _mail_body(self, cr, uid, lead, fields, title=False, context=None):
        body = []
        if title:
            body.append("%s\n" % (title))

        for field_name in fields:
            field_info = self._all_columns.get(field_name)
            if field_info is None:
                continue
            field = field_info.column
            value = ''

            if field._type == 'selection':
                if hasattr(field.selection, '__call__'):
                    key = field.selection(self, cr, uid, context=context)
                else:
                    key = field.selection
                value = dict(key).get(lead[field_name], lead[field_name])
            elif field._type == 'many2one':
                if lead[field_name]:
                    value = lead[field_name].name_get()[0][1]
            elif field._type == 'many2many':
                if lead[field_name]:
                    for val in lead[field_name]:
                        field_value = val.name_get()[0][1]
                        value += field_value + ","
            else:
                value = lead[field_name]

            body.append("%s: %s" % (field.string, value or ''))
<<<<<<< HEAD

        return "\n".join(body + ['---'])
=======
        return "<br/>".join(body + ['<br/>'])
>>>>>>> 8b251e53

    def _merge_notify(self, cr, uid, opportunity_id, opportunities, context=None):
        """
        Create a message gathering merged leads/opps information.
        """
        #TOFIX: mail template should be used instead of fix body, subject text
        details = []
        result_type = self._merge_get_result_type(cr, uid, opportunities, context)
        if result_type == 'lead':
            merge_message = _('Merged leads')
        else:
            merge_message = _('Merged opportunities')
        subject = [merge_message]
        for opportunity in opportunities:
            subject.append(opportunity.name)
            title = "%s : %s" % (merge_message, opportunity.name)
            details.append(self._mail_body(cr, uid, opportunity, CRM_LEAD_FIELDS_TO_MERGE, title=title, context=context))

        # Chatter message's subject
        subject = subject[0] + ": " + ", ".join(subject[1:])
        details = "\n\n".join(details)
        return self.message_post(cr, uid, [opportunity_id], body=details, subject=subject, context=context)

    def _merge_opportunity_history(self, cr, uid, opportunity_id, opportunities, context=None):
        message = self.pool.get('mail.message')
        for opportunity in opportunities:
            for history in opportunity.message_ids:
                message.write(cr, uid, history.id, {
                        'res_id': opportunity_id,
                        'subject' : _("From %s : %s") % (opportunity.name, history.subject)
                }, context=context)

        return True

    def _merge_opportunity_attachments(self, cr, uid, opportunity_id, opportunities, context=None):
        attachment = self.pool.get('ir.attachment')

        # return attachments of opportunity
        def _get_attachments(opportunity_id):
            attachment_ids = attachment.search(cr, uid, [('res_model', '=', self._name), ('res_id', '=', opportunity_id)], context=context)
            return attachment.browse(cr, uid, attachment_ids, context=context)

        count = 1
        first_attachments = _get_attachments(opportunity_id)
        for opportunity in opportunities:
            attachments = _get_attachments(opportunity.id)
            for first in first_attachments:
                for attachment in attachments:
                    if attachment.name == first.name:
                        values = dict(
                            name = "%s (%s)" % (attachment.name, count,),
                            res_id = opportunity_id,
                        )
                        attachment.write(values)
                        count+=1

        return True

    def merge_opportunity(self, cr, uid, ids, context=None):
        """
        Different cases of merge:
        - merge leads together = 1 new lead
        - merge at least 1 opp with anything else (lead or opp) = 1 new opp

        :param list ids: leads/opportunities ids to merge
        :return int id: id of the resulting lead/opp
        """
        if context is None: context = {}

        if len(ids) <= 1:
            raise osv.except_osv(_('Warning!'),_('Please select more than one element (lead or opportunity) from the list view.'))

        lead_ids = context.get('lead_ids', [])

        ctx_opportunities = self.browse(cr, uid, lead_ids, context=context)
        opportunities = self.browse(cr, uid, ids, context=context)
        opportunities_list = list(set(opportunities) - set(ctx_opportunities))
        oldest = self._merge_find_oldest(cr, uid, ids, context=context)
        if ctx_opportunities:
            first_opportunity = ctx_opportunities[0]
            tail_opportunities = opportunities_list + ctx_opportunities[1:]
        else:
            first_opportunity = opportunities_list[0]
            tail_opportunities = opportunities_list[1:]

        merged_data = self._merge_data(cr, uid, ids, oldest, CRM_LEAD_FIELDS_TO_MERGE, context=context)

        # Merge messages and attachements into the first opportunity
        self._merge_opportunity_history(cr, uid, first_opportunity.id, tail_opportunities, context=context)
        self._merge_opportunity_attachments(cr, uid, first_opportunity.id, tail_opportunities, context=context)

        # Merge notifications about loss of information
        self._merge_notify(cr, uid, first_opportunity, opportunities, context=context)
        # Write merged data into first opportunity
        self.write(cr, uid, [first_opportunity.id], merged_data, context=context)
        # Delete tail opportunities
        self.unlink(cr, uid, [x.id for x in tail_opportunities], context=context)

        # Open first opportunity
        self.case_open(cr, uid, [first_opportunity.id])
        return first_opportunity.id

    def _convert_opportunity_data(self, cr, uid, lead, customer, section_id=False, context=None):
        crm_stage = self.pool.get('crm.case.stage')
        contact_id = False
        if customer:
            contact_id = self.pool.get('res.partner').address_get(cr, uid, [customer.id])['default']

        if not section_id:
            section_id = lead.section_id and lead.section_id.id or False

        if section_id:
            stage_ids = crm_stage.search(cr, uid, [('sequence','>=',1), ('section_ids','=', section_id)])
        else:
            stage_ids = crm_stage.search(cr, uid, [('sequence','>=',1)])
        stage_id = stage_ids and stage_ids[0] or False

        return {
            'planned_revenue': lead.planned_revenue,
            'probability': lead.probability,
            'name': lead.name,
            'partner_id': customer and customer.id or False,
            'user_id': (lead.user_id and lead.user_id.id),
            'type': 'opportunity',
            'stage_id': stage_id or False,
            'date_action': fields.datetime.now(),
            'date_open': fields.datetime.now(),
            'email_from': customer and customer.email or lead.email_from,
            'phone': customer and customer.phone or lead.phone,
        }

    def convert_opportunity(self, cr, uid, ids, partner_id, user_ids=False, section_id=False, context=None):
        customer = False
        if partner_id:
            partner = self.pool.get('res.partner')
            customer = partner.browse(cr, uid, partner_id, context=context)
        for lead in self.browse(cr, uid, ids, context=context):
            if lead.state in ('done', 'cancel'):
                continue
            vals = self._convert_opportunity_data(cr, uid, lead, customer, section_id, context=context)
            self.write(cr, uid, [lead.id], vals, context=context)
            self.convert_opportunity_send_note(cr, uid, lead, context=context)

        if user_ids or section_id:
            self.allocate_salesman(cr, uid, ids, user_ids, section_id, context=context)

        return True

    def _lead_create_contact(self, cr, uid, lead, name, is_company, parent_id=False, context=None):
        partner = self.pool.get('res.partner')
        vals = { 'name': name,
            'user_id': lead.user_id.id,
            'comment': lead.description,
            'section_id': lead.section_id.id or False,
            'parent_id': parent_id,
            'phone': lead.phone,
            'mobile': lead.mobile,
            'email': lead.email_from and tools.email_split(lead.email_from)[0],
            'fax': lead.fax,
            'title': lead.title and lead.title.id or False,
            'function': lead.function,
            'street': lead.street,
            'street2': lead.street2,
            'zip': lead.zip,
            'city': lead.city,
            'country_id': lead.country_id and lead.country_id.id or False,
            'state_id': lead.state_id and lead.state_id.id or False,
            'is_company': is_company,
            'type': 'contact'
        }
        partner = partner.create(cr, uid,vals, context)
        return partner

    def _create_lead_partner(self, cr, uid, lead, context=None):
        partner_id =  False
        if lead.partner_name and lead.contact_name:
            partner_id = self._lead_create_contact(cr, uid, lead, lead.partner_name, True, context=context)
            partner_id = self._lead_create_contact(cr, uid, lead, lead.contact_name, False, partner_id, context=context)
        elif lead.partner_name and not lead.contact_name:
            partner_id = self._lead_create_contact(cr, uid, lead, lead.partner_name, True, context=context)
        elif not lead.partner_name and lead.contact_name:
            partner_id = self._lead_create_contact(cr, uid, lead, lead.contact_name, False, context=context)
        else:
            partner_id = self._lead_create_contact(cr, uid, lead, lead.name, False, context=context)
        return partner_id

    def _lead_set_partner(self, cr, uid, lead, partner_id, context=None):
        """
        Assign a partner to a lead.

        :param object lead: browse record of the lead to process
        :param int partner_id: identifier of the partner to assign
        :return bool: True if the partner has properly been assigned
        """
        res = False
        res_partner = self.pool.get('res.partner')
        if partner_id:
            res_partner.write(cr, uid, partner_id, {'section_id': lead.section_id.id or False})
            contact_id = res_partner.address_get(cr, uid, [partner_id])['default']
            res = lead.write({'partner_id': partner_id}, context=context)
            self._lead_set_partner_send_note(cr, uid, [lead.id], context)
        return res

    def handle_partner_assignation(self, cr, uid, ids, action='create', partner_id=False, context=None):
        """
        Handle partner assignation during a lead conversion.
        if action is 'create', create new partner with contact and assign lead to new partner_id.
        otherwise assign lead to the specified partner_id

        :param list ids: leads/opportunities ids to process
        :param string action: what has to be done regarding partners (create it, assign an existing one, or nothing)
        :param int partner_id: partner to assign if any
        :return dict: dictionary organized as followed: {lead_id: partner_assigned_id}
        """
        #TODO this is a duplication of the handle_partner_assignation method of crm_phonecall
        partner_ids = {}
        # If a partner_id is given, force this partner for all elements
        force_partner_id = partner_id
        for lead in self.browse(cr, uid, ids, context=context):
            # If the action is set to 'create' and no partner_id is set, create a new one
            if action == 'create':
                partner_id = force_partner_id or self._create_lead_partner(cr, uid, lead, context)
            self._lead_set_partner(cr, uid, lead, partner_id, context=context)
            partner_ids[lead.id] = partner_id
        return partner_ids

    def allocate_salesman(self, cr, uid, ids, user_ids=None, team_id=False, context=None):
        """
        Assign salesmen and salesteam to a batch of leads.  If there are more
        leads than salesmen, these salesmen will be assigned in round-robin.
        E.g.: 4 salesmen (S1, S2, S3, S4) for 6 leads (L1, L2, ... L6).  They
        will be assigned as followed: L1 - S1, L2 - S2, L3 - S3, L4 - S4,
        L5 - S1, L6 - S2.

        :param list ids: leads/opportunities ids to process
        :param list user_ids: salesmen to assign
        :param int team_id: salesteam to assign
        :return bool
        """
        index = 0

        for lead_id in ids:
            value = {}
            if team_id:
                value['section_id'] = team_id
            if user_ids:
                value['user_id'] = user_ids[index]
                # Cycle through user_ids
                index = (index + 1) % len(user_ids)
            if value:
                self.write(cr, uid, [lead_id], value, context=context)
        return True

    def schedule_phonecall(self, cr, uid, ids, schedule_time, call_summary, desc, phone, contact_name, user_id=False, section_id=False, categ_id=False, action='schedule', context=None):
        """
        :param string action: ('schedule','Schedule a call'), ('log','Log a call')
        """
        phonecall = self.pool.get('crm.phonecall')
        model_data = self.pool.get('ir.model.data')
        phonecall_dict = {}
        if not categ_id:
            res_id = model_data._get_id(cr, uid, 'crm', 'categ_phone2')
            if res_id:
                categ_id = model_data.browse(cr, uid, res_id, context=context).res_id
        for lead in self.browse(cr, uid, ids, context=context):
            if not section_id:
                section_id = lead.section_id and lead.section_id.id or False
            if not user_id:
                user_id = lead.user_id and lead.user_id.id or False
            vals = {
                'name': call_summary,
                'opportunity_id': lead.id,
                'user_id': user_id or False,
                'categ_id': categ_id or False,
                'description': desc or '',
                'date': schedule_time,
                'section_id': section_id or False,
                'partner_id': lead.partner_id and lead.partner_id.id or False,
                'partner_phone': phone or lead.phone or (lead.partner_id and lead.partner_id.phone or False),
                'partner_mobile': lead.partner_id and lead.partner_id.mobile or False,
                'priority': lead.priority,
            }
            new_id = phonecall.create(cr, uid, vals, context=context)
            phonecall.case_open(cr, uid, [new_id], context=context)
            if action == 'log':
                phonecall.case_close(cr, uid, [new_id], context=context)
            phonecall_dict[lead.id] = new_id
            self.schedule_phonecall_send_note(cr, uid, [lead.id], new_id, action, context=context)
        return phonecall_dict

    def redirect_opportunity_view(self, cr, uid, opportunity_id, context=None):
        models_data = self.pool.get('ir.model.data')

        # Get opportunity views
        dummy, form_view = models_data.get_object_reference(cr, uid, 'crm', 'crm_case_form_view_oppor')
        dummy, tree_view = models_data.get_object_reference(cr, uid, 'crm', 'crm_case_tree_view_oppor')
        return {
            'name': _('Opportunity'),
            'view_type': 'form',
            'view_mode': 'tree, form',
            'res_model': 'crm.lead',
            'domain': [('type', '=', 'opportunity')],
            'res_id': int(opportunity_id),
            'view_id': False,
            'views': [(form_view or False, 'form'),
                      (tree_view or False, 'tree'),
                      (False, 'calendar'), (False, 'graph')],
            'type': 'ir.actions.act_window',
        }

    def redirect_lead_view(self, cr, uid, lead_id, context=None):
        models_data = self.pool.get('ir.model.data')

        # Get lead views
        dummy, form_view = models_data.get_object_reference(cr, uid, 'crm', 'crm_case_form_view_leads')
        dummy, tree_view = models_data.get_object_reference(cr, uid, 'crm', 'crm_case_tree_view_leads')
        return {
            'name': _('Lead'),
            'view_type': 'form',
            'view_mode': 'tree, form',
            'res_model': 'crm.lead',
            'domain': [('type', '=', 'lead')],
            'res_id': int(lead_id),
            'view_id': False,
            'views': [(form_view or False, 'form'),
                      (tree_view or False, 'tree'),
                      (False, 'calendar'), (False, 'graph')],
            'type': 'ir.actions.act_window',
        }

    def action_makeMeeting(self, cr, uid, ids, context=None):
        """
        Open meeting's calendar view to schedule meeting on current opportunity.
        :return dict: dictionary value for created Meeting view
        """
        opportunity = self.browse(cr, uid, ids[0], context)
        res = self.pool.get('ir.actions.act_window').for_xml_id(cr, uid, 'base_calendar', 'action_crm_meeting', context)
        res['context'] = {
            'default_opportunity_id': opportunity.id,
            'default_partner_id': opportunity.partner_id and opportunity.partner_id.id or False,
            'default_partner_ids' : opportunity.partner_id and [opportunity.partner_id.id] or False,
            'default_user_id': uid,
            'default_section_id': opportunity.section_id and opportunity.section_id.id or False,
            'default_email_from': opportunity.email_from,
            'default_name': opportunity.name,
        }
        return res

    def write(self, cr, uid, ids, vals, context=None):
        if vals.get('stage_id') and not vals.get('probability'):
            # change probability of lead(s) if required by stage
            stage = self.pool.get('crm.case.stage').browse(cr, uid, vals['stage_id'], context=context)
            if stage.on_change:
                vals['probability'] = stage.probability
        if vals.get('section_id'):
            section_id = self.pool.get('crm.case.section').browse(cr, uid, vals.get('section_id'), context=context)
            if section_id:
                vals.setdefault('message_follower_ids', [])
                vals['message_follower_ids'] += [(4, follower.id) for follower in section_id.message_follower_ids]
        return super(crm_lead,self).write(cr, uid, ids, vals, context)

    # ----------------------------------------
    # Mail Gateway
    # ----------------------------------------

    def message_new(self, cr, uid, msg, custom_values=None, context=None):
        """ Overrides mail_thread message_new that is called by the mailgateway
            through message_process.
            This override updates the document according to the email.
        """
        if custom_values is None: custom_values = {}

        desc = html2plaintext(msg.get('body')) if msg.get('body') else ''
        custom_values.update({
            'name':  msg.get('subject') or _("No Subject"),
            'description': desc,
            'email_from': msg.get('from'),
            'email_cc': msg.get('cc'),
            'user_id': False,
        })
        if msg.get('priority') in dict(crm.AVAILABLE_PRIORITIES):
            custom_values['priority'] = msg.get('priority')
        return super(crm_lead, self).message_new(cr, uid, msg, custom_values=custom_values, context=context)

    def message_update(self, cr, uid, ids, msg, update_vals=None, context=None):
        """ Overrides mail_thread message_update that is called by the mailgateway
            through message_process.
            This method updates the document according to the email.
        """
        if isinstance(ids, (str, int, long)):
            ids = [ids]
        if update_vals is None: update_vals = {}

        if msg.get('priority') in dict(crm.AVAILABLE_PRIORITIES):
            update_vals['priority'] = msg.get('priority')
        maps = {
            'cost':'planned_cost',
            'revenue': 'planned_revenue',
            'probability':'probability',
        }
        for line in msg.get('body', '').split('\n'):
            line = line.strip()
            res = tools.command_re.match(line)
            if res and maps.get(res.group(1).lower()):
                key = maps.get(res.group(1).lower())
                update_vals[key] = res.group(2).lower()

        return super(crm_lead, self).message_update(cr, uid, ids, msg, update_vals=update_vals, context=context)

    # ----------------------------------------
    # OpenChatter methods and notifications
    # ----------------------------------------

    def stage_set_send_note(self, cr, uid, ids, stage_id, context=None):
        """ Override of the (void) default notification method. """
        stage_name = self.pool.get('crm.case.stage').name_get(cr, uid, [stage_id], context=context)[0][1]
        return self.message_post(cr, uid, ids, body=_("Stage changed to <b>%s</b>.") % (stage_name), subtype="mt_crm_stage", context=context)

    def case_get_note_msg_prefix(self, cr, uid, lead, context=None):
        if isinstance(lead, (int, long)):
            lead = self.browse(cr, uid, [lead], context=context)[0]
        return ('Opportunity' if lead.type == 'opportunity' else 'Lead')

    def create_send_note(self, cr, uid, ids, context=None):
        for id in ids:
            message = _("%s has been <b>created</b>.") % (self.case_get_note_msg_prefix(cr, uid, id, context=context))
            self.message_post(cr, uid, [id], body=message, context=context)
        return True

    def case_mark_lost_send_note(self, cr, uid, ids, context=None):
        message = _("Opportunity has been <b>lost</b>.")
        return self.message_post(cr, uid, ids, body=message, subtype="mt_crm_lost", context=context)

    def case_mark_won_send_note(self, cr, uid, ids, context=None):
        message = _("Opportunity has been <b>won</b>.")
        return self.message_post(cr, uid, ids, body=message, subtype="mt_crm_won", context=context)

    def schedule_phonecall_send_note(self, cr, uid, ids, phonecall_id, action, context=None):
        phonecall = self.pool.get('crm.phonecall').browse(cr, uid, [phonecall_id], context=context)[0]
        if action == 'log': prefix = 'Logged'
        else: prefix = 'Scheduled'
        message = _("<b>%s a call</b> for the <em>%s</em>.") % (prefix, phonecall.date)
        return self.message_post(cr, uid, ids, body=message, context=context)

    def _lead_set_partner_send_note(self, cr, uid, ids, context=None):
        for lead in self.browse(cr, uid, ids, context=context):
            message = _("%s <b>partner</b> is now set to <em>%s</em>." % (self.case_get_note_msg_prefix(cr, uid, lead, context=context), lead.partner_id.name))
            lead.message_post(body=message)
        return True

    def convert_opportunity_send_note(self, cr, uid, lead, context=None):
        message = _("Lead has been <b>converted to an opportunity</b>.")
        lead.message_post(body=message)
        return True

    def onchange_state(self, cr, uid, ids, state_id, context=None):
        if state_id:
            country_id=self.pool.get('res.country.state').browse(cr, uid, state_id, context).country_id.id
            return {'value':{'country_id':country_id}}
        return {}

# vim:expandtab:smartindent:tabstop=4:softtabstop=4:shiftwidth=4:<|MERGE_RESOLUTION|>--- conflicted
+++ resolved
@@ -557,12 +557,7 @@
                 value = lead[field_name]
 
             body.append("%s: %s" % (field.string, value or ''))
-<<<<<<< HEAD
-
-        return "\n".join(body + ['---'])
-=======
         return "<br/>".join(body + ['<br/>'])
->>>>>>> 8b251e53
 
     def _merge_notify(self, cr, uid, opportunity_id, opportunities, context=None):
         """
