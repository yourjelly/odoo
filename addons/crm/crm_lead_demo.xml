<?xml version="1.0"?>
<openerp>
    <data noupdate="1">
        <!-- Demo Leads -->
        <record id="crm_case_itisatelesalescampaign0" model="crm.lead">
            <field name="type_id" ref="crm.type_lead1"/>
            <field eval="'3'" name="priority"/>
            <field name="type">lead</field>
            <field name="user_id" ref="base.user_root"/>
            <field eval="'The Oil Company'" name="partner_name"/>
            <field eval="'draft'" name="state"/>
            <field name="section_id" ref="crm.section_sales_department"/>
        <field eval="'Luc Latour'" name="contact_name"/>
            <field name="title" ref="base.res_partner_title_sir"/>
        <field eval="'Training Manager'" name="function"/>
        <field eval="'Paris'" name="city"/>
        <field name="country_id" ref="base.fr"/>
        <field eval="'luc.latour@oilcompany.fr'" name="email_from"/>
            <field eval="'0033 621 782-0636'" name="mobile"/>
            <field eval="1" name="active"/>
            <field name="stage_id" ref="crm.stage_lead1"/>
            <field eval="'Plan to Attend a Training'" name="name"/>
            <field eval="'0033 769 703-274'" name="phone"/>
        </record>

        <record id="crm_case_electonicgoodsdealer0" model="crm.lead">
            <field name="type_id" ref="crm.type_lead7"/>
            <field eval="'4'" name="priority"/>
            <field name="type">lead</field>
            <field name="user_id" ref="base.user_root"/>
            <field eval="'Le Club SARL'" name="partner_name"/>
        <field eval="'Marc Dufour'" name="contact_name"/>
            <field name="title" ref="base.res_partner_title_sir"/>
        <field eval="'Purchase Manager'" name="function"/>
        <field eval="'Bordeaux'" name="city"/>
        <field name="country_id" ref="base.fr"/>
        <field eval="'md@leclub.fr'" name="email_from"/>
            <field eval="'draft'" name="state"/>
            <field name="section_id" ref="crm.section_sales_department"/>
            <field eval="'(392) 895-7917'" name="mobile"/>
            <field eval="1" name="active"/>
            <field name="categ_id" ref="crm.categ_oppor2"/>
            <field name="stage_id" ref="crm.stage_lead2"/>
            <field eval="'Interest in Your New Product'" name="name"/>
            <field eval="'(956) 293-2595'" name="phone"/>
        </record>
        <record id="crm_case_developingwebapplications0" model="crm.lead">
            <field name="type_id" ref="crm.type_lead5"/>
            <field eval="'2'" name="priority"/>
            <field name="type">lead</field>
            <field name="user_id" ref="base.user_demo"/>
            <field eval="'The Kompany'" name="partner_name"/>
        <field eval="'John Miller'" name="contact_name"/>
        <field eval="'New-York'" name="city"/>
        <field name="country_id" ref="base.us"/>
            <field eval="'draft'" name="state"/>
            <field name="section_id" ref="crm.section_sales_department"/>
            <field eval="'(820) 167-3208'" name="mobile"/>
            <field eval="1" name="active"/>
            <field name="categ_id" ref="crm.categ_oppor4"/>
            <field name="stage_id" ref="crm.stage_lead2"/>
            <field eval="'Need Info about Web Design'" name="name"/>
            <field eval="'(079) 681-2139'" name="phone"/>
            <field eval="'contact@thkompany.com'" name="email_from"/>
        </record>
        <record id="crm_case_qrecorp0" model="crm.lead">
            <field name="type_id" ref="crm.type_lead8"/>
            <field eval="'3'" name="priority"/>
            <field name="type">lead</field>
            <field eval="'The Gas Company'" name="partner_name"/>
        <field eval="'Henry Mc Coy'" name="contact_name"/>
        <field eval="'London'" name="city"/>
        <field name="country_id" ref="base.uk"/>
            <field eval="'draft'" name="state"/>
            <field name="section_id" ref="crm.section_sales_department"/>
            <field eval="'(077) 582-4035'" name="mobile"/>
            <field eval="1" name="active"/>
            <field name="stage_id" ref="crm.stage_lead1"/>
            <field eval="'Need a New Website'" name="name"/>
            <field eval="'(514) 698-4118'" name="phone"/>
            <field eval="'hmc@thgascompany.com'" name="email_from"/>
        </record>

        <record id="crm_case_itdeveloper0" model="crm.lead">
            <field name="type_id" ref="crm.type_lead4"/>
            <field eval="'3'" name="priority"/>
            <field name="type">lead</field>
            <field name="user_id" ref="base.user_root"/>
            <field eval="'Stonage IT'" name="partner_name"/>
        <field eval="'Carrie Helle'" name="contact_name"/>
        <field eval="'Purchase Manager'" name="function"/>
        <field eval="'Bruxelles'" name="city"/>
        <field name="country_id" ref="base.be"/>
            <field eval="'draft'" name="state"/>
            <field name="section_id" ref="crm.section_sales_department"/>
            <field eval="'(333) 715-1450'" name="mobile"/>
            <field eval="1" name="active"/>
            <field name="categ_id" ref="crm.categ_oppor1"/>
            <field name="stage_id" ref="crm.stage_lead2"/>
            <field eval="'Need a Quotation for PC1'" name="name"/>
            <field eval="'(855) 924-4364'" name="phone"/>
            <field eval="'helle@stonageit.be'" name="email_from"/>
        </record>
        
        <record id="crm_case_mgroperations0" model="crm.lead">
            <field name="partner_address_id" ref="base.res_partner_address_1"/>
            <field eval="1" name="active"/>
            <field name="type_id" ref="crm.type_lead3"/>
            <field name="partner_id" ref="base.res_partner_9"/>
            <field eval="'3'" name="priority"/>
            <field name="type">lead</field>
            <field name="user_id" ref="base.user_root"/>
            <field eval="'Opensides'" name="partner_name"/>
        <field eval="'Tina Pinero'" name="contact_name"/>
        <field eval="'Consultant'" name="function"/>
        <field eval="'Roma'" name="city"/>
        <field name="country_id" ref="base.it"/>
            <field eval="'draft'" name="state"/>
            <field name="section_id" ref="crm.section_sales_department"/>
            <field eval="'(468) 017-2684'" name="mobile"/>
            <field name="categ_id" ref="crm.categ_oppor8"/>
            <field name="stage_id" ref="crm.stage_lead6"/>
            <field eval="'Need Info about your Services'" name="name"/>
            <field eval="'(373) 907-1009'" name="phone"/>
            <field eval="'info@opensides.be'" name="email_from"/>
        </record>
        <record id="crm_case_vpoperations0" model="crm.lead">
            <field eval="1" name="active"/>
            <field name="type_id" ref="crm.type_lead8"/>
            <field eval="'3'" name="priority"/>
            <field name="type">lead</field>
            <field name="user_id" ref="base.user_demo"/>
            <field eval="'Gardner Group'" name="partner_name"/>
        <field eval="'Wendi Baltz'" name="contact_name"/>
        <field eval="'Journalist'" name="function"/>
        <field eval="'Kiev'" name="city"/>
        <field name="country_id" ref="base.ua"/>
            <field eval="'draft'" name="state"/>
            <field name="section_id" ref="crm.section_sales_department"/>
            <field eval="'(463) 014-1208'" name="mobile"/>
            <field name="categ_id" ref="crm.categ_oppor4"/>
            <field name="stage_id" ref="crm.stage_lead2"/>
            <field eval="'Info about Your Company ?'" name="name"/>
            <field eval="'(282) 603-7489'" name="phone"/>
        </record>
        <record id="crm_case_webvisitor0" model="crm.lead">
            <field eval="1" name="active"/>
            <field name="type_id" ref="crm.type_lead5"/>
            <field eval="'1'" name="priority"/>
            <field name="type">lead</field>
            <field name="user_id" ref="base.user_demo"/>
            <field eval="'Survey'" name="name"/>
            <field eval="'open'" name="state"/>
            <field name="section_id" ref="crm.section_sales_department"/>
            <field name="categ_id" ref="crm.categ_oppor6"/>
            <field name="stage_id" ref="crm.stage_lead1"/>
            <field eval="'Survey Expert'" name="partner_name"/>
        <field eval="'John Smith'" name="contact_name"/>
        <field eval="'Sales'" name="function"/>
        <field eval="'Cambridge'" name="city"/>
        <field name="country_id" ref="base.uk"/>
            <field eval="'smith_john@gmail.com'" name="email_from"/>
        <field eval="'(282) 596-8584'" name="phone"/>
        </record>
        <record id="crm_case_business_card0" model="crm.lead">
            <field eval="1" name="active"/>
            <field name="type_id" ref="crm.type_lead3"/>
            <field eval="'2'" name="priority"/>
            <field name="type">lead</field>
            <field name="user_id" ref="base.user_root"/>
            <field eval="'Partnership'" name="name"/>
            <field eval="'open'" name="state"/>
            <field name="section_id" ref="crm.section_sales_department"/>
            <field name="categ_id" ref="crm.categ_oppor5"/>
            <field name="stage_id" ref="crm.stage_lead1"/>
            <field eval="'Marketing Business'" name="partner_name"/>
        <field eval="'Laure Smith'" name="contact_name"/>
        <field eval="'Sales'" name="function"/>
        <field eval="'Oxford'" name="city"/>
        <field name="country_id" ref="base.uk"/>
            <field eval="'l.smith@marketing-business.com'" name="email_from"/>
        <field eval="'(252) 578-7894'" name="phone"/>
        </record>
        <record id="crm_case_imported_contact0" model="crm.lead">
            <field eval="1" name="active"/>
            <field name="type_id" ref="crm.type_lead8"/>
            <field eval="'2'" name="priority"/>
            <field name="type">lead</field>
            <field eval="'Info'" name="name"/>
            <field eval="'cancel'" name="state"/>
            <field name="section_id" ref="crm.section_sales_department"/>
            <field name="stage_id" ref="crm.stage_lead2"/>
            <field eval="'Business Group'" name="partner_name"/>
        </record>
        <record id="crm_case_employee0" model="crm.lead">
            <field eval="1" name="active"/>
            <field name="type_id" ref="crm.type_lead3"/>
            <field eval="'3'" name="priority"/>
            <field name="type">lead</field>
            <field name="user_id" ref="base.user_demo"/>
            <field eval="'Need Info about Onsite Intervention'" name="name"/>
            <field eval="'draft'" name="state"/>
            <field name="section_id" ref="crm.section_sales_department"/>
            <field name="categ_id" ref="crm.categ_oppor3"/>
            <field name="stage_id" ref="crm.stage_lead2"/>
            <field eval="'Agrolait'" name="partner_name"/>
        <field eval="'Sylvie Lelitre'" name="contact_name"/>
        </record>
        <record id="crm_case_company_partnership0" model="crm.lead">
            <field eval="1" name="active"/>
            <field name="type_id" ref="crm.type_lead3"/>
            <field eval="'3'" name="priority"/>
            <field name="type">lead</field>
            <field name="user_id" ref="base.user_demo"/>
            <field eval="'Need Quotation for 100 PC and 100 Keyboards'" name="name"/>
            <field eval="'done'" name="state"/>
            <field name="section_id" ref="crm.section_sales_department"/>
            <field name="categ_id" ref="crm.categ_oppor1"/>
            <field name="stage_id" ref="crm.stage_lead1"/>
            <field eval="'Centrale d\'achats 1'" name="partner_name"/>
       </record>

        <!--        Call Function to Open the leads-->
        <function model="crm.lead" name="case_open">
            <value eval="[ref('crm_case_electonicgoodsdealer0'), ref('crm_case_company_partnership0'), ref('crm_case_webvisitor0'), ref('crm_case_business_card0'), ref('crm.crm_case_employee0')]"/>
        </function>
        <!--        Call Function to mark the lead as Pending-->
        <function model="crm.lead" name="case_pending">
            <value eval="[ref('crm_case_itdeveloper0')]"/>
        </function>
        <!--        Call Function to Close the leads-->
        <function model="crm.lead" name="case_close">
            <value eval="[ref('crm_case_vpoperations0'), ref('crm_case_developingwebapplications0'), ref('crm_case_webvisitor0')]"/>
        </function>
        <!--        Call Function to Cancel the leads-->
        <function model="crm.lead" name="case_cancel">
            <value eval="[ref('crm_case_mgroperations0'), ref('crm_case_imported_contact0')]"/>
        </function>

        <!-- Demo Opportunities -->
        <record id="crm_case_construstazunits0" model="crm.lead">
            <field eval="60" name="probability"/>
            <field name="partner_address_id" ref="base.res_partner_address_zen"/>
            <field eval="1" name="active"/>
            <field name="type">opportunity</field>
            <field name="type_id" ref="crm.type_lead1"/>
            <field name="partner_id" ref="base.res_partner_3"/>
            <field eval="'3'" name="priority"/>
            <field name="user_id" ref="base.user_root"/>
            <field eval="'open'" name="state"/>
            <field eval="'150000'" name="planned_revenue"/>
            <field name="section_id" ref="crm.section_sales_department"/>
            <field name="categ_id" ref="crm.categ_oppor1"/>
            <field name="stage_id" ref="crm.stage_lead3"/>
            <field eval="'Plan to buy 200 PC2'" name="name"/>
            <field eval="'Conf call with purchase manager'" name="title_action"/>
        </record>
        <record id="crm_case_rdroundfundingunits0" model="crm.lead">
            <field name="partner_address_id" ref="base.res_partner_address_1"/>
            <field eval="1" name="active"/>
            <field name="type">opportunity</field>
            <field name="type_id" ref="crm.type_lead2"/>
            <field name="partner_id" ref="base.res_partner_9"/>
            <field eval="'3'" name="priority"/>
            <field name="user_id" ref="base.user_demo"/>
            <field eval="'draft'" name="state"/>
            <field eval="45000.0" name="planned_revenue"/>
            <field eval="35" name="probability"/>
            <field name="section_id" ref="crm.section_sales_department"/>
            <field name="categ_id" ref="crm.categ_oppor3"/>
            <field name="stage_id" ref="crm.stage_lead2"/>
            <field eval="'Pricing Information of Onsite Intervention'" name="name"/>
<<<<<<< HEAD
        <field eval="'Send price list regarding our interventions'" name="title_action"/>
=======
            <field eval="time.strftime('%Y') +'/'+ str(int(time.strftime('%m')) + 1) +'/'+ time.strftime('%d')" name="date_action"/>
            <field eval="time.strftime('%Y') +'/'+ str(int(time.strftime('%m')) + 2) +'/'+ time.strftime('%d')" name="date_deadline"/>
	    <field eval="'Send price list regarding our interventions'" name="title_action"/>
>>>>>>> 47ccc4e4
            <field name="partner_name">BalmerInc S.A.</field>
            <field name="street">Rue des Palais 51, bte 33</field>
            <field name="city">Bruxelles</field>
            <field eval="1000" name="zip"/>
            <field name="country_id" ref="base.be"/>
        </record>
        <record id="crm_case_rdroundfundingunits25" model="crm.lead">
            <field eval="1" name="active"/>
            <field name="type">opportunity</field>
            <field name="type_id" ref="crm.type_lead2"/>
            <field name="partner_id" ref="base.res_partner_lucievonck0"/>
            <field eval="'3'" name="priority"/>
            <field name="user_id" ref="base.user_demo"/>
            <field eval="'draft'" name="state"/>
            <field eval="30000.0" name="planned_revenue"/>
            <field eval="30" name="probability"/>
            <field name="section_id" ref="crm.section_sales_department"/>
            <field name="categ_id" ref="crm.categ_oppor3"/>
            <field name="stage_id" ref="crm.stage_lead2"/>
            <field eval="'Interest in your Kitchen Design Project'" name="name"/>
<<<<<<< HEAD
        <field eval="'Send Catalogue by E-Mail'" name="title_action"/>
=======
            <field eval="time.strftime('%Y') +'/'+ str(int(time.strftime('%m')) + 1) +'/'+ time.strftime('%d')" name="date_action"/>
            <field eval="time.strftime('%Y') +'/'+ str(int(time.strftime('%m')) + 2) +'/'+ time.strftime('%d')" name="date_deadline"/>
	    <field eval="'Send Catalogue by E-Mail'" name="title_action"/>
>>>>>>> 47ccc4e4
            <field name="partner_name">Lucie Vonck</field>
            <field name="street">Chaussée de Namur</field>
            <field name="city">Grand-Rosière</field>
            <field eval="1367" name="zip"/>
            <field name="country_id" ref="base.be"/>
        </record>
       <record id="crm_case_unifliege" model="crm.lead">
            <field eval="1" name="active"/>
            <field name="type">opportunity</field>
            <field name="type_id" ref="crm.type_lead2"/>
            <field name="partner_id" ref="base.res_partner_accent"/>
            <field name="partner_address_id" ref="base.res_partner_address_accent"/>
            <field eval="'3'" name="priority"/>
            <field name="user_id" ref="base.user_root"/>
            <field eval="'open'" name="state"/>
            <field eval="2500.0" name="planned_revenue"/>
            <field eval="25" name="probability"/>
            <field name="section_id" ref="crm.section_sales_department"/>
            <field name="categ_id" ref="crm.categ_oppor6"/>
            <field name="stage_id" ref="crm.stage_lead2"/>
            <field eval="'Plan train our students on your product'" name="name"/>
<<<<<<< HEAD
        <field eval="'Call to define real needs about training'" name="title_action"/>
=======
            <field eval="time.strftime('%Y') +'/'+ str(int(time.strftime('%m')) + 1) +'/'+ time.strftime('%d')" name="date_action"/>
            <field eval="time.strftime('%Y') +'/'+ str(int(time.strftime('%m')) + 2) +'/'+ time.strftime('%d')" name="date_deadline"/>
	    <field eval="'Call to define real needs about training'" name="title_action"/>
>>>>>>> 47ccc4e4
            <field eval="4000" name="zip"/>
            <field name="partner_name">Université de Liège</field>
            <field name="street">Place du 20Août</field>
            <field name="city">Liège</field>
            <field eval="75016" name="zip"/>
            <field name="country_id" ref="base.be"/>
        </record>
       <record id="crm_case_bankwealthy2" model="crm.lead">
            <field eval="1" name="active"/>
            <field name="type">opportunity</field>
            <field name="type_id" ref="crm.type_lead2"/>
            <field name="partner_id" ref="base.res_partner_2"/>
            <field name="partner_address_id" ref="base.res_partner_address_9"/>
            <field eval="'3'" name="priority"/>
            <field name="user_id" ref="base.user_root"/>
            <field eval="'open'" name="state"/>
            <field eval="462.0" name="planned_revenue"/>
            <field eval="40" name="probability"/>
            <field name="section_id" ref="crm.section_sales_department"/>
            <field name="categ_id" ref="crm.categ_oppor2"/>
            <field name="stage_id" ref="crm.stage_lead2"/>
            <field eval="'Plan to buy 66 keyboards and 66 mouses'" name="name"/>
<<<<<<< HEAD
        <field eval="'Propose the kit keyboard+mouse'" name="title_action"/>
=======
            <field eval="time.strftime('%Y') +'/'+ str(int(time.strftime('%m')) + 1) +'/'+ time.strftime('%d')" name="date_action"/>
            <field eval="time.strftime('%Y') +'/'+ str(int(time.strftime('%m')) + 2) +'/'+ time.strftime('%d')" name="date_deadline"/>
	    <field eval="'Propose the kit keyboard+mouse'" name="title_action"/>
>>>>>>> 47ccc4e4
            <field name="partner_name">Bank Wealthy and sons</field>
            <field name="street">1 rue Rockfeller</field>
            <field name="city">Paris</field>
            <field eval="75016" name="zip"/>
            <field name="country_id" ref="base.fr"/>
        </record>
        <record id="crm_case_mediapoleunits0" model="crm.lead">
            <field eval="100" name="probability"/>
            <field name="partner_address_id" ref="base.res_partner_address_3"/>
            <field eval="1" name="active"/>
            <field name="type">opportunity</field>
            <field name="type_id" ref="crm.type_lead1"/>
            <field name="partner_id" ref="base.res_partner_8"/>
            <field eval="'3'" name="priority"/>
            <field name="user_id" ref="base.user_root"/>
            <field eval="'done'" name="state"/>
            <field eval="55000.0" name="planned_revenue"/>
            <field eval="90" name="probability"/>
            <field name="section_id" ref="crm.section_sales_department"/>
            <field name="categ_id" ref="crm.categ_oppor7"/>
            <field name="stage_id" ref="crm.stage_lead5"/>
            <field eval="'Need 20 Days of Consultancy'" name="name"/>
            <field eval="time.strftime('%Y-%m-%d')" name="date_deadline"/>
            <field eval="'info@mycompany.net'" name="email_from"/>
        </record>
        <record id="crm_case_abcfuelcounits0" model="crm.lead">
            <field eval="80" name="probability"/>
            <field name="partner_address_id" ref="base.res_partner_address_marcdubois0"/>
            <field eval="1" name="active"/>
            <field name="type">opportunity</field>
            <field name="type_id" ref="crm.type_lead1"/>
            <field name="partner_id" ref="base.res_partner_duboissprl0"/>
            <field eval="'3'" name="priority"/>
            <field name="user_id" ref="base.user_demo"/>
            <field eval="'open'" name="state"/>
            <field eval="45000.0" name="planned_revenue"/>
            <field name="section_id" ref="crm.section_sales_department"/>
            <field name="categ_id" ref="crm.categ_oppor5"/>
            <field name="stage_id" ref="crm.stage_lead4"/>
            <field eval="'Need new design for my website'" name="name"/>
            <field eval="time.strftime('%Y') +'/'+ time.strftime('%m') +'/'+ str(int(time.strftime('%d')) + 15)" name="date_action"/>
            <field eval="time.strftime('%Y') +'/'+ time.strftime('%m') +'/'+ str(int(time.strftime('%d')) + 15)" name="date_deadline"/>
            <field eval="'info@opensides.be'" name="email_from"/>
        <field eval="'Convert to quote'" name="title_action"/>
            <field name="partner_name">Dubois sprl</field>
            <field name="street">Avenue de la Liberté 56</field>
            <field name="city">Brussels</field>
            <field eval="1000" name="zip"/>
            <field name="country_id" ref="base.be"/>
        </record>
        <record id="crm_case_dirtminingltdunits25" model="crm.lead">
            <field eval="30" name="probability"/>
            <field name="partner_address_id" ref="base.res_partner_address_wong"/>
            <field eval="1" name="active"/>
            <field name="type">opportunity</field>
            <field name="partner_id" ref="base.res_partner_maxtor"/>
            <field eval="'3'" name="priority"/>
            <field name="user_id" ref="base.user_demo"/>
            <field eval="'done'" name="state"/>
            <field eval="42000.0" name="planned_revenue"/>
            <field name="section_id" ref="crm.section_sales_department"/>
            <field name="categ_id" ref="crm.categ_oppor2"/>
            <field name="stage_id" ref="crm.stage_lead6"/>
            <field eval="'Want to subscribe to your online solution'" name="name"/>
        </record>
    <record id="crm_case_dirtminingltdunits0" model="crm.lead">
            <field eval="30" name="probability"/>
            <field eval="1" name="active"/>
            <field name="type">opportunity</field>
            <field name="partner_id" ref="base.res_partner_tinyatwork"/>
            <field eval="'3'" name="priority"/>
            <field name="user_id" ref="base.user_root"/>
            <field eval="'done'" name="state"/>
            <field eval="25000.0" name="planned_revenue"/>
            <field name="section_id" ref="crm.section_sales_department"/>
            <field name="categ_id" ref="crm.categ_oppor6"/>
            <field name="stage_id" ref="crm.stage_lead6"/>
            <field eval="'Interest in your Partnership Contract'" name="name"/>
        </record>
     <record id="crm_case_dirtminingltdunits10" model="crm.lead">
            <field eval="30" name="probability"/>
            <field name="partner_address_id" ref="base.res_partner_address_3000"/>
            <field eval="1" name="active"/>
            <field name="type">opportunity</field>
            <field name="partner_id" ref="base.res_partner_desertic_hispafuentes"/>
            <field eval="'3'" name="priority"/>
            <field name="user_id" ref="base.user_root"/>
            <field eval="'open'" name="state"/>
            <field eval="5000" name="planned_revenue"/>
            <field eval="30" name="probability"/>
            <field name="section_id" ref="crm.section_sales_department"/>
            <field name="categ_id" ref="crm.categ_oppor2"/>
            <field name="stage_id" ref="crm.stage_lead2"/>
            <field eval="'Plan to attend a training'" name="name"/>
<<<<<<< HEAD
        <field eval="'Call to give info about next training session'" name="title_action"/>
=======
            <field eval="time.strftime('%Y') +'/'+ str(int(time.strftime('%m')) + 1) +'/'+ time.strftime('%d')" name="date_action"/>
            <field eval="time.strftime('%Y') +'/'+ str(int(time.strftime('%m')) + 2) +'/'+ time.strftime('%d')" name="date_deadline"/>
	    <field eval="'Call to give info about next training session'" name="title_action"/>
>>>>>>> 47ccc4e4
            <field name="partner_name">Axelor</field>
            <field name="street">12 rue Albert Einstein</field>
            <field name="city">Champs sur Marne</field>
            <field eval="77420" name="zip"/>
            <field name="country_id" ref="base.fr"/>
        </record>
       <record id="crm_case_construstazunits0" model="crm.lead">
            <field eval="60" name="probability"/>
            <field name="partner_address_id" ref="base.res_partner_address_thymbra"/>
            <field eval="1" name="active"/>
            <field name="type">opportunity</field>
            <field name="type_id" ref="crm.type_lead1"/>
            <field name="partner_id" ref="base.res_partner_thymbra"/>
            <field eval="'3'" name="priority"/>
            <field name="user_id" ref="base.user_root"/>
            <field eval="'open'" name="state"/>
            <field eval="'150000'" name="planned_revenue"/>
            <field name="section_id" ref="crm.section_sales_department"/>
            <field name="categ_id" ref="crm.categ_oppor1"/>
            <field name="stage_id" ref="crm.stage_lead3"/>
            <field eval="'Need customize the solution'" name="name"/>
            <field eval="time.strftime('%Y') +'/'+ time.strftime('%m') +'/'+ str(int(time.strftime('%d')) + 15)" name="date_action"/>
            <field eval="time.strftime('%Y') +'/'+ str(int(time.strftime('%m')) + 1) +'/'+ time.strftime('%d')" name="date_deadline"/>
            <field eval="'Conf call with technical service'" name="title_action"/>
            <field name="partner_name">Thymbra</field>
            <field name="street">Palermo, Capital Federal</field>
            <field name="street2">C1414CMS Capital Federal</field>
            <field name="city">Buenos Aires</field>
            <field eval="1659" name="zip"/>
            <field name="country_id" ref="base.ar"/>
        </record>
       <record id="crm_case_ericdubois4" model="crm.lead">
            <field eval="65" name="probability"/>
            <field name="partner_address_id" ref="base.res_partner_address_ericdubois0"/>
            <field eval="1" name="active"/>
            <field name="type">opportunity</field>
            <field name="type_id" ref="crm.type_lead1"/>
            <field name="partner_id" ref="base.res_partner_ericdubois0"/>
            <field eval="'3'" name="priority"/>
            <field name="user_id" ref="base.user_root"/>
            <field eval="'open'" name="state"/>
            <field eval="'1200'" name="planned_revenue"/>
            <field name="section_id" ref="crm.section_sales_department"/>
            <field name="categ_id" ref="crm.categ_oppor1"/>
            <field name="stage_id" ref="crm.stage_lead3"/>
            <field eval="'Interest in your customizable PC'" name="name"/>
            <field eval="time.strftime('%Y') +'/'+ time.strftime('%m') +'/'+ str(int(time.strftime('%d')) + 15)" name="date_action"/>
            <field eval="time.strftime('%Y') +'/'+ str(int(time.strftime('%m')) + 1) +'/'+ time.strftime('%d')" name="date_deadline"/>
            <field eval="'Ask for the good receprion of the proposition'" name="title_action"/>
            <field name="partner_name">Eric Dubois</field>
            <field name="street">Chaussée de Binche, 27</field>
            <field name="city">Mons</field>
            <field eval="7000" name="zip"/>
            <field name="country_id" ref="base.be"/>
        </record>
       <record id="crm_case_fabiendupont" model="crm.lead">
            <field name="partner_address_id" ref="base.res_partner_address_fabiendupont0"/>
            <field eval="1" name="active"/>
            <field name="type">opportunity</field>
            <field name="type_id" ref="crm.type_lead1"/>
            <field name="partner_id" ref="base.res_partner_fabiendupont0"/>
            <field eval="'3'" name="priority"/>
            <field name="user_id" ref="base.user_root"/>
            <field eval="'draft'" name="state"/>
            <field name="categ_id" ref="crm.categ_oppor4"/>
            <field name="stage_id" ref="crm.stage_lead1"/>
            <field eval="'Need more info about the onsite intervention'" name="name"/>
        </record>
       <record id="crm_case_shelvehouse" model="crm.lead">
            <field name="partner_address_id" ref="base.res_partner_address_henrychard1"/>
            <field eval="1" name="active"/>
            <field name="type">opportunity</field>
            <field name="type_id" ref="crm.type_lead1"/>
            <field name="partner_id" ref="base.res_partner_theshelvehouse0"/>
            <field eval="'3'" name="priority"/>
            <field name="user_id" ref="base.user_demo"/>
            <field eval="'draft'" name="state"/>
            <field name="categ_id" ref="crm.categ_oppor4"/>
            <field name="stage_id" ref="crm.stage_lead1"/>
            <field eval="'Need more info about your pc2'" name="name"/>
        </record>
    </data>
</openerp><|MERGE_RESOLUTION|>--- conflicted
+++ resolved
@@ -270,13 +270,9 @@
             <field name="categ_id" ref="crm.categ_oppor3"/>
             <field name="stage_id" ref="crm.stage_lead2"/>
             <field eval="'Pricing Information of Onsite Intervention'" name="name"/>
-<<<<<<< HEAD
-        <field eval="'Send price list regarding our interventions'" name="title_action"/>
-=======
+            <field eval="'Send price list regarding our interventions'" name="title_action"/>
             <field eval="time.strftime('%Y') +'/'+ str(int(time.strftime('%m')) + 1) +'/'+ time.strftime('%d')" name="date_action"/>
             <field eval="time.strftime('%Y') +'/'+ str(int(time.strftime('%m')) + 2) +'/'+ time.strftime('%d')" name="date_deadline"/>
-	    <field eval="'Send price list regarding our interventions'" name="title_action"/>
->>>>>>> 47ccc4e4
             <field name="partner_name">BalmerInc S.A.</field>
             <field name="street">Rue des Palais 51, bte 33</field>
             <field name="city">Bruxelles</field>
@@ -297,13 +293,9 @@
             <field name="categ_id" ref="crm.categ_oppor3"/>
             <field name="stage_id" ref="crm.stage_lead2"/>
             <field eval="'Interest in your Kitchen Design Project'" name="name"/>
-<<<<<<< HEAD
-        <field eval="'Send Catalogue by E-Mail'" name="title_action"/>
-=======
+            <field eval="'Send Catalogue by E-Mail'" name="title_action"/>
             <field eval="time.strftime('%Y') +'/'+ str(int(time.strftime('%m')) + 1) +'/'+ time.strftime('%d')" name="date_action"/>
             <field eval="time.strftime('%Y') +'/'+ str(int(time.strftime('%m')) + 2) +'/'+ time.strftime('%d')" name="date_deadline"/>
-	    <field eval="'Send Catalogue by E-Mail'" name="title_action"/>
->>>>>>> 47ccc4e4
             <field name="partner_name">Lucie Vonck</field>
             <field name="street">Chaussée de Namur</field>
             <field name="city">Grand-Rosière</field>
@@ -325,13 +317,9 @@
             <field name="categ_id" ref="crm.categ_oppor6"/>
             <field name="stage_id" ref="crm.stage_lead2"/>
             <field eval="'Plan train our students on your product'" name="name"/>
-<<<<<<< HEAD
-        <field eval="'Call to define real needs about training'" name="title_action"/>
-=======
+            <field eval="'Call to define real needs about training'" name="title_action"/>
             <field eval="time.strftime('%Y') +'/'+ str(int(time.strftime('%m')) + 1) +'/'+ time.strftime('%d')" name="date_action"/>
             <field eval="time.strftime('%Y') +'/'+ str(int(time.strftime('%m')) + 2) +'/'+ time.strftime('%d')" name="date_deadline"/>
-	    <field eval="'Call to define real needs about training'" name="title_action"/>
->>>>>>> 47ccc4e4
             <field eval="4000" name="zip"/>
             <field name="partner_name">Université de Liège</field>
             <field name="street">Place du 20Août</field>
@@ -354,13 +342,9 @@
             <field name="categ_id" ref="crm.categ_oppor2"/>
             <field name="stage_id" ref="crm.stage_lead2"/>
             <field eval="'Plan to buy 66 keyboards and 66 mouses'" name="name"/>
-<<<<<<< HEAD
-        <field eval="'Propose the kit keyboard+mouse'" name="title_action"/>
-=======
+            <field eval="'Propose the kit keyboard+mouse'" name="title_action"/>
             <field eval="time.strftime('%Y') +'/'+ str(int(time.strftime('%m')) + 1) +'/'+ time.strftime('%d')" name="date_action"/>
             <field eval="time.strftime('%Y') +'/'+ str(int(time.strftime('%m')) + 2) +'/'+ time.strftime('%d')" name="date_deadline"/>
-	    <field eval="'Propose the kit keyboard+mouse'" name="title_action"/>
->>>>>>> 47ccc4e4
             <field name="partner_name">Bank Wealthy and sons</field>
             <field name="street">1 rue Rockfeller</field>
             <field name="city">Paris</field>
@@ -455,13 +439,9 @@
             <field name="categ_id" ref="crm.categ_oppor2"/>
             <field name="stage_id" ref="crm.stage_lead2"/>
             <field eval="'Plan to attend a training'" name="name"/>
-<<<<<<< HEAD
-        <field eval="'Call to give info about next training session'" name="title_action"/>
-=======
             <field eval="time.strftime('%Y') +'/'+ str(int(time.strftime('%m')) + 1) +'/'+ time.strftime('%d')" name="date_action"/>
             <field eval="time.strftime('%Y') +'/'+ str(int(time.strftime('%m')) + 2) +'/'+ time.strftime('%d')" name="date_deadline"/>
-	    <field eval="'Call to give info about next training session'" name="title_action"/>
->>>>>>> 47ccc4e4
+            <field eval="'Call to give info about next training session'" name="title_action"/>
             <field name="partner_name">Axelor</field>
             <field name="street">12 rue Albert Einstein</field>
             <field name="city">Champs sur Marne</field>
