<openerp>
  <data>
    <record id="view_crm_installer" model="ir.ui.view">
      <field name="name">crm.installer.view</field>
      <field name="model">crm.installer</field>
      <field name="type">form</field>
      <field name="inherit_id" ref="base.res_config_installer"/>
      <field name="arch" type="xml">
        <data>
          <form position="attributes">
            <attribute name="string">CRM Application Configuration</attribute>
          </form>

          <separator string="title" position="attributes">
            <attribute name="string">Configure Your CRM Application</attribute>
          </separator>
          <xpath expr="//label[@string='description']"
                 position="attributes">
<<<<<<< HEAD
            <attribute name="string">You can enhance OpenERP's basic CRM support with a few additional OpenERP modules</attribute>
=======
            <attribute name="string">Enhance your CRM basic Application with additional Addons.</attribute>
>>>>>>> be8fcf14
          </xpath>
          <xpath expr='//separator[@string="vsep"]' position='attributes'>
              <attribute name='rowspan'>13</attribute>
              <attribute name='string'></attribute>
          </xpath>
          <xpath expr="//button[@string='Install Modules']" position="attributes">
            <attribute name="string">Configure</attribute>
          </xpath>
	  	  <group colspan="8">
			<group colspan="4" col="4" groups="base.group_extended" name="other">
		  		<field name="crm_claim" />
		  		<field name="crm_helpdesk" />
		  		<field name="crm_fundraising" />
        	  	<field name="wiki_sale_faq"/>
  		  		<field name="sale_crm" invisible="1"/>
			</group>
			<group colspan="2" col="2">
				<separator string="Synchronization" colspan="4" />
          		<field name="crm_caldav" />
          		<field name="fetchmail" />
          	</group>
          	<group colspan="2" col="2">
			<separator string="Plug-In" colspan="4" />
          		<field name="thunderbird" />
          		<field name="outlook" />
          	</group>
          </group>
        </data>
      </field>
    </record>

    <record id="action_crm_installer" model="ir.actions.act_window">
      <field name="name">CRM Application Configuration</field>
      <field name="type">ir.actions.act_window</field>
      <field name="res_model">crm.installer</field>
      <field name="view_id" ref="view_crm_installer"/>
      <field name="view_type">form</field>
      <field name="view_mode">form</field>
      <field name="target">new</field>
    </record>

    <record id="crm_installer_todo" model="ir.actions.todo">
      <field name="action_id" ref="action_crm_installer"/>
      <field name="sequence">3</field>
      <field eval="[(6,0,[ref('base.group_extended')])]" name="groups_id"/>
    </record>
  </data>
</openerp><|MERGE_RESOLUTION|>--- conflicted
+++ resolved
@@ -16,11 +16,7 @@
           </separator>
           <xpath expr="//label[@string='description']"
                  position="attributes">
-<<<<<<< HEAD
-            <attribute name="string">You can enhance OpenERP's basic CRM support with a few additional OpenERP modules</attribute>
-=======
             <attribute name="string">Enhance your CRM basic Application with additional Addons.</attribute>
->>>>>>> be8fcf14
           </xpath>
           <xpath expr='//separator[@string="vsep"]' position='attributes'>
               <attribute name='rowspan'>13</attribute>
