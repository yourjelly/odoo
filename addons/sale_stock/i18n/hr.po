--- conflicted
+++ resolved
@@ -1,30 +1,22 @@
-# Croatian translation for openobject-addons
-# Copyright (c) 2014 Rosetta Contributors and Canonical Ltd 2014
-# This file is distributed under the same license as the openobject-addons package.
-# FIRST AUTHOR <EMAIL@ADDRESS>, 2014.
-#
-msgid ""
-msgstr ""
-<<<<<<< HEAD
-"Project-Id-Version: openobject-addons\n"
-"Report-Msgid-Bugs-To: FULL NAME <EMAIL@ADDRESS>\n"
-"POT-Creation-Date: 2014-09-23 16:28+0000\n"
-"PO-Revision-Date: 2014-08-14 16:10+0000\n"
-"Last-Translator: FULL NAME <EMAIL@ADDRESS>\n"
-"Language-Team: Croatian <hr@li.org>\n"
-=======
+# Translation of Odoo Server.
+# This file contains the translation of the following modules:
+# * sale_stock
+# 
+# Translators:
+# FIRST AUTHOR <EMAIL@ADDRESS>, 2014
+msgid ""
+msgstr ""
 "Project-Id-Version: Odoo 8.0\n"
 "Report-Msgid-Bugs-To: \n"
 "POT-Creation-Date: 2015-01-21 14:08+0000\n"
 "PO-Revision-Date: 2016-03-22 14:06+0000\n"
 "Last-Translator: Martin Trigaux\n"
 "Language-Team: Croatian (http://www.transifex.com/odoo/odoo-8/language/hr/)\n"
->>>>>>> 1d5db336
 "MIME-Version: 1.0\n"
 "Content-Type: text/plain; charset=UTF-8\n"
-"Content-Transfer-Encoding: 8bit\n"
-"X-Launchpad-Export-Date: 2014-09-24 09:35+0000\n"
-"X-Generator: Launchpad (build 17196)\n"
+"Content-Transfer-Encoding: \n"
+"Language: hr\n"
+"Plural-Forms: nplurals=3; plural=n%10==1 && n%100!=11 ? 0 : n%10>=2 && n%10<=4 && (n%100<10 || n%100>=20) ? 1 : 2;\n"
 
 #. module: sale_stock
 #: code:addons/sale_stock/sale_stock.py:266
@@ -53,7 +45,7 @@
 #. module: sale_stock
 #: help:sale.config.settings,group_mrp_properties:0
 msgid "Allows you to tag sales order lines with properties."
-msgstr ""
+msgstr "Omogućuje označavanje redaka prodajnih naloga svojstvima."
 
 #. module: sale_stock
 #: view:sale.order:sale_stock.view_order_form_inherit
@@ -78,7 +70,7 @@
 
 #. module: sale_stock
 #: code:addons/sale_stock/sale_stock.py:277
-#: code:addons/sale_stock/sale_stock.py:351
+#: code:addons/sale_stock/sale_stock.py:352
 #, python-format
 msgid "Configuration Error!"
 msgstr "Greška u konfiguraciji!"
@@ -149,9 +141,7 @@
 msgid ""
 "International Commercial Terms are a series of predefined commercial terms "
 "used in international transactions."
-msgstr ""
-"Internacionalni komercijalni uvjeti su niz predefiniranih komercijalnih "
-"uvjeta koji se koriste za inozemne transakcije."
+msgstr "Internacionalni komercijalni uvjeti su niz predefiniranih komercijalnih uvjeta koji se koriste za inozemne transakcije."
 
 #. module: sale_stock
 #: model:ir.model,name:sale_stock.model_stock_location_route
@@ -171,10 +161,7 @@
 #. module: sale_stock
 #: help:sale.config.settings,task_work:0
 msgid ""
-"Lets you transfer the entries under tasks defined for Project Management to "
-"the Timesheet line entries for particular date and particular user  with the "
-"effect of creating, editing and deleting either ways and to automatically "
-"creates project tasks from procurement lines.\n"
+"Lets you transfer the entries under tasks defined for Project Management to the Timesheet line entries for particular date and particular user  with the effect of creating, editing and deleting either ways and to automatically creates project tasks from procurement lines.\n"
 "-This installs the modules project_timesheet and sale_service."
 msgstr ""
 
@@ -182,12 +169,12 @@
 #: help:res.company,security_lead:0
 msgid ""
 "Margin of error for dates promised to customers. Products will be scheduled "
-"for procurement and delivery that many days earlier than the actual promised "
-"date, to cope with unexpected delays in the supply chain."
-msgstr ""
-
-#. module: sale_stock
-#: code:addons/sale_stock/sale_stock.py:346
+"for procurement and delivery that many days earlier than the actual promised"
+" date, to cope with unexpected delays in the supply chain."
+msgstr ""
+
+#. module: sale_stock
+#: code:addons/sale_stock/sale_stock.py:347
 #, python-format
 msgid "Not enough stock ! : "
 msgstr "Nema dovoljno zaliha! : "
@@ -201,7 +188,7 @@
 #: code:addons/sale_stock/res_config.py:78
 #, python-format
 msgid "Only administrators can change the settings"
-msgstr ""
+msgstr "Samo administrator može promijeniti postavke"
 
 #. module: sale_stock
 #: field:sale.order.line,product_packaging:0
@@ -212,9 +199,7 @@
 #: help:sale.order,picking_policy:0
 msgid ""
 "Pick 'Deliver each product when available' if you allow partial delivery."
-msgstr ""
-"Odaberite \"Dostavi svaki proizvod kada bude dostupan\" ako dopuštate "
-"nepotpunu dostavu."
+msgstr "Odaberite \"Dostavi svaki proizvod kada bude dostupan\" ako dopuštate nepotpunu dostavu."
 
 #. module: sale_stock
 #: code:addons/sale_stock/sale_stock.py:275
@@ -230,7 +215,7 @@
 #. module: sale_stock
 #: field:sale.order,picking_ids:0
 msgid "Picking associated to this sale"
-msgstr ""
+msgstr "Odabir povezan s ovom prodajom"
 
 #. module: sale_stock
 #: field:sale.config.settings,task_work:0
@@ -240,12 +225,12 @@
 #. module: sale_stock
 #: model:ir.model,name:sale_stock.model_product_product
 msgid "Product"
-msgstr ""
+msgstr "Proizvod"
 
 #. module: sale_stock
 #: field:sale.order.line,product_tmpl_id:0
 msgid "Product Template"
-msgstr ""
+msgstr "Predložak proizvoda"
 
 #. module: sale_stock
 #: field:sale.config.settings,group_mrp_properties:0
@@ -265,7 +250,7 @@
 #. module: sale_stock
 #: field:sale.order.line,route_id:0
 msgid "Route"
-msgstr ""
+msgstr "Smjer"
 
 #. module: sale_stock
 #: field:stock.picking,sale_id:0
@@ -275,7 +260,7 @@
 #. module: sale_stock
 #: view:stock.location.route:sale_stock.stock_location_route_form_view_inherit
 msgid "Sale Order Lines"
-msgstr ""
+msgstr "Stavka prodajnog naloga"
 
 #. module: sale_stock
 #: field:sale.config.settings,module_sale_service:0
@@ -303,10 +288,7 @@
 "Sales order by default will be configured to deliver all products at once "
 "instead of delivering each product when it is available. This may have an "
 "impact on the shipping price."
-msgstr ""
-"Prodajni nalog će po zadanim vrijednostima biti podešen da dostavi sve "
-"proizvode odjednom, umjesto dostavljanja svakog proizvoda pojedinačno kada "
-"bude dostupan. To može imati utjecaja na cijenu transporta."
+msgstr "Prodajni nalog će po zadanim vrijednostima biti podešen da dostavi sve proizvode odjednom, umjesto dostavljanja svakog proizvoda pojedinačno kada bude dostupan. To može imati utjecaja na cijenu transporta."
 
 #. module: sale_stock
 #: field:res.company,security_lead:0
@@ -316,11 +298,10 @@
 #. module: sale_stock
 #: field:stock.location.route,sale_selectable:0
 msgid "Selectable on Sales Order Line"
-msgstr ""
-
-#. module: sale_stock
-#: field:sale.report,shipped:0
-#: field:sale.report,shipped_qty_1:0
+msgstr "Mogućnost odabira u retku prodajnog naloga"
+
+#. module: sale_stock
+#: field:sale.report,shipped:0 field:sale.report,shipped_qty_1:0
 msgid "Shipped"
 msgstr "Otpremljeno"
 
@@ -342,16 +323,14 @@
 #. module: sale_stock
 #: view:stock.picking:sale_stock.view_picking_internal_search_inherit
 msgid "To Invoice"
-msgstr ""
+msgstr "Za fakturiranje"
 
 #. module: sale_stock
 #: help:sale.config.settings,group_invoice_deli_orders:0
 msgid ""
 "To allow your salesman to make invoices for Delivery Orders using the menu "
 "'Deliveries to Invoice'."
-msgstr ""
-"Omogućuje prodavaču izradu računa za otpremnice koristeći  izbornik "
-"\"Otpremnice u račune\""
+msgstr "Omogućuje prodavaču izradu računa za otpremnice koristeći  izbornik \"Otpremnice u račune\""
 
 #. module: sale_stock
 #: view:sale.order:sale_stock.view_order_form_inherit
@@ -359,15 +338,13 @@
 msgstr "Pregledaj otpremnicu"
 
 #. module: sale_stock
-#: field:sale.order,warehouse_id:0
-#: field:sale.report,warehouse_id:0
+#: field:sale.order,warehouse_id:0 field:sale.report,warehouse_id:0
 msgid "Warehouse"
 msgstr "Skladište"
 
 #. module: sale_stock
 #: help:sale.config.settings,default_order_policy:0
-msgid ""
-"You can generate invoices based on sales orders or based on shippings."
+msgid "You can generate invoices based on sales orders or based on shippings."
 msgstr "Možete napraviti fakture prema ponudama ili otpremnicama."
 
 #. module: sale_stock
@@ -375,19 +352,15 @@
 #, python-format
 msgid ""
 "You must first cancel all delivery order(s) attached to this sales order."
-msgstr ""
-"Prvo je potrebno otkazati sve otpremnice koje su povezane sa ovim prodajnom "
-"nalogom."
-
-#. module: sale_stock
-#: code:addons/sale_stock/sale_stock.py:342
+msgstr "Prvo je potrebno otkazati sve otpremnice koje su povezane sa ovim prodajnom nalogom."
+
+#. module: sale_stock
+#: code:addons/sale_stock/sale_stock.py:343
 #, python-format
 msgid ""
 "You plan to sell %.2f %s but you only have %.2f %s available !\n"
 "The real stock is %.2f %s. (without reservations)"
-msgstr ""
-"Planirate prodati %.2f %s ali vam je raspoloživo samo %.2f %s !\n"
-"Prava zaliha je %.2f %s. (bez rezervacija)"
+msgstr "Planirate prodati %.2f %s ali vam je raspoloživo samo %.2f %s !\nPrava zaliha je %.2f %s. (bez rezervacija)"
 
 #. module: sale_stock
 #: code:addons/sale_stock/sale_stock.py:270
@@ -402,14 +375,4 @@
 #. module: sale_stock
 #: view:sale.order:sale_stock.view_order_form_inherit
 msgid "days"
-msgstr "dani"
-
-#. module: sale_stock
-#: view:sale.order:sale_stock.view_order_form_inherit
-msgid ""
-"{\"shipping_except\":\"red\",\"invoice_except\":\"red\",\"waiting_date\":\"bl"
-"ue\"}"
-msgstr ""
-
-#~ msgid "Picked"
-#~ msgstr "Odabran"+msgstr "dani"