# -*- coding: utf-8 -*-
##############################################################################
#
#    OpenERP, Open Source Management Solution
#    Copyright (C) 2004-2010 Tiny SPRL (<http://tiny.be>).
#
#    This program is free software: you can redistribute it and/or modify
#    it under the terms of the GNU Affero General Public License as
#    published by the Free Software Foundation, either version 3 of the
#    License, or (at your option) any later version.
#
#    This program is distributed in the hope that it will be useful,

#    but WITHOUT ANY WARRANTY; without even the implied warranty of
#    MERCHANTABILITY or FITNESS FOR A PARTICULAR PURPOSE.  See the
#    GNU Affero General Public License for more details.
#
#    You should have received a copy of the GNU Affero General Public License
#    along with this program.  If not, see <http://www.gnu.org/licenses/>.
#
##############################################################################
from datetime import datetime, timedelta
from openerp.tools import DEFAULT_SERVER_DATE_FORMAT, DEFAULT_SERVER_DATETIME_FORMAT, DATETIME_FORMATS_MAP, float_compare
from openerp.osv import fields, osv
from openerp.tools.safe_eval import safe_eval as eval
from openerp.tools.translate import _
import pytz
from openerp import SUPERUSER_ID

class sale_order(osv.osv):
    _inherit = "sale.order"

    def _get_default_warehouse(self, cr, uid, context=None):
        company_id = self.pool.get('res.users')._get_company(cr, uid, context=context)
        warehouse_ids = self.pool.get('stock.warehouse').search(cr, uid, [('company_id', '=', company_id)], context=context)
        if not warehouse_ids:
            return False
        return warehouse_ids[0]

    def _get_shipped(self, cr, uid, ids, name, args, context=None):
        res = {}
        for sale in self.browse(cr, uid, ids, context=context):
            group = sale.procurement_group_id
            if group:
                res[sale.id] = all([proc.state in ['cancel', 'done'] for proc in group.procurement_ids])
            else:
                res[sale.id] = False
        return res

    def _get_orders(self, cr, uid, ids, context=None):
        res = set()
        for move in self.browse(cr, uid, ids, context=context):
            if move.procurement_id and move.procurement_id.sale_line_id:
                res.add(move.procurement_id.sale_line_id.order_id.id)
        return list(res)

    def _get_orders_procurements(self, cr, uid, ids, context=None):
        res = set()
        for proc in self.pool.get('procurement.order').browse(cr, uid, ids, context=context):
            if proc.state =='done' and proc.sale_line_id:
                res.add(proc.sale_line_id.order_id.id)
        return list(res)

    def _get_picking_ids(self, cr, uid, ids, name, args, context=None):
        res = {}
        for sale in self.browse(cr, uid, ids, context=context):
            if not sale.procurement_group_id:
                res[sale.id] = []
                continue
            res[sale.id] = self.pool.get('stock.picking').search(cr, uid, [('group_id', '=', sale.procurement_group_id.id)], context=context)
        return res

    def _prepare_order_line_procurement(self, cr, uid, order, line, group_id=False, context=None):
        vals = super(sale_order, self)._prepare_order_line_procurement(cr, uid, order, line, group_id=group_id, context=context)
        location_id = order.partner_shipping_id.property_stock_customer.id
        vals['location_id'] = location_id
        routes = line.route_id and [(4, line.route_id.id)] or []
        vals['route_ids'] = routes
        vals['warehouse_id'] = order.warehouse_id and order.warehouse_id.id or False
        vals['partner_dest_id'] = order.partner_shipping_id.id
        return vals

    def _prepare_invoice(self, cr, uid, order, lines, context=None):
        if context is None:
            context = {}
        invoice_vals = super(sale_order, self)._prepare_invoice(cr, uid, order, lines, context=context)
        invoice_vals['incoterms_id'] = order.incoterm.id or False
        return invoice_vals

    _columns = {
        'incoterm': fields.many2one('stock.incoterms', 'Incoterms', help="International Commercial Terms are a series of predefined commercial terms used in international transactions."),
        'picking_policy': fields.selection([('direct', 'Deliver each product when available'), ('one', 'Deliver all products at once')],
            'Shipping Policy', required=True, readonly=True, states={'draft': [('readonly', False)], 'sent': [('readonly', False)]},
            help="""Pick 'Deliver each product when available' if you allow partial delivery."""),
        'order_policy': fields.selection([
                ('manual', 'On Demand'),
                ('picking', 'On Delivery Order'),
                ('prepaid', 'Before Delivery'),
            ], 'Create Invoice', required=True, readonly=True, states={'draft': [('readonly', False)], 'sent': [('readonly', False)]},
            help="""On demand: A draft invoice can be created from the sales order when needed. \nOn delivery order: A draft invoice can be created from the delivery order when the products have been delivered. \nBefore delivery: A draft invoice is created from the sales order and must be paid before the products can be delivered."""),
        'shipped': fields.function(_get_shipped, string='Delivered', type='boolean', store={
                'procurement.order': (_get_orders_procurements, ['state'], 10)
            }),
        'warehouse_id': fields.many2one('stock.warehouse', 'Warehouse', required=True, readonly=True, states={'draft': [('readonly', False)], 'sent': [('readonly', False)]}),
        'picking_ids': fields.function(_get_picking_ids, method=True, type='one2many', relation='stock.picking', string='Picking associated to this sale'),
    }
    _defaults = {
        'warehouse_id': _get_default_warehouse,
        'picking_policy': 'direct',
        'order_policy': 'manual',
    }
    def onchange_warehouse_id(self, cr, uid, ids, warehouse_id, context=None):
        val = {}
        if warehouse_id:
            warehouse = self.pool.get('stock.warehouse').browse(cr, uid, warehouse_id, context=context)
            if warehouse.company_id:
                val['company_id'] = warehouse.company_id.id
        return {'value': val}

    def action_view_delivery(self, cr, uid, ids, context=None):
        '''
        This function returns an action that display existing delivery orders
        of given sales order ids. It can either be a in a list or in a form
        view, if there is only one delivery order to show.
        '''
        
        mod_obj = self.pool.get('ir.model.data')
        act_obj = self.pool.get('ir.actions.act_window')

        result = mod_obj.get_object_reference(cr, uid, 'stock', 'action_picking_tree_all')
        id = result and result[1] or False
        result = act_obj.read(cr, uid, [id], context=context)[0]

        #compute the number of delivery orders to display
        pick_ids = []
        for so in self.browse(cr, uid, ids, context=context):
            pick_ids += [picking.id for picking in so.picking_ids]
            
        #choose the view_mode accordingly
        if len(pick_ids) > 1:
            result['domain'] = "[('id','in',[" + ','.join(map(str, pick_ids)) + "])]"
        else:
            res = mod_obj.get_object_reference(cr, uid, 'stock', 'view_picking_form')
            result['views'] = [(res and res[1] or False, 'form')]
            result['res_id'] = pick_ids and pick_ids[0] or False
        return result

    def action_invoice_create(self, cr, uid, ids, grouped=False, states=['confirmed', 'done', 'exception'], date_invoice = False, context=None):
        move_obj = self.pool.get("stock.move")
        res = super(sale_order,self).action_invoice_create(cr, uid, ids, grouped=grouped, states=states, date_invoice = date_invoice, context=context)
        for order in self.browse(cr, uid, ids, context=context):
            if order.order_policy == 'picking':
                for picking in order.picking_ids:
                    move_obj.write(cr, uid, [x.id for x in picking.move_lines], {'invoice_state': 'invoiced'}, context=context)
        return res

    def action_cancel(self, cr, uid, ids, context=None):
        if context is None:
            context = {}
        sale_order_line_obj = self.pool.get('sale.order.line')
        proc_obj = self.pool.get('procurement.order')
        stock_obj = self.pool.get('stock.picking')
        for sale in self.browse(cr, uid, ids, context=context):
            for pick in sale.picking_ids:
                if pick.state not in ('draft', 'cancel'):
                    raise osv.except_osv(
                        _('Cannot cancel sales order!'),
                        _('You must first cancel all delivery order(s) attached to this sales order.'))
            stock_obj.signal_workflow(cr, uid, [p.id for p in sale.picking_ids], 'button_cancel')
        return super(sale_order, self).action_cancel(cr, uid, ids, context=context)

    def action_wait(self, cr, uid, ids, context=None):
        res = super(sale_order, self).action_wait(cr, uid, ids, context=context)
        for o in self.browse(cr, uid, ids):
            noprod = self.test_no_product(cr, uid, o, context)
            if noprod and o.order_policy=='picking':
                self.write(cr, uid, [o.id], {'order_policy': 'manual'}, context=context)
        return res

    def _get_date_planned(self, cr, uid, order, line, start_date, context=None):
        date_planned = super(sale_order, self)._get_date_planned(cr, uid, order, line, start_date, context=context)
        date_planned = (date_planned - timedelta(days=order.company_id.security_lead)).strftime(DEFAULT_SERVER_DATETIME_FORMAT)
        return date_planned

    def _prepare_procurement_group(self, cr, uid, order, context=None):
        res = super(sale_order, self)._prepare_procurement_group(cr, uid, order, context=None)
        res.update({'move_type': order.picking_policy})
        return res

    def action_ship_end(self, cr, uid, ids, context=None):
        super(sale_order, self).action_ship_end(cr, uid, ids, context=context)
        for order in self.browse(cr, uid, ids, context=context):
            val = {'shipped': True}
            if order.state == 'shipping_except':
                val['state'] = 'progress'
                if (order.order_policy == 'manual'):
                    for line in order.order_line:
                        if (not line.invoiced) and (line.state not in ('cancel', 'draft')):
                            val['state'] = 'manual'
                            break
            res = self.write(cr, uid, [order.id], val)
        return True

    def has_stockable_products(self, cr, uid, ids, *args):
        for order in self.browse(cr, uid, ids):
            for order_line in order.order_line:
                if order_line.product_id and order_line.product_id.type in ('product', 'consu'):
                    return True
        return False


class product_product(osv.osv):
    _inherit = 'product.product'
    
    def need_procurement(self, cr, uid, ids, context=None):
        #when sale/product is installed alone, there is no need to create procurements, but with sale_stock
        #we must create a procurement for each product that is not a service.
        for product in self.browse(cr, uid, ids, context=context):
            if product.type != 'service':
                return True
        return super(product_product, self).need_procurement(cr, uid, ids, context=context)

class sale_order_line(osv.osv):
    _inherit = 'sale.order.line'


    def _number_packages(self, cr, uid, ids, field_name, arg, context=None):
        res = {}
        for line in self.browse(cr, uid, ids, context=context):
            try:
                res[line.id] = int((line.product_uom_qty+line.product_packaging.qty-0.0001) / line.product_packaging.qty)
            except:
                res[line.id] = 1
        return res

    _columns = {
        'product_packaging': fields.many2one('product.packaging', 'Packaging'),
        'number_packages': fields.function(_number_packages, type='integer', string='Number Packages'),
        'route_id': fields.many2one('stock.location.route', 'Route', domain=[('sale_selectable', '=', True)]),
        'product_tmpl_id': fields.related('product_id', 'product_tmpl_id', type='many2one', relation='product.template', string='Product Template'),
    }

    _defaults = {
        'product_packaging': False,
    }

    def product_packaging_change(self, cr, uid, ids, pricelist, product, qty=0, uom=False,
                                   partner_id=False, packaging=False, flag=False, context=None):
        if not product:
            return {'value': {'product_packaging': False}}
        product_obj = self.pool.get('product.product')
        product_uom_obj = self.pool.get('product.uom')
        pack_obj = self.pool.get('product.packaging')
        warning = {}
        result = {}
        warning_msgs = ''
        if flag:
            res = self.product_id_change(cr, uid, ids, pricelist=pricelist,
                    product=product, qty=qty, uom=uom, partner_id=partner_id,
                    packaging=packaging, flag=False, context=context)
            warning_msgs = res.get('warning') and res['warning'].get('message', '') or ''

        products = product_obj.browse(cr, uid, product, context=context)
        if not products.packaging_ids:
            packaging = result['product_packaging'] = False

        if packaging:
            default_uom = products.uom_id and products.uom_id.id
            pack = pack_obj.browse(cr, uid, packaging, context=context)
            q = product_uom_obj._compute_qty(cr, uid, uom, pack.qty, default_uom)
#            qty = qty - qty % q + q
            if qty and (q and not (qty % q) == 0):
                barcode = pack.barcode or _('(n/a)')
                qty_pack = pack.qty
                type_ul = pack.ul
                if not warning_msgs:
                    warn_msg = _("You selected a quantity of %d Units.\n"
                                "But it's not compatible with the selected packaging.\n"
                                "Here is a proposition of quantities according to the packaging:\n"
                                "Barcode: %s Quantity: %s Type of ul: %s") % \
                                    (qty, barcode, qty_pack, type_ul.name)
                    warning_msgs += _("Picking Information ! : ") + warn_msg + "\n\n"
                warning = {
                       'title': _('Configuration Error!'),
                       'message': warning_msgs
                }
            result['product_uom_qty'] = qty

        return {'value': result, 'warning': warning}


    def product_id_change_with_wh(self, cr, uid, ids, pricelist, product, qty=0,
            uom=False, qty_uos=0, uos=False, name='', partner_id=False,
            lang=False, update_tax=True, date_order=False, packaging=False, fiscal_position=False, flag=False, warehouse_id=False, context=None):
        context = context or {}
        product_uom_obj = self.pool.get('product.uom')
        product_obj = self.pool.get('product.product')
        warehouse_obj = self.pool['stock.warehouse']
        warning = {}
        #UoM False due to hack which makes sure uom changes price, ... in product_id_change
        res = self.product_id_change(cr, uid, ids, pricelist, product, qty=qty,
            uom=False, qty_uos=qty_uos, uos=uos, name=name, partner_id=partner_id,
            lang=lang, update_tax=update_tax, date_order=date_order, packaging=packaging, fiscal_position=fiscal_position, flag=flag, context=context)

        if not product:
            res['value'].update({'product_packaging': False})
            return res

        #update of result obtained in super function
        product_obj = product_obj.browse(cr, uid, product, context=context)
        res['value'].update({'product_tmpl_id': product_obj.product_tmpl_id.id, 'delay': (product_obj.sale_delay or 0.0)})

        # Calling product_packaging_change function after updating UoM
        res_packing = self.product_packaging_change(cr, uid, ids, pricelist, product, qty, uom, partner_id, packaging, context=context)
        res['value'].update(res_packing.get('value', {}))
        warning_msgs = res_packing.get('warning') and res_packing['warning']['message'] or ''

        if product_obj.type == 'product':
            #determine if the product is MTO or not (for a further check)
            isMto = False
            if warehouse_id:
                warehouse = warehouse_obj.browse(cr, uid, warehouse_id, context=context)
                for product_route in product_obj.route_ids:
                    if warehouse.mto_pull_id and warehouse.mto_pull_id.route_id and warehouse.mto_pull_id.route_id.id == product_route.id:
                        isMto = True
                        break
            else:
                try:
                    mto_route_id = warehouse_obj._get_mto_route(cr, uid, context=context)
                except:
                    # if route MTO not found in ir_model_data, we treat the product as in MTS
                    mto_route_id = False
                if mto_route_id:
                    for product_route in product_obj.route_ids:
                        if product_route.id == mto_route_id:
                            isMto = True
                            break

            #check if product is available, and if not: raise a warning, but do this only for products that aren't processed in MTO
            if not isMto:
                uom_record = False
                if uom:
                    uom_record = product_uom_obj.browse(cr, uid, uom, context=context)
                    if product_obj.uom_id.category_id.id != uom_record.category_id.id:
                        uom_record = False
                if not uom_record:
                    uom_record = product_obj.uom_id
                compare_qty = float_compare(product_obj.virtual_available, qty, precision_rounding=uom_record.rounding)
                if compare_qty == -1:
                    warn_msg = _('You plan to sell %.2f %s but you only have %.2f %s available !\nThe real stock is %.2f %s. (without reservations)') % \
                        (qty, uom_record.name,
                         max(0,product_obj.virtual_available), uom_record.name,
                         max(0,product_obj.qty_available), uom_record.name)
                    warning_msgs += _("Not enough stock ! : ") + warn_msg + "\n\n"

        #update of warning messages
        if warning_msgs:
            warning = {
                       'title': _('Configuration Error!'),
                       'message' : warning_msgs
                    }
        res.update({'warning': warning})
        return res

class stock_move(osv.osv):
    _inherit = 'stock.move'

    def _create_invoice_line_from_vals(self, cr, uid, move, invoice_line_vals, context=None):
        invoice_line_id = super(stock_move, self)._create_invoice_line_from_vals(cr, uid, move, invoice_line_vals, context=context)
        if move.procurement_id and move.procurement_id.sale_line_id:
            sale_line = move.procurement_id.sale_line_id
            self.pool.get('sale.order.line').write(cr, uid, [sale_line.id], {
                'invoice_lines': [(4, invoice_line_id)]
            }, context=context)
            self.pool.get('sale.order').write(cr, uid, [sale_line.order_id.id], {
                'invoice_ids': [(4, invoice_line_vals['invoice_id'])],
            })
        return invoice_line_id

    def _get_master_data(self, cr, uid, move, company, context=None):
        if move.procurement_id and move.procurement_id.sale_line_id:
            sale_order = move.procurement_id.sale_line_id.order_id
            return sale_order.partner_invoice_id, sale_order.user_id.id, sale_order.pricelist_id.currency_id.id
        return super(stock_move, self)._get_master_data(cr, uid, move, company, context=context)

    def _get_invoice_line_vals(self, cr, uid, move, partner, inv_type, context=None):
        res = super(stock_move, self)._get_invoice_line_vals(cr, uid, move, partner, inv_type, context=context)
        if move.procurement_id and move.procurement_id.sale_line_id:
            sale_line = move.procurement_id.sale_line_id
            res['invoice_line_tax_id'] = [(6, 0, [x.id for x in sale_line.tax_id])]
            res['account_analytic_id'] = sale_line.order_id.project_id and sale_line.order_id.project_id.id or False
            res['discount'] = sale_line.discount
            if move.product_id.id != sale_line.product_id.id:
                res['price_unit'] = self.pool['product.pricelist'].price_get(
                    cr, uid, [sale_line.order_id.pricelist_id.id],
                    move.product_id.id, move.product_uom_qty or 1.0,
                    sale_line.order_id.partner_id, context=context)[sale_line.order_id.pricelist_id.id]
            else:
                res['price_unit'] = sale_line.price_unit
            uos_coeff = move.product_uom_qty and move.product_uos_qty / move.product_uom_qty or 1.0
            res['price_unit'] = res['price_unit'] / uos_coeff
        return res


class stock_location_route(osv.osv):
    _inherit = "stock.location.route"
    _columns = {
        'sale_selectable': fields.boolean("Selectable on Sales Order Line")
        }


class stock_picking(osv.osv):
    _inherit = "stock.picking"

    def _get_partner_to_invoice(self, cr, uid, picking, context=None):
        """ Inherit the original function of the 'stock' module
            We select the partner of the sales order as the partner of the customer invoice
        """
        saleorder_ids = self.pool['sale.order'].search(cr, uid, [('procurement_group_id' ,'=', picking.group_id.id)], context=context)
        saleorders = self.pool['sale.order'].browse(cr, uid, saleorder_ids, context=context)
        if saleorders and saleorders[0]:
            saleorder = saleorders[0]
            return saleorder.partner_invoice_id.id
        return super(stock_picking, self)._get_partner_to_invoice(cr, uid, picking, context=context)
    
    def _get_sale_id(self, cr, uid, ids, name, args, context=None):
        sale_obj = self.pool.get("sale.order")
        res = {}
        for picking in self.browse(cr, uid, ids, context=context):
            res[picking.id] = False
            if picking.group_id:
                sale_ids = sale_obj.search(cr, uid, [('procurement_group_id', '=', picking.group_id.id)], context=context)
                if sale_ids:
                    res[picking.id] = sale_ids[0]
        return res
    
    _columns = {
        'sale_id': fields.function(_get_sale_id, type="many2one", relation="sale.order", string="Sale Order"),
    }

    def _create_invoice_from_picking(self, cr, uid, picking, vals, context=None):
        sale_obj = self.pool.get('sale.order')
        sale_line_obj = self.pool.get('sale.order.line')
        invoice_line_obj = self.pool.get('account.invoice.line')
        invoice_id = super(stock_picking, self)._create_invoice_from_picking(cr, uid, picking, vals, context=context)
        if picking.group_id:
            sale_ids = sale_obj.search(cr, uid, [('procurement_group_id', '=', picking.group_id.id)], context=context)
            if sale_ids:
                sale_line_ids = sale_line_obj.search(cr, uid, [('order_id', 'in', sale_ids), ('product_id.type', '=', 'service'), ('invoiced', '=', False)], context=context)
                if sale_line_ids:
                    created_lines = sale_line_obj.invoice_line_create(cr, uid, sale_line_ids, context=context)
                    invoice_line_obj.write(cr, uid, created_lines, {'invoice_id': invoice_id}, context=context)
        return invoice_id

<<<<<<< HEAD

class account_invoice(osv.Model):
    _inherit = 'account.invoice'
    _columns = {
        'incoterms_id': fields.many2one(
            'stock.incoterms',
            "Incoterms",
            help="Incoterms are series of sales terms. They are used to divide transaction costs and responsibilities between buyer and seller and reflect state-of-the-art transportation practices.",
            readonly=True, 
            states={'draft': [('readonly', False)]}),
    }

class sale_advance_payment_inv(osv.TransientModel):
    _inherit = 'sale.advance.payment.inv'

    def _prepare_advance_invoice_vals(self, cr, uid, ids, context=None):
        result = super(sale_advance_payment_inv,self)._prepare_advance_invoice_vals(cr, uid, ids, context=context)
        if context is None:
            context = {}

        sale_obj = self.pool.get('sale.order')
        sale_ids = context.get('active_ids', [])
        res = []
        for sale in sale_obj.browse(cr, uid, sale_ids, context=context):
            elem = filter(lambda t: t[0] == sale.id, result)[0]
            elem[1]['incoterms_id'] = sale.incoterm.id or False
            res.append(elem)
        return res
=======
    def _get_invoice_vals(self, cr, uid, key, inv_type, journal_id, move, context=None):
        inv_vals = super(stock_picking, self)._get_invoice_vals(cr, uid, key, inv_type, journal_id, move, context=context)
        sale = move.picking_id.sale_id
        if sale:
            inv_vals.update({
                'fiscal_position': sale.fiscal_position.id,
                'payment_term': sale.payment_term.id,
                'user_id': sale.user_id.id,
                'section_id': sale.section_id.id,
                'name': sale.client_order_ref or '',
                })
        return inv_vals
>>>>>>> ea54d4af
<|MERGE_RESOLUTION|>--- conflicted
+++ resolved
@@ -452,7 +452,18 @@
                     invoice_line_obj.write(cr, uid, created_lines, {'invoice_id': invoice_id}, context=context)
         return invoice_id
 
-<<<<<<< HEAD
+    def _get_invoice_vals(self, cr, uid, key, inv_type, journal_id, move, context=None):
+        inv_vals = super(stock_picking, self)._get_invoice_vals(cr, uid, key, inv_type, journal_id, move, context=context)
+        sale = move.picking_id.sale_id
+        if sale:
+            inv_vals.update({
+                'fiscal_position': sale.fiscal_position.id,
+                'payment_term': sale.payment_term.id,
+                'user_id': sale.user_id.id,
+                'team_id': sale.team_id.id,
+                'name': sale.client_order_ref or '',
+                })
+        return inv_vals
 
 class account_invoice(osv.Model):
     _inherit = 'account.invoice'
@@ -480,18 +491,4 @@
             elem = filter(lambda t: t[0] == sale.id, result)[0]
             elem[1]['incoterms_id'] = sale.incoterm.id or False
             res.append(elem)
-        return res
-=======
-    def _get_invoice_vals(self, cr, uid, key, inv_type, journal_id, move, context=None):
-        inv_vals = super(stock_picking, self)._get_invoice_vals(cr, uid, key, inv_type, journal_id, move, context=context)
-        sale = move.picking_id.sale_id
-        if sale:
-            inv_vals.update({
-                'fiscal_position': sale.fiscal_position.id,
-                'payment_term': sale.payment_term.id,
-                'user_id': sale.user_id.id,
-                'section_id': sale.section_id.id,
-                'name': sale.client_order_ref or '',
-                })
-        return inv_vals
->>>>>>> ea54d4af
+        return res