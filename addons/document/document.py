# -*- encoding: utf-8 -*-
##############################################################################
#
#    OpenERP, Open Source Management Solution
#    Copyright (C) 2004-2009 Tiny SPRL (<http://tiny.be>). All Rights Reserved
#    $Id$
#
#    This program is free software: you can redistribute it and/or modify
#    it under the terms of the GNU General Public License as published by
#    the Free Software Foundation, either version 3 of the License, or
#    (at your option) any later version.
#
#    This program is distributed in the hope that it will be useful,
#    but WITHOUT ANY WARRANTY; without even the implied warranty of
#    MERCHANTABILITY or FITNESS FOR A PARTICULAR PURPOSE.  See the
#    GNU General Public License for more details.
#
#    You should have received a copy of the GNU General Public License
#    along with this program.  If not, see <http://www.gnu.org/licenses/>.
#
##############################################################################

import base64

from osv import osv, fields
from osv.orm import except_orm
import urlparse

import os

import pooler
from content_index import content_index
import netsvc
import StringIO

import random
import string
from psycopg2 import Binary
from tools import config
import tools
from tools.translate import _

def random_name():
    random.seed()
    d = [random.choice(string.ascii_letters) for x in xrange(10) ]
    name = "".join(d)
    return name


# Unsupported WebDAV Commands:
#     label
#     search
#     checkin
#     checkout
#     propget
#     propset

#
# An object that represent an uri
#   path: the uri of the object
#   content: the Content it belongs to (_print.pdf)
#   type: content or collection
#       content: objct = res.partner
#       collection: object = directory, object2 = res.partner
#       file: objct = ir.attachement
#   root: if we are at the first directory of a ressource
#
INVALID_CHARS={'*':str(hash('*')), '|':str(hash('|')) , "\\":str(hash("\\")), '/':'__', ':':str(hash(':')), '"':str(hash('"')), '<':str(hash('<')) , '>':str(hash('>')) , '?':str(hash('?'))}
class node_class(object):
    def __init__(self, cr, uid, path,object,object2=False, context={}, content=False, type='collection', root=False):
        self.cr = cr
        self.uid = uid
        self.path = path
        self.object = object
        self.object2 = object2
        self.context = context
        self.content = content
        self.type=type
        self.root=root

    def _file_get(self, nodename=False):
        if not self.object:
            return []
        pool = pooler.get_pool(self.cr.dbname)
        fobj = pool.get('ir.attachment')
        res2 = []
        where = []
        if self.object2:
            where.append( ('res_model','=',self.object2._name) )
            where.append( ('res_id','=',self.object2.id) )
        else:
            where.append( ('parent_id','=',self.object.id) )
            where.append( ('res_id','=',False) )
        if nodename:
            where.append( (fobj._rec_name,'like',nodename) )
        for content in self.object.content_ids:
            if self.object2 or not content.include_name:
                if content.include_name:
                    test_nodename = self.object2.name + (content.suffix or '') + (content.extension or '')
                else:
                    test_nodename = (content.suffix or '') + (content.extension or '')
                if test_nodename.find('/'):
                    test_nodename=test_nodename.replace('/', '_')
                path = self.path+'/'+test_nodename
                if not nodename:
                    n = node_class(self.cr, self.uid,path, self.object2, False, content=content, type='content', root=False)
                    res2.append( n)
                else:
                    if nodename == test_nodename:
                        n = node_class(self.cr, self.uid, path, self.object2, False, content=content, type='content', root=False)
                        res2.append(n)

        ids = fobj.search(self.cr, self.uid, where+[ ('parent_id','=',self.object and self.object.id or False) ], context=self.context)
        if self.object and self.root and (self.object.type=='ressource'):
            ids += fobj.search(self.cr, self.uid, where+[ ('parent_id','=',False) ], context=self.context)
        res = fobj.browse(self.cr, self.uid, ids, context=self.context)
        return map(lambda x: node_class(self.cr, self.uid, self.path+'/'+x.name, x, False, type='file', root=False), res) + res2

    def directory_list_for_child(self,nodename,parent=False):
        pool = pooler.get_pool(self.cr.dbname)
        where = []
        if nodename:
            where.append(('name','like',nodename))
        if (self.object and self.object.type=='directory') or not self.object2:
            where.append(('parent_id','=',self.object and self.object.id or False))
        else:
            where.append(('parent_id','=',False))
        if self.object:
            where.append(('ressource_parent_type_id','=',self.object.ressource_type_id.id))
        else:
            where.append(('ressource_parent_type_id','=',False))

        ids = pool.get('document.directory').search(self.cr, self.uid, where+[('ressource_id','=',0)], self.context)
        if self.object2:
            ids += pool.get('document.directory').search(self.cr, self.uid, where+[('ressource_id','=',self.object2.id)], self.context)
        res = pool.get('document.directory').browse(self.cr, self.uid, ids,self.context)
        return res

    def _child_get(self, nodename=False):        
        if self.type not in ('collection','database'):
            return []
        res = self.directory_list_for_child(nodename)
        result= map(lambda x: node_class(self.cr, self.uid, self.path+'/'+x.name, x, x.type=='directory' and self.object2 or False, root=self.root), res)
        if self.type=='database':
            pool = pooler.get_pool(self.cr.dbname)
            fobj = pool.get('ir.attachment')
            vargs = [('parent_id','=',False),('res_id','=',False)]
            if nodename:
                vargs.append(('name','like',nodename))
            file_ids=fobj.search(self.cr,self.uid,vargs)

            res = fobj.browse(self.cr, self.uid, file_ids, context=self.context)
            result +=map(lambda x: node_class(self.cr, self.uid, self.path+'/'+x.name, x, False, type='file', root=self.root), res)
        if self.type=='collection' and self.object.type=="ressource":
            where = self.object.domain and eval(self.object.domain, {'active_id':self.root}) or []
            pool = pooler.get_pool(self.cr.dbname)            
            obj = pool.get(self.object.ressource_type_id.model)
            name_for = obj._name.split('.')[-1]
            if nodename  and nodename.find(name_for) == 0  :
                id = int(nodename.replace(name_for,''))
                where.append(('id','=',id))
            elif nodename:
                if nodename.find('__') :
                    nodename=nodename.replace('__','/')
                for invalid in INVALID_CHARS:
                    if nodename.find(INVALID_CHARS[invalid]) :
                        nodename=nodename.replace(INVALID_CHARS[invalid],invalid)
                where.append(('name','like',nodename))

            if self.object.ressource_tree:
                if obj._parent_name in obj.fields_get(self.cr,self.uid):                    
                    where.append((obj._parent_name,'=',self.object2 and self.object2.id or False))
                    ids = obj.search(self.cr, self.uid, where, self.context)
                    res = obj.browse(self.cr, self.uid, ids,self.context)
                    result+= map(lambda x: node_class(self.cr, self.uid, self.path+'/'+x.name.replace('/','__'), self.object, x, root=x.id), res)
                    return result
                else :
                    if self.object2:
                        return result
            else:
                if self.object2:
                    return result

            
            ids = obj.search(self.cr, self.uid, where, self.context)
            res = obj.browse(self.cr, self.uid, ids,self.context)
            for r in res:
                if not r.name:
                    r.name = name_for+'%d'%r.id
                for invalid in INVALID_CHARS:
                    if r.name.find(invalid) :
                        r.name=r.name.replace(invalid,INVALID_CHARS[invalid])            
            result2 = map(lambda x: node_class(self.cr, self.uid, self.path+'/'+x.name.replace('/','__'), self.object, x, root=x.id), res)
            if result2:
                result = result2            
        return result

    def children(self):
        return self._child_get() + self._file_get()

    def child(self, name):
        res = self._child_get(name)
        if res:
            return res[0]
        res = self._file_get(name)
        if res:
            return res[0]
        return None

    def path_get(self):
        path = self.path
        if self.path[0]=='/':
            path = self.path[1:]
        return path

class document_directory(osv.osv):
    _name = 'document.directory'
    _description = 'Document directory'
    _columns = {
        'name': fields.char('Name', size=64, required=True, select=1),
        'write_date': fields.datetime('Date Modified', readonly=True),
        'write_uid':  fields.many2one('res.users', 'Last Modification User', readonly=True),
        'create_date': fields.datetime('Date Created', readonly=True),
        'create_uid':  fields.many2one('res.users', 'Creator', readonly=True),
        'file_type': fields.char('Content Type', size=32),
        'domain': fields.char('Domain', size=128, help="Use a domain if you want to apply an automatic filter on visible resources."),
        'user_id': fields.many2one('res.users', 'Owner'),
        'group_ids': fields.many2many('res.groups', 'document_directory_group_rel', 'item_id', 'group_id', 'Groups'),
        'parent_id': fields.many2one('document.directory', 'Parent Item'),
        'child_ids': fields.one2many('document.directory', 'parent_id', 'Children'),
        'file_ids': fields.one2many('ir.attachment', 'parent_id', 'Files'),
        'content_ids': fields.one2many('document.directory.content', 'directory_id', 'Virtual Files'),
        'type': fields.selection([('directory','Static Directory'),('ressource','Other Resources')], 'Type', required=True),
        'ressource_type_id': fields.many2one('ir.model', 'Directories Mapped to Objects',
            help="Select an object here and Open ERP will create a mapping for each of these " \
                 "objects, using the given domain, when browsing through FTP."),
        'ressource_parent_type_id': fields.many2one('ir.model', 'Parent Model',
            help="If you put an object here, this directory template will appear bellow all of these objects. " \
                 "Don't put a parent directory if you select a parent model."),
        'ressource_id': fields.integer('Resource ID'),
        'ressource_tree': fields.boolean('Tree Structure',
            help="Check this if you want to use the same tree structure as the object selected in the system."),
    }
    _defaults = {
        'user_id': lambda self,cr,uid,ctx: uid,
        'domain': lambda self,cr,uid,ctx: '[]',
        'type': lambda *args: 'directory',
        'ressource_id': lambda *a: 0
    }
    _sql_constraints = [
        ('dirname_uniq', 'unique (name,parent_id,ressource_id,ressource_parent_type_id)', 'The directory name must be unique !')
    ]

    def get_resource_path(self,cr,uid,dir_id,res_model,res_id):
        # this method will be used in process module
        # to be need test and Improvement if resource dir has parent resource (link resource)
        path=[]
        def _parent(dir_id,path):
            parent=self.browse(cr,uid,dir_id)
            if parent.parent_id and not parent.ressource_parent_type_id:
                _parent(parent.parent_id.id,path)
                path.append(parent.name)
            else:
                path.append(parent.name)
                return path

        directory=self.browse(cr,uid,dir_id)
        model_ids=self.pool.get('ir.model').search(cr,uid,[('model','=',res_model)])
        if directory:
            _parent(dir_id,path)
            path.append(self.pool.get(directory.ressource_type_id.model).browse(cr,uid,res_id).name)
            user=self.pool.get('res.users').browse(cr,uid,uid)
            return "ftp://%s:%s@localhost:%s/%s/%s"%(user.login,user.password,config.get('ftp_server_port',8021),cr.dbname,'/'.join(path))
        return False

    def _check_recursion(self, cr, uid, ids):
        level = 100
        while len(ids):
            cr.execute('select distinct parent_id from document_directory where id in ('+','.join(map(str,ids))+')')
            ids = filter(None, map(lambda x:x[0], cr.fetchall()))
            if not level:
                return False
            level -= 1
        return True

    _constraints = [
        (_check_recursion, 'Error! You can not create recursive Directories.', ['parent_id'])
    ]
    def __init__(self, *args, **kwargs):
        res = super(document_directory, self).__init__(*args, **kwargs)
        self._cache = {}
        return res

    def onchange_content_id(self, cr, uid, ids, ressource_type_id):
        return {}

    def _get_childs(self, cr, uid, node, nodename=False, context={}):
        where = []
        if nodename:
            where.append(('name','like',nodename))
        if object:
            where.append(('parent_id','=',object.id))
        ids = self.search(cr, uid, where, context)
        return self.browse(cr, uid, ids, context), False

    """
        PRE:
            uri: of the form "Sales Order/SO001"
        PORT:
            uri
            object: the object.directory or object.directory.content
            object2: the other object linked (if object.directory.content)
    """
    def get_object(self, cr, uid, uri, context={}):
        if not uri:
            return node_class(cr, uid, '', False, type='database')
        turi = tuple(uri)
        if False and (turi in self._cache):
            (path, oo, oo2, content,type,root) = self._cache[turi]
            if oo:
                object = self.pool.get(oo[0]).browse(cr, uid, oo[1], context)
            else:
                object = False
            if oo2:
                object2 = self.pool.get(oo2[0]).browse(cr, uid, oo2[1], context)
            else:
                object2 = False
            node = node_class(cr, uid, path, object,object2, context, content, type, root)
            return node

        node = node_class(cr, uid, '/', False, type='database')
        for path in uri[:]:
            if path:
                node = node.child(path)
                if not node:
                    return False
        oo = node.object and (node.object._name, node.object.id) or False
        oo2 = node.object2 and (node.object2._name, node.object2.id) or False
        self._cache[turi] = (node.path, oo, oo2, node.content,node.type,node.root)
        return node

    def get_childs(self, cr, uid, uri, context={}):
        node = self.get_object(cr, uid, uri, context)
        if uri:
            children = node.children()
        else:
            children= [node]
        result = map(lambda node: node.path_get(), children)
        #childs,object2 = self._get_childs(cr, uid, object, False, context)
        #result = map(lambda x: urlparse.urljoin(path+'/',x.name), childs)
        return result

    def copy(self, cr, uid, id, default=None, context=None):
        if not default:
            default ={}
        name = self.read(cr, uid, [id])[0]['name']
        default.update({'name': name+ " (copy)"})
        return super(document_directory,self).copy(cr,uid,id,default,context)

    def _check_duplication(self, cr, uid,vals,ids=[],op='create'):
        name=vals.get('name',False)
        parent_id=vals.get('parent_id',False)
        ressource_parent_type_id=vals.get('ressource_parent_type_id',False)
        ressource_id=vals.get('ressource_id',0)
        if op=='write':
           for directory in self.browse(cr,uid,ids):
                if not name:
                    name=directory.name
                if not parent_id:
                    parent_id=directory.parent_id and directory.parent_id.id or False
                if not ressource_parent_type_id:
                    ressource_parent_type_id=directory.ressource_parent_type_id and directory.ressource_parent_type_id.id or False
                if not ressource_id:
                    ressource_id=directory.ressource_id and directory.ressource_id or 0
                res=self.search(cr,uid,[('id','<>',directory.id),('name','=',name),('parent_id','=',parent_id),('ressource_parent_type_id','=',ressource_parent_type_id),('ressource_id','=',ressource_id)])
                if len(res):
                    return False
        if op=='create':
            res=self.search(cr,uid,[('name','=',name),('parent_id','=',parent_id),('ressource_parent_type_id','=',ressource_parent_type_id),('ressource_id','=',ressource_id)])
            if len(res):
                return False
        return True
    def write(self, cr, uid, ids, vals, context=None):
        if not self._check_duplication(cr,uid,vals,ids,op='write'):
            raise osv.except_osv(_('ValidateError'), _('Directory name must be unique!'))
        return super(document_directory,self).write(cr,uid,ids,vals,context=context)

    def create(self, cr, uid, vals, context=None):
        if not self._check_duplication(cr,uid,vals):
            raise osv.except_osv(_('ValidateError'), _('Directory name must be unique!'))
        if vals.get('name',False) and (vals.get('name').find('/')+1 or vals.get('name').find('@')+1 or vals.get('name').find('$')+1 or vals.get('name').find('#')+1) :
            raise osv.except_osv(_('ValidateError'), _('Directory name contains special characters!'))
        return super(document_directory,self).create(cr, uid, vals, context)

document_directory()

class document_directory_node(osv.osv):
    _inherit = 'process.node'
    _columns = {
        'directory_id':  fields.many2one('document.directory', 'Document directory', ondelete="set null"),
    }
document_directory_node()

class document_directory_content_type(osv.osv):
    _name = 'document.directory.content.type'
    _description = 'Directory Content Type'
    _columns = {
        'name': fields.char('Content Type', size=64, required=True),
        'code': fields.char('Extension', size=4),
        'active': fields.boolean('Active'),
    }
    _defaults = {
        'active': lambda *args: 1
    }
document_directory_content_type()

class document_directory_content(osv.osv):
    _name = 'document.directory.content'
    _description = 'Directory Content'
    _order = "sequence"
    def _extension_get(self, cr, uid, context={}):
        cr.execute('select code,name from document_directory_content_type where active')
        res = cr.fetchall()
        return res
    _columns = {
        'name': fields.char('Content Name', size=64, required=True),
        'sequence': fields.integer('Sequence', size=16),
        'suffix': fields.char('Suffix', size=16),
        'report_id': fields.many2one('ir.actions.report.xml', 'Report'),
        'extension': fields.selection(_extension_get, 'Document Type', required=True, size=4),
        'include_name': fields.boolean('Include Record Name', help="Check this field if you want that the name of the file start by the record name."),
        'directory_id': fields.many2one('document.directory', 'Directory'),
    }
    _defaults = {
        'extension': lambda *args: '.pdf',
        'sequence': lambda *args: 1,
        'include_name': lambda *args: 1,
    }
    def process_write_pdf(self, cr, uid, node, context={}):
        return True
    def process_read_pdf(self, cr, uid, node, context={}):
        report = self.pool.get('ir.actions.report.xml').browse(cr, uid, node.content.report_id.id)
        srv = netsvc.LocalService('report.'+report.report_name)
        pdf,pdftype = srv.create(cr, uid, [node.object.id], {}, {})
        s = StringIO.StringIO(pdf)
        s.name = node
        return s
document_directory_content()

class ir_action_report_xml(osv.osv):
    _name="ir.actions.report.xml"
    _inherit ="ir.actions.report.xml"

    def _model_get(self, cr, uid, ids, name, arg, context):
        res = {}
        model_pool = self.pool.get('ir.model')
        for data in self.read(cr,uid,ids,['model']):
            model = data.get('model',False)
            if model:
                model_id =model_pool.search(cr,uid,[('model','=',model)])
                if model_id:
                    res[data.get('id')] = model_id[0]
                else:
                    res[data.get('id')] = False
        return res

    def _model_search(self, cr, uid, obj, name, args):
        if not len(args):
            return []
        model_id= args[0][2]
        if not model_id:
            return []
        model = self.pool.get('ir.model').read(cr,uid,[model_id])[0]['model']
        report_id = self.search(cr,uid,[('model','=',model)])
        if not report_id:
            return [('id','=','0')]
        return [('id','in',report_id)]

    _columns={
        'model_id' : fields.function(_model_get,fnct_search=_model_search,method=True,string='Model Id'),
    }

ir_action_report_xml()

def create_directory(path):
    dir_name = random_name()
    path = os.path.join(path,dir_name)
    os.makedirs(path)
    return dir_name

class document_file(osv.osv):
    _inherit = 'ir.attachment'

    def _get_filestore(self, cr):
        return os.path.join(tools.config['root_path'], 'filestore', cr.dbname)

    def _data_get(self, cr, uid, ids, name, arg, context):
        result = {}
        cr.execute('select id,store_fname,link from ir_attachment where id in ('+','.join(map(str,ids))+')')
        for id,r,l in cr.fetchall():
            try:
                value = file(os.path.join(self._get_filestore(cr), r), 'rb').read()
                result[id] = base64.encodestring(value)
            except:
                result[id]=''

            if context.get('bin_size', False):
                result[id] = tools.human_size(len(result[id]))

        return result

    #
    # This code can be improved
    #
    def _data_set(self, cr, obj, id, name, value, uid=None, context={}):
        if not value:
            return True
        #if (not context) or context.get('store_method','fs')=='fs':
        try:
            path = self._get_filestore(cr)
            if not os.path.isdir(path):
                try:
                    os.makedirs(path)
                except:
                    raise except_orm(_('Permission Denied !'), _('You do not permissions to write on the server side.'))

            flag = None
            # This can be improved
            for dirs in os.listdir(path):
                if os.path.isdir(os.path.join(path,dirs)) and len(os.listdir(os.path.join(path,dirs)))<4000:
                    flag = dirs
                    break
            flag = flag or create_directory(path)
            filename = random_name()
            fname = os.path.join(path, flag, filename)
            fp = file(fname,'wb')
            v = base64.decodestring(value)
            fp.write(v)
            filesize = os.stat(fname).st_size
            cr.execute('update ir_attachment set store_fname=%s,store_method=%s,file_size=%s where id=%s', (os.path.join(flag,filename),'fs',len(v),id))
            return True
        except Exception,e :
            raise except_orm(_('Error!'), str(e))

    _columns = {
        'user_id': fields.many2one('res.users', 'Owner', select=1),
        'group_ids': fields.many2many('res.groups', 'document_directory_group_rel', 'item_id', 'group_id', 'Groups'),
        'parent_id': fields.many2one('document.directory', 'Directory', select=1),
        'file_size': fields.integer('File Size', required=True),
        'file_type': fields.char('Content Type', size=32),
        'index_content': fields.text('Indexed Content'),
        'write_date': fields.datetime('Date Modified', readonly=True),
        'write_uid':  fields.many2one('res.users', 'Last Modification User', readonly=True),
        'create_date': fields.datetime('Date Created', readonly=True),
        'create_uid':  fields.many2one('res.users', 'Creator', readonly=True),
        'store_method': fields.selection([('db','Database'),('fs','Filesystem'),('link','Link')], "Storing Method"),
        'datas': fields.function(_data_get,method=True,fnct_inv=_data_set,string='File Content',type="binary"),
        'store_fname': fields.char('Stored Filename', size=200),
        'res_model': fields.char('Attached Model', size=64), #res_model
        'res_id': fields.integer('Attached ID'), #res_id
        'partner_id':fields.many2one('res.partner', 'Partner', select=1),
        'title': fields.char('Resource Title',size=64),
    }

    _defaults = {
        'user_id': lambda self,cr,uid,ctx:uid,
        'file_size': lambda self,cr,uid,ctx:0,
        'store_method': lambda *args: 'db'
    }
    _sql_constraints = [
        ('filename_uniq', 'unique (name,parent_id,res_id,res_model)', 'The file name must be unique !')
    ]
    def _check_duplication(self, cr, uid,vals,ids=[],op='create'):
        name=vals.get('name',False)
        parent_id=vals.get('parent_id',False)
        res_model=vals.get('res_model',False)
        res_id=vals.get('res_id',0)
        if op=='write':
           for file in self.browse(cr,uid,ids):
                if not name:
                    name=file.name
                if not parent_id:
                    parent_id=file.parent_id and file.parent_id.id or False
                if not res_model:
                    res_model=file.res_model and file.res_model or False
                if not res_id:
                    res_id=file.res_id and file.res_id or 0
                res=self.search(cr,uid,[('id','<>',file.id),('name','=',name),('parent_id','=',parent_id),('res_model','=',res_model),('res_id','=',res_id)])
                if len(res):
<<<<<<< HEAD
                    return False
=======
                        return False
>>>>>>> 272b3b65
        if op=='create':
            res=self.search(cr,uid,[('name','=',name),('parent_id','=',parent_id),('res_id','=',res_id),('res_model','=',res_model)])
            if len(res):
                return False
        return True
    def copy(self, cr, uid, id, default=None, context=None):
        if not default:
            default ={}
        name = self.read(cr, uid, [id])[0]['name']
        default.update({'name': name+ " (copy)"})
        return super(document_file,self).copy(cr,uid,id,default,context)
    def write(self, cr, uid, ids, vals, context=None):
        res=self.search(cr,uid,[('id','in',ids)])
        if not len(res):
            return False
        if not self._check_duplication(cr,uid,vals,ids,'write'):
            raise except_orm(_('ValidateError'), _('File name must be unique!'))
        result = super(document_file,self).write(cr,uid,ids,vals,context=context)
        cr.commit()
        try:
            for f in self.browse(cr, uid, ids, context=context):
                #if 'datas' not in vals:
                #    vals['datas']=f.datas
                res = content_index(base64.decodestring(vals['datas']), f.datas_fname, f.file_type or None)
                super(document_file,self).write(cr, uid, ids, {
                    'index_content': res
                })
            cr.commit()
        except:
            pass
        return result

    def create(self, cr, uid, vals, context={}):
        vals['title']=vals['name']
        vals['parent_id'] = context.get('parent_id',False) or vals.get('parent_id',False)
        if not vals.get('res_id', False) and context.get('default_res_id',False):
            vals['res_id']=context.get('default_res_id',False)
        if not vals.get('res_model', False) and context.get('default_res_model',False):
            vals['res_model']=context.get('default_res_model',False)
        if vals.get('res_id', False) and vals.get('res_model',False):
            obj_model=self.pool.get(vals['res_model'])
            result = obj_model.read(cr, uid, [vals['res_id']], context=context)
            if len(result):
                obj=result[0]
                vals['title'] = (obj['name'] or '')[:60]
                if obj_model._name=='res.partner':
                    vals['partner_id']=obj['id']
                elif obj.get('address_id',False):
                    if isinstance(obj['address_id'],tuple) or isinstance(obj['address_id'],list):
                        address_id=obj['address_id'][0]
                    else:
                        address_id=obj['address_id']
                    address=self.pool.get('res.partner.address').read(cr,uid,[address_id],context=context)
                    if len(address):
                        vals['partner_id']=address[0]['partner_id'][0] or False
                elif obj.get('partner_id',False):
                    if isinstance(obj['partner_id'],tuple) or isinstance(obj['partner_id'],list):
                        vals['partner_id']=obj['partner_id'][0]
                    else:
                        vals['partner_id']=obj['partner_id']

        datas=None
        if vals.get('link',False) :
            import urllib
            datas=base64.encodestring(urllib.urlopen(vals['link']).read())
        else:
            datas=vals.get('datas',False)
        vals['file_size']= len(datas)
        if not self._check_duplication(cr,uid,vals):
            raise except_orm(_('ValidateError'), _('File name must be unique!'))
        result = super(document_file,self).create(cr, uid, vals, context)
        cr.commit()
        try:
            res = content_index(base64.decodestring(datas), vals['datas_fname'], vals.get('content_type', None))
            super(document_file,self).write(cr, uid, [result], {
                'index_content': res,
            })
            cr.commit()
        except:
            pass
        return result

    def unlink(self,cr, uid, ids, context={}):
        for f in self.browse(cr, uid, ids, context):
            #if f.store_method=='fs':
            try:
                os.unlink(os.path.join(self._get_filestore(cr), f.store_fname))
            except:
                pass
        return super(document_file, self).unlink(cr, uid, ids, context)
document_file()

class document_configuration_wizard(osv.osv_memory):
    _name='document.configuration.wizard'
    _rec_name = 'Auto Directory configuration'
    _columns = {
        'host': fields.char('Server Address', size=64, help="Put here the server address or IP. " \
            "Keep localhost if you don't know what to write.", required=True)
    }
    _defaults = {
        'host': lambda *args: 'localhost'
    }
    def action_cancel(self,cr,uid,ids,conect=None):
        return {
                'view_type': 'form',
                "view_mode": 'form',
                'res_model': 'ir.actions.configuration.wizard',
                'type': 'ir.actions.act_window',
                'target':'new',
         }

    def action_config(self, cr, uid, ids, context=None):
        conf = self.browse(cr, uid, ids[0], context)
        obj=self.pool.get('document.directory')
        objid=self.pool.get('ir.model.data')

        if self.pool.get('sale.order'):
            id = objid._get_id(cr, uid, 'document', 'dir_sale_order_all')
            id = objid.browse(cr, uid, id, context=context).res_id
            mid = self.pool.get('ir.model').search(cr, uid, [('model','=','sale.order')])
            obj.write(cr, uid, [id], {
                'type':'ressource',
                'ressource_type_id': mid[0],
                'domain': '[]',
            })
            aid = objid._get_id(cr, uid, 'sale', 'report_sale_order')
            aid = objid.browse(cr, uid, aid, context=context).res_id

            self.pool.get('document.directory.content').create(cr, uid, {
                'name': "Print Order",
                'suffix': "_print",
                'report_id': aid,
                'extension': '.pdf',
                'include_name': 1,
                'directory_id': id,
            })
            id = objid._get_id(cr, uid, 'document', 'dir_sale_order_quote')
            id = objid.browse(cr, uid, id, context=context).res_id
            obj.write(cr, uid, [id], {
                'type':'ressource',
                'ressource_type_id': mid[0],
                'domain': "[('state','=','draft')]",
            })

        if self.pool.get('product.product'):
            id = objid._get_id(cr, uid, 'document', 'dir_product')
            id = objid.browse(cr, uid, id, context=context).res_id
            mid = self.pool.get('ir.model').search(cr, uid, [('model','=','product.product')])
            obj.write(cr, uid, [id], {
                'type':'ressource',
                'ressource_type_id': mid[0],
            })

        if self.pool.get('stock.location'):
            aid = objid._get_id(cr, uid, 'stock', 'report_product_history')
            aid = objid.browse(cr, uid, aid, context=context).res_id

            self.pool.get('document.directory.content').create(cr, uid, {
                'name': "Product Stock",
                'suffix': "_stock_forecast",
                'report_id': aid,
                'extension': '.pdf',
                'include_name': 1,
                'directory_id': id,
            })

        if self.pool.get('account.analytic.account'):
            id = objid._get_id(cr, uid, 'document', 'dir_project')
            id = objid.browse(cr, uid, id, context=context).res_id
            mid = self.pool.get('ir.model').search(cr, uid, [('model','=','account.analytic.account')])
            obj.write(cr, uid, [id], {
                'type':'ressource',
                'ressource_type_id': mid[0],
                'domain': '[]',
                'ressource_tree': 1
        })

        aid = objid._get_id(cr, uid, 'document', 'action_document_browse')
        aid = objid.browse(cr, uid, aid, context=context).res_id
        self.pool.get('ir.actions.url').write(cr, uid, [aid], {'url': 'ftp://'+(conf.host or 'localhost')+':8021/'})

        return {
                'view_type': 'form',
                "view_mode": 'form',
                'res_model': 'ir.actions.configuration.wizard',
                'type': 'ir.actions.act_window',
                'target':'new',
        }
document_configuration_wizard()

# vim:expandtab:smartindent:tabstop=4:softtabstop=4:shiftwidth=4:<|MERGE_RESOLUTION|>--- conflicted
+++ resolved
@@ -587,11 +587,8 @@
                     res_id=file.res_id and file.res_id or 0
                 res=self.search(cr,uid,[('id','<>',file.id),('name','=',name),('parent_id','=',parent_id),('res_model','=',res_model),('res_id','=',res_id)])
                 if len(res):
-<<<<<<< HEAD
                     return False
-=======
-                        return False
->>>>>>> 272b3b65
+                
         if op=='create':
             res=self.search(cr,uid,[('name','=',name),('parent_id','=',parent_id),('res_id','=',res_id),('res_model','=',res_model)])
             if len(res):
