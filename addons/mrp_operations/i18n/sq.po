--- conflicted
+++ resolved
@@ -1,30 +1,21 @@
-# Albanian translation for openobject-addons
-# Copyright (c) 2014 Rosetta Contributors and Canonical Ltd 2014
-# This file is distributed under the same license as the openobject-addons package.
-# FIRST AUTHOR <EMAIL@ADDRESS>, 2014.
-#
-msgid ""
-msgstr ""
-<<<<<<< HEAD
-"Project-Id-Version: openobject-addons\n"
-"Report-Msgid-Bugs-To: FULL NAME <EMAIL@ADDRESS>\n"
-"POT-Creation-Date: 2014-09-23 16:28+0000\n"
-"PO-Revision-Date: 2014-08-14 16:10+0000\n"
-"Last-Translator: FULL NAME <EMAIL@ADDRESS>\n"
-"Language-Team: Albanian <sq@li.org>\n"
-=======
+# Translation of Odoo Server.
+# This file contains the translation of the following modules:
+# * mrp_operations
+# 
+# Translators:
+msgid ""
+msgstr ""
 "Project-Id-Version: Odoo 8.0\n"
 "Report-Msgid-Bugs-To: \n"
 "POT-Creation-Date: 2015-01-21 14:08+0000\n"
 "PO-Revision-Date: 2016-03-31 14:20+0000\n"
 "Last-Translator: Martin Trigaux\n"
 "Language-Team: Albanian (http://www.transifex.com/odoo/odoo-8/language/sq/)\n"
->>>>>>> ceb87b78
 "MIME-Version: 1.0\n"
 "Content-Type: text/plain; charset=UTF-8\n"
-"Content-Transfer-Encoding: 8bit\n"
-"X-Launchpad-Export-Date: 2014-09-24 09:19+0000\n"
-"X-Generator: Launchpad (build 17196)\n"
+"Content-Transfer-Encoding: \n"
+"Language: sq\n"
+"Plural-Forms: nplurals=2; plural=(n != 1);\n"
 
 #. module: mrp_operations
 #: field:mrp.workorder,nbr:0
@@ -35,13 +26,10 @@
 #: help:mrp.production.workcenter.line,state:0
 msgid ""
 "* When a work order is created it is set in 'Draft' status.\n"
-"* When user sets work order in start mode that time it will be set in 'In "
-"Progress' status.\n"
-"* When work order is in running mode, during that time if user wants to stop "
-"or to make changes in order then can set in 'Pending' status.\n"
+"* When user sets work order in start mode that time it will be set in 'In Progress' status.\n"
+"* When work order is in running mode, during that time if user wants to stop or to make changes in order then can set in 'Pending' status.\n"
 "* When the user cancels the work order it will be set in 'Canceled' status.\n"
-"* When order is completely processed that time it is set in 'Finished' "
-"status."
+"* When order is completely processed that time it is set in 'Finished' status."
 msgstr ""
 
 #. module: mrp_operations
@@ -51,10 +39,8 @@
 "            Click to start a new work order.\n"
 "          </p><p>\n"
 "            To manufacture or assemble products, and use raw materials and\n"
-"            finished products you must also handle manufacturing "
-"operations.\n"
-"            Manufacturing operations are often called Work Orders. The "
-"various\n"
+"            finished products you must also handle manufacturing operations.\n"
+"            Manufacturing operations are often called Work Orders. The various\n"
 "            operations will have different impacts on the costs of\n"
 "            manufacturing and planning depending on the available workload.\n"
 "          </p>\n"
@@ -71,8 +57,7 @@
 "            manufacturing order. Once you start the first work order of a\n"
 "            manufacturing order, the manufacturing order is automatically\n"
 "            marked as started. Once you finish the latest operation of a\n"
-"            manufacturing order, the MO is automatically done and the "
-"related\n"
+"            manufacturing order, the MO is automatically done and the related\n"
 "            products are produced.\n"
 "          </p>\n"
 "        "
@@ -194,10 +179,10 @@
 
 #. module: mrp_operations
 #: code:addons/mrp_operations/mrp_operations.py:122
-#: code:addons/mrp_operations/mrp_operations.py:446
-#: code:addons/mrp_operations/mrp_operations.py:450
-#: code:addons/mrp_operations/mrp_operations.py:462
-#: code:addons/mrp_operations/mrp_operations.py:465
+#: code:addons/mrp_operations/mrp_operations.py:445
+#: code:addons/mrp_operations/mrp_operations.py:449
+#: code:addons/mrp_operations/mrp_operations.py:461
+#: code:addons/mrp_operations/mrp_operations.py:464
 #, python-format
 msgid "Error!"
 msgstr ""
@@ -238,8 +223,7 @@
 msgstr ""
 
 #. module: mrp_operations
-#: field:mrp.workorder,id:0
-#: field:mrp_operations.operation,id:0
+#: field:mrp.workorder,id:0 field:mrp_operations.operation,id:0
 #: field:mrp_operations.operation.code,id:0
 msgid "ID"
 msgstr "ID"
@@ -257,21 +241,21 @@
 msgstr ""
 
 #. module: mrp_operations
-#: code:addons/mrp_operations/mrp_operations.py:455
+#: code:addons/mrp_operations/mrp_operations.py:454
 #, python-format
 msgid ""
 "In order to Finish the operation, it must be in the Start or Resume state!"
 msgstr ""
 
 #. module: mrp_operations
-#: code:addons/mrp_operations/mrp_operations.py:446
+#: code:addons/mrp_operations/mrp_operations.py:445
 #, python-format
 msgid ""
 "In order to Pause the operation, it must be in the Start or Resume state!"
 msgstr ""
 
 #. module: mrp_operations
-#: code:addons/mrp_operations/mrp_operations.py:450
+#: code:addons/mrp_operations/mrp_operations.py:449
 #, python-format
 msgid "In order to Resume the operation, it must be in the Pause state!"
 msgstr ""
@@ -315,7 +299,7 @@
 msgstr ""
 
 #. module: mrp_operations
-#: code:addons/mrp_operations/mrp_operations.py:462
+#: code:addons/mrp_operations/mrp_operations.py:461
 #, python-format
 msgid "No operation to cancel."
 msgstr ""
@@ -331,7 +315,7 @@
 msgstr ""
 
 #. module: mrp_operations
-#: code:addons/mrp_operations/mrp_operations.py:442
+#: code:addons/mrp_operations/mrp_operations.py:441
 #, python-format
 msgid ""
 "Operation has already started! You can either Pause/Finish/Cancel the "
@@ -339,19 +323,19 @@
 msgstr ""
 
 #. module: mrp_operations
-#: code:addons/mrp_operations/mrp_operations.py:458
+#: code:addons/mrp_operations/mrp_operations.py:457
 #, python-format
 msgid "Operation is Already Cancelled!"
 msgstr ""
 
 #. module: mrp_operations
-#: code:addons/mrp_operations/mrp_operations.py:465
+#: code:addons/mrp_operations/mrp_operations.py:464
 #, python-format
 msgid "Operation is already finished!"
 msgstr ""
 
 #. module: mrp_operations
-#: code:addons/mrp_operations/mrp_operations.py:435
+#: code:addons/mrp_operations/mrp_operations.py:434
 #, python-format
 msgid "Operation is not started yet!"
 msgstr ""
@@ -403,12 +387,12 @@
 #: view:mrp.workorder:mrp_operations.view_report_mrp_workorder_filter
 #: field:mrp.workorder,product_id:0
 msgid "Product"
-msgstr ""
+msgstr "Produkti"
 
 #. module: mrp_operations
 #: field:mrp.workorder,product_qty:0
 msgid "Product Qty"
-msgstr ""
+msgstr "Kuantiteti i produktit"
 
 #. module: mrp_operations
 #: view:mrp.production.workcenter.line:mrp_operations.mrp_production_workcenter_form_view_inherit
@@ -515,10 +499,10 @@
 msgstr "Vendos tek Paraprake"
 
 #. module: mrp_operations
-#: code:addons/mrp_operations/mrp_operations.py:435
-#: code:addons/mrp_operations/mrp_operations.py:442
-#: code:addons/mrp_operations/mrp_operations.py:455
-#: code:addons/mrp_operations/mrp_operations.py:458
+#: code:addons/mrp_operations/mrp_operations.py:434
+#: code:addons/mrp_operations/mrp_operations.py:441
+#: code:addons/mrp_operations/mrp_operations.py:454
+#: code:addons/mrp_operations/mrp_operations.py:457
 #, python-format
 msgid "Sorry!"
 msgstr ""
@@ -559,7 +543,7 @@
 #: field:mrp.workorder,state:0
 #: field:mrp_operations.operation.code,start_stop:0
 msgid "Status"
-msgstr ""
+msgstr "Statusi"
 
 #. module: mrp_operations
 #: model:ir.model,name:mrp_operations.model_stock_move
