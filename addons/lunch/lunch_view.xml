--- conflicted
+++ resolved
@@ -144,7 +144,7 @@
         </record>
         <menuitem name="Previous Orders" parent="menu_lunch_title" id="menu_lunch_order_tree" action="action_lunch_order_tree" sequence="2"/>
 		
-		<record model="ir.ui.view" id="casmove_tree">
+        <record model="ir.ui.view" id="casmove_tree">
             <field name="name">cashmove tree</field>
             <field name="model">lunch.cashmove</field>
             <field name="arch" type="xml">
@@ -163,12 +163,8 @@
             <field name="res_model">lunch.cashmove</field>
             <field name="view_mode">tree</field>
             <field name="search_view_id" ref="view_lunch_employee_payment_filter"/>
-<<<<<<< HEAD
             <field name="context">{"search_default_is_mine_group":1}</field>
-=======
-            <field name="context">{"search_default_is_mine":1}</field>
-			<field name="view_id" ref="casmove_tree"/>
->>>>>>> cba3bace
+            <field name="view_id" ref="casmove_tree"/>
             <field name="help" type="html">
               <p>
                 Here you can see your cash moves.<br/>A cash moves can be either an expense or a payment.
@@ -225,7 +221,7 @@
             <field name="view_mode">tree,form</field>
             <field name="search_view_id" ref="view_lunch_cashmove_filter"/>
             <field name="context">{"search_default_group_by_user":1}</field>
-			<field name="view_id" ref="casmove_tree_view"/>
+            <field name="view_id" ref="casmove_tree_view"/>
             <field name="help" type="html">
                 <p class="oe_view_nocontent_create">
                 Click to create a new payment. 
@@ -247,7 +243,7 @@
             <field name="view_mode">tree,form</field>
             <field name="search_view_id" ref="view_lunch_employee_payment_filter"/>
             <field name="context">{"search_default_is_payment":1}</field>
-			<field name="view_id" ref="casmove_tree_view"/>
+            <field name="view_id" ref="casmove_tree_view"/>
             <field name="help" type="html">
                 <p class="oe_view_nocontent_create">
                 Click to create a payment. 
