--- conflicted
+++ resolved
@@ -31,11 +31,7 @@
                                             <span t-field="pick.name"/>
                                         </td>
                                         <td>
-<<<<<<< HEAD
-                                            <img t-att-src="'/report/barcode/?type=%s&amp;value=%s&amp;width=%s&amp;height=%s&amp;quiet=%s' % ('Code128', pick.name, 200, 50, 0)" alt="Barcode"/>
-=======
-                                            <img t-att-src="'/report/barcode/?type=%s&amp;value=%s&amp;width=%s&amp;height=%s' % ('Code128', pick.name, 600, 100)" style="width:300px;height:50px" alt="Barcode"/>
->>>>>>> f26de445
+                                            <img t-att-src="'/report/barcode/?type=%s&amp;value=%s&amp;width=%s&amp;height=%s&amp;quiet=%s' % ('Code128', pick.name, 400, 100, 0)" style="width:200px;height:50px" alt="Barcode"/>
                                         </td>
                                         <td>
                                             <span t-field="pick.state"/>
