--- conflicted
+++ resolved
@@ -109,11 +109,7 @@
                         <button name="ship_corrected" states="shipping_except" string="Ignore Exception"/>
                         <button name="action_quotation_send" string="Send by Mail" type="object" states="draft" class="oe_highlight"/>
                         <button name="action_quotation_send" string="Send by Mail" type="object" states="sent"/>
-<<<<<<< HEAD
-                        <button name="manual_invoice" states="manual" string="Create Final Invoice" type="object"/>
-=======
                         <button name="manual_invoice" states="manual" string="Create Final Invoice" type="object" class="oe_highlight"/>
->>>>>>> 855c4258
                         <button name="print_quotation" string="Send by Post" type="object" states="draft" class="oe_highlight"/>
                         <button name="print_quotation" string="Send by Post" type="object" states="sent"/>
                         <button name="action_button_confirm" states="draft" string="Confirm" type="object"/>
