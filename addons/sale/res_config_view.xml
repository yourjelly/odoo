<?xml version="1.0" encoding="utf-8"?>
<openerp>
    <data>

        <record id="view_sales_config" model="ir.ui.view">
            <field name="name">sale settings</field>
            <field name="model">sale.config.settings</field>
            <field name="type">form</field>
            <field name="inherit_id" ref="base.view_sale_config_settings"/>
            <field name="arch" type="xml">
                <group name="config_sale" position="after">
<<<<<<< HEAD
                    <separator string="Invoicing Policy" colspan="4"/>
=======
                    <separator string="Picking and Invoice Policy" colspan="4"/>
                    <field name="module_project_timesheet" invisible="1"/>
                    <field name="module_project_mrp" invisible="1"/>
>>>>>>> d1701c16
                    <field name="group_invoice_so_lines" on_change="onchange_invoice_methods(group_invoice_so_lines, group_invoice_deli_orders)"/>
                    <field name="default_order_policy" attrs="{'invisible':['|',('group_invoice_so_lines','=',False),('group_invoice_deli_orders','=',False)],'required': ['|',('group_invoice_so_lines','=',True),('group_invoice_deli_orders','=',True)]}"/>
                    <newline/>
                    <field name="group_invoice_deli_orders" on_change="onchange_invoice_methods(group_invoice_so_lines, group_invoice_deli_orders)"/>
                    <field name="module_delivery" attrs="{'invisible':[('group_invoice_so_lines','=',False), ('group_invoice_deli_orders','=',False)]}"/>
                    <newline/>
                    <field name="task_work" on_change="onchange_task_work(task_work)"/>
<<<<<<< HEAD
                    <field name="module_project_timesheet" invisible="1"/>
                    <field name="module_project_mrp" invisible="1"/>
=======
                    <field name="default_picking_policy" attrs="{'invisible':[('group_invoice_deli_orders','=',False)]}"/>
>>>>>>> d1701c16
                    <newline/>
                    <field name="timesheet" on_change="onchange_timesheet(timesheet)"/>
                    <field name="time_unit" domain="[('category_id.name','=','Working Time')]"
                        attrs="{'invisible': [('task_work','=',False), ('module_account_analytic_analysis','=',False)],'required': ['|', ('task_work','=',True), ('module_account_analytic_analysis','=',True)]}"/>

                    <separator string="Sale Order" colspan="4"/>
                    <field name="group_sale_pricelist"/>
                    <field name="group_uom"/>
                    <field name="group_sale_delivery_address"/>
                    <field name="group_discount_per_so_line"/>
                    <field name="module_sale_margin"/>
                    <field name="module_sale_layout"/>
                    <field name="module_warning"/>
                    <field name="module_sale_journal"/>
                    <field name="group_multiple_shops"/>
                    <field name="default_picking_policy" attrs="{'invisible':[('group_invoice_deli_orders','=',False)]}"/>
                    <separator string="Contracts" colspan="4"/>
                    <field name="module_account_analytic_analysis" on_change="onchange_timesheet(module_account_analytic_analysis)"/>
                    <field name="module_analytic_user_function" attrs="{'invisible':[('module_account_analytic_analysis','=',False)]}"/>
                    <field name="module_analytic_journal_billing_rate" attrs="{'invisible':[('module_account_analytic_analysis','=',False)]}"/>
                </group>
            </field>
        </record>

        <menuitem id="base.menu_sale_config" name="Sales" parent="base.menu_config"
            sequence="1" action="base.action_sale_config"/>

        <record id="view_account_config" model="ir.ui.view">
            <field name="name">account settings</field>
            <field name="model">account.config.settings</field>
            <field name="type">form</field>
            <field name="inherit_id" ref="account.view_account_config_settings"/>
            <field name="arch" type="xml">
                <group name="analytic_accounting" position="after">
                    <field name="group_analytic_account_for_sales"/>
                </group>
            </field>
        </record>

    </data>
</openerp><|MERGE_RESOLUTION|>--- conflicted
+++ resolved
@@ -9,13 +9,8 @@
             <field name="inherit_id" ref="base.view_sale_config_settings"/>
             <field name="arch" type="xml">
                 <group name="config_sale" position="after">
-<<<<<<< HEAD
-                    <separator string="Invoicing Policy" colspan="4"/>
-=======
-                    <separator string="Picking and Invoice Policy" colspan="4"/>
                     <field name="module_project_timesheet" invisible="1"/>
                     <field name="module_project_mrp" invisible="1"/>
->>>>>>> d1701c16
                     <field name="group_invoice_so_lines" on_change="onchange_invoice_methods(group_invoice_so_lines, group_invoice_deli_orders)"/>
                     <field name="default_order_policy" attrs="{'invisible':['|',('group_invoice_so_lines','=',False),('group_invoice_deli_orders','=',False)],'required': ['|',('group_invoice_so_lines','=',True),('group_invoice_deli_orders','=',True)]}"/>
                     <newline/>
@@ -23,12 +18,6 @@
                     <field name="module_delivery" attrs="{'invisible':[('group_invoice_so_lines','=',False), ('group_invoice_deli_orders','=',False)]}"/>
                     <newline/>
                     <field name="task_work" on_change="onchange_task_work(task_work)"/>
-<<<<<<< HEAD
-                    <field name="module_project_timesheet" invisible="1"/>
-                    <field name="module_project_mrp" invisible="1"/>
-=======
-                    <field name="default_picking_policy" attrs="{'invisible':[('group_invoice_deli_orders','=',False)]}"/>
->>>>>>> d1701c16
                     <newline/>
                     <field name="timesheet" on_change="onchange_timesheet(timesheet)"/>
                     <field name="time_unit" domain="[('category_id.name','=','Working Time')]"
