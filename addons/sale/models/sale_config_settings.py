# -*- coding: utf-8 -*-
# Part of Odoo. See LICENSE file for full copyright and licensing details.

from odoo import api, fields, models


class SaleConfiguration(models.TransientModel):
    _inherit = 'sale.config.settings'

    sale_note = fields.Text(related='company_id.sale_note', string="Terms & Conditions")
    default_use_sale_note = fields.Boolean(string='Default Terms & Conditions', default_model='sale.config.settings')
    group_product_variant = fields.Boolean("Attributes & Variants",
        implied_group='product.group_product_variant')
    group_sale_pricelist = fields.Boolean("Use pricelists to adapt your price per customers",
        implied_group='product.group_sale_pricelist',
        help="""Allows to manage different prices based on rules per category of customers.
                Example: 10% for retailers, promotion of 5 EUR on this product, etc.""")
    group_pricelist_item = fields.Boolean("Show pricelists to customers",
        implied_group='product.group_pricelist_item')
    group_product_pricelist = fields.Boolean("Show pricelists On Products",
        implied_group='product.group_product_pricelist')
    group_uom = fields.Boolean("Units of Measure",
        implied_group='product.group_uom')
    group_discount_per_so_line = fields.Boolean("Discounts", implied_group='sale.group_discount_per_so_line')
    group_stock_packaging = fields.Boolean("Packaging", implied_group='product.group_stock_packaging',
        help="""Ability to select a package type in sales orders and 
                to force a quantity that is a multiple of the number of units per package.""")
    module_sale_margin = fields.Boolean("Margins")
    group_sale_layout = fields.Boolean("Sections on Sales Orders", implied_group='sale.group_sale_layout')
    group_warning_sale = fields.Boolean("Warnings", implied_group='sale.group_warning_sale')
    module_website_quote = fields.Boolean("Online Quotations & Templates")
    group_sale_delivery_address = fields.Boolean("Customer Addresses", implied_group='sale.group_delivery_invoice_address')
    multi_sales_price = fields.Boolean("Multiple sales price per product", default_model='sale.config.settings')
    multi_sales_price_method = fields.Selection([
        ('percentage', 'Multiple prices per product (e.g. customer segments, currencies)'),
        ('formula', 'Price computed from formulas (discounts, margins, roundings)')
        ], default='percentage', string="Pricelists")
    sale_pricelist_setting = fields.Selection([
        ('fixed', 'A single sales price per product'),
        ('percentage', 'Multiple prices per product (e.g. customer segments, currencies)'),
        ('formula', 'Price computed from formulas (discounts, margins, roundings)')
        ], string="Pricelists")
    group_show_price_subtotal = fields.Boolean(
        "Show subtotal",
        implied_group='sale.group_show_price_subtotal',
        group='base.group_portal,base.group_user,base.group_public')
    group_show_price_total = fields.Boolean(
        "Show total",
        implied_group='sale.group_show_price_total',
        group='base.group_portal,base.group_user,base.group_public')
    group_proforma_sales = fields.Boolean(string="Pro-Forma", implied_group='sale.group_proforma_sales',
        help="Allows you to send pro-forma.")
    sale_show_tax = fields.Selection([
        ('subtotal', 'Tax-Included Prices'),
        ('total', 'Tax-Excluded Prices')], "Tax Display",
        default='subtotal',
        required=True)
    default_invoice_policy = fields.Selection([
        ('order', 'Ordered quantities'),
        ('delivery', 'Delivered quantities or service hours')
        ], 'Invoicing Policy',
        default='order',
        default_model='product.template')
    deposit_product_id_setting = fields.Many2one(
        'product.product',
        'Deposit Product',
        domain="[('type', '=', 'service')]",
        help='Default product used for payment advances')
    auto_done_setting = fields.Boolean("Lock Confirmed Orders")
    module_sale_contract = fields.Boolean("Subscriptions")
    module_website_sale_digital = fields.Boolean("Sell digital products - provide downloadable content on your customer portal")

    group_multi_currency = fields.Boolean("Multi-Currencies", implied_group='base.group_multi_currency')
    module_sale_stock = fields.Boolean("Inventory Management")
    module_delivery = fields.Boolean("Shipping Costs")
    module_delivery_dhl = fields.Boolean("DHL")
    module_delivery_fedex = fields.Boolean("FedEx")
    module_delivery_ups = fields.Boolean("UPS")
    module_delivery_usps = fields.Boolean("USPS")

    module_timesheet_grid_sale = fields.Boolean("Timesheets")
    module_sale_ebay = fields.Boolean("eBay")
    module_print_docsaway = fields.Boolean("Docsaway")
<<<<<<< HEAD
    module_web_clearbit = fields.Boolean("Customer Autocomplete")
=======
    module_web_clearbit = fields.Boolean("Company Research")
>>>>>>> eddefc99
    module_product_email_template = fields.Boolean("Specific Email")
    module_sale_coupon = fields.Boolean("Coupons & Promotions")

    @api.model
    def get_default_sale_pricelist_setting(self, fields):
        sale_pricelist_setting = self.env['ir.values'].get_default('sale.config.settings', 'sale_pricelist_setting')
        multi_sales_price = sale_pricelist_setting in ['percentage', 'formula']
        return {
            'sale_pricelist_setting': sale_pricelist_setting,
            'multi_sales_price': multi_sales_price,
            'multi_sales_price_method': multi_sales_price and sale_pricelist_setting or False
        }

    @api.onchange('multi_sales_price', 'multi_sales_price_method')
    def _onchange_sale_price(self):
        if self.multi_sales_price and not self.multi_sales_price_method:
            self.update({
                'multi_sales_price_method': 'percentage',
            })
        self.sale_pricelist_setting = self.multi_sales_price and self.multi_sales_price_method or 'fixed'
        if self.sale_pricelist_setting == 'percentage':
            self.update({
                'group_product_pricelist': True,
                'group_sale_pricelist': True,
                'group_pricelist_item': False,
            })
        elif self.sale_pricelist_setting == 'formula':
            self.update({
                'group_product_pricelist': False,
                'group_sale_pricelist': True,
                'group_pricelist_item': True,
            })
        else:
            self.update({
                'group_product_pricelist': False,
                'group_sale_pricelist': False,
                'group_pricelist_item': False,
            })

    def set_default_sale_pricelist_setting(self):
        return self.env['ir.values'].sudo().set_default('sale.config.settings', 'sale_pricelist_setting', self.sale_pricelist_setting)

    def set_deposit_product_id_defaults(self):
        return self.env['ir.values'].sudo().set_default('sale.config.settings', 'deposit_product_id_setting', self.deposit_product_id_setting.id)

    def set_auto_done_defaults(self):
        return self.env['ir.values'].sudo().set_default('sale.config.settings', 'auto_done_setting', self.auto_done_setting)

    def set_sale_tax_defaults(self):
        return self.env['ir.values'].sudo().set_default('sale.config.settings', 'sale_show_tax', self.sale_show_tax)

    @api.onchange('sale_show_tax')
    def _onchange_sale_tax(self):
        if self.sale_show_tax == "subtotal":
            self.update({
                'group_show_price_total': False,
                'group_show_price_subtotal': True,
            })
        else:
            self.update({
                'group_show_price_total': True,
                'group_show_price_subtotal': False,
            })<|MERGE_RESOLUTION|>--- conflicted
+++ resolved
@@ -81,11 +81,7 @@
     module_timesheet_grid_sale = fields.Boolean("Timesheets")
     module_sale_ebay = fields.Boolean("eBay")
     module_print_docsaway = fields.Boolean("Docsaway")
-<<<<<<< HEAD
     module_web_clearbit = fields.Boolean("Customer Autocomplete")
-=======
-    module_web_clearbit = fields.Boolean("Company Research")
->>>>>>> eddefc99
     module_product_email_template = fields.Boolean("Specific Email")
     module_sale_coupon = fields.Boolean("Coupons & Promotions")
 
