# Translation of Odoo Server.
# This file contains the translation of the following modules:
# * sale
#
# Translators:
<<<<<<< HEAD
=======
# nle_odoo, 2018
# Mark Lee <odoos@soti.33mail.com>, 2018
# Martin Trigaux, 2018
# Link Up링크업 <linkup.way@gmail.com>, 2018
# Seongseok Shin <shinss61@hotmail.com>, 2018
# Linkup <link-up@naver.com>, 2019
# JH CHOI <hwangtog@gmail.com>, 2019
# 
>>>>>>> b71b7803
msgid ""
msgstr ""
"Project-Id-Version: Odoo 9.0\n"
"Report-Msgid-Bugs-To: \n"
<<<<<<< HEAD
"POT-Creation-Date: 2016-08-18 14:06+0000\n"
"PO-Revision-Date: 2016-03-10 09:16+0000\n"
"Last-Translator: Martin Trigaux\n"
"Language-Team: Korean (http://www.transifex.com/odoo/odoo-9/language/ko/)\n"
"Language: ko\n"
=======
"POT-Creation-Date: 2019-01-03 15:07+0000\n"
"PO-Revision-Date: 2017-09-20 10:23+0000\n"
"Last-Translator: JH CHOI <hwangtog@gmail.com>, 2019\n"
"Language-Team: Korean (https://www.transifex.com/odoo/teams/41243/ko/)\n"
>>>>>>> b71b7803
"MIME-Version: 1.0\n"
"Content-Type: text/plain; charset=UTF-8\n"
"Content-Transfer-Encoding: \n"
"Plural-Forms: nplurals=1; plural=0;\n"

#. module: sale
#: model:mail.template,body_html:sale.email_template_edi_sale
msgid ""
"\n"
"% set access_action = object.get_access_action()\n"
"% set doc_name = 'quotation' if object.state in ('draft', 'sent') else "
"'order confirmation'\n"
"% set is_online = access_action and access_action['type'] == 'ir.actions."
"act_url'\n"
"% set access_name = is_online and object.template_id and 'Accept and pay %s "
"online' % doc_name or 'View %s' % doc_name\n"
"% set access_url = is_online and access_action['url'] or object."
"get_signup_url()\n"
"\n"
"<p>Dear\n"
"% if object.partner_id.is_company and object.child_ids:\n"
"    ${object.partner_id.child_ids[0].name}\n"
"% else :\n"
"    ${object.partner_id.name}\n"
"% endif\n"
",</p>\n"
"<p>Thank you for your inquiry.<br />\n"
"Here is your ${doc_name} <strong>${object.name}</strong>\n"
"% if object.origin:\n"
"(with reference: ${object.origin} )\n"
"% endif\n"
"amounting <strong>${object.amount_total} ${object.pricelist_id.currency_id."
"name}</strong>\n"
"from ${object.company_id.name}.\n"
"</p>\n"
"\n"
"<p style=\"margin-left: 30px; margin-top: 10 px; margin-bottom: 10px;\">\n"
"    <a href=\"${access_url}\" style=\"padding: 5px 10px; font-size: 12px; "
"line-height: 18px; color: #FFFFFF; border-color:#a24689; text-decoration: "
"none; display: inline-block; margin-bottom: 0px; font-weight: 400; text-"
"align: center; vertical-align: middle; cursor: pointer; white-space: nowrap; "
"background-image: none; background-color: #a24689; border: 1px solid "
"#a24689; border-radius:3px\" class=\"o_default_snippet_text\">${access_name}"
"</a>\n"
"</p>\n"
"<p>If you have any question, do not hesitate to contact us.</p>\n"
"<p>Best regards,</p>\n"
msgstr ""

#. module: sale
#: model:ir.model.fields,field_description:sale.field_product_product_sales_count
#: model:ir.model.fields,field_description:sale.field_product_template_sales_count
msgid "# Sales"
msgstr "판매"

#. module: sale
#: model:ir.model.fields,field_description:sale.field_sale_order_invoice_count
msgid "# of Invoices"
msgstr "송장 개수"

#. module: sale
#: model:ir.model.fields,field_description:sale.field_sale_report_nbr
msgid "# of Lines"
msgstr "# 명세"

#. module: sale
#: model:ir.model.fields,field_description:sale.field_sale_advance_payment_inv_count
msgid "# of Orders"
msgstr ""

#. module: sale
#: model:ir.model.fields,field_description:sale.field_sale_report_product_uom_qty
msgid "# of Qty"
msgstr "수량"

#. module: sale
#: model:ir.model.fields,field_description:sale.field_res_partner_sale_order_count
msgid "# of Sales Order"
msgstr "판매 주문"

#. module: sale
#: model:mail.template,report_name:sale.email_template_edi_sale
msgid ""
"${(object.name or '').replace('/','_')}_${object.state == 'draft' and "
"'draft' or ''}"
msgstr ""
"${(object.name or '').replace('/','_')}_${object.state == 'draft' and "
"'draft' or ''}"

#. module: sale
#: model:mail.template,subject:sale.email_template_edi_sale
#, fuzzy
msgid ""
"${object.company_id.name} ${object.state in ('draft', 'sent') and "
"'Quotation' or 'Order'} (Ref ${object.name or 'n/a' })"
msgstr ""
"${object.company_id.name|safe} ${object.state in ('draft', 'sent') and "
"'Quotation' or 'Order'} (Ref ${object.name or 'n/a' })"

#. module: sale
#: model:ir.ui.view,arch_db:sale.view_order_form
msgid "(update)"
msgstr "(갱신)"

#. module: sale
#: model:ir.actions.act_window,help:sale.action_orders_upselling
msgid ""
"<i>Example: pre-paid service offers for which the customer have\n"
"                to buy an extra pack of hours, because he used all his "
"support\n"
"                hours.</i>"
<<<<<<< HEAD
=======
msgstr "<i>예시 : 선불 서비스는 고객에게 제공된 서비스 시간을 소진한 뒤 추가적인 시간을 구매해야 될 경우 제공합니다.</i>"

#. module: sale
#: model:ir.ui.view,arch_db:sale.res_config_settings_view_form
msgid ""
"<span class=\"fa fa-lg fa-building-o\" title=\"Values set here are company-"
"specific.\" groups=\"base.group_multi_company\"/>"
msgstr ""

#. module: sale
#: model:ir.ui.view,arch_db:sale.portal_my_orders
msgid ""
"<span class=\"hidden-xs\">Sales Order #</span>\n"
"                      <span class=\"visible-xs\">Ref.</span>"
msgstr ""
"<span class=\"hidden-xs\">판매주문 #</span>\n"
"                      <span class=\"visible-xs\">참조</span>"

#. module: sale
#: model:ir.ui.view,arch_db:sale.portal_my_orders
msgid ""
"<span class=\"label label-danger\"><i class=\"fa fa-fw fa-warning\"/><span "
"class=\"hidden-xs\"> Problem</span></span>"
msgstr ""
"<span class=\"label label-danger\"><i class=\"fa fa-fw fa-warning\"/><span "
"class=\"hidden-xs\"> 문제</span></span>"

#. module: sale
#: model:ir.ui.view,arch_db:sale.portal_my_quotations
msgid ""
"<span class=\"label label-default\"><i class=\"fa fa-fw fa-clock-o\"/> "
"Expired</span>"
msgstr ""
"<span class=\"label label-default\"><i class=\"fa fa-fw fa-clock-o\"/> "
"만료됨</span>"

#. module: sale
#: model:ir.ui.view,arch_db:sale.portal_my_quotations
#: model:ir.ui.view,arch_db:sale.portal_order_page
msgid ""
"<span class=\"label label-default\"><i class=\"fa fa-fw fa-remove\"/> "
"Cancelled</span>"
msgstr "취소됨"

#. module: sale
#: model:ir.ui.view,arch_db:sale.portal_order_page
msgid ""
"<span class=\"label label-info orders_label_text_align\"><i class=\"fa fa-fw"
" fa-clock-o\"/> Waiting</span>"
msgstr ""
"<span class=\"label label-info orders_label_text_align\"><i class=\"fa fa-fw"
" fa-clock-o\"/>대기중</span>"

#. module: sale
#: model:ir.ui.view,arch_db:sale.portal_my_orders
msgid ""
"<span class=\"label label-info\"><i class=\"fa fa-fw fa-clock-o\"/><span "
"class=\"hidden-xs\"> Invoiced</span></span>"
msgstr ""
"<span class=\"label label-info\"><i class=\"fa fa-fw fa-clock-o\"/><span "
"class=\"hidden-xs\"> 송장 발행 완료</span></span>"

#. module: sale
#: model:ir.ui.view,arch_db:sale.portal_my_orders
msgid ""
"<span class=\"label label-success hidden-xs\"><i class=\"fa fa-fw fa-"
"check\"/><span class=\"hidden-xs\"> Done</span></span>"
>>>>>>> b71b7803
msgstr ""
"<span class=\"label label-success hidden-xs\"><i class=\"fa fa-fw fa-"
"check\"/><span class=\"hidden-xs\"> 완료</span></span>"

#. module: sale
#: model:ir.ui.view,arch_db:sale.report_saleorder_document
msgid "<strong>Fiscal Position Remark:</strong>"
msgstr ""

#. module: sale
#: model:ir.ui.view,arch_db:sale.report_saleorder_document
msgid "<strong>Payment Term:</strong>"
msgstr ""

#. module: sale
#: model:ir.ui.view,arch_db:sale.report_saleorder_document
msgid "<strong>Salesperson:</strong>"
msgstr ""

#. module: sale
#: model:ir.ui.view,arch_db:sale.report_saleorder_document
msgid "<strong>Shipping address:</strong>"
msgstr ""

#. module: sale
#: model:ir.ui.view,arch_db:sale.report_saleorder_document
msgid "<strong>Total Without Taxes</strong>"
msgstr ""

#. module: sale
#: model:ir.ui.view,arch_db:sale.report_saleorder_document
msgid "<strong>Total</strong>"
msgstr ""

#. module: sale
#: model:ir.ui.view,arch_db:sale.report_saleorder_document
msgid "<strong>Your Reference:</strong>"
msgstr ""

#. module: sale
#: selection:sale.config.settings,sale_pricelist_setting:0
msgid "A single sale price per product"
msgstr ""

#. module: sale
#: model:ir.model.fields,help:sale.field_sale_advance_payment_inv_deposit_account_id
msgid "Account used for deposits"
msgstr ""

#. module: sale
#: model:ir.model.fields,field_description:sale.field_sale_config_settings_group_sale_delivery_address
msgid "Addresses"
msgstr ""

#. module: sale
#: model:res.groups,name:sale.group_delivery_invoice_address
msgid "Addresses in Sales Orders"
msgstr "판매 주문 상의 주소"

#. module: sale
#: code:addons/sale/wizard/sale_make_invoice_advance.py:139
#, python-format
msgid "Advance: %s"
msgstr ""

#. module: sale
#: selection:sale.config.settings,sale_pricelist_setting:0
msgid "Advanced pricing based on formula"
msgstr ""

#. module: sale
#: selection:sale.config.settings,group_discount_per_so_line:0
msgid "Allow discounts on sales order lines"
msgstr ""

#. module: sale
#: selection:sale.config.settings,auto_done_setting:0
msgid ""
"Allow to edit sales order from the 'Sales Order' menu (not from the "
"Quotation menu)"
msgstr ""

#. module: sale
#: model:ir.model.fields,help:sale.field_sale_config_settings_group_sale_pricelist
msgid ""
"Allows to manage different prices based on rules per category of customers.\n"
"                    Example: 10% for retailers, promotion of 5 EUR on this "
"product, etc."
msgstr ""

#. module: sale
#: model:ir.model.fields,help:sale.field_sale_config_settings_group_uom
msgid ""
"Allows you to select and maintain different units of measure for products."
msgstr "상품에 대해 다른 단위를 선택 및 관리할 수 있습니다."

#. module: sale
#: model:ir.model.fields,field_description:sale.field_crm_team_sales_to_invoice_amount
msgid "Amount of sales to invoice"
msgstr ""

#. module: sale
#: model:ir.model.fields,field_description:sale.field_sale_order_project_id
#: model:ir.model.fields,field_description:sale.field_sale_report_analytic_account_id
msgid "Analytic Account"
msgstr "분석적 계정"

#. module: sale
#: model:res.groups,name:sale.group_analytic_accounting
msgid "Analytic Accounting for Sales"
msgstr "판매에 대한 분석 회계"

#. module: sale
#: model:ir.filters,name:sale.filter_isale_report_product
msgid "By Product"
msgstr "상품별"

#. module: sale
#: model:ir.filters,name:sale.filter_sale_report_salespersons
msgid "By Salespersons"
msgstr "영업사원별"

#. module: sale
#: model:ir.filters,name:sale.filter_sale_report_salesteam
msgid "By Salesteam"
msgstr "영업팀별"

#. module: sale
#: model:ir.model.fields,field_description:sale.field_sale_order_line_qty_delivered_updateable
msgid "Can Edit Delivered"
msgstr ""

#. module: sale
#: model:ir.ui.view,arch_db:sale.view_order_form
#: model:ir.ui.view,arch_db:sale.view_sale_advance_payment_inv
msgid "Cancel"
msgstr "취소"

#. module: sale
#: selection:sale.order,state:0 selection:sale.report,state:0
msgid "Cancelled"
msgstr "취소됨"

#. module: sale
#: model:ir.model.fields,help:sale.field_crm_team_use_invoices
msgid "Check this box to manage invoices in this sales team."
msgstr ""

#. module: sale
#: model:ir.model.fields,help:sale.field_crm_team_use_quotations
msgid "Check this box to manage quotations in this sales team."
msgstr "이 영업팀의 견적을 관리하려면 확인란을 선택하십시오."

#. module: sale
#: model:ir.ui.view,arch_db:sale.crm_team_salesteams_view_kanban
msgid "Click to define a team target"
msgstr ""

#. module: sale
#: model:ir.model.fields,field_description:sale.field_sale_report_commercial_partner_id
msgid "Commercial Entity"
msgstr "상업적 개체"

#. module: sale
#: model:ir.model,name:sale.model_res_company
msgid "Companies"
msgstr "회사"

#. module: sale
#: model:ir.model.fields,field_description:sale.field_sale_order_company_id
#: model:ir.model.fields,field_description:sale.field_sale_order_line_company_id
#: model:ir.model.fields,field_description:sale.field_sale_report_company_id
#: model:ir.ui.view,arch_db:sale.view_order_product_search
msgid "Company"
msgstr "회사"

#. module: sale
#: model:ir.ui.view,arch_db:sale.view_order_form
msgid "Confirm Sale"
msgstr "판매 확정"

#. module: sale
#: model:ir.ui.view,arch_db:sale.view_order_form
msgid "Create Invoice"
msgstr "송장 작성"

#. module: sale
#: model:ir.ui.view,arch_db:sale.view_sale_advance_payment_inv
msgid "Create Invoices"
msgstr "송장 작성"

#. module: sale
#: model:ir.actions.act_window,help:sale.act_res_partner_2_sale_order
#: model:ir.actions.act_window,help:sale.action_orders
#: model:ir.actions.act_window,help:sale.action_orders_salesteams
#: model:ir.actions.act_window,help:sale.action_quotations
#: model:ir.actions.act_window,help:sale.action_quotations_salesteams
msgid "Create a Quotation, the first step of a new sale."
msgstr ""

#. module: sale
#: selection:product.template,track_service:0
msgid "Create a task and track hours"
msgstr ""

#. module: sale
#: model:ir.ui.view,arch_db:sale.view_sale_advance_payment_inv
msgid "Create and View Invoices"
msgstr ""

#. module: sale
#: model:ir.model.fields,field_description:sale.field_sale_advance_payment_inv_create_uid
#: model:ir.model.fields,field_description:sale.field_sale_order_create_uid
#: model:ir.model.fields,field_description:sale.field_sale_order_line_create_uid
msgid "Created by"
msgstr "작성자"

#. module: sale
#: model:ir.model.fields,field_description:sale.field_sale_advance_payment_inv_create_date
#: model:ir.model.fields,field_description:sale.field_sale_order_line_create_date
msgid "Created on"
msgstr "작성일"

#. module: sale
#: model:ir.model.fields,field_description:sale.field_sale_order_create_date
msgid "Creation Date"
msgstr "작성 날짜"

#. module: sale
#: model:ir.model.fields,field_description:sale.field_crm_team_currency_id
#: model:ir.model.fields,field_description:sale.field_sale_order_currency_id
#: model:ir.model.fields,field_description:sale.field_sale_order_line_currency_id
msgid "Currency"
msgstr "유통"

#. module: sale
#: model:ir.model.fields,field_description:sale.field_sale_order_line_order_partner_id
#: model:ir.model.fields,field_description:sale.field_sale_order_partner_id
#: model:ir.ui.view,arch_db:sale.view_order_product_search
#: model:ir.ui.view,arch_db:sale.view_sales_order_filter
msgid "Customer"
msgstr "고객"

#. module: sale
#: model:ir.model.fields,field_description:sale.field_sale_order_client_order_ref
msgid "Customer Reference"
msgstr "고객 참조"

#. module: sale
#: model:ir.model.fields,field_description:sale.field_sale_advance_payment_inv_deposit_taxes_id
msgid "Customer Taxes"
msgstr "고객 세금"

#. module: sale
#: model:ir.ui.view,arch_db:sale.view_sales_config
msgid "Customer portal"
msgstr ""

#. module: sale
#: model:ir.model.fields,field_description:sale.field_sale_report_date
msgid "Date Order"
msgstr "주문 날짜"

#. module: sale
#: model:ir.ui.view,arch_db:sale.report_saleorder_document
msgid "Date Ordered:"
msgstr "주문한 날짜 :"

#. module: sale
#: model:ir.model.fields,help:sale.field_sale_order_create_date
msgid "Date on which sales order is created."
msgstr "판매 주문이 작성된 날짜."

#. module: sale
#: model:ir.model.fields,field_description:sale.field_sale_config_settings_default_invoice_policy
msgid "Default Invoicing"
msgstr ""

#. module: sale
#: model:ir.model.fields,field_description:sale.field_res_company_sale_note
msgid "Default Terms and Conditions"
msgstr "기본 조건"

#. module: sale
#: model:ir.model.fields,help:sale.field_sale_config_settings_deposit_product_id_setting
msgid "Default product used for payment advances"
msgstr ""

#. module: sale
#: model:ir.ui.view,arch_db:sale.view_company_inherit_form2
msgid "Default terms & conditions..."
msgstr "기본 조건..."

#. module: sale
#: model:ir.model.fields,field_description:sale.field_sale_order_line_qty_delivered
msgid "Delivered"
msgstr "납품됨"

#. module: sale
#: model:ir.ui.view,arch_db:sale.view_order_form
msgid "Delivered Quantity"
msgstr ""

#. module: sale
#: selection:product.template,invoice_policy:0
msgid "Delivered quantities"
msgstr ""

#. module: sale
#: model:ir.model.fields,field_description:sale.field_sale_order_partner_shipping_id
msgid "Delivery Address"
msgstr "배송 주소"

#. module: sale
#: model:ir.model.fields,field_description:sale.field_sale_order_line_customer_lead
msgid "Delivery Lead Time"
msgstr "배송 소요 시간"

#. module: sale
#: model:ir.model.fields,help:sale.field_sale_order_partner_shipping_id
msgid "Delivery address for current sales order."
msgstr "현재 판매 주문의 배송 주소"

#. module: sale
#: model:product.product,name:sale.advance_product_0
#: model:product.template,name:sale.advance_product_0_product_template
msgid "Deposit"
msgstr ""

#. module: sale
#: model:ir.model.fields,field_description:sale.field_sale_config_settings_deposit_product_id_setting
msgid "Deposit Product"
msgstr ""

#. module: sale
#: model:ir.model.fields,field_description:sale.field_sale_order_line_name
#: model:ir.ui.view,arch_db:sale.report_saleorder_document
msgid "Description"
msgstr "설명"

#. module: sale
#: selection:sale.config.settings,sale_pricelist_setting:0
msgid "Different prices per customer segment"
msgstr ""

#. module: sale
#: model:ir.ui.view,arch_db:sale.report_saleorder_document
#, fuzzy
msgid "Disc.(%)"
msgstr "할인율 (%)"

#. module: sale
#: model:ir.model.fields,field_description:sale.field_sale_config_settings_group_discount_per_so_line
msgid "Discount"
msgstr "할인"

#. module: sale
#: model:ir.model.fields,field_description:sale.field_sale_order_line_discount
msgid "Discount (%)"
msgstr "할인율 (%)"

#. module: sale
#: model:res.groups,name:sale.group_discount_per_so_line
msgid "Discount on lines"
msgstr "명세 할인율"

#. module: sale
#: selection:sale.config.settings,group_sale_delivery_address:0
msgid ""
"Display 3 fields on sales orders: customer, invoice address, delivery address"
msgstr ""

#. module: sale
#: model:ir.model.fields,field_description:sale.field_sale_advance_payment_inv_display_name
#: model:ir.model.fields,field_description:sale.field_sale_order_display_name
#: model:ir.model.fields,field_description:sale.field_sale_order_line_display_name
#: model:ir.model.fields,field_description:sale.field_sale_report_display_name
msgid "Display Name"
msgstr "표시 이름"

#. module: sale
#: model:res.groups,name:sale.group_display_incoterm
msgid "Display incoterms on Sales Order and related invoices"
msgstr ""

#. module: sale
#: selection:sale.config.settings,module_sale_margin:0
msgid "Display margins on quotations and sales orders"
msgstr ""

#. module: sale
#: selection:sale.config.settings,module_sale_layout:0
msgid "Do not personalize sale orders and invoice reports"
msgstr ""

#. module: sale
#: selection:sale.order,state:0
msgid "Done"
msgstr "완료"

#. module: sale
#: code:addons/sale/wizard/sale_make_invoice_advance.py:83
#, python-format
msgid "Down Payment"
msgstr ""

#. module: sale
#: model:ir.model.fields,field_description:sale.field_sale_advance_payment_inv_amount
msgid "Down Payment Amount"
msgstr ""

#. module: sale
#: model:ir.model.fields,field_description:sale.field_sale_advance_payment_inv_product_id
msgid "Down Payment Product"
msgstr ""

#. module: sale
#: selection:sale.advance.payment.inv,advance_payment_method:0
msgid "Down payment (fixed amount)"
msgstr ""

#. module: sale
#: selection:sale.advance.payment.inv,advance_payment_method:0
msgid "Down payment (percentage)"
msgstr ""

#. module: sale
#: code:addons/sale/wizard/sale_make_invoice_advance.py:80
#, python-format
msgid "Down payment of %s%%"
msgstr ""

#. module: sale
#: selection:sale.report,state:0
msgid "Draft Quotation"
msgstr "견적 기안"

#. module: sale
#: model:ir.model,name:sale.model_mail_compose_message
msgid "Email composition wizard"
msgstr "이메일 작성 마법사"

#. module: sale
#: model:ir.model,name:sale.model_survey_mail_compose_message
#, fuzzy
msgid "Email composition wizard for Survey"
msgstr "이메일 작성 마법사"

#. module: sale
#: model:ir.model.fields,field_description:sale.field_sale_config_settings_module_website_portal
msgid "Enable customer portal to track orders, delivery and invoices"
msgstr ""

#. module: sale
#: model:ir.model.fields,field_description:sale.field_sale_order_validity_date
msgid "Expiration Date"
msgstr "만료일"

#. module: sale
#: model:ir.ui.view,arch_db:sale.view_order_product_search
msgid "Extended Filters"
msgstr "확장 필터"

#. module: sale
#: model:ir.model.fields,field_description:sale.field_sale_order_fiscal_position_id
msgid "Fiscal Position"
msgstr "재정 위치"

#. module: sale
#: model:ir.model.fields,help:sale.field_sale_config_settings_sale_pricelist_setting
msgid ""
"Fix Price: all price manage from products sale price.\n"
"Different prices per Customer: you can assign price on buying of minimum "
"quantity in products sale tab.\n"
"Advanced pricing based on formula: You can have all the rights on pricelist"
msgstr ""

#. module: sale
#: model:ir.actions.act_window,help:sale.action_account_invoice_report_salesteam
msgid ""
"From this report, you can have an overview of the amount invoiced to your "
"customer. The search tool can also be used to personalise your Invoices "
"reports and so, match this analysis to your needs."
msgstr ""

#. module: sale
#: selection:sale.order,invoice_status:0
#: selection:sale.order.line,invoice_status:0
msgid "Fully Invoiced"
msgstr ""

#. module: sale
#: model:ir.model.fields,field_description:sale.field_sale_report_weight
msgid "Gross Weight"
msgstr ""

#. module: sale
#: model:ir.ui.view,arch_db:sale.view_order_product_search
#: model:ir.ui.view,arch_db:sale.view_sales_order_filter
#: model:ir.ui.view,arch_db:sale.view_sales_order_line_filter
msgid "Group By"
msgstr "그룹화"

#. module: sale
#: model:ir.model.fields,field_description:sale.field_sale_advance_payment_inv_id
#: model:ir.model.fields,field_description:sale.field_sale_order_id
#: model:ir.model.fields,field_description:sale.field_sale_order_line_id
#: model:ir.model.fields,field_description:sale.field_sale_report_id
msgid "ID"
msgstr "ID"

#. module: sale
#: model:ir.ui.view,arch_db:sale.view_order_form
msgid ""
"If a sale order is done, you cannot modify it manually anymore. However, you "
"will still be able to invoice or deliver. This is used to freeze the sale "
"order."
msgstr ""

#. module: sale
#: model:ir.model.fields,field_description:sale.field_sale_advance_payment_inv_deposit_account_id
msgid "Income Account"
msgstr "수익 계정"

#. module: sale
#: model:ir.model.fields,field_description:sale.field_sale_config_settings_group_display_incoterm
msgid "Incoterms"
msgstr "인코텀즈"

#. module: sale
#: model:ir.model,name:sale.model_account_invoice
msgid "Invoice"
msgstr "송장"

#. module: sale
#: code:addons/sale/sale.py:840
#, python-format
msgid "Invoice %s paid"
msgstr ""

#. module: sale
#: model:ir.model.fields,field_description:sale.field_sale_order_partner_invoice_id
msgid "Invoice Address"
msgstr "송장 발행 주소"

#. module: sale
#: model:mail.message.subtype,name:sale.mt_salesteam_invoice_confirmed
msgid "Invoice Confirmed"
msgstr ""

#. module: sale
#: model:mail.message.subtype,name:sale.mt_salesteam_invoice_created
msgid "Invoice Created"
msgstr ""

#. module: sale
#: model:ir.model,name:sale.model_account_invoice_line
msgid "Invoice Line"
msgstr "송장 명세"

#. module: sale
#: model:ir.model.fields,field_description:sale.field_sale_order_line_invoice_lines
msgid "Invoice Lines"
msgstr "송장 명세"

#. module: sale
#: model:ir.actions.act_window,name:sale.action_view_sale_advance_payment_inv
msgid "Invoice Order"
msgstr "주문 송장"

#. module: sale
#: model:ir.ui.view,arch_db:sale.view_sale_advance_payment_inv
msgid "Invoice Sales Order"
msgstr "판매 주문 송장"

#. module: sale
#: model:ir.model.fields,field_description:sale.field_sale_order_invoice_status
#: model:ir.model.fields,field_description:sale.field_sale_order_line_invoice_status
msgid "Invoice Status"
msgstr "송장 상태"

#. module: sale
#: model:ir.model.fields,field_description:sale.field_crm_team_invoiced_target
msgid "Invoice Target"
msgstr "송장 대상"

#. module: sale
#: model:ir.model.fields,help:sale.field_sale_order_partner_invoice_id
msgid "Invoice address for current sales order."
msgstr "현재 판매 주문의 송장 발행 주소"

#. module: sale
#: selection:sale.config.settings,default_invoice_policy:0
msgid "Invoice based on costs (time and material, expenses)"
msgstr ""

#. module: sale
#: selection:sale.config.settings,default_invoice_policy:0
msgid "Invoice delivered quantities"
msgstr ""

#. module: sale
#: selection:sale.config.settings,default_invoice_policy:0
msgid "Invoice ordered quantities"
msgstr ""

#. module: sale
#: model:ir.model.fields,help:sale.field_crm_team_invoiced
msgid ""
"Invoice revenue for the current month. This is the amount the sales team has "
"invoiced this month. It is used to compute the progression ratio of the "
"current and target revenue on the kanban view."
msgstr ""

#. module: sale
#: selection:sale.advance.payment.inv,advance_payment_method:0
msgid "Invoiceable lines"
msgstr ""

#. module: sale
#: selection:sale.advance.payment.inv,advance_payment_method:0
msgid "Invoiceable lines (deduct down payments)"
msgstr ""

#. module: sale
#: model:ir.model.fields,field_description:sale.field_sale_order_line_qty_invoiced
msgid "Invoiced"
msgstr "송장 발행됨"

#. module: sale
#: model:ir.ui.view,arch_db:sale.view_order_form
msgid "Invoiced Quantity"
msgstr ""

#. module: sale
#: model:ir.model.fields,field_description:sale.field_crm_team_invoiced
msgid "Invoiced This Month"
msgstr ""

#. module: sale
#: model:ir.actions.act_window,name:sale.action_invoice_salesteams
#: model:ir.model.fields,field_description:sale.field_crm_team_use_invoices
#: model:ir.model.fields,field_description:sale.field_sale_order_invoice_ids
#: model:ir.ui.view,arch_db:sale.crm_team_salesteams_view_kanban
#: model:ir.ui.view,arch_db:sale.view_order_form
msgid "Invoices"
msgstr "송장"

#. module: sale
#: model:ir.actions.act_window,name:sale.action_account_invoice_report_salesteam
msgid "Invoices Analysis"
msgstr "송장 분석"

#. module: sale
#: model:ir.model,name:sale.model_account_invoice_report
msgid "Invoices Statistics"
msgstr "송장 통계"

#. module: sale
#: model:ir.ui.view,arch_db:sale.view_sale_advance_payment_inv
msgid ""
"Invoices will be created in draft so that you can update\n"
"                        them before validation."
msgstr ""

#. module: sale
#: model:ir.ui.menu,name:sale.menu_sale_invoicing
#: model:ir.ui.view,arch_db:sale.crm_team_salesteams_view_kanban
#: model:ir.ui.view,arch_db:sale.view_order_form
msgid "Invoicing"
msgstr "송장 발행"

#. module: sale
#: model:ir.model.fields,field_description:sale.field_product_product_invoice_policy
#: model:ir.model.fields,field_description:sale.field_product_template_invoice_policy
#: model:ir.ui.view,arch_db:sale.product_template_form_view_invoice_policy
msgid "Invoicing Policy"
msgstr ""

#. module: sale
#: model:ir.ui.view,arch_db:sale.report_saleorder_document
msgid "Invoicing address:"
msgstr ""

#. module: sale
#: model:ir.ui.view,arch_db:sale.report_saleorder_document
msgid "Invoicing and shipping address:"
msgstr ""

#. module: sale
#: selection:sale.config.settings,group_sale_delivery_address:0
msgid ""
"Invoicing and shipping addresses are always the same (Example: services "
"companies)"
msgstr ""

#. module: sale
#: model:ir.ui.view,arch_db:sale.crm_team_salesteams_view_form
msgid "Invoicing/Progression Ratio"
msgstr ""

#. module: sale
#: model:ir.model.fields,field_description:sale.field_sale_advance_payment_inv___last_update
#: model:ir.model.fields,field_description:sale.field_sale_order___last_update
#: model:ir.model.fields,field_description:sale.field_sale_order_line___last_update
#: model:ir.model.fields,field_description:sale.field_sale_report___last_update
msgid "Last Modified on"
msgstr "최근 수정"

#. module: sale
#: model:ir.model.fields,field_description:sale.field_sale_advance_payment_inv_write_uid
#: model:ir.model.fields,field_description:sale.field_sale_order_line_write_uid
#: model:ir.model.fields,field_description:sale.field_sale_order_write_uid
msgid "Last Updated by"
msgstr "최근 갱신한 사람"

#. module: sale
#: model:ir.model.fields,field_description:sale.field_sale_advance_payment_inv_write_date
#: model:ir.model.fields,field_description:sale.field_sale_order_line_write_date
#: model:ir.model.fields,field_description:sale.field_sale_order_write_date
msgid "Last Updated on"
msgstr "최근 갱신 날짜"

#. module: sale
#: model:ir.model.fields,field_description:sale.field_sale_config_settings_module_sale_contract
msgid "Manage subscriptions and recurring invoicing"
msgstr ""

#. module: sale
#: selection:product.template,track_service:0
msgid "Manually set quantities on order"
msgstr ""

#. module: sale
#: model:ir.model.fields,help:sale.field_product_product_track_service
#: model:ir.model.fields,help:sale.field_product_template_track_service
msgid ""
"Manually set quantities on order: Invoice based on the manually entered "
"quantity, without creating an analytic account.\n"
"Timesheets on contract: Invoice based on the tracked hours on the related "
"timesheet.\n"
"Create a task and track hours: Create a task on the sale order validation "
"and track the work hours."
msgstr ""

#. module: sale
#: model:ir.model.fields,help:sale.field_sale_order_validity_date
msgid ""
"Manually set the expiration date of your quotation (offer), or it will set "
"the date automatically based on the template if online quotation is "
"installed."
msgstr ""

#. module: sale
#: model:ir.model.fields,field_description:sale.field_sale_config_settings_module_sale_margin
msgid "Margins"
msgstr "이익"

#. module: sale
#: model:ir.ui.view,arch_db:sale.view_sales_order_filter
msgid "My Orders"
msgstr "나의 주문"

#. module: sale
#: model:ir.ui.view,arch_db:sale.view_sales_order_line_filter
msgid "My Sales Order Lines"
msgstr "내 판매 주문 명세"

#. module: sale
#: selection:sale.config.settings,auto_done_setting:0
msgid "Never allow to modify a confirmed sale order"
msgstr ""

#. module: sale
#: code:addons/sale/sale.py:101
#, python-format
msgid "New"
msgstr ""

#. module: sale
#: model:ir.actions.act_window,name:sale.action_quotation_form
msgid "New Quotation"
msgstr ""

#. module: sale
#: selection:sale.config.settings,group_discount_per_so_line:0
msgid "No discount on sales order lines, global discount only"
msgstr ""

#. module: sale
#: selection:sale.config.settings,group_display_incoterm:0
msgid "No incoterm on reports"
msgstr ""

#. module: sale
#: selection:sale.config.settings,group_product_variant:0
msgid "No variants on products"
msgstr ""

#. module: sale
#: model:ir.actions.act_window,help:sale.action_quotations
#: model:ir.actions.act_window,help:sale.action_quotations_salesteams
msgid ""
"Note that once a Quotation becomes a Sale Order, it will be moved \n"
"                from the Quotations list to the Sales Order list."
msgstr ""

#. module: sale
#: model:ir.actions.act_window,help:sale.act_res_partner_2_sale_order
#: model:ir.actions.act_window,help:sale.action_orders_salesteams
msgid ""
"Note that once a Quotation becomes a Sale Order, it will be moved from the "
"Quotations list to the Sales Order list."
msgstr ""

#. module: sale
#: selection:sale.order,invoice_status:0
#: selection:sale.order.line,invoice_status:0
msgid "Nothing to Invoice"
msgstr ""

#. module: sale
#: model:ir.model.fields,help:sale.field_sale_order_line_customer_lead
msgid ""
"Number of days between the order confirmation and the shipping of the "
"products to the customer"
msgstr "주문 확정과 고객에게 제품을 배송한 사이의 일자"

#. module: sale
#: model:ir.actions.act_window,help:sale.action_orders
msgid ""
"Once the quotation is confirmed, it becomes a sales order.\n"
"                    You'll be able to invoice it and collect payments.\n"
"                    From the <i>Sales Orders</i> menu, you can track "
"delivery\n"
"                    orders or services."
msgstr ""

#. module: sale
#: model:ir.model.fields,field_description:sale.field_sale_config_settings_module_website_quote
msgid "Online Quotations"
msgstr ""

#. module: sale
#. openerp-web
#: code:addons/sale/static/src/js/sale.js:26
#, python-format
msgid "Only Integer Value should be valid."
msgstr "오직 정수 값만이 유효합니다."

#. module: sale
#: model:ir.ui.view,arch_db:sale.view_sales_order_line_filter
msgid "Order"
msgstr "주문"

#. module: sale
#: model:ir.ui.view,arch_db:sale.report_saleorder_document
msgid "Order #"
msgstr ""

#. module: sale
#: model:ir.model.fields,field_description:sale.field_sale_order_date_order
msgid "Order Date"
msgstr "주문 날짜"

#. module: sale
#: model:ir.model.fields,field_description:sale.field_sale_order_order_line
#: model:ir.ui.view,arch_db:sale.view_order_form
msgid "Order Lines"
msgstr "주문 명세"

#. module: sale
#: model:ir.ui.view,arch_db:sale.view_order_product_search
#: model:ir.ui.view,arch_db:sale.view_sales_order_filter
msgid "Order Month"
msgstr "주문 달"

#. module: sale
#: model:ir.ui.view,arch_db:sale.view_order_tree
msgid "Order Number"
msgstr "주문 번호"

#. module: sale
#: model:ir.model.fields,field_description:sale.field_sale_order_line_order_id
#: model:ir.model.fields,field_description:sale.field_sale_order_name
msgid "Order Reference"
msgstr "주문 참조"

#. module: sale
#: model:ir.model.fields,field_description:sale.field_sale_order_line_state
msgid "Order Status"
msgstr "주문 상태"

#. module: sale
#: model:ir.ui.view,arch_db:sale.view_order_form
msgid "Ordered Qty"
msgstr ""

#. module: sale
#: model:ir.ui.view,arch_db:sale.view_order_form
msgid "Ordered Quantity"
msgstr ""

#. module: sale
#: model:ir.model.fields,help:sale.field_product_product_invoice_policy
#: model:ir.model.fields,help:sale.field_product_template_invoice_policy
msgid ""
"Ordered Quantity: Invoice based on the quantity the customer ordered.\n"
"Delivered Quantity: Invoiced based on the quantity the vendor delivered.\n"
"Reinvoice Costs: Invoice with some additional charges (product transfer, "
"labour charges,...)"
msgstr ""

#. module: sale
#: model:ir.ui.view,arch_db:sale.view_order_product_search
msgid "Ordered date of the sales order"
msgstr "판매 주문의 주문일"

#. module: sale
#: selection:product.template,invoice_policy:0
msgid "Ordered quantities"
msgstr ""

#. module: sale
#: model:ir.actions.act_window,name:sale.action_orders_upselling
#: model:ir.ui.menu,name:sale.menu_sale_order_upselling
msgid "Orders to Upsell"
msgstr ""

#. module: sale
#: model:ir.actions.act_window,help:sale.action_orders_upselling
msgid ""
"Orders to upsell are orders having products with an invoicing\n"
"                policy based on <i>ordered quantities</i> for which you "
"have\n"
"                delivered more than what have been ordered."
msgstr ""

#. module: sale
#: model:ir.ui.view,arch_db:sale.view_order_form
msgid "Other Information"
msgstr "기타 정보"

#. module: sale
#: model:ir.model,name:sale.model_res_partner
#: model:ir.model.fields,field_description:sale.field_sale_report_partner_id
msgid "Partner"
msgstr "파트너"

#. module: sale
#: model:ir.model.fields,field_description:sale.field_sale_report_country_id
msgid "Partner Country"
msgstr ""

#. module: sale
#: model:ir.ui.view,arch_db:sale.view_order_product_search
msgid "Partner's Country"
msgstr ""

#. module: sale
#: model:ir.model.fields,field_description:sale.field_sale_order_payment_term_id
msgid "Payment Term"
msgstr "지불 기간"

#. module: sale
#: selection:sale.config.settings,module_sale_layout:0
msgid ""
"Personnalize the sale orders and invoice report with separators, page-breaks "
"or subtotals"
msgstr ""

#. module: sale
#: code:addons/sale/sale.py:246
#, python-format
msgid "Please define an accounting sale journal for this company."
msgstr ""

#. module: sale
#: code:addons/sale/sale.py:703
#, python-format
msgid ""
"Please define income account for this product: \"%s\" (id:%d) - or for its "
"category: \"%s\"."
msgstr ""

#. module: sale
#: model:ir.ui.view,arch_db:sale.report_saleorder_document
msgid "Price"
msgstr "가격"

#. module: sale
#: model:ir.model.fields,field_description:sale.field_sale_order_line_price_reduce
msgid "Price Reduce"
msgstr "가격 감소"

#. module: sale
#: model:ir.model.fields,field_description:sale.field_sale_order_pricelist_id
#: model:ir.model.fields,field_description:sale.field_sale_report_pricelist_id
msgid "Pricelist"
msgstr "가격표"

#. module: sale
#: model:ir.model.fields,help:sale.field_sale_order_pricelist_id
msgid "Pricelist for current sales order."
msgstr "현재 판매 주문의 가격표."

#. module: sale
#: model:ir.ui.view,arch_db:sale.view_order_form
msgid "Print"
msgstr "인쇄"

#. module: sale
#: selection:sale.config.settings,module_website_quote:0
msgid "Print quotes or send by email"
msgstr ""

#. module: sale
#: model:ir.model,name:sale.model_procurement_order
msgid "Procurement"
msgstr "조달"

#. module: sale
#: model:ir.model.fields,field_description:sale.field_sale_order_procurement_group_id
msgid "Procurement Group"
msgstr "조달 그룹"

#. module: sale
#: model:ir.model.fields,field_description:sale.field_sale_order_line_procurement_ids
msgid "Procurements"
msgstr "조달"

#. module: sale
#: model:ir.model,name:sale.model_product_product
#: model:ir.model.fields,field_description:sale.field_sale_order_line_product_id
#: model:ir.model.fields,field_description:sale.field_sale_order_product_id
#: model:ir.model.fields,field_description:sale.field_sale_report_product_id
#: model:ir.ui.view,arch_db:sale.view_sales_order_line_filter
msgid "Product"
msgstr "제품"

#. module: sale
#: model:ir.model.fields,field_description:sale.field_sale_report_categ_id
#: model:ir.ui.view,arch_db:sale.view_order_product_search
msgid "Product Category"
msgstr "제품 범주"

#. module: sale
#: model:ir.model,name:sale.model_product_template
#: model:ir.model.fields,field_description:sale.field_sale_report_product_tmpl_id
msgid "Product Template"
msgstr "제품 양식"

#. module: sale
#: model:ir.model.fields,field_description:sale.field_sale_config_settings_group_product_variant
msgid "Product Variants"
msgstr "파생 제품"

#. module: sale
#: model:ir.ui.view,arch_db:sale.view_sales_config
msgid "Products"
msgstr "제품"

#. module: sale
#: selection:sale.config.settings,group_product_variant:0
msgid ""
"Products can have several attributes, defining variants (Example: size, "
"color,...)"
msgstr ""

#. module: sale
#: selection:sale.config.settings,group_uom:0
msgid "Products have only one unit of measure (easier)"
msgstr ""

#. module: sale
#: model:res.groups,name:sale.group_mrp_properties
msgid "Properties on lines"
msgstr "내역 속성"

#. module: sale
#: model:ir.ui.view,arch_db:sale.view_order_line_tree
msgid "Qty"
msgstr "수량"

#. module: sale
#: model:ir.model.fields,field_description:sale.field_sale_report_qty_delivered
msgid "Qty Delivered"
msgstr ""

#. module: sale
#: model:ir.model.fields,field_description:sale.field_sale_report_qty_invoiced
msgid "Qty Invoiced"
msgstr ""

#. module: sale
#: model:ir.model.fields,field_description:sale.field_sale_report_qty_to_invoice
msgid "Qty To Invoice"
msgstr ""

#. module: sale
#: model:ir.model.fields,field_description:sale.field_sale_order_line_product_uom_qty
#: model:ir.ui.view,arch_db:sale.report_saleorder_document
msgid "Quantity"
msgstr "수량"

#. module: sale
#: model:ir.ui.view,arch_db:sale.crm_team_salesteams_view_kanban
#: model:ir.ui.view,arch_db:sale.view_quotation_tree
#: selection:sale.order,state:0
msgid "Quotation"
msgstr "견적"

#. module: sale
#: model:ir.ui.view,arch_db:sale.report_saleorder_document
msgid "Quotation #"
msgstr ""

#. module: sale
#: model:ir.actions.report.xml,name:sale.report_sale_order
msgid "Quotation / Order"
msgstr "견적 / 주문"

#. module: sale
#: model:ir.ui.view,arch_db:sale.report_saleorder_document
msgid "Quotation Date:"
msgstr "견적 작성일"

#. module: sale
#: model:ir.ui.view,arch_db:sale.view_quotation_tree
msgid "Quotation Number"
msgstr "견적 번호"

#. module: sale
#: model:mail.message.subtype,name:sale.mt_salesteam_order_sent
msgid "Quotation Send"
msgstr "견적 보내기"

#. module: sale
#: selection:sale.order,state:0 selection:sale.report,state:0
msgid "Quotation Sent"
msgstr "견적 발송"

#. module: sale
#: model:mail.message.subtype,description:sale.mt_order_confirmed
msgid "Quotation confirmed"
msgstr "견적서 확정함"

#. module: sale
#: model:mail.message.subtype,description:sale.mt_order_sent
#: model:mail.message.subtype,name:sale.mt_order_sent
msgid "Quotation sent"
msgstr "견적 발송"

#. module: sale
#: model:ir.actions.act_window,name:sale.action_quotations
#: model:ir.actions.act_window,name:sale.action_quotations_salesteams
#: model:ir.model.fields,field_description:sale.field_crm_team_use_quotations
#: model:ir.ui.menu,name:sale.menu_sale_quotations
#: model:ir.ui.view,arch_db:sale.crm_team_salesteams_view_kanban
#: model:ir.ui.view,arch_db:sale.sale_order_view_search_inherit_quotation
#: model:ir.ui.view,arch_db:sale.view_order_product_search
msgid "Quotations"
msgstr "견적"

#. module: sale
#: model:ir.ui.view,arch_db:sale.view_sales_config
msgid "Quotations & Sales"
msgstr ""

#. module: sale
#: model:ir.actions.act_window,name:sale.action_order_report_quotation_salesteam
msgid "Quotations Analysis"
msgstr "견적 분석"

#. module: sale
#: model:ir.ui.view,arch_db:sale.sale_order_view_search_inherit_quotation
#, fuzzy
msgid "Quotations Sent"
msgstr "견적 발송"

#. module: sale
#: model:ir.actions.act_window,name:sale.act_res_partner_2_sale_order
msgid "Quotations and Sales"
msgstr "견적 및 판매"

#. module: sale
#: model:ir.model.fields,help:sale.field_sale_order_origin
msgid "Reference of the document that generated this sales order request."
msgstr "해당 판매 주문 요청을 생성한 문서의 참조"

#. module: sale
#: selection:product.template,invoice_policy:0
#, fuzzy
msgid "Reinvoice Costs"
msgstr "송장 상태"

#. module: sale
#: model:ir.ui.view,arch_db:sale.view_order_form
msgid "Reporting"
msgstr "보고"

#. module: sale
#: selection:sale.order,state:0
msgid "Sale Order"
msgstr "판매 주문"

#. module: sale
#: model:ir.model.fields,field_description:sale.field_account_analytic_line_so_line
#: model:ir.model.fields,field_description:sale.field_procurement_order_sale_line_id
msgid "Sale Order Line"
msgstr "판매 주문 내역"

#. module: sale
#: model:ir.actions.act_window,name:sale.action_product_sale_list
#: model:ir.model.fields,field_description:sale.field_account_invoice_line_sale_line_ids
msgid "Sale Order Lines"
msgstr "판매 주문 명세"

#. module: sale
#: model:ir.model.fields,field_description:sale.field_sale_config_settings_auto_done_setting
msgid "Sale Order Modification"
msgstr ""

#. module: sale
#: model:ir.ui.view,arch_db:sale.view_sales_config
msgid "Sale Price"
msgstr "판매 가격"

#. module: sale
#: model:ir.model.fields,field_description:sale.field_sale_config_settings_module_sale_layout
msgid "Sale Reports Layout"
msgstr ""

#. module: sale
#: model:ir.ui.menu,name:sale.menu_report_product_all
#: model:ir.ui.view,arch_db:sale.crm_team_salesteams_view_kanban
#: model:ir.ui.view,arch_db:sale.product_form_view_sale_order_button
#: model:ir.ui.view,arch_db:sale.product_template_form_view_sale_order_button
#: model:ir.ui.view,arch_db:sale.res_partner_view_buttons
#: model:ir.ui.view,arch_db:sale.sale_order_view_search_inherit_sale
#: model:ir.ui.view,arch_db:sale.view_company_inherit_form2
#: model:ir.ui.view,arch_db:sale.view_order_product_search
msgid "Sales"
msgstr "매출"

#. module: sale
#: model:ir.model,name:sale.model_sale_advance_payment_inv
msgid "Sales Advance Payment Invoice"
msgstr "판매 선납 송장"

#. module: sale
#: model:ir.actions.act_window,name:sale.action_order_report_all
#: model:ir.actions.act_window,name:sale.action_order_report_so_salesteam
#: model:ir.ui.view,arch_db:sale.view_order_product_graph
#: model:ir.ui.view,arch_db:sale.view_order_product_pivot
#: model:ir.ui.view,arch_db:sale.view_order_product_search
msgid "Sales Analysis"
msgstr "판매 분석"

#. module: sale
#: selection:sale.report,state:0
msgid "Sales Done"
msgstr ""

#. module: sale
#: model:ir.filters,name:sale.filter_sale_report_sales_funnel
msgid "Sales Funnel"
msgstr "판매 경로"

#. module: sale
#: model:ir.ui.view,arch_db:sale.view_order_form
msgid "Sales Information"
msgstr "매출 정보"

#. module: sale
#: model:ir.model,name:sale.model_sale_order
#: model:ir.model.fields,field_description:sale.field_res_partner_sale_order_ids
#: model:ir.ui.view,arch_db:sale.view_order_form
#: model:ir.ui.view,arch_db:sale.view_sales_order_filter
#: model:res.request.link,name:sale.req_link_sale_order
#: selection:sale.report,state:0
msgid "Sales Order"
msgstr "판매 주문"

#. module: sale
#: model:mail.message.subtype,name:sale.mt_order_confirmed
#: model:mail.message.subtype,name:sale.mt_salesteam_order_confirmed
msgid "Sales Order Confirmed"
msgstr "판매 주문이 확정됨"

#. module: sale
#: model:ir.model,name:sale.model_sale_order_line
msgid "Sales Order Line"
msgstr "판매 주문 명세"

#. module: sale
#: model:ir.ui.view,arch_db:sale.view_order_form
#: model:ir.ui.view,arch_db:sale.view_order_line_tree
msgid "Sales Order Lines"
msgstr "판매 주문 내역"

#. module: sale
#: model:ir.ui.view,arch_db:sale.view_sales_order_line_filter
msgid "Sales Order Lines ready to be invoiced"
msgstr "송장 발행 준비가 완료된 판매 주문 내역"

#. module: sale
#: model:ir.ui.view,arch_db:sale.view_sales_order_line_filter
msgid "Sales Order Lines related to a Sales Order of mine"
msgstr "내 판매 주문에 관련된 판매 주문 내역"

#. module: sale
#: model:ir.ui.view,arch_db:sale.sale_order_view_search_inherit_quotation
msgid "Sales Order that haven't yet been confirmed"
msgstr "아직 확정되지 않은 판매 주문"

#. module: sale
#: model:ir.actions.act_window,name:sale.action_orders
#: model:ir.actions.act_window,name:sale.action_orders_salesteams
#: model:ir.actions.act_window,name:sale.action_orders_to_invoice_salesteams
#: model:ir.ui.menu,name:sale.menu_sale_order
#: model:ir.ui.view,arch_db:sale.crm_team_salesteams_view_kanban
#: model:ir.ui.view,arch_db:sale.view_order_tree
#: model:ir.ui.view,arch_db:sale.view_sale_order_calendar
#: model:ir.ui.view,arch_db:sale.view_sale_order_graph
#: model:ir.ui.view,arch_db:sale.view_sale_order_pivot
msgid "Sales Orders"
msgstr "판매 주문"

#. module: sale
#: model:ir.model,name:sale.model_sale_report
msgid "Sales Orders Statistics"
msgstr "판매 주문 통계"

#. module: sale
#: model:ir.model,name:sale.model_crm_team
#: model:ir.model.fields,field_description:sale.field_account_invoice_report_team_id
#: model:ir.model.fields,field_description:sale.field_account_invoice_team_id
#: model:ir.model.fields,field_description:sale.field_sale_order_team_id
#: model:ir.model.fields,field_description:sale.field_sale_report_team_id
#: model:ir.ui.view,arch_db:sale.account_invoice_groupby_inherit
#: model:ir.ui.view,arch_db:sale.view_account_invoice_report_search_inherit
#: model:ir.ui.view,arch_db:sale.view_order_product_search
#: model:ir.ui.view,arch_db:sale.view_sales_order_filter
msgid "Sales Team"
msgstr "영업팀"

#. module: sale
#: model:ir.actions.act_window,name:sale.action_orders_to_invoice
#: model:ir.ui.menu,name:sale.menu_sale_order_invoice
#: model:ir.ui.view,arch_db:sale.crm_team_salesteams_view_kanban
msgid "Sales to Invoice"
msgstr ""

#. module: sale
#: selection:sale.config.settings,module_sale_margin:0
msgid "Salespeople do not need to view margins when quoting"
msgstr ""

#. module: sale
#: model:ir.model.fields,field_description:sale.field_sale_order_line_salesman_id
#: model:ir.model.fields,field_description:sale.field_sale_order_user_id
#: model:ir.model.fields,field_description:sale.field_sale_report_user_id
#: model:ir.ui.view,arch_db:sale.view_order_product_search
#: model:ir.ui.view,arch_db:sale.view_sales_order_filter
#: model:ir.ui.view,arch_db:sale.view_sales_order_line_filter
msgid "Salesperson"
msgstr "영업사원"

#. module: sale
#: model:ir.ui.view,arch_db:sale.view_sales_order_filter
#: model:ir.ui.view,arch_db:sale.view_sales_order_line_filter
msgid "Search Sales Order"
msgstr "판매 주문 검색"

#. module: sale
#: model:ir.model.fields,field_description:sale.field_sale_config_settings_module_website_sale_digital
msgid ""
"Sell digital products - provide downloadable content on your customer portal"
msgstr ""

#. module: sale
#: model:ir.ui.view,arch_db:sale.view_order_form
msgid "Send by Email"
msgstr "이메일로 전송"

#. module: sale
#: selection:sale.config.settings,module_website_quote:0
msgid "Send online quotations based on templates (advanced)"
msgstr ""

#. module: sale
#: model:ir.model.fields,field_description:sale.field_sale_order_line_sequence
msgid "Sequence"
msgstr "순서"

#. module: sale
#. openerp-web
#: code:addons/sale/static/src/js/sale.js:19
#, python-format
msgid "Set an invoicing target: "
msgstr ""

#. module: sale
#: model:ir.ui.view,arch_db:sale.view_order_form
msgid "Set to Done"
msgstr ""

#. module: sale
#: model:ir.ui.view,arch_db:sale.view_order_form
msgid "Set to Quotation"
msgstr ""

#. module: sale
#: model:ir.ui.view,arch_db:sale.view_order_form
msgid "Setup default terms and conditions in your company settings."
msgstr ""

#. module: sale
#: selection:sale.config.settings,group_display_incoterm:0
msgid "Show incoterms on sale orders and invoices"
msgstr ""

#. module: sale
#: model:ir.model.fields,field_description:sale.field_sale_config_settings_group_product_pricelist
msgid "Show pricelists On Products"
msgstr ""

#. module: sale
#: model:ir.model.fields,field_description:sale.field_sale_config_settings_group_pricelist_item
msgid "Show pricelists to customers"
msgstr ""

#. module: sale
#: selection:sale.config.settings,group_uom:0
msgid ""
"Some products may be sold/purchased in different units of measure (advanced)"
msgstr ""

#. module: sale
#: model:ir.model.fields,field_description:sale.field_sale_order_origin
msgid "Source Document"
msgstr "자재 문서"

#. module: sale
#: model:ir.model.fields,field_description:sale.field_sale_order_state
#: model:ir.model.fields,field_description:sale.field_sale_report_state
#: model:ir.ui.view,arch_db:sale.view_order_product_search
msgid "Status"
msgstr "상태"

#. module: sale
#: model:ir.ui.view,arch_db:sale.view_sales_config
msgid "Subscriptions"
msgstr ""

#. module: sale
#: model:ir.model.fields,field_description:sale.field_sale_order_line_price_subtotal
msgid "Subtotal"
msgstr "소계"

#. module: sale
#: model:ir.model.fields,help:sale.field_crm_team_invoiced_target
msgid ""
"Target of invoice revenue for the current month. This is the amount the "
"sales team estimates to be able to invoice this month."
msgstr ""

#. module: sale
#: model:ir.model.fields,field_description:sale.field_sale_order_amount_tax
#: model:ir.model.fields,field_description:sale.field_sale_order_line_price_tax
#: model:ir.model.fields,field_description:sale.field_sale_order_line_tax_id
#: model:ir.ui.view,arch_db:sale.report_saleorder_document
msgid "Taxes"
msgstr "세금"

#. module: sale
#: model:ir.model.fields,help:sale.field_sale_advance_payment_inv_deposit_taxes_id
msgid "Taxes used for deposits"
msgstr ""

#. module: sale
#: model:ir.model.fields,field_description:sale.field_sale_order_note
msgid "Terms and conditions"
msgstr "내용 및 조건"

#. module: sale
#: code:addons/sale/sale_analytic.py:56
#, python-format
msgid ""
"The Sale Order %s linked to the Analytic Account must be validated before "
"registering expenses."
msgstr ""

#. module: sale
#: model:ir.model.fields,help:sale.field_sale_advance_payment_inv_amount
msgid "The amount to be invoiced in advance, taxes excluded."
msgstr ""

#. module: sale
#: model:ir.model.fields,help:sale.field_sale_order_project_id
msgid "The analytic account related to a sales order."
msgstr "판매 주문과 관련된 분석 계정."

#. module: sale
#: model:ir.model.fields,help:sale.field_sale_config_settings_group_display_incoterm
msgid ""
"The printed reports will display the incoterms for the sale orders and the "
"related invoices"
msgstr ""

#. module: sale
#: code:addons/sale/wizard/sale_make_invoice_advance.py:137
#, python-format
msgid ""
"The product used to invoice a down payment should be of type 'Service'. "
"Please use another product or update this product."
msgstr ""

#. module: sale
#: code:addons/sale/wizard/sale_make_invoice_advance.py:135
#, python-format
msgid ""
"The product used to invoice a down payment should have an invoice policy set "
"to \"Ordered quantities\". Please update your deposit product to be able to "
"create a deposit invoice."
msgstr ""

#. module: sale
#: code:addons/sale/wizard/sale_make_invoice_advance.py:77
#, python-format
msgid "The value of the down payment amount must be positive."
msgstr ""

#. module: sale
#: code:addons/sale/wizard/sale_make_invoice_advance.py:73
#, python-format
msgid ""
"There is no income account defined for this product: \"%s\". You may have to "
"install a chart of account from Accounting app, settings menu."
msgstr ""

#. module: sale
#: code:addons/sale/sale.py:330 code:addons/sale/sale.py:334
#, python-format
msgid "There is no invoicable line."
msgstr ""

#. module: sale
#: model:ir.ui.view,arch_db:sale.view_order_product_search
msgid "This Year"
msgstr "올해"

#. module: sale
#: model:web.tip,description:sale.sale_tip_1
msgid ""
"This progress bar shows the stages your quotation will go through.\n"
"                Use buttons on the left to move forward to the next stages."
msgstr ""

#. module: sale
#: model:ir.actions.act_window,help:sale.action_order_report_all
msgid ""
"This report performs analysis on your quotations and sales orders. Analysis "
"check your sales revenues and sort it by different group criteria (salesman, "
"partner, product, etc.) Use this report to perform analysis on sales not "
"having invoiced yet. If you want to analyse your turnover, you should use "
"the Invoice Analysis report in the Accounting application."
msgstr ""
"이 보고서는 귀하의 견적과 판매 주문에 대한 분석을 수행합니다. 판매 수익을 분"
"석 확인하고 다른 그룹별로 정렬합니다(영업사원, 파트너, 상품 등). 송장 발행이 "
"아직 없는 판매 분석을 수행하는데 이 보고서를 사용합니다. 귀하의 회전율을 분석"
"하고자 하는 경우 회계 프로그램에 있는 송장 분석 보고서를 사용할 수 있습니다."

#. module: sale
#: model:ir.actions.act_window,help:sale.action_order_report_quotation_salesteam
msgid ""
"This report performs analysis on your quotations. Analysis check your sales "
"revenues and sort it by different group criteria (salesman, partner, "
"product, etc.) Use this report to perform analysis on sales not having "
"invoiced yet. If you want to analyse your turnover, you should use the "
"Invoice Analysis report in the Accounting application."
msgstr ""
"이 보고서는 귀하의 견적에 대한 분석을 수행합니다. 판매 수익을 분석 확인하고 "
"다른 그룹별로 정렬합니다(영업사원, 파트너, 상품 등). 송장 발행이 아직 없는 판"
"매 분석을 수행하는데 이 보고서를 사용합니다. 귀하의 회전율을 분석하고자 하는 "
"경우 회계 프로그램에 있는 송장 분석 보고서를 사용할 수 있습니다."

#. module: sale
#: model:ir.actions.act_window,help:sale.action_order_report_so_salesteam
msgid ""
"This report performs analysis on your sales orders. Analysis check your "
"sales revenues and sort it by different group criteria (salesman, partner, "
"product, etc.) Use this report to perform analysis on sales not having "
"invoiced yet. If you want to analyse your turnover, you should use the "
"Invoice Analysis report in the Accounting application."
msgstr ""
"이 보고서는 귀하의 판매 주문에 대한 분석을 수행합니다. 판매 수익을 분석 확인"
"하고 다른 그룹별로 정렬합니다(영업사원, 파트너, 상품 등). 송장 발행이 아직 없"
"는 판매 분석을 수행하는데 이 보고서를 사용합니다. 귀하의 회전율을 분석하고자 "
"하는 경우 회계 프로그램에 있는 송장 분석 보고서를 사용할 수 있습니다."

#. module: sale
#: selection:product.template,track_service:0
msgid "Timesheets on project"
msgstr ""

#. module: sale
#: model:ir.model.fields,field_description:sale.field_sale_order_line_qty_to_invoice
#: model:ir.ui.view,arch_db:sale.sale_order_view_search_inherit_sale
#: model:ir.ui.view,arch_db:sale.view_sales_order_line_filter
#: selection:sale.order,invoice_status:0
#: selection:sale.order.line,invoice_status:0
msgid "To Invoice"
msgstr "송장 발행 대상"

#. module: sale
#: model:ir.model.fields,field_description:sale.field_sale_order_amount_total
#: model:ir.model.fields,field_description:sale.field_sale_order_line_price_total
#: model:ir.ui.view,arch_db:sale.view_order_line_tree
msgid "Total"
msgstr "총계"

#. module: sale
#: model:ir.model.fields,field_description:sale.field_sale_report_price_total
msgid "Total Price"
msgstr "총계"

#. module: sale
#: model:ir.ui.view,arch_db:sale.view_order_tree
#: model:ir.ui.view,arch_db:sale.view_quotation_tree
msgid "Total Tax Included"
msgstr "세금 포함 총계"

#. module: sale
#: model:ir.model.fields,field_description:sale.field_product_product_track_service
#: model:ir.model.fields,field_description:sale.field_product_template_track_service
msgid "Track Service"
msgstr ""

#. module: sale
#: model:ir.model.fields,field_description:sale.field_sale_order_line_price_unit
#: model:ir.ui.view,arch_db:sale.report_saleorder_document
msgid "Unit Price"
msgstr "단가"

#. module: sale
#: model:ir.model.fields,field_description:sale.field_sale_order_line_product_uom
#: model:ir.model.fields,field_description:sale.field_sale_report_product_uom
#: model:ir.ui.view,arch_db:sale.view_order_line_tree
msgid "Unit of Measure"
msgstr "측정 단위"

#. module: sale
#: model:ir.model.fields,field_description:sale.field_sale_config_settings_group_uom
#, fuzzy
msgid "Units of Measure"
msgstr "측정 단위"

#. module: sale
#: model:ir.ui.view,arch_db:sale.view_sales_order_filter
msgid "Unread Messages"
msgstr "읽지 않은 메시지"

#. module: sale
#: model:ir.model.fields,field_description:sale.field_sale_order_amount_untaxed
msgid "Untaxed Amount"
msgstr "공급가액"

#. module: sale
#: model:ir.model.fields,field_description:sale.field_sale_report_price_subtotal
msgid "Untaxed Total Price"
msgstr ""

#. module: sale
#: model:ir.ui.view,arch_db:sale.sale_order_view_search_inherit_sale
msgid "Upselling"
msgstr ""

#. module: sale
#: selection:sale.order,invoice_status:0
#: selection:sale.order.line,invoice_status:0
msgid "Upselling Opportunity"
msgstr ""

#. module: sale
#: model:web.tip,description:sale.sale_tip_2
msgid ""
"Use pivot and graph views to analyze your sales pipeline.\n"
"                Select measures, filter and group dimensions to get the "
"perfect report according to your needs."
msgstr ""

#. module: sale
#: model:ir.model.fields,field_description:sale.field_sale_config_settings_group_sale_pricelist
msgid "Use pricelists to adapt your price per customers"
msgstr "고객 별로 가격을 적용하기 위한 가격표 사용"

#. module: sale
#: model:ir.ui.view,arch_db:sale.report_saleorder_document
msgid "VAT:"
msgstr "부가세 :"

#. module: sale
#: model:ir.model.fields,field_description:sale.field_sale_report_volume
msgid "Volume"
msgstr ""

#. module: sale
#: model:ir.model.fields,field_description:sale.field_sale_advance_payment_inv_advance_payment_method
msgid "What do you want to invoice?"
msgstr "송장 발행 대상은 어떤 것입니니까?"

#. module: sale
#: model:ir.model.fields,help:sale.field_sale_config_settings_group_product_variant
msgid ""
"Work with product variant allows you to define some variant of the same "
"products, an ease the product management in the ecommerce for example"
msgstr ""

#. module: sale
#. openerp-web
#: code:addons/sale/static/src/js/sale.js:26
#, python-format
msgid "Wrong value entered!"
msgstr "잘못된 값을 입력!"

#. module: sale
#: code:addons/sale/sale.py:163
#, python-format
msgid ""
"You can not delete a sent quotation or a sales order! Try to cancel it "
"before."
msgstr ""

#. module: sale
#: code:addons/sale/sale.py:797
#, python-format
msgid ""
"You can not remove a sale order line.\n"
"Discard changes and try setting the quantity to 0."
msgstr ""

#. module: sale
#: model:ir.actions.act_window,help:sale.action_orders_to_invoice
msgid ""
"You can select all orders and invoice them in batch, or check\n"
"                every order and invoice them one by one."
msgstr ""

#. module: sale
#: model:ir.actions.act_window,help:sale.action_orders_to_invoice
#, fuzzy
msgid "You will find here all orders that are ready to be invoiced."
msgstr "송장 발행 준비가 완료된 판매 주문 내역"

#. module: sale
#: model:ir.actions.act_window,help:sale.action_quotations
#: model:ir.actions.act_window,help:sale.action_quotations_salesteams
msgid ""
"Your next actions should flow efficiently: confirm the Quotation \n"
"                to a Sale Order, then create the Invoice and collect the "
"Payment."
msgstr ""

#. module: sale
#: model:ir.actions.act_window,help:sale.act_res_partner_2_sale_order
#: model:ir.actions.act_window,help:sale.action_orders_salesteams
msgid ""
"Your next actions should flow efficiently: confirm the Quotation to a Sale "
"Order, then create the Invoice and collect the Payment."
msgstr ""

#. module: sale
#: model:ir.model,name:sale.model_account_analytic_line
#, fuzzy
msgid "account analytic line"
msgstr "분석 명세"

#. module: sale
#: model:ir.ui.view,arch_db:sale.view_order_form
msgid "days"
msgstr "일"

#. module: sale
#: model:ir.model,name:sale.model_sale_config_settings
msgid "sale.config.settings"
msgstr "sale.config.settings"

#. module: sale
#: model:ir.model.fields,field_description:sale.field_sale_config_settings_sale_pricelist_setting
msgid "unknown"
msgstr "알 수 없음"

#~ msgid "Allows you to specify an analytic account on sales orders."
#~ msgstr "판매 주문서에 분석 계정을 지정할 수 있도록 허용."

#~ msgid "Analytic accounting for sales"
#~ msgstr "판매에 대한 분석 회계"

#~ msgid "Date of the last message posted on the record."
#~ msgstr "레코드에 게시된 최근 메시지의 날짜."

#~ msgid "Followers"
#~ msgstr "팔로워"

#~ msgid "If checked new messages require your attention."
#~ msgstr "선택하면 새로운 메시지를 주목할 필요가 있습니다."

#~ msgid "Last Message Date"
#~ msgstr "최근 메시지 날짜"

#~ msgid "Messages"
#~ msgstr "메시지"

#~ msgid "Messages and communication history"
#~ msgstr "메시지 및 대화 기록"

#~ msgid "Open Sale Menu"
#~ msgstr "판매 메뉴 열기"

#~ msgid "account.config.settings"
#~ msgstr "account.config.settings"<|MERGE_RESOLUTION|>--- conflicted
+++ resolved
@@ -3,8 +3,6 @@
 # * sale
 #
 # Translators:
-<<<<<<< HEAD
-=======
 # nle_odoo, 2018
 # Mark Lee <odoos@soti.33mail.com>, 2018
 # Martin Trigaux, 2018
@@ -12,24 +10,16 @@
 # Seongseok Shin <shinss61@hotmail.com>, 2018
 # Linkup <link-up@naver.com>, 2019
 # JH CHOI <hwangtog@gmail.com>, 2019
-# 
->>>>>>> b71b7803
+#
 msgid ""
 msgstr ""
 "Project-Id-Version: Odoo 9.0\n"
 "Report-Msgid-Bugs-To: \n"
-<<<<<<< HEAD
-"POT-Creation-Date: 2016-08-18 14:06+0000\n"
-"PO-Revision-Date: 2016-03-10 09:16+0000\n"
-"Last-Translator: Martin Trigaux\n"
-"Language-Team: Korean (http://www.transifex.com/odoo/odoo-9/language/ko/)\n"
-"Language: ko\n"
-=======
 "POT-Creation-Date: 2019-01-03 15:07+0000\n"
 "PO-Revision-Date: 2017-09-20 10:23+0000\n"
 "Last-Translator: JH CHOI <hwangtog@gmail.com>, 2019\n"
 "Language-Team: Korean (https://www.transifex.com/odoo/teams/41243/ko/)\n"
->>>>>>> b71b7803
+"Language: ko\n"
 "MIME-Version: 1.0\n"
 "Content-Type: text/plain; charset=UTF-8\n"
 "Content-Transfer-Encoding: \n"
@@ -141,8 +131,6 @@
 "                to buy an extra pack of hours, because he used all his "
 "support\n"
 "                hours.</i>"
-<<<<<<< HEAD
-=======
 msgstr "<i>예시 : 선불 서비스는 고객에게 제공된 서비스 시간을 소진한 뒤 추가적인 시간을 구매해야 될 경우 제공합니다.</i>"
 
 #. module: sale
@@ -210,7 +198,6 @@
 msgid ""
 "<span class=\"label label-success hidden-xs\"><i class=\"fa fa-fw fa-"
 "check\"/><span class=\"hidden-xs\"> Done</span></span>"
->>>>>>> b71b7803
 msgstr ""
 "<span class=\"label label-success hidden-xs\"><i class=\"fa fa-fw fa-"
 "check\"/><span class=\"hidden-xs\"> 완료</span></span>"
