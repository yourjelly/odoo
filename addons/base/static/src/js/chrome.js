--- conflicted
+++ resolved
@@ -313,17 +313,9 @@
             }
         });
     },
-<<<<<<< HEAD
-
     do_drop: function() {
         var self = this;
        	self.$option_id.html(QWeb.render("DropDB", self));
-
-=======
-    do_drop: function() {
-        var self = this;
-       	self.$option_id.html(QWeb.render("DropDB", self));
->>>>>>> 7e80e928
        	self.$option_id.find("form[name=drop_db_form]").validate({
             submitHandler: function (form) {
                 var $form = $(form),
@@ -406,10 +398,6 @@
             }
         });
     },
-<<<<<<< HEAD
-
-=======
->>>>>>> 7e80e928
     do_restore: function() {
         var self = this;
        	self.$option_id.html(QWeb.render("RestoreDB", self));
@@ -812,7 +800,7 @@
             self.execute_home_action(home_action[0], ds);
         })
     },
-    default_home: function () { 
+    default_home: function () {
     },
     /**
      * Bundles the execution of the home action
