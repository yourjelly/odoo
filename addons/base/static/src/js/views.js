--- conflicted
+++ resolved
@@ -65,7 +65,7 @@
         if (!view.controller) {
             // Lazy loading of views
             var controller = new (openerp.base.views.get_object(view_type))(
-                this.session, this.element_id + "_view_" + view_type, this.dataset, view.view_id);
+                this, this.session, this.element_id + "_view_" + view_type, this.dataset, view.view_id);
             view_promise = controller.start();
             this.views[view_type].controller = controller;
         }
@@ -118,7 +118,7 @@
         }
 
         var searchview = this.searchview = new openerp.base.SearchView(
-                this.session, this.element_id + "_search",
+                this, this.session, this.element_id + "_search",
                 this.dataset, action.search_view_id[0] || false,
                 this.search_defaults());
         searchview.on_search.add(function() {
@@ -134,42 +134,6 @@
 
         this.$element.html(QWeb.render("ViewManager", {"prefix": this.element_id, views: action.views}));
 
-<<<<<<< HEAD
-        this.searchview_id = false;
-        if(this.search_visible && action.search_view_id) {
-            this.searchview_id = action.search_view_id[0];
-            var searchview = this.searchview = new openerp.base.SearchView(
-                    this, this.session, this.element_id + "_search",
-                    this.dataset, this.searchview_id,
-                    this.search_defaults());
-            searchview.on_search.add(this.do_search);
-            searchview.start();
-
-            if (action['auto_search']) {
-                searchview.on_loaded.add_last(
-                    searchview.do_search);
-            }
-        }
-        for(var i = 0; i < action.views.length; i++)  {
-            var view_id, controller;
-            view_id = action.views[i][0];
-            if(action.views[i][1] == "tree") {
-                controller = new openerp.base.ListView(this, this.session, this.element_id + "_view_tree", this.dataset, view_id);
-                controller.start();
-                this.views.tree = { view_id: view_id, controller: controller };
-                this.$element.find(prefix_id + "_button_tree").bind('click',function(){
-                    self.on_mode_switch("tree");
-                });
-            } else if(action.views[i][1] == "form") {
-                controller = new openerp.base.FormView(this, this.session, this.element_id + "_view_form", this.dataset, view_id);
-                controller.start();
-                this.views.form = { view_id: view_id, controller: controller };
-                this.$element.find(prefix_id + "_button_form").bind('click',function(){
-                   self.on_mode_switch("form");
-                });
-            }
-        }
-=======
         var searchview_loaded = this.setup_search_view(action);
 
         this.$element.find('.views-switchers button').click(function() {
@@ -179,7 +143,6 @@
             self.views[view[1]] = { view_id: view[0], controller: null };
         });
 
->>>>>>> 1865a1da
         // switch to the first one in sequence
         var inital_view_loaded = this.on_mode_switch(action.views[0][1]);
 
@@ -300,7 +263,6 @@
     }
 });
 
-<<<<<<< HEAD
 openerp.base.Sidebar = openerp.base.BaseWidget.extend({
     template: "ViewManager.sidebar",
     init: function(parent) {
@@ -326,9 +288,8 @@
     }
 });
 
-=======
 openerp.base.views.add('calendar', 'openerp.base.CalendarView');
->>>>>>> 1865a1da
+
 openerp.base.CalendarView = openerp.base.Controller.extend({
     start: function () {
         this._super();
