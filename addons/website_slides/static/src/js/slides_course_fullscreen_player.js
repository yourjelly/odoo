var onYouTubeIframeAPIReady = undefined;

odoo.define('website_slides.fullscreen', function (require) {
    'use strict';

    var publicWidget = require('web.public.widget');
    var core = require('web.core');
    var config = require('web.config');
    var QWeb = core.qweb;

    var session = require('web.session');

    var Quiz = require('website_slides.quiz');


    /**
     * Helper: Get the slide dict matching the given criteria
     *
     * @private
     * @param {Array<Object>} slideList List of dict reprensenting a slide
     * @param {Object} matcher (see https://underscorejs.org/#matcher)
     */
    var findSlide = function (slideList, matcher) {
        var slideMatch = _.matcher(matcher);
        return _.find(slideList, slideMatch);
    };

    /**
     * This widget is responsible of display Youtube Player
     *
     * The widget will trigger an event `change_slide` when the video is at
     * its end, and `slide_completed` when the player is at 30 sec before the
     * end of the video (30 sec before is considered as completed).
     */
    var VideoPlayer = publicWidget.Widget.extend({
        template: 'website.slides.fullscreen.video',
        youtubeUrl: 'https://www.youtube.com/iframe_api',

        init: function (parent, slide) {
            this.slide = slide;
            return this._super.apply(this, arguments);
        },
        start: function (){
            var self = this;
            return Promise.all([this._super.apply(this, arguments), this._loadYoutubeAPI()]).then(function() {
                self._setupYoutubePlayer();
            });
        },
        _loadYoutubeAPI: function () {
            var def = new Promise(function () {});
            if ($(document).find('script[src="' + this.youtubeUrl + '"]').length === 0) {
                var $youtubeElement = $('<script/>', {src: this.youtubeUrl});
                $(document.head).append($youtubeElement);

                // function called when the Youtube asset is loaded
                // see https://developers.google.com/youtube/iframe_api_reference#Requirements
                onYouTubeIframeAPIReady = function () {
                    def.resolve();
                };

            } else {
                def.resolve();
            }
            return def;
        },
        /**
         * Links the youtube api to the iframe present in the template
         *
         * @private
         */
        _setupYoutubePlayer: function (){
            this.player = new YT.Player('youtube-player' + this.slide.id, {
                host: 'https://www.youtube.com',
                playerVars: {
                    'autoplay': 1,
                    'origin': window.location.origin
                },
                events: {
                    'onStateChange': this._onPlayerStateChange.bind(this)
                }
            });
        },
        /**
         * Specific method of the youtube api.
         * Whenever the player starts playing, a setinterval is created.
         * This setinterval is used to check te user's progress in the video.
         * Once the user reaches a particular time in the video, the slide will be considered as completed
         * if the video doesn't have a mini-quiz.
         * This method also allows to automatically go to the next slide (or the quiz associated to the current
         * video) once the video is over
         *
         * @private
         * @param {*} event
         */
        _onPlayerStateChange: function (event){
            var self = this;
            clearInterval(self.tid);
            if (event.data === YT.PlayerState.PLAYING && !self.slide.completed) {
                self.tid = setInterval(function (){
                    if (event.target.getCurrentTime){
                        var currentTime = event.target.getCurrentTime();
                        var totalTime = event.target.getDuration();
                        if (totalTime && currentTime > totalTime - 30){
                            clearInterval(self.tid);
                            if (!self.slide.hasQuestion && !self.slide.completed){
                                self.trigger_up('slide_to_complete', self.slide);
                            }
                        }
                    }
                }, 1000);
            }
            if (event.data === YT.PlayerState.ENDED){
                this.player = undefined;
                if (this.slide.hasNext) {
                    this.trigger_up('slide_go_next');
                }
            }
        },
    });


    /**
     * This widget is responsible of navigation for one slide to another:
     *  - by clicking on any slide list entry
     *  - by mouse click (next / prev)
     *  - by recieving the order to go to prev/next slide (`goPrevious` and `goNext` public methods)
     *
     * The widget will trigger an event `change_slide` with
     * the `slideId` and `isMiniQuiz` as data.
     */
    var Sidebar = publicWidget.Widget.extend({
        events: {
            "click .o_wslides_fs_sidebar_list_item": '_onClickTab',
        },
        init: function (parent, slideList, defaultSlide) {
            var result = this._super.apply(this, arguments);
            this.slideEntries = slideList;
            this.set('slideEntry', defaultSlide);
            return result;
        },
        start: function (){
            var self = this;
            this.on('change:slideEntry', this, this._onChangeCurrentSlide);
            return this._super.apply(this, arguments).then(function (){
                $(document).keydown(self._onKeyDown.bind(self));
            });
        },
        destroy: function () {
            $(document).unbind('keydown', this._onKeyDown.bind(this));
            return this._super.apply(this, arguments);
        },
        //--------------------------------------------------------------------------
        // Public
        //--------------------------------------------------------------------------
        /**
         * Change the current slide with the next one (if there is one).
         *
         * @public
         */
        goNext: function () {
            var currentIndex = this._getCurrentIndex();
            if (currentIndex < this.slideEntries.length-1) {
                this.set('slideEntry', this.slideEntries[currentIndex+1]);
            }
        },
        /**
         * Change the current slide with the previous one (if there is one).
         *
         * @public
         */
        goPrevious: function () {
            var currentIndex = this._getCurrentIndex();
            if (currentIndex >= 1) {
                this.set('slideEntry', this.slideEntries[currentIndex-1]);
            }
        },
        /**
         * Greens up the bullet when the slide is completed
         *
         * @public
         * @param {Integer} slideId
         */
        setSlideCompleted: function (slideId) {
            var $elem = this.$('.fa-circle-thin[data-slide-id="'+slideId+'"]');
            $elem.removeClass('fa-circle-thin').addClass('fa-check text-success o_wslides_slide_completed');
        },
        /**
         * Updates the progressbar whenever a lesson is completed
         *
         * @public
         * @param {*} channelCompletion
         */
        updateProgressbar: function (channelCompletion) {
            var completion = Math.min(100, channelCompletion);
            this.$('.progress-bar').css('width', completion + "%" );
            this.$('.o_wslides_progress_percentage').text(completion);
        },

        //--------------------------------------------------------------------------
        // Private
        //--------------------------------------------------------------------------
        /**
         * Get the index of the current slide entry (slide and/or quiz)
         */
        _getCurrentIndex: function () {
            var slide = this.get('slideEntry');
            var currentIndex = _.findIndex(this.slideEntries, function (entry) {
                return entry.id === slide.id && entry.isQuiz === slide.isQuiz;
            });
            return currentIndex;
        },
        //--------------------------------------------------------------------------
        // Handler
        //--------------------------------------------------------------------------
        /**
         * Handler called whenever the user clicks on a sub-quiz which is linked to a slide.
         * This does NOT handle the case of a slide of type "quiz".
         * By going through this handler, the widget will be able to determine that it has to render
         * the associated quiz and not the main content.
         *
         * @private
         * @param {*} ev
         */
        _onClickMiniQuiz: function (ev){
            var slideID = parseInt($(ev.currentTarget).data().slide_id);
            this.set('slideEntry',{
                slideID: slideID,
                isMiniQuiz: true
            });
            this.trigger_up('change_slide', this.get('slideEntry'));
        },
        /**
         * Handler called when the user clicks on a normal slide tab
         *
         * @private
         * @param {*} ev
         */
        _onClickTab: function (ev) {
            ev.stopPropagation();
            var $elem = $(ev.currentTarget);
            var isQuiz = $elem.data('isQuiz');
            var slideID = parseInt($elem.data('id'));
            var slide = findSlide(this.slideEntries, {id: slideID, isQuiz: isQuiz});
            this.set('slideEntry', slide);
        },
        /**
         * Actively changes the active tab in the sidebar so that it corresponds
         * the slide currently displayed
         *
         * @private
         */
        _onChangeCurrentSlide: function () {
            var slide = this.get('slideEntry');
            this.$('.o_wslides_fs_sidebar_list_item.active').removeClass('active');
            var selector = '.o_wslides_fs_sidebar_list_item[data-id='+slide.id+'][data-is-quiz!="1"]';

            this.$(selector).addClass('active');
            this.trigger_up('change_slide', this.get('slideEntry'));
        },

        /**
         * Binds left and right arrow to allow the user to navigate between slides
         *
         * @param {*} ev
         * @private
         */
        _onKeyDown: function (ev){
            switch (ev.key){
                case "ArrowLeft":
                    this.goPrevious();
                    break;
                case "ArrowRight":
                    this.goNext();
                    break;
            }
        },
    });


    /**
     * This widget's purpose is to show content of a course, naviguating through contents
     * and correclty display it. It also handle slide completion, course progress, ...
     *
     * This widget is rendered sever side, and attached to the existing DOM.
     */
    var Fullscreen = publicWidget.Widget.extend({
        events: {
            "click .o_wslides_fs_toggle_sidebar": '_onClickToggleSidebar',
        },
        custom_events: {
            'change_slide': '_onChangeSlideRequest',
            'slide_to_complete': '_onSlideToComplete',
            'slide_completed': '_onSlideCompleted',
            'slide_go_next': '_onSlideGoToNext',
        },
        /**
        * @override
        * @param {Object} el
        * @param {Object} slides Contains the list of all slides of the course
        * @param {integer} defaultSlideId Contains the ID of the slide requested by the user
        */
        init: function (parent, slides, defaultSlideId, channelData){
            var result = this._super.apply(this,arguments);
            this.initialSlideID = defaultSlideId;
            this.slides = this._preprocessSlideData(slides);
            this.channel = channelData;
            var slide;
            var urlParams = $.deparam.querystring();
            if (defaultSlideId) {
                slide = findSlide(this.slides, {id: defaultSlideId, isQuiz: urlParams.quiz === "1" });
            } else {
                slide = this.slides[0];
            }

            this.set('slide', slide);

            this.sidebar = new Sidebar(this, this.slides, slide);
            return result;
        },
        /**
         * @override
         */
        start: function (){
            var self = this;
            this.on('change:slide', this, this._onChangeSlide);
            if  (config.device.size_class > config.device.SIZES.MD) {
                this._toggleSidebar();
            }
            return this._super.apply(this, arguments).then(function () {
                self._onChangeSlide(); // trigger manually once DOM ready, since slide content is not rendered server side
            });
        },
        /**
         * Extended to attach sub widget to sub DOM. This might be experimental but
         * seems working fine.
         *
         * @override
         */
        attachTo: function (){
            var defs = [this._super.apply(this, arguments)];
            defs.push(this.sidebar.attachTo(this.$('.o_wslides_fs_sidebar')));
            return $.when.apply($, defs);
        },
        //--------------------------------------------------------------------------
        // Private
        //--------------------------------------------------------------------------
        /**
         * Fetches content with an rpc call for slides of type "webpage"
         *
         * @private
         */
        _fetchHtmlContent: function (){
            var self = this;
            var currentSlide = this.get('slide');
            return self._rpc({
                route:"/slides/slide/get_html_content",
                params: {
                    'slide_id': currentSlide.id
                }
            }).then(function (data){
                if (data.html_content) {
                    currentSlide.htmlContent = data.html_content;
                }
            });
        },
        /**
        * Fetches slide content depending on its type.
        * If the slide doesn't need to fetch any content, return a resolved deferred
        *
        * @private
        */
        _fetchSlideContent: function (){
            var slide = this.get('slide');
            if (slide.type === 'webpage' && !slide.isQuiz) {
                return this._fetchHtmlContent();
            }
            return Promise.resolve();
        },
        _markAsCompleted: function (slideId, completion) {
            var slide = findSlide(this.slides, {id: slideId});
            slide.completed = true;
            this.sidebar.setSlideCompleted(slide.id);
            this.sidebar.updateProgressbar(completion);
        },
        /**
         * Extend the slide data list to add informations about rendering method, and other
         * specific values according to their slide_type.
         */
        _preprocessSlideData: function (slidesDataList) {
            slidesDataList.forEach(function (slideData, index) {
                // compute hasNext slide
                slideData.hasNext = index < slidesDataList.length-1;
                // compute embed url
                if (slideData.type === 'video') {
                    slideData.embedCode = $(slideData.embedCode).attr('src');  // embedCode containts an iframe tag, where src attribute is the url (youtube or embed document from odoo)
                    slideData.embedUrl =  "https://" + slideData.embedCode + "&rel=0&autoplay=1&enablejsapi=1&origin=" + window.location.origin;
                } else if (slideData.type === 'infographic') {
                    slideData.embedUrl = _.str.sprintf('/web/image/slide.slide/%s/image', slideData.id);
                } else if (_.contains(['document', 'presentation'], slideData.type)) {
                    slideData.embedUrl = $(slideData.embedCode).attr('src');
                }
                // fill empty property to allow searching on it with _.filter(list, matcher)
                slideData.isQuiz = !!slideData.isQuiz;
                slideData.hasQuestion = !!slideData.hasQuestion;
                // technical settings for the Fullscreen to work
                slideData._autoSetDone = _.contains(['infographic', 'presentation', 'document', 'webpage'], slideData.type) && !slideData.hasQuestion;
            });
            return slidesDataList;
        },
        /**
         * Changes the url whenever the user changes slides.
         * This allows the user to refresh the page and stay on the right slide
         *
         * @private
         */
        _pushUrlState: function (){
            var urlParts = window.location.pathname.split('/');
            urlParts[urlParts.length-1] = this.get('slide').slug;
            var url =  urlParts.join('/');
            this.$('.o_wslides_fs_exit_fullscreen').attr('href', url);
            var params = {'fullscreen': 1 };
            if (this.get('slide').isQuiz){
                params.quiz = 1;
            }
            var fullscreenUrl = _.str.sprintf('%s?%s', url, $.param(params));
            history.pushState(null, '', fullscreenUrl);
        },
        /**
         * Render the current slide content using specific mecanism according to slide type:
         * - simply append content (for webpage)
         * - template rendering (for image, document, ....)
         * - using a sub widget (quiz and video)
         *
         * @private
         * @returns Deferred
         */
        _renderSlide: function () {
            var slide = this.get('slide');
            var $content = this.$('.o_wslides_fs_content');
            $content.empty();

            // display quiz slide, or quiz attached to a slide
            if (slide.type === 'quiz' || slide.isQuiz) {
                $content.addClass('bg-white');
                var QuizWidget = new Quiz(this, slide, this.channel);
                return QuizWidget.appendTo($content);
            }

            // render slide content
            if (_.contains(['document', 'presentation', 'infographic'], slide.type)) {
                $content.html(QWeb.render('website.slides.fullscreen.content', {widget: this}));
            } else if (slide.type === 'video') {
                this.videoPlayer = new VideoPlayer(this, slide);
                return this.videoPlayer.appendTo($content);
            } else if (slide.type === 'webpage'){
                var $wpContainer = $('<div>').addClass('o_wslide_fs_webpage_content bg-white block w-100 overflow-auto');
                $(slide.htmlContent).appendTo($wpContainer);
                $content.append($wpContainer);
            }
            return Promise.resolve();
        },
        /**
         * Once the completion conditions are filled,
         * rpc call to set the the relation between the slide and the user as "completed"
         *
         * @private
         * @param {Integer} slideId: the id of slide to set as completed
         */
        _setCompleted: function (slideId){
            var self = this;
            var slide = findSlide(this.slides, {id: slideId});
            if (!slide.completed) {  // no useless RPC call
                return this._rpc({
                    route: '/slides/slide/set_completed',
                    params: {
                        slide_id: slide.id,
                    }
                }).then(function (data){
                    self._markAsCompleted(slideId, data.channel_completion);
                });
            }
            return Promise.resolve();
        },
        //--------------------------------------------------------------------------
        // Handlers
        //--------------------------------------------------------------------------
        /**
         * Method called whenever the user changes slides.
         * When the current slide is changed, it will autoimatically update the widget
         * and allow it to fetch the content if needs be, render it, update the url and set the
         * slide as "completed" if its type makes it necessary
         *
         * @private
         */
        _onChangeSlide: function () {
            var self = this;
            var slide = this.get('slide');
            self._pushUrlState();
            return this._fetchSlideContent().then(function() { // render content
                return self._renderSlide();
            }).then(function() {
                if (slide._autoSetDone && !session.is_website_user) {  // no useless RPC call
                    self._setCompleted(slide.id);
                }
            });
        },
        /**
         * Changes current slide when receiving custom event `change_slide` with
         * its id and if it's its quizz or not we need to display.
         *
         * @private
         */
        _onChangeSlideRequest: function (ev){
            var slideData = ev.data;
            var newSlide = findSlide(this.slides, {
                id: slideData.id,
                isQuiz: slideData.isQuiz || false,
            });
            this.set('slide', newSlide);
        },
        /**
         * Triggered when subwidget has mark the slide as done, and the UI need to be adapted.
         *
         * @private
         */
        _onSlideCompleted: function (ev) {
            var slide = ev.data.slide;
            var completion = ev.data.completion;
            this._markAsCompleted(slide.id, completion);
        },
        /**
         * Triggered when sub widget business is done and that slide
         * can now be marked as done.
         *
         * @private
         */
        _onSlideToComplete: function (ev) {
            if (!session.is_website_user) {  // no useless RPC call
                var slideId = ev.data.id;
                this._setCompleted(slideId);
            }
        },
        /**
         * Go the next slide
         *
         * @private
         */
        _onSlideGoToNext: function (ev) {
            this.sidebar.goNext();
        },
        /**
         * Called when the sidebar toggle is clicked -> toggles the sidebar visibility.
         *
         * @private
         */
        _onClickToggleSidebar: function (ev){
            ev.preventDefault();
            this._toggleSidebar();
        },
        /**
         * Toggles sidebar visibility.
         *
         * @private
         */
        _toggleSidebar: function () {
            this.$('.o_wslides_fs_sidebar').toggleClass('o_wslides_fs_sidebar_hidden');
            this.$('.o_wslides_fs_toggle_sidebar').toggleClass('active');
        },
    });

    publicWidget.registry.websiteSlidesFullscreenPlayer = publicWidget.Widget.extend({
        selector: '.o_wslides_fs_main',
        xmlDependencies: ['/website_slides/static/src/xml/website_slides_fullscreen.xml'],
        start: function (){
<<<<<<< HEAD
            var proms = [this._super.apply(this, arguments)];
            var fullscreen = new Fullscreen(this, this._getSlides(), this._getCurrentSlideID());
            proms.push(fullscreen.attachTo(".o_wslides_fs_main"));
            return Promise.all(proms);
=======
            var defs = [this._super.apply(this, arguments)];
            var fullscreen = new Fullscreen(this, this._getSlides(), this._getCurrentSlideID(), this._extractChannelData());
            defs.push(fullscreen.attachTo(".o_wslides_fs_main"));
            return $.when.apply($, defs);
>>>>>>> 465909f0
        },
        _extractChannelData: function (){
            return this.$el.data();
        },
        _getCurrentSlideID: function (){
            return parseInt(this.$('.o_wslides_fs_sidebar_list_item.active').data('id'));
        },
        /**
         * @private
         * Creates slides objects from every slide-list-cells attributes
         */
        _getSlides: function (){
            var $slides = this.$('.o_wslides_fs_sidebar_list_item');
            var slideList = [];
            $slides.each(function () {
                var slideData = $(this).data();
                slideList.push(slideData);
            });
            return slideList;
        },
    });

    return Fullscreen;
});<|MERGE_RESOLUTION|>--- conflicted
+++ resolved
@@ -572,17 +572,10 @@
         selector: '.o_wslides_fs_main',
         xmlDependencies: ['/website_slides/static/src/xml/website_slides_fullscreen.xml'],
         start: function (){
-<<<<<<< HEAD
             var proms = [this._super.apply(this, arguments)];
-            var fullscreen = new Fullscreen(this, this._getSlides(), this._getCurrentSlideID());
+            var fullscreen = new Fullscreen(this, this._getSlides(), this._getCurrentSlideID(), this._extractChannelData());
             proms.push(fullscreen.attachTo(".o_wslides_fs_main"));
             return Promise.all(proms);
-=======
-            var defs = [this._super.apply(this, arguments)];
-            var fullscreen = new Fullscreen(this, this._getSlides(), this._getCurrentSlideID(), this._extractChannelData());
-            defs.push(fullscreen.attachTo(".o_wslides_fs_main"));
-            return $.when.apply($, defs);
->>>>>>> 465909f0
         },
         _extractChannelData: function (){
             return this.$el.data();
