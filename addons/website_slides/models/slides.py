# -*- coding: utf-8 -*-
# Part of Odoo. See LICENSE file for full copyright and licensing details.

from PIL import Image
from urllib import urlencode
from urlparse import urlparse

import datetime
import io
import json
import re
import urllib2

from odoo import api, fields, models, SUPERUSER_ID, _
from odoo.tools import image
from odoo.tools.translate import html_translate
from odoo.exceptions import Warning
from odoo.addons.website.models.website import slug


class Channel(models.Model):
    """ A channel is a container of slides. It has group-based access configuration
    allowing to configure slide upload and access. Slides can be promoted in
    channels. """
    _name = 'slide.channel'
    _description = 'Channel for Slides'
    _inherit = ['mail.thread', 'website.seo.metadata', 'website.published.mixin']
    _order = 'sequence, id'
    _order_by_strategy = {
        'most_viewed': 'total_views desc',
        'most_voted': 'likes desc',
        'latest': 'date_published desc',
    }

    name = fields.Char('Name', translate=True, required=True)
    active = fields.Boolean(default=True)
    description = fields.Html('Description', translate=html_translate, sanitize_attributes=False)
    sequence = fields.Integer(default=10, help='Display order')
    category_ids = fields.One2many('slide.category', 'channel_id', string="Categories")
    slide_ids = fields.One2many('slide.slide', 'channel_id', string="Slides")
    promote_strategy = fields.Selection([
        ('none', 'No Featured Presentation'),
        ('latest', 'Latest Published'),
        ('most_voted', 'Most Voted'),
        ('most_viewed', 'Most Viewed'),
        ('custom', 'Featured Presentation')],
        string="Featuring Policy", default='most_voted', required=True)
    custom_slide_id = fields.Many2one('slide.slide', string='Slide to Promote')
    promoted_slide_id = fields.Many2one('slide.slide', string='Featured Slide', compute='_compute_promoted_slide_id', store=True)

    @api.depends('custom_slide_id', 'promote_strategy', 'slide_ids.likes',
                 'slide_ids.total_views', "slide_ids.date_published")
    def _compute_promoted_slide_id(self):
        for record in self:
            if record.promote_strategy == 'none':
                record.promoted_slide_id = False
            elif record.promote_strategy == 'custom':
                record.promoted_slide_id = record.custom_slide_id
            elif record.promote_strategy:
                slides = self.env['slide.slide'].search(
                    [('website_published', '=', True), ('channel_id', '=', record.id)],
                    limit=1, order=self._order_by_strategy[record.promote_strategy])
                record.promoted_slide_id = slides and slides[0] or False

    nbr_presentations = fields.Integer('Number of Presentations', compute='_count_presentations', store=True)
    nbr_documents = fields.Integer('Number of Documents', compute='_count_presentations', store=True)
    nbr_videos = fields.Integer('Number of Videos', compute='_count_presentations', store=True)
    nbr_infographics = fields.Integer('Number of Infographics', compute='_count_presentations', store=True)
    total = fields.Integer(compute='_count_presentations', store=True)

    @api.depends('slide_ids.slide_type', 'slide_ids.website_published')
    def _count_presentations(self):
        result = dict.fromkeys(self.ids, dict())
        res = self.env['slide.slide'].read_group(
            [('website_published', '=', True), ('channel_id', 'in', self.ids)],
            ['channel_id', 'slide_type'], ['channel_id', 'slide_type'],
            lazy=False)
        for res_group in res:
            result[res_group['channel_id'][0]][res_group['slide_type']] = result[res_group['channel_id'][0]].get(res_group['slide_type'], 0) + res_group['__count']
        for record in self:
            record.nbr_presentations = result[record.id].get('presentation', 0)
            record.nbr_documents = result[record.id].get('document', 0)
            record.nbr_videos = result[record.id].get('video', 0)
            record.nbr_infographics = result[record.id].get('infographic', 0)
            record.total = record.nbr_presentations + record.nbr_documents + record.nbr_videos + record.nbr_infographics

    publish_template_id = fields.Many2one(
        'mail.template', string='Published Template',
        help="Email template to send slide publication through email",
        default=lambda self: self.env['ir.model.data'].xmlid_to_res_id('website_slides.slide_template_published'))
    share_template_id = fields.Many2one(
        'mail.template', string='Shared Template',
        help="Email template used when sharing a slide",
        default=lambda self: self.env['ir.model.data'].xmlid_to_res_id('website_slides.slide_template_shared'))
    visibility = fields.Selection([
        ('public', 'Public'),
        ('private', 'Private'),
        ('partial', 'Show channel but restrict presentations')],
        default='public', required=True)
    group_ids = fields.Many2many(
        'res.groups', 'rel_channel_groups', 'channel_id', 'group_id',
        string='Channel Groups', help="Groups allowed to see presentations in this channel")
    access_error_msg = fields.Html(
        'Error Message', help="Message to display when not accessible due to access rights",
        default="<p>This channel is private and its content is restricted to some users.</p>", translate=html_translate, sanitize_attributes=False)
    upload_group_ids = fields.Many2many(
        'res.groups', 'rel_upload_groups', 'channel_id', 'group_id',
        string='Upload Groups', help="Groups allowed to upload presentations in this channel. If void, every user can upload.")
    # not stored access fields, depending on each user
    can_see = fields.Boolean('Can See', compute='_compute_access', search='_search_can_see')
    can_see_full = fields.Boolean('Full Access', compute='_compute_access')
    can_upload = fields.Boolean('Can Upload', compute='_compute_access')

    def _search_can_see(self, operator, value):
        if operator not in ('=', '!=', '<>'):
            raise ValueError('Invalid operator: %s' % (operator,))

        if not value:
            operator = operator == "=" and '!=' or '='

        if self._uid == SUPERUSER_ID:
            return [(1, '=', 1)]

        # Better perfs to split request and use inner join that left join
        req = """
            SELECT id FROM slide_channel WHERE visibility='public'
                UNION
            SELECT c.id
                FROM slide_channel c
                    INNER JOIN rel_channel_groups rg on c.id = rg.channel_id
                    INNER JOIN res_groups g on g.id = rg.group_id
                    INNER JOIN res_groups_users_rel u on g.id = u.gid and uid = %s
        """
        op = operator == "=" and "inselect" or "not inselect"
        # don't use param named because orm will add other param (test_active, ...)
        return [('id', op, (req, (self._uid)))]

    @api.one
    @api.depends('visibility', 'group_ids', 'upload_group_ids')
    def _compute_access(self):
        self.can_see = self.visibility in ['public', 'private'] or bool(self.group_ids & self.env.user.groups_id)
        self.can_see_full = self.visibility == 'public' or bool(self.group_ids & self.env.user.groups_id)
        self.can_upload = self.can_see and (not self.upload_group_ids or bool(self.upload_group_ids & self.env.user.groups_id))

    @api.multi
    @api.depends('name')
    def _compute_website_url(self):
        super(Channel, self)._compute_website_url()
        base_url = self.env['ir.config_parameter'].sudo().get_param('web.base.url')
        for channel in self:
            if channel.id:  # avoid to perform a slug on a not yet saved record in case of an onchange.
                channel.website_url = '%s/slides/%s' % (base_url, slug(channel))

    @api.onchange('visibility')
    def change_visibility(self):
        if self.visibility == 'public':
            self.group_ids = False

    @api.multi
    def write(self, vals):
        res = super(Channel, self).write(vals)
        if 'active' in vals:
            # archiving/unarchiving a channel does it on its slides, too
            self.with_context(active_test=False).mapped('slide_ids').write({'active': vals['active']})
        return res

    @api.multi
    def message_post(self, parent_id=False, subtype=None, **kwargs):
        """ Temporary workaround to avoid spam. If someone replies on a channel
        through the 'Presentation Published' email, it should be considered as a
        note as we don't want all channel followers to be notified of this answer. """
        self.ensure_one()
        if parent_id:
            parent_message = self.env['mail.message'].sudo().browse(parent_id)
            if parent_message.subtype_id and parent_message.subtype_id == self.env.ref('website_slides.mt_channel_slide_published'):
                if kwargs.get('subtype_id'):
                    kwargs['subtype_id'] = False
                subtype = 'mail.mt_note'
        return super(Channel, self).message_post(parent_id=parent_id, subtype=subtype, **kwargs)


class Category(models.Model):
    """ Channel contain various categories to manage its slides """
    _name = 'slide.category'
    _description = "Slides Category"
    _order = "sequence, id"

    name = fields.Char('Name', translate=True, required=True)
    channel_id = fields.Many2one('slide.channel', string="Channel", required=True, ondelete='cascade')
    sequence = fields.Integer(default=10, help='Display order')
    slide_ids = fields.One2many('slide.slide', 'category_id', string="Slides")
    nbr_presentations = fields.Integer("Number of Presentations", compute='_count_presentations', store=True)
    nbr_documents = fields.Integer("Number of Documents", compute='_count_presentations', store=True)
    nbr_videos = fields.Integer("Number of Videos", compute='_count_presentations', store=True)
    nbr_infographics = fields.Integer("Number of Infographics", compute='_count_presentations', store=True)
    total = fields.Integer(compute='_count_presentations', store=True)

    @api.depends('slide_ids.slide_type', 'slide_ids.website_published')
    def _count_presentations(self):
        result = dict.fromkeys(self.ids, dict())
        res = self.env['slide.slide'].read_group(
            [('website_published', '=', True), ('category_id', 'in', self.ids)],
            ['category_id', 'slide_type'], ['category_id', 'slide_type'],
            lazy=False)
        for res_group in res:
            result[res_group['category_id'][0]][res_group['slide_type']] = result[res_group['category_id'][0]].get(res_group['slide_type'], 0) + res_group['__count']
        for record in self:
            record.nbr_presentations = result[record.id].get('presentation', 0)
            record.nbr_documents = result[record.id].get('document', 0)
            record.nbr_videos = result[record.id].get('video', 0)
            record.nbr_infographics = result[record.id].get('infographic', 0)
            record.total = record.nbr_presentations + record.nbr_documents + record.nbr_videos + record.nbr_infographics


class EmbeddedSlide(models.Model):
    """ Embedding in third party websites. Track view count, generate statistics. """
    _name = 'slide.embed'
    _description = 'Embedded Slides View Counter'
    _rec_name = 'slide_id'

    slide_id = fields.Many2one('slide.slide', string="Presentation", required=True, index=True)
    url = fields.Char('Third Party Website URL', required=True)
    count_views = fields.Integer('# Views', default=1)

    def add_embed_url(self, slide_id, url):
        schema = urlparse(url)
        baseurl = schema.netloc
        embeds = self.search([('url', '=', baseurl), ('slide_id', '=', int(slide_id))], limit=1)
        if embeds:
            embeds.count_views += 1
        else:
            embeds = self.create({
                'slide_id': slide_id,
                'url': baseurl,
            })
        return embeds.count_views


class SlideTag(models.Model):
    """ Tag to search slides accross channels. """
    _name = 'slide.tag'
    _description = 'Slide Tag'

    name = fields.Char('Name', required=True, translate=True)

    _sql_constraints = [
        ('slide_tag_unique', 'UNIQUE(name)', 'A tag must be unique!'),
    ]


class Slide(models.Model):
    """ This model represents actual presentations. Those must be one of four
    types:

     - Presentation
     - Document
     - Infographic
     - Video

    Slide has various statistics like view count, embed count, like, dislikes """

    _name = 'slide.slide'
    _inherit = ['mail.thread', 'website.seo.metadata', 'website.published.mixin']
    _description = 'Slides'

    _PROMOTIONAL_FIELDS = [
        '__last_update', 'name', 'image_thumb', 'image_medium', 'slide_type', 'total_views', 'category_id',
        'channel_id', 'description', 'tag_ids', 'write_date', 'create_date',
        'website_published', 'website_url', 'website_meta_title', 'website_meta_description', 'website_meta_keywords']

    _sql_constraints = [
        ('name_uniq', 'UNIQUE(channel_id, name)', 'The slide name must be unique within a channel')
    ]

    # description
    name = fields.Char('Title', required=True, translate=True)
    active = fields.Boolean(default=True)
    description = fields.Text('Description', translate=True)
    channel_id = fields.Many2one('slide.channel', string="Channel", required=True)
    category_id = fields.Many2one('slide.category', string="Category", domain="[('channel_id', '=', channel_id)]")
    tag_ids = fields.Many2many('slide.tag', 'rel_slide_tag', 'slide_id', 'tag_id', string='Tags')
    download_security = fields.Selection(
        [('none', 'No One'), ('user', 'Authentified Users Only'), ('public', 'Everyone')],
        string='Download Security',
        required=True, default='user')
    image = fields.Binary('Image', attachment=True)
    image_medium = fields.Binary('Medium', compute="_get_image", store=True, attachment=True)
    image_thumb = fields.Binary('Thumbnail', compute="_get_image", store=True, attachment=True)

    @api.depends('image')
    def _get_image(self):
        for record in self:
            if record.image:
                record.image_medium = image.crop_image(record.image, type='top', ratio=(4, 3), thumbnail_ratio=4)
                record.image_thumb = image.crop_image(record.image, type='top', ratio=(4, 3), thumbnail_ratio=6)
            else:
                record.image_medium = False
                record.iamge_thumb = False

    # content
    slide_type = fields.Selection([
        ('infographic', 'Infographic'),
        ('presentation', 'Presentation'),
        ('document', 'Document'),
        ('video', 'Video')],
        string='Type', required=True,
        default='document',
        help="The document type will be set automatically based on the document URL and properties (e.g. height and width for presentation and document).")
    index_content = fields.Text('Transcript')
    datas = fields.Binary('Content', attachment=True)
    url = fields.Char('Document URL', help="Youtube or Google Document URL")
    document_id = fields.Char('Document ID', help="Youtube or Google Document ID")
    mime_type = fields.Char('Mime-type')

    @api.onchange('url')
    def on_change_url(self):
        self.ensure_one()
        if self.url:
            res = self._parse_document_url(self.url)
            if res.get('error'):
                raise Warning(_('Could not fetch data from url. Document or access right not available:\n%s') % res['error'])
            values = res['values']
            if not values.get('document_id'):
                raise Warning(_('Please enter valid Youtube or Google Doc URL'))
            for key, value in values.iteritems():
                setattr(self, key, value)

    # website
    date_published = fields.Datetime('Publish Date')
    website_message_ids = fields.One2many(
        'mail.message', 'res_id',
        domain=lambda self: [('model', '=', self._name), ('message_type', '=', 'comment')],
        string='Website Messages', help="Website communication history")
    likes = fields.Integer('Likes')
    dislikes = fields.Integer('Dislikes')
    # views
    embedcount_ids = fields.One2many('slide.embed', 'slide_id', string="Embed Count")
    slide_views = fields.Integer('# of Website Views')
    embed_views = fields.Integer('# of Embedded Views')
    total_views = fields.Integer("Total # Views", default="0", compute='_compute_total', store=True)

    @api.depends('slide_views', 'embed_views')
    def _compute_total(self):
        for record in self:
            record.total_views = record.slide_views + record.embed_views

    embed_code = fields.Text('Embed Code', readonly=True, compute='_get_embed_code')

    def _get_embed_code(self):
        base_url = self.env['ir.config_parameter'].sudo().get_param('web.base.url')
        for record in self:
            if record.datas and (not record.document_id or record.slide_type in ['document', 'presentation']):
                record.embed_code = '<iframe src="%s/slides/embed/%s?page=1" allowFullScreen="true" height="%s" width="%s" frameborder="0"></iframe>' % (base_url, record.id, 315, 420)
            elif record.slide_type == 'video' and record.document_id:
                if not record.mime_type:
                    # embed youtube video
                    record.embed_code = '<iframe src="//www.youtube.com/embed/%s?theme=light" allowFullScreen="true" frameborder="0"></iframe>' % (record.document_id)
                else:
                    # embed google doc video
                    record.embed_code = '<embed src="https://video.google.com/get_player?ps=docs&partnerid=30&docid=%s" type="application/x-shockwave-flash"></embed>' % (record.document_id)
            else:
                record.embed_code = False

    @api.multi
    @api.depends('name')
    def _compute_website_url(self):
        super(Slide, self)._compute_website_url()
        base_url = self.env['ir.config_parameter'].sudo().get_param('web.base.url')
        for slide in self:
            if slide.id:  # avoid to perform a slug on a not yet saved record in case of an onchange.
                # link_tracker is not in dependencies, so use it to shorten url only if installed.
                if self.env.registry.get('link.tracker'):
                    url = self.env['link.tracker'].sudo().create({'url': '%s/slides/slide/%s' % (base_url, slug(slide))}).short_url
                else:
                    url = '%s/slides/slide/%s' % (base_url, slug(slide))
                slide.website_url = url

    @api.model
    def create(self, values):
        if not values.get('index_content'):
            values['index_content'] = values.get('description')
        if values.get('slide_type') == 'infographic' and not values.get('image'):
            values['image'] = values['datas']
        if values.get('website_published') and not values.get('date_published'):
            values['date_published'] = datetime.datetime.now()
        if values.get('url'):
            doc_data = self._parse_document_url(values['url']).get('values', dict())
            for key, value in doc_data.iteritems():
                values.setdefault(key, value)
        # Do not publish slide if user has not publisher rights
        if not self.user_has_groups('website.group_website_publisher'):
            values['website_published'] = False
        slide = super(Slide, self).create(values)
        slide.channel_id.message_subscribe_users()
        slide._post_publication()
        return slide

    @api.multi
    def write(self, values):
        if values.get('url'):
            doc_data = self._parse_document_url(values['url']).get('values', dict())
            for key, value in doc_data.iteritems():
                values.setdefault(key, value)
        if values.get('channel_id'):
            custom_channels = self.env['slide.channel'].search([('custom_slide_id', '=', self.id), ('id', '!=', values.get('channel_id'))])
            custom_channels.write({'custom_slide_id': False})
        res = super(Slide, self).write(values)
        if values.get('website_published'):
            self.date_published = datetime.datetime.now()
            self._post_publication()
        return res

    @api.model
    def check_field_access_rights(self, operation, fields):
        """ As per channel access configuration (visibility)
         - public  ==> no restriction on slides access
         - private ==> restrict all slides of channel based on access group defined on channel group_ids field
         - partial ==> show channel, but presentations based on groups means any user can see channel but not slide's content.
        For private: implement using record rule
        For partial: user can see channel, but channel gridview have slide detail so we have to implement
        partial field access mechanism for public user so he can have access of promotional field (name, view_count) of slides,
        but not all fields like data (actual pdf content)
        all fields should be accessible only for user group defined on channel group_ids
        """
        if self.env.uid == SUPERUSER_ID:
            return fields or list(self._fields)
        fields = super(Slide, self).check_field_access_rights(operation, fields)
        # still read not perform so we can not access self.channel_id
        if self.ids:
            self.env.cr.execute('SELECT DISTINCT channel_id FROM ' + self._table + ' WHERE id IN %s', (tuple(self.ids),))
            channel_ids = [x[0] for x in self.env.cr.fetchall()]
            channels = self.env['slide.channel'].sudo().browse(channel_ids)
            limited_access = all(channel.visibility == 'partial' and
                                 not len(channel.group_ids & self.env.user.groups_id)
                                 for channel in channels)
            if limited_access:
                fields = [field for field in fields if field in self._PROMOTIONAL_FIELDS]
        return fields

    @api.multi
    def get_access_action(self):
        """ Instead of the classic form view, redirect to website if it is published. """
        self.ensure_one()
        if self.website_published:
            return {
                'type': 'ir.actions.act_url',
                'url': '%s' % self.website_url,
                'target': 'self',
                'res_id': self.id,
            }
        return super(Slide, self).get_access_action()

    @api.multi
    def _notification_recipients(self, message, groups):
        groups = super(Slide, self)._notification_recipients(message, groups)

        self.ensure_one()
        if self.website_published:
            for group_name, group_method, group_data in groups:
                group_data['has_button_access'] = True

        return groups

    def get_related_slides(self, limit=20):
        domain = [('website_published', '=', True), ('channel_id.visibility', '!=', 'private'), ('id', '!=', self.id)]
        if self.category_id:
            domain += [('category_id', '=', self.category_id.id)]
        for record in self.search(domain, limit=limit):
            yield record

    def get_most_viewed_slides(self, limit=20):
        for record in self.search([('website_published', '=', True), ('channel_id.visibility', '!=', 'private'), ('id', '!=', self.id)], limit=limit, order='total_views desc'):
            yield record

    def _post_publication(self):
        base_url = self.env['ir.config_parameter'].sudo().get_param('web.base.url')
        for slide in self.filtered(lambda slide: slide.website_published and slide.channel_id.publish_template_id):
            publish_template = slide.channel_id.publish_template_id
            html_body = publish_template.with_context(base_url=base_url).render_template(publish_template.body_html, 'slide.slide', slide.id)
            subject = publish_template.render_template(publish_template.subject, 'slide.slide', slide.id)
            slide.channel_id.message_post(
                subject=subject,
                body=html_body,
                subtype='website_slides.mt_channel_slide_published')
        return True

    @api.one
    def send_share_email(self, email):
<<<<<<< HEAD
        base_url = self.env['ir.config_parameter'].sudo().get_param('web.base.url')
        return self.channel_id.share_template_id.with_context({'email': email, 'base_url': base_url}).send_mail(self.id)
=======
        base_url = self.env['ir.config_parameter'].get_param('web.base.url')
        return self.channel_id.share_template_id.with_context(email=email, base_url=base_url).send_mail(self.id)
>>>>>>> 6804085b

    # --------------------------------------------------
    # Parsing methods
    # --------------------------------------------------

    @api.model
    def _fetch_data(self, base_url, data, content_type=False):
        result = {'values': dict()}
        try:
            if data:
                base_url = base_url + '?%s' % urlencode(data)
            req = urllib2.Request(base_url)
            content = urllib2.urlopen(req).read()
            if content_type == 'json':
                result['values'] = json.loads(content)
            elif content_type in ('image', 'pdf'):
                result['values'] = content.encode('base64')
            else:
                result['values'] = content
        except urllib2.HTTPError as e:
            result['error'] = e.read()
            e.close()
        except urllib2.URLError as e:
            result['error'] = e.reason
        return result

    def _find_document_data_from_url(self, url):
        expr = re.compile(r'^.*((youtu.be/)|(v/)|(\/u\/\w\/)|(embed\/)|(watch\?))\??v?=?([^#\&\?]*).*')
        arg = expr.match(url)
        document_id = arg and arg.group(7) or False
        if document_id:
            return ('youtube', document_id)

        expr = re.compile(r'(^https:\/\/docs.google.com|^https:\/\/drive.google.com).*\/d\/([^\/]*)')
        arg = expr.match(url)
        document_id = arg and arg.group(2) or False
        if document_id:
            return ('google', document_id)

        return (None, False)

    def _parse_document_url(self, url, only_preview_fields=False):
        document_source, document_id = self._find_document_data_from_url(url)
        if document_source and hasattr(self, '_parse_%s_document' % document_source):
            return getattr(self, '_parse_%s_document' % document_source)(document_id, only_preview_fields)
        return {'error': _('Unknown document')}

    def _parse_youtube_document(self, document_id, only_preview_fields):
        key = self.env['ir.config_parameter'].sudo().get_param('website_slides.google_app_key')
        fetch_res = self._fetch_data('https://www.googleapis.com/youtube/v3/videos', {'id': document_id, 'key': key, 'part': 'snippet', 'fields': 'items(id,snippet)'}, 'json')
        if fetch_res.get('error'):
            return fetch_res

        values = {'slide_type': 'video', 'document_id': document_id}
        items = fetch_res['values'].get('items')
        if not items:
            return {'error': _('Please enter valid Youtube or Google Doc URL')}
        youtube_values = items[0]
        if youtube_values.get('snippet'):
            snippet = youtube_values['snippet']
            if only_preview_fields:
                values.update({
                    'url_src': snippet['thumbnails']['high']['url'],
                    'title': snippet['title'],
                    'description': snippet['description']
                })
                return values
            values.update({
                'name': snippet['title'],
                'image': self._fetch_data(snippet['thumbnails']['high']['url'], {}, 'image')['values'],
                'description': snippet['description'],
            })
        return {'values': values}

    @api.model
    def _parse_google_document(self, document_id, only_preview_fields):
        def get_slide_type(vals):
            # TDE FIXME: WTF ??
            image = Image.open(io.BytesIO(vals['image'].decode('base64')))
            width, height = image.size
            if height > width:
                return 'document'
            else:
                return 'presentation'
        key = self.env['ir.config_parameter'].sudo().get_param('website_slides.google_app_key')
        fetch_res = self._fetch_data('https://www.googleapis.com/drive/v2/files/%s' % document_id, {'projection': 'BASIC', 'key': key}, "json")
        if fetch_res.get('error'):
            return fetch_res

        google_values = fetch_res['values']
        if only_preview_fields:
            return {
                'url_src': google_values['thumbnailLink'],
                'title': google_values['title'],
            }

        values = {
            'name': google_values['title'],
            'image': self._fetch_data(google_values['thumbnailLink'].replace('=s220', ''), {}, 'image')['values'],
            'mime_type': google_values['mimeType'],
            'document_id': document_id,
        }
        if google_values['mimeType'].startswith('video/'):
            values['slide_type'] = 'video'
        elif google_values['mimeType'].startswith('image/'):
            values['datas'] = values['image']
            values['slide_type'] = 'infographic'
        elif google_values['mimeType'].startswith('application/vnd.google-apps'):
            values['datas'] = self._fetch_data(google_values['exportLinks']['application/pdf'], {}, 'pdf')['values']
            values['slide_type'] = get_slide_type(values)
            if google_values['exportLinks'].get('text/plain'):
                values['index_content'] = self._fetch_data(google_values['exportLinks']['text/plain'], {})['values']
            if google_values['exportLinks'].get('text/csv'):
                values['index_content'] = self._fetch_data(google_values['exportLinks']['text/csv'], {})['values']
        elif google_values['mimeType'] == 'application/pdf':
            # TODO: Google Drive PDF document doesn't provide plain text transcript
            values['datas'] = self._fetch_data(google_values['webContentLink'], {}, 'pdf')['values']
            values['slide_type'] = get_slide_type(values)

        return {'values': values}<|MERGE_RESOLUTION|>--- conflicted
+++ resolved
@@ -486,13 +486,8 @@
 
     @api.one
     def send_share_email(self, email):
-<<<<<<< HEAD
         base_url = self.env['ir.config_parameter'].sudo().get_param('web.base.url')
-        return self.channel_id.share_template_id.with_context({'email': email, 'base_url': base_url}).send_mail(self.id)
-=======
-        base_url = self.env['ir.config_parameter'].get_param('web.base.url')
         return self.channel_id.share_template_id.with_context(email=email, base_url=base_url).send_mail(self.id)
->>>>>>> 6804085b
 
     # --------------------------------------------------
     # Parsing methods
