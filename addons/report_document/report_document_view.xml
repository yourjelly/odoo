--- conflicted
+++ resolved
@@ -1,10 +1,6 @@
 <?xml version="1.0"?>
 <openerp>
  <data>
-<<<<<<< HEAD
-
-=======
->>>>>>> 591789e9
     <record model="ir.ui.view" id="view_document_user_form">
             <field name="name">report.document.user.form</field>
             <field name="model">report.document.user</field>
