<openerp>
    <data>

        <record id="view_knowledge_configuration" model="ir.ui.view">
            <field name="name">Configure Knowledge</field>
            <field name="model">knowledge.config.settings</field>
            <field name="type">form</field>
            <field name="arch" type="xml">
                <form string="Configure Knowledge" version="7.0">
                    <header>
                        <button string="Apply" type="object" name="execute" class="oe_form_button_hi"/>
                        <button string="Cancel" special="cancel"/>
                    </header>
<<<<<<< HEAD
                    <sheet layout="auto">
                       <group>
                        <separator string="Documents" colspan="4"/>
                        <field name="module_document"/>
                        <newline/>
                        <field name="module_document_ftp"/>
                        <newline/>
                        <field name="module_document_webdav"/>
                        <separator string="Wiki" colspan="4"/>
                        <field name="module_wiki_faq"/>
                        <newline/>
                        <field name="module_wiki_quality_manual"/>
                        </group>
                    </sheet>
=======
                    <newline/>
                    <separator string="Wiki" colspan="4"/>
                    <field name="module_wiki_faq"/>
                    <newline/>
                    <field name="module_wiki_quality_manual"/>

                    <separator string="Documents" colspan="4"/>
                    <field name="module_document"/>
                    <newline/>
                    <field name="module_document_ftp"/>
                    <newline/>
                    <field name="module_document_webdav"/>
>>>>>>> 2b85a687
                </form>
            </field>
        </record>

        <record id="action_knowledge_configuration" model="ir.actions.act_window">
            <field name="name">Configure Knowledge</field>
            <field name="res_model">knowledge.config.settings</field>
            <field name="view_mode">form</field>
            <field name="target">inline</field>
        </record>
        <menuitem id="menu_knowledge_configuration" name="Knowledge" parent="base.menu_config"
            sequence="19" action="action_knowledge_configuration"/>

    </data>
</openerp><|MERGE_RESOLUTION|>--- conflicted
+++ resolved
@@ -8,38 +8,22 @@
             <field name="arch" type="xml">
                 <form string="Configure Knowledge" version="7.0">
                     <header>
-                        <button string="Apply" type="object" name="execute" class="oe_form_button_hi"/>
+                        <button string="Apply" type="object" name="execute" class="oe_highlight"/>
                         <button string="Cancel" special="cancel"/>
                     </header>
-<<<<<<< HEAD
-                    <sheet layout="auto">
-                       <group>
-                        <separator string="Documents" colspan="4"/>
-                        <field name="module_document"/>
-                        <newline/>
-                        <field name="module_document_ftp"/>
-                        <newline/>
-                        <field name="module_document_webdav"/>
-                        <separator string="Wiki" colspan="4"/>
-                        <field name="module_wiki_faq"/>
-                        <newline/>
-                        <field name="module_wiki_quality_manual"/>
+                    <sheet>
+                        <group>
+                            <group string="Wiki">
+                                <field name="module_wiki_faq"/>
+                                <field name="module_wiki_quality_manual"/>
+                            </group>
+                            <group string="Documents">
+                                <field name="module_document"/>
+                                <field name="module_document_ftp"/>
+                                <field name="module_document_webdav"/>
+                            </group>
                         </group>
                     </sheet>
-=======
-                    <newline/>
-                    <separator string="Wiki" colspan="4"/>
-                    <field name="module_wiki_faq"/>
-                    <newline/>
-                    <field name="module_wiki_quality_manual"/>
-
-                    <separator string="Documents" colspan="4"/>
-                    <field name="module_document"/>
-                    <newline/>
-                    <field name="module_document_ftp"/>
-                    <newline/>
-                    <field name="module_document_webdav"/>
->>>>>>> 2b85a687
                 </form>
             </field>
         </record>
