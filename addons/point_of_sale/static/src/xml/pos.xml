--- conflicted
+++ resolved
@@ -819,29 +819,14 @@
                             </div>
                         </t>
                         <t t-elif='line.discount !== 0'>
-<<<<<<< HEAD
                             <div class="pos-receipt-left-padding">
                                 <t t-if="pos.config.iface_tax_included === 'total'">
                                     <t t-esc="widget.format_currency_no_symbol(line.price_with_tax_before_discount)"/>
                                 </t>
                                 <t t-else="">
-                                    <t t-esc="widget.format_currency_no_symbol(line.price_lst)"/>
+                                    <t t-esc="widget.format_currency_no_symbol(line.price)"/>
                                 </t>
                             </div>
-=======
-                            <line indent='1'>
-                                <left>
-                                    <value t-att-value-decimals='pos.dp["Product Price"]'>
-                                        <t t-if="pos.config.iface_tax_included === 'total'">
-                                            <t t-esc="line.price_with_tax_before_discount" />
-                                        </t>
-                                        <t t-else="">
-                                            <t t-esc="line.price" />
-                                        </t>
-                                    </value>
-                                </left>
-                            </line>
->>>>>>> 98a55917
                         </t>
                         <t t-if='line.discount !== 0'>
                             <div class="pos-receipt-left-padding">
