--- conflicted
+++ resolved
@@ -84,11 +84,7 @@
         record_id = context and context.get('active_id', False) or False        
         order = self.pool.get('pos.order').browse(cr, uid, record_id)
         if not order.lines:
-<<<<<<< HEAD
-                raise osv.except_osv('Error!','No Order Lines ')
-=======
                 raise osv.except_osv('Error!','No order lines defined for this sale ')
->>>>>>> 4fcdc405
         True
     
     def fields_view_get(self, cr, uid, view_id=None, view_type='form', context=None, toolbar=False, submenu=False):
