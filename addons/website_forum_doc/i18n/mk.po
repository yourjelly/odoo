# Macedonian translation for openobject-addons
# Copyright (c) 2014 Rosetta Contributors and Canonical Ltd 2014
# This file is distributed under the same license as the openobject-addons package.
# FIRST AUTHOR <EMAIL@ADDRESS>, 2014.
#
msgid ""
msgstr ""
<<<<<<< HEAD
"Project-Id-Version: openobject-addons\n"
"Report-Msgid-Bugs-To: FULL NAME <EMAIL@ADDRESS>\n"
"POT-Creation-Date: 2014-08-14 13:09+0000\n"
"PO-Revision-Date: 2014-11-11 13:02+0000\n"
"Last-Translator: Tome Barbov <tome.barbov@eskon.com.mk>\n"
"Language-Team: Macedonian <mk@li.org>\n"
=======
"Project-Id-Version: Odoo 8.0\n"
"Report-Msgid-Bugs-To: \n"
"POT-Creation-Date: 2015-01-21 14:08+0000\n"
"PO-Revision-Date: 2016-05-19 13:51+0000\n"
"Last-Translator: Martin Trigaux\n"
"Language-Team: Macedonian (http://www.transifex.com/odoo/odoo-8/language/mk/)\n"
>>>>>>> 0af32f3f
"MIME-Version: 1.0\n"
"Content-Type: text/plain; charset=UTF-8\n"
"Content-Transfer-Encoding: 8bit\n"
"X-Launchpad-Export-Date: 2014-11-12 07:48+0000\n"
"X-Generator: Launchpad (build 17241)\n"

#. module: website_forum_doc
#: view:website:website_forum_doc.documentation_post
msgid "&nbsp;"
msgstr "&nbsp;"

#. module: website_forum_doc
#: view:website:website_forum.post_description_full
msgid "&times;"
msgstr "&times;"

#. module: website_forum_doc
#: model:forum.documentation.toc,introduction:website_forum_doc.toc_functional_doc
msgid ""
"<p class=\"text-muted\">\n"
"                    This documentation is produced using the best posts from "
"the\n"
"                    <a href=\"/forum\">community forum</a>.\n"
"                </p>\n"
"            "
msgstr ""
"<p class=\"text-muted\">\n"
"                    Овие документи се направени од најдобрите објави на\n"
"                    <a href=\"/forum\">форумот</a>.\n"
"                </p>\n"
"            "

#. module: website_forum_doc
#: model:forum.documentation.toc,introduction:website_forum_doc.toc_sale
msgid ""
"<p class=\"text-muted\">\n"
"                    Tracks leads, boost opportunities and close deals.\n"
"                    This serie of how-to will help you develop your "
"business.\n"
"                </p>\n"
"            "
msgstr ""
"<p class=\"text-muted\">\n"
"                    Следете траги, подигнете ги можностите и затворете "
"зделки.\n"
"                    Ова серија на показатели ќе ви помогнат да го развиете "
"вашиот бизнис.\n"
"                </p>\n"
"            "

#. module: website_forum_doc
#: model:forum.documentation.toc,name:website_forum_doc.toc_crm_after_sale
msgid "After-sale communication"
msgstr "Комуникација по продажба"

#. module: website_forum_doc
#: view:website:website_forum_doc.promote_question
msgid "Bad answer structure"
msgstr "Лоша структура на одговор"

#. module: website_forum_doc
#: view:website:website_forum_doc.promote_question
msgid "Bad questions"
msgstr "Лоши прашања"

#. module: website_forum_doc
#: view:website:website_forum_doc.promote_question
msgid ""
"Before submiting the question, help us improve its quality by\n"
"                        editing the question and the main answer."
msgstr ""
"Пред да го поднесете прашањето, помогнете ни да го подобриме квалитетот со\n"
"                        уредување на прашањето и главниот одговор."

#. module: website_forum_doc
#: view:website:website_forum_doc.promote_question
msgid "Benefits of having done this setup"
msgstr "Бенефиции од оваа подесување"

#. module: website_forum_doc
#: model:forum.documentation.toc,name:website_forum_doc.toc_cms_ecommerce
msgid "CMS & eCommerce"
msgstr ""

#. module: website_forum_doc
#: field:forum.documentation.toc,child_ids:0
msgid "Children Table Of Content"
msgstr ""

#. module: website_forum_doc
#: model:forum.documentation.toc,name:website_forum_doc.toc_crm_claim
msgid "Claims"
msgstr "Барања"

#. module: website_forum_doc
#: field:forum.post,color:0
msgid "Color Index"
msgstr "Индекс на бои"

#. module: website_forum_doc
#: field:forum.documentation.stage,create_uid:0
#: field:forum.documentation.toc,create_uid:0
msgid "Created by"
msgstr "Креирано од"

#. module: website_forum_doc
#: field:forum.documentation.stage,create_date:0
#: field:forum.documentation.toc,create_date:0
msgid "Created on"
msgstr "Креирано на"

#. module: website_forum_doc
#: model:forum.documentation.toc,name:website_forum_doc.toc_crm
msgid "Customer Relationship Management"
msgstr "Менаџмент на односи со купувачи"

#. module: website_forum_doc
#: model:forum.documentation.toc,name:website_forum_doc.toc_sale_customer
msgid "Customers"
msgstr "Купувачи"

#. module: website_forum_doc
#: view:forum.post:website_forum_doc.view_forum_post_kanban
msgid "Delete"
msgstr "Избриши"

#. module: website_forum_doc
#: view:website:website_forum_doc.promote_question
msgid "Describe the business solution"
msgstr "Опишете го бизнис решението"

#. module: website_forum_doc
#: model:ir.actions.act_url,name:website_forum_doc.action_open_documentation
#: model:ir.actions.act_window,name:website_forum_doc.action_documentation_toc
#: view:website:website.layout
#: model:website.menu,name:website_forum_doc.menu_questions
msgid "Documentation"
msgstr "Документација"

#. module: website_forum_doc
#: model:ir.actions.act_window,name:website_forum_doc.action_forum_doc_post
#: model:ir.ui.menu,name:website_forum_doc.menu_forum_doc_posts
msgid "Documentation Posts"
msgstr "Објави за документација"

#. module: website_forum_doc
#: field:forum.post,documentation_stage_id:0
msgid "Documentation Stage"
msgstr "Фаза на документација"

#. module: website_forum_doc
#: view:forum.documentation.toc:website_forum_doc.view_documentation_toc_list
msgid "Documentation TOC"
msgstr ""

#. module: website_forum_doc
#: field:forum.post,documentation_toc_id:0
#: model:ir.model,name:website_forum_doc.model_forum_documentation_toc
#: model:ir.ui.menu,name:website_forum_doc.menu_documentation
msgid "Documentation ToC"
msgstr ""

#. module: website_forum_doc
#: model:forum.documentation.stage,name:website_forum_doc.stage_draft
msgid "Draft"
msgstr "Нацрт"

#. module: website_forum_doc
#: view:forum.post:website_forum_doc.view_forum_post_kanban
msgid "Edit..."
msgstr "Уреди..."

#. module: website_forum_doc
#: model:forum.documentation.toc,name:website_forum_doc.toc_hrm_contract
msgid "Employee Contract"
msgstr "Договор со вработен"

#. module: website_forum_doc
#: constraint:forum.documentation.toc:0
msgid "Error ! You cannot create recursive categories."
msgstr "Грешка ! Не може да креирате рекурзивни категории."

#. module: website_forum_doc
#: view:website:website_forum_doc.promote_question
msgid "Explain how to configure in Odoo"
msgstr "Објаснете како да се конфигурира во Odoo"

#. module: website_forum_doc
#: view:website:website_forum_doc.promote_question
msgid "Explain how to implement it in Odoo"
msgstr "Објаснете како да се имплементира во Odoo"

#. module: website_forum_doc
#: field:forum.documentation.toc,forum_id:0
msgid "Forum"
msgstr "Форум"

#. module: website_forum_doc
#: model:ir.model,name:website_forum_doc.model_forum_post
msgid "Forum Post"
msgstr "Објава на форум"

#. module: website_forum_doc
#: model:forum.documentation.toc,name:website_forum_doc.toc_functional_doc
msgid "Functional Documentation"
msgstr "Функционална документација"

#. module: website_forum_doc
#: view:website:website_forum_doc.promote_question
msgid "Good answer structure"
msgstr "Добра структура на одговор"

#. module: website_forum_doc
#: view:website:website_forum_doc.promote_question
msgid "Good question titles"
msgstr "Добри наслови на прашања"

#. module: website_forum_doc
#: view:website:website_forum_doc.promote_question
msgid "How to compute future inventories for a product?"
msgstr ""

#. module: website_forum_doc
#: view:website:website_forum_doc.promote_question
msgid "How to forecast sales revenues?"
msgstr "Како да ги прогнозирате приходите од продажба?"

#. module: website_forum_doc
#: model:forum.documentation.toc,name:website_forum_doc.toc_hrm
msgid "Human Resources Management"
msgstr "Менаџмент на човечки ресурси"

#. module: website_forum_doc
#: field:forum.documentation.stage,id:0
#: field:forum.documentation.toc,id:0
msgid "ID"
msgstr "ID"

#. module: website_forum_doc
#: model:forum.documentation.stage,name:website_forum_doc.stage_ideas
msgid "Ideas"
msgstr "Идеи"

#. module: website_forum_doc
#: field:forum.documentation.toc,introduction:0
msgid "Introduction"
msgstr "Вовед"

#. module: website_forum_doc
#: field:forum.documentation.stage,write_uid:0
#: field:forum.documentation.toc,write_uid:0
msgid "Last Updated by"
msgstr "Последно ажурирање од"

#. module: website_forum_doc
#: field:forum.documentation.stage,write_date:0
#: field:forum.documentation.toc,write_date:0
msgid "Last Updated on"
msgstr "Последно ажурирање на"

#. module: website_forum_doc
#: model:forum.documentation.toc,name:website_forum_doc.toc_crm_lead
msgid "Lead & Opportunity"
msgstr "Трага и Можност"

#. module: website_forum_doc
#: field:forum.documentation.toc,parent_left:0
msgid "Left Parent"
msgstr ""

#. module: website_forum_doc
#: field:forum.documentation.toc,name:0
msgid "Name"
msgstr "Име"

#. module: website_forum_doc
#: view:website:website_forum_doc.documentation_post
msgid "Need more info?"
msgstr "Ви требаат повеќе информации?"

#. module: website_forum_doc
#: view:website:website_forum_doc.promote_question
msgid "No business benefit"
msgstr "Нема деловен бенефит"

#. module: website_forum_doc
#: field:forum.documentation.toc,parent_id:0
msgid "Parent Table Of Content"
msgstr "Над-табела на содржина"

#. module: website_forum_doc
#: model:ir.model,name:website_forum_doc.model_forum_documentation_stage
msgid "Post Stage"
msgstr "Фаза на објава"

#. module: website_forum_doc
#: field:forum.documentation.toc,post_ids:0
msgid "Posts"
msgstr "Постови"

#. module: website_forum_doc
#: view:website:website_forum_doc.promote_question
msgid "Promote question to documentation"
msgstr ""

#. module: website_forum_doc
#: view:website:website_forum.post_description_full
msgid "Promote to Doc"
msgstr ""

#. module: website_forum_doc
#: model:forum.documentation.stage,name:website_forum_doc.stage_publish
msgid "Publish"
msgstr "Објави"

#. module: website_forum_doc
#: view:website:website_forum_doc.promote_question
msgid "Publish in Chapter:"
msgstr "Објави во поглавје:"

#. module: website_forum_doc
#: view:website:website_forum_doc.promote_question
msgid "Push to documentation"
msgstr ""

#. module: website_forum_doc
#: view:website:website_forum_doc.promote_question
msgid "Question:"
msgstr "Прашање:"

#. module: website_forum_doc
#: view:website:website_forum_doc.documentation_post
msgid "Related question"
msgstr "Поврзано прашање"

#. module: website_forum_doc
#: view:website:website_forum_doc.documentation_post
msgid "Related topics"
msgstr "Поврзани наслови"

#. module: website_forum_doc
#: model:forum.documentation.stage,name:website_forum_doc.stage_review
msgid "Review"
msgstr "Преглед"

#. module: website_forum_doc
#: field:forum.documentation.toc,parent_right:0
msgid "Right Parent"
msgstr ""

#. module: website_forum_doc
#: model:forum.documentation.toc,name:website_forum_doc.toc_0
msgid "Sales & Warehouse"
msgstr "Продажба и магацин"

#. module: website_forum_doc
#: model:forum.documentation.toc,name:website_forum_doc.toc_sale
msgid "Sales Management"
msgstr "Менаџмент за продажба"

#. module: website_forum_doc
#: model:forum.documentation.toc,name:website_forum_doc.toc_sale_so
msgid "Sales orders"
msgstr "Налози за продажба"

#. module: website_forum_doc
#: view:website:website_forum_doc.promote_question
msgid "Samples"
msgstr "Примери"

#. module: website_forum_doc
#: view:website:website_forum_doc.documentation
#: view:website:website_forum_doc.documentation_post
msgid "Search"
msgstr "Барај"

#. module: website_forum_doc
#: view:website:website_forum_doc.documentation
#: view:website:website_forum_doc.documentation_post
msgid "Search..."
msgstr "Пребарај..."

#. module: website_forum_doc
#: field:forum.documentation.stage,sequence:0
#: field:forum.documentation.toc,sequence:0
msgid "Sequence"
msgstr "Секвенца"

#. module: website_forum_doc
#: field:forum.documentation.stage,name:0
msgid "Stage Name"
msgstr "Име на фаза"

#. module: website_forum_doc
#: view:website:website_forum_doc.promote_question
msgid "The answer is understandable for someone who does not know Odoo"
msgstr "Одговорот е разбирлив за некој што не го знае Odoo"

#. module: website_forum_doc
#: view:website:website_forum_doc.promote_question
msgid ""
"The question describes a real business problem, not a software problem"
msgstr "Прашањето опишува реален бизнис проблем, а не софтверски проблем"

#. module: website_forum_doc
#: view:website:website_forum_doc.promote_question
msgid "The question title is short and descriptive"
msgstr "Насловот на прашањето е краток и описен"

#. module: website_forum_doc
#: view:website:website_forum_doc.documentation_post
msgid ""
"This documentation page has been extracted\n"
"                                        from the Q&A section where you can\n"
"                                        discuss it and get feedback."
msgstr ""

#. module: website_forum_doc
#: view:website:website_forum.post_description_full
msgid "This question has been included in the"
msgstr "Ова прашање е вклучено во"

#. module: website_forum_doc
#: view:website:website_forum_doc.promote_question
msgid ""
"To be promoted in the official documentation the question\n"
"                        and answer must satisfy the following criteria:"
msgstr ""
"За да биде промовирано во официјалната документација прашањето\n"
"                        и одговорот мора да ги задоволуваат следните "
"критериуми:"

#. module: website_forum_doc
#: model:forum.documentation.toc,name:website_forum_doc.toc_website
msgid "Website"
msgstr "Веб сајт"

#. module: website_forum_doc
#: field:forum.documentation.toc,website_meta_description:0
msgid "Website meta description"
msgstr ""

#. module: website_forum_doc
#: field:forum.documentation.toc,website_meta_keywords:0
msgid "Website meta keywords"
msgstr ""

#. module: website_forum_doc
#: field:forum.documentation.toc,website_meta_title:0
msgid "Website meta title"
msgstr ""

#. module: website_forum_doc
#: view:website:website_forum_doc.promote_question
msgid "What report should I use to compute probabilities per stage?"
msgstr ""

#. module: website_forum_doc
#: view:website:website_forum_doc.promote_question
msgid "What's the available stock field?"
msgstr ""

#. module: website_forum_doc
#: view:website:website_forum_doc.promote_question
msgid "cancel"
msgstr "откажи"

#. module: website_forum_doc
#: view:website:website_forum_doc.toc
msgid "essay"
msgstr "есеј"

#. module: website_forum_doc
#: view:website:website_forum_doc.toc
msgid "essays"
msgstr "есеи"

#. module: website_forum_doc
#: view:website:website_forum.post_description_full
msgid "official documentation"
msgstr "официјална документација"<|MERGE_RESOLUTION|>--- conflicted
+++ resolved
@@ -1,30 +1,22 @@
-# Macedonian translation for openobject-addons
-# Copyright (c) 2014 Rosetta Contributors and Canonical Ltd 2014
-# This file is distributed under the same license as the openobject-addons package.
-# FIRST AUTHOR <EMAIL@ADDRESS>, 2014.
-#
-msgid ""
-msgstr ""
-<<<<<<< HEAD
-"Project-Id-Version: openobject-addons\n"
-"Report-Msgid-Bugs-To: FULL NAME <EMAIL@ADDRESS>\n"
-"POT-Creation-Date: 2014-08-14 13:09+0000\n"
-"PO-Revision-Date: 2014-11-11 13:02+0000\n"
-"Last-Translator: Tome Barbov <tome.barbov@eskon.com.mk>\n"
-"Language-Team: Macedonian <mk@li.org>\n"
-=======
+# Translation of Odoo Server.
+# This file contains the translation of the following modules:
+# * website_forum_doc
+# 
+# Translators:
+# FIRST AUTHOR <EMAIL@ADDRESS>, 2014
+msgid ""
+msgstr ""
 "Project-Id-Version: Odoo 8.0\n"
 "Report-Msgid-Bugs-To: \n"
 "POT-Creation-Date: 2015-01-21 14:08+0000\n"
 "PO-Revision-Date: 2016-05-19 13:51+0000\n"
 "Last-Translator: Martin Trigaux\n"
 "Language-Team: Macedonian (http://www.transifex.com/odoo/odoo-8/language/mk/)\n"
->>>>>>> 0af32f3f
 "MIME-Version: 1.0\n"
 "Content-Type: text/plain; charset=UTF-8\n"
-"Content-Transfer-Encoding: 8bit\n"
-"X-Launchpad-Export-Date: 2014-11-12 07:48+0000\n"
-"X-Generator: Launchpad (build 17241)\n"
+"Content-Transfer-Encoding: \n"
+"Language: mk\n"
+"Plural-Forms: nplurals=2; plural=(n % 10 == 1 && n % 100 != 11) ? 0 : 1;\n"
 
 #. module: website_forum_doc
 #: view:website:website_forum_doc.documentation_post
@@ -40,35 +32,21 @@
 #: model:forum.documentation.toc,introduction:website_forum_doc.toc_functional_doc
 msgid ""
 "<p class=\"text-muted\">\n"
-"                    This documentation is produced using the best posts from "
-"the\n"
+"                    This documentation is produced using the best posts from the\n"
 "                    <a href=\"/forum\">community forum</a>.\n"
 "                </p>\n"
 "            "
-msgstr ""
+msgstr "<p class=\"text-muted\">\n                    Овие документи се направени од најдобрите објави на\n                    <a href=\"/forum\">форумот</a>.\n                </p>\n            "
+
+#. module: website_forum_doc
+#: model:forum.documentation.toc,introduction:website_forum_doc.toc_sale
+msgid ""
 "<p class=\"text-muted\">\n"
-"                    Овие документи се направени од најдобрите објави на\n"
-"                    <a href=\"/forum\">форумот</a>.\n"
+"                    Tracks leads, boost opportunities and close deals.\n"
+"                    This serie of how-to will help you develop your business.\n"
 "                </p>\n"
 "            "
-
-#. module: website_forum_doc
-#: model:forum.documentation.toc,introduction:website_forum_doc.toc_sale
-msgid ""
-"<p class=\"text-muted\">\n"
-"                    Tracks leads, boost opportunities and close deals.\n"
-"                    This serie of how-to will help you develop your "
-"business.\n"
-"                </p>\n"
-"            "
-msgstr ""
-"<p class=\"text-muted\">\n"
-"                    Следете траги, подигнете ги можностите и затворете "
-"зделки.\n"
-"                    Ова серија на показатели ќе ви помогнат да го развиете "
-"вашиот бизнис.\n"
-"                </p>\n"
-"            "
+msgstr "<p class=\"text-muted\">\n                    Следете траги, подигнете ги можностите и затворете зделки.\n                    Ова серија на показатели ќе ви помогнат да го развиете вашиот бизнис.\n                </p>\n            "
 
 #. module: website_forum_doc
 #: model:forum.documentation.toc,name:website_forum_doc.toc_crm_after_sale
@@ -90,9 +68,7 @@
 msgid ""
 "Before submiting the question, help us improve its quality by\n"
 "                        editing the question and the main answer."
-msgstr ""
-"Пред да го поднесете прашањето, помогнете ни да го подобриме квалитетот со\n"
-"                        уредување на прашањето и главниот одговор."
+msgstr "Пред да го поднесете прашањето, помогнете ни да го подобриме квалитетот со\n                        уредување на прашањето и главниот одговор."
 
 #. module: website_forum_doc
 #: view:website:website_forum_doc.promote_question
@@ -253,8 +229,7 @@
 msgstr "Менаџмент на човечки ресурси"
 
 #. module: website_forum_doc
-#: field:forum.documentation.stage,id:0
-#: field:forum.documentation.toc,id:0
+#: field:forum.documentation.stage,id:0 field:forum.documentation.toc,id:0
 msgid "ID"
 msgstr "ID"
 
@@ -288,7 +263,7 @@
 #. module: website_forum_doc
 #: field:forum.documentation.toc,parent_left:0
 msgid "Left Parent"
-msgstr ""
+msgstr "Лев родител"
 
 #. module: website_forum_doc
 #: field:forum.documentation.toc,name:0
@@ -368,7 +343,7 @@
 #. module: website_forum_doc
 #: field:forum.documentation.toc,parent_right:0
 msgid "Right Parent"
-msgstr ""
+msgstr "Десен родител"
 
 #. module: website_forum_doc
 #: model:forum.documentation.toc,name:website_forum_doc.toc_0
@@ -420,8 +395,7 @@
 
 #. module: website_forum_doc
 #: view:website:website_forum_doc.promote_question
-msgid ""
-"The question describes a real business problem, not a software problem"
+msgid "The question describes a real business problem, not a software problem"
 msgstr "Прашањето опишува реален бизнис проблем, а не софтверски проблем"
 
 #. module: website_forum_doc
@@ -447,10 +421,7 @@
 msgid ""
 "To be promoted in the official documentation the question\n"
 "                        and answer must satisfy the following criteria:"
-msgstr ""
-"За да биде промовирано во официјалната документација прашањето\n"
-"                        и одговорот мора да ги задоволуваат следните "
-"критериуми:"
+msgstr "За да биде промовирано во официјалната документација прашањето\n                        и одговорот мора да ги задоволуваат следните критериуми:"
 
 #. module: website_forum_doc
 #: model:forum.documentation.toc,name:website_forum_doc.toc_website
@@ -460,7 +431,7 @@
 #. module: website_forum_doc
 #: field:forum.documentation.toc,website_meta_description:0
 msgid "Website meta description"
-msgstr ""
+msgstr "Информациона дескрипција на Веб-страна"
 
 #. module: website_forum_doc
 #: field:forum.documentation.toc,website_meta_keywords:0
@@ -470,7 +441,7 @@
 #. module: website_forum_doc
 #: field:forum.documentation.toc,website_meta_title:0
 msgid "Website meta title"
-msgstr ""
+msgstr "Информационен наслов на Веб-страна"
 
 #. module: website_forum_doc
 #: view:website:website_forum_doc.promote_question
@@ -500,4 +471,9 @@
 #. module: website_forum_doc
 #: view:website:website_forum.post_description_full
 msgid "official documentation"
-msgstr "официјална документација"+msgstr "официјална документација"
+
+#. module: website_forum_doc
+#: view:website:website_forum_doc.promote_question
+msgid "or"
+msgstr "или"