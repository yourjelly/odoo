--- conflicted
+++ resolved
@@ -40,17 +40,13 @@
                 <field name="state" widget="statusbar" statusbar_visible="draft,in_progress,done" statusbar_colors='{"in_progress":"blue"}'/>
             </header>
             <sheet>
-<<<<<<< HEAD
-=======
                 <div class="oe_edit_only">
-                    <label for="name" class="oe_inline"/>,
+                    <label for="name" class="oe_inline"/>
+                    <label string="," attrs="{'invisible':[('origin','=',False)]}"/>
                     <label for="origin" class="oe_inline"/>
                 </div>
->>>>>>> f8daa47a
                 <h1>
                     <field name="name" class="oe_inline"/>
-                    <label string="," attrs="{'invisible':[('origin','=',False)]}"/>
-                    <label for="origin" class="oe_edit_only"/>
                     <field name="origin" class="oe_inline"/>
                 </h1>
                 <group>
