--- conflicted
+++ resolved
@@ -350,13 +350,8 @@
             <field name="inherit_id" ref="analytic.view_account_analytic_account_form"/>
             <field eval="18" name="priority"/>
             <field name="arch" type="xml">
-<<<<<<< HEAD
-                <xpath expr='//div[@name="options_active"]' position='after'>
-                    <field name="use_phases" class="oe_inline"/>
-=======
                 <xpath expr='//div[@name="project"]' position='inside'>
                     <field name="use_phases"/>
->>>>>>> 42408538
                     <label for="use_phases"/>
                 </xpath>
             </field>
