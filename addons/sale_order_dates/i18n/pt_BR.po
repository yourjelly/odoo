<<<<<<< HEAD
# Brazilian Portuguese translation for openobject-addons
# Copyright (c) 2014 Rosetta Contributors and Canonical Ltd 2014
# This file is distributed under the same license as the openobject-addons package.
# FIRST AUTHOR <EMAIL@ADDRESS>, 2014.
#
msgid ""
msgstr ""
"Project-Id-Version: openobject-addons\n"
"Report-Msgid-Bugs-To: FULL NAME <EMAIL@ADDRESS>\n"
"POT-Creation-Date: 2014-08-14 13:09+0000\n"
"PO-Revision-Date: 2014-09-06 20:57+0000\n"
"Last-Translator: Fábio Martinelli - http://zupy.com.br "
"<webmaster@zupy.com.br>\n"
"Language-Team: Brazilian Portuguese <pt_BR@li.org>\n"
=======
# Translation of Odoo Server.
# This file contains the translation of the following modules:
# * sale_order_dates
# 
# Translators:
# FIRST AUTHOR <EMAIL@ADDRESS>, 2014
# grazziano <g.negocios@outlook.com.br>, 2016
# Rodrigo Macedo <rodrigomacedo@rmsolucoeseminformatica.com>, 2015
msgid ""
msgstr ""
"Project-Id-Version: Odoo 8.0\n"
"Report-Msgid-Bugs-To: \n"
"POT-Creation-Date: 2015-01-21 14:08+0000\n"
"PO-Revision-Date: 2016-07-09 16:18+0000\n"
"Last-Translator: grazziano <g.negocios@outlook.com.br>\n"
"Language-Team: Portuguese (Brazil) (http://www.transifex.com/odoo/odoo-8/language/pt_BR/)\n"
>>>>>>> 96502490
"MIME-Version: 1.0\n"
"Content-Type: text/plain; charset=UTF-8\n"
"Content-Transfer-Encoding: 8bit\n"
"X-Launchpad-Export-Date: 2014-09-07 07:48+0000\n"
"X-Generator: Launchpad (build 17196)\n"

#. module: sale_order_dates
#: field:sale.order,commitment_date:0
msgid "Commitment Date"
msgstr "Data do Compromisso"

#. module: sale_order_dates
#: help:sale.order,requested_date:0
msgid ""
"Date by which the customer has requested the items to be delivered.\n"
<<<<<<< HEAD
"When this Order gets confirmed, the Delivery Order's expected date will be "
"computed based on this date and the Company's Security Delay.\n"
"Leave this field empty if you want the Delivery Order to be processed as "
"soon as possible. In that case the expected date will be computed using the "
"default method: based on the Product Lead Times and the Company's Security "
"Delay."
msgstr ""
=======
"When this Order gets confirmed, the Delivery Order's expected date will be computed based on this date and the Company's Security Delay.\n"
"Leave this field empty if you want the Delivery Order to be processed as soon as possible. In that case the expected date will be computed using the default method: based on the Product Lead Times and the Company's Security Delay."
msgstr "Data em que o cliente tenha solicitado os itens a serem entregues.\nQuando este pedido for confirmado, a data prevista de entrega será calculada com base nessa data e segurança de atraso da Companhia.\nDeixe este campo em branco se você quiser que o pedido de entrega seja processado o mais rapidamente possível. Nesse caso, a data prevista será calculada usando o método padrão: com base no Tempo de Oportunidade de Produtos."
>>>>>>> 96502490

#. module: sale_order_dates
#: help:sale.order,commitment_date:0
msgid ""
"Date by which the products are sure to be delivered. This is a date that you "
"can promise to the customer, based on the Product Lead Times."
msgstr ""
"Data em que os produtos terão a certeza de ser entregue. Esta é a data que "
"você pode prometer para o cliente, com base no  tempo de produção do produto."

#. module: sale_order_dates
#: help:sale.order,effective_date:0
msgid "Date on which the first Delivery Order was created."
msgstr "Data em que a primeira Ordem de Entrega foi criada."

#. module: sale_order_dates
#: view:sale.order:sale_order_dates.view_sale_orderfor
msgid "Dates"
msgstr "Datas"

#. module: sale_order_dates
#: field:sale.order,effective_date:0
msgid "Effective Date"
msgstr "Data de Vigência"

#. module: sale_order_dates
#: field:sale.order,requested_date:0
msgid "Requested Date"
msgstr "Data de Requisição"

#. module: sale_order_dates
#: code:addons/sale_order_dates/sale_order_dates.py:76
#, python-format
msgid "Requested date is too soon!"
msgstr "A data do pedido é muito próxima!"

#. module: sale_order_dates
#: model:ir.model,name:sale_order_dates.model_sale_order
msgid "Sales Order"
msgstr "Pedido de Venda"

#. module: sale_order_dates
#: code:addons/sale_order_dates/sale_order_dates.py:77
#, python-format
msgid ""
"The date requested by the customer is sooner than the commitment date. You "
"may be unable to honor the customer's request."
msgstr ""
"A data solicitada pelo cliente é inferior a data de compromisso. Você pode "
"não ser capaz de honrar o pedido do cliente."<|MERGE_RESOLUTION|>--- conflicted
+++ resolved
@@ -1,19 +1,3 @@
-<<<<<<< HEAD
-# Brazilian Portuguese translation for openobject-addons
-# Copyright (c) 2014 Rosetta Contributors and Canonical Ltd 2014
-# This file is distributed under the same license as the openobject-addons package.
-# FIRST AUTHOR <EMAIL@ADDRESS>, 2014.
-#
-msgid ""
-msgstr ""
-"Project-Id-Version: openobject-addons\n"
-"Report-Msgid-Bugs-To: FULL NAME <EMAIL@ADDRESS>\n"
-"POT-Creation-Date: 2014-08-14 13:09+0000\n"
-"PO-Revision-Date: 2014-09-06 20:57+0000\n"
-"Last-Translator: Fábio Martinelli - http://zupy.com.br "
-"<webmaster@zupy.com.br>\n"
-"Language-Team: Brazilian Portuguese <pt_BR@li.org>\n"
-=======
 # Translation of Odoo Server.
 # This file contains the translation of the following modules:
 # * sale_order_dates
@@ -30,12 +14,11 @@
 "PO-Revision-Date: 2016-07-09 16:18+0000\n"
 "Last-Translator: grazziano <g.negocios@outlook.com.br>\n"
 "Language-Team: Portuguese (Brazil) (http://www.transifex.com/odoo/odoo-8/language/pt_BR/)\n"
->>>>>>> 96502490
 "MIME-Version: 1.0\n"
 "Content-Type: text/plain; charset=UTF-8\n"
-"Content-Transfer-Encoding: 8bit\n"
-"X-Launchpad-Export-Date: 2014-09-07 07:48+0000\n"
-"X-Generator: Launchpad (build 17196)\n"
+"Content-Transfer-Encoding: \n"
+"Language: pt_BR\n"
+"Plural-Forms: nplurals=2; plural=(n > 1);\n"
 
 #. module: sale_order_dates
 #: field:sale.order,commitment_date:0
@@ -46,28 +29,16 @@
 #: help:sale.order,requested_date:0
 msgid ""
 "Date by which the customer has requested the items to be delivered.\n"
-<<<<<<< HEAD
-"When this Order gets confirmed, the Delivery Order's expected date will be "
-"computed based on this date and the Company's Security Delay.\n"
-"Leave this field empty if you want the Delivery Order to be processed as "
-"soon as possible. In that case the expected date will be computed using the "
-"default method: based on the Product Lead Times and the Company's Security "
-"Delay."
-msgstr ""
-=======
 "When this Order gets confirmed, the Delivery Order's expected date will be computed based on this date and the Company's Security Delay.\n"
 "Leave this field empty if you want the Delivery Order to be processed as soon as possible. In that case the expected date will be computed using the default method: based on the Product Lead Times and the Company's Security Delay."
 msgstr "Data em que o cliente tenha solicitado os itens a serem entregues.\nQuando este pedido for confirmado, a data prevista de entrega será calculada com base nessa data e segurança de atraso da Companhia.\nDeixe este campo em branco se você quiser que o pedido de entrega seja processado o mais rapidamente possível. Nesse caso, a data prevista será calculada usando o método padrão: com base no Tempo de Oportunidade de Produtos."
->>>>>>> 96502490
 
 #. module: sale_order_dates
 #: help:sale.order,commitment_date:0
 msgid ""
-"Date by which the products are sure to be delivered. This is a date that you "
-"can promise to the customer, based on the Product Lead Times."
-msgstr ""
-"Data em que os produtos terão a certeza de ser entregue. Esta é a data que "
-"você pode prometer para o cliente, com base no  tempo de produção do produto."
+"Date by which the products are sure to be delivered. This is a date that you"
+" can promise to the customer, based on the Product Lead Times."
+msgstr "Data em que os produtos terão a certeza de ser entregue. Esta é a data que você pode prometer para o cliente, com base no  tempo de produção do produto."
 
 #. module: sale_order_dates
 #: help:sale.order,effective_date:0
@@ -106,6 +77,4 @@
 msgid ""
 "The date requested by the customer is sooner than the commitment date. You "
 "may be unable to honor the customer's request."
-msgstr ""
-"A data solicitada pelo cliente é inferior a data de compromisso. Você pode "
-"não ser capaz de honrar o pedido do cliente."+msgstr "A data solicitada pelo cliente é inferior a data de compromisso. Você pode não ser capaz de honrar o pedido do cliente."