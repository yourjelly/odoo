--- conflicted
+++ resolved
@@ -574,18 +574,14 @@
     _columns = {
         'use_issues' : fields.boolean('Issues Tracking', help="Check this field if this project manages issues"),
     }
-<<<<<<< HEAD
-
-=======
-    
+
     def on_change_template(self, cr, uid, ids, template_id, context=None):
         res = super(account_analytic_account, self).on_change_template(cr, uid, ids, template_id, context=context)
         if template_id and 'value' in res:
             template = self.browse(cr, uid, template_id, context=context)
             res['value']['use_issues'] = template.use_issues
         return res
-    
->>>>>>> 0dee110e
+
     def _trigger_project_creation(self, cr, uid, vals, context=None):
         res = super(account_analytic_account, self)._trigger_project_creation(cr, uid, vals, context=context)
         return res or vals.get('use_issues')
