from osv import fields,osv
import tools
from crm import crm

class project_issue_report(osv.osv):
    _name = "project.issue.report"
    _auto = False
    _inherit = "crm.case.report"
    _columns = {
        'categ_id': fields.many2one('crm.case.categ', 'Category', domain="[('section_id','=',section_id),('object_id.model', '=', 'project.issue.report')]"),
<<<<<<< HEAD
        'stage_id': fields.many2one ('crm.case.stage', 'Stage', domain="[('object_id.model', '=', 'project.issue.report')]"),                
        'probability': fields.float('Avg. Probability', readonly=True),
        'amount_revenue': fields.float('Est.Revenue', readonly=True),
        'amount_costs': fields.float('Est.Cost', readonly=True),
        'amount_revenue_prob': fields.float('Est. Rev*Prob.', readonly=True),
=======
        'stage_id': fields.many2one ('crm.case.stage', 'Stage', domain="[('object_id.model', '=', 'project.issue.report')]"),
        'nbr': fields.integer('# of Issues', reaadonly=True),
>>>>>>> 8b3cbc9a
        'delay_close': fields.char('Delay to close', size=20, readonly=True),
        'company_id' : fields.many2one('res.company', 'Company'),
        'priority': fields.selection(crm.AVAILABLE_PRIORITIES, 'Priority'),
        'project_id':fields.many2one('project.project', 'Project'),
        'type_id': fields.many2one('crm.case.resource.type', 'Bug Type', domain="[('object_id.model', '=', 'project.issue')]"),
        'date_closed': fields.datetime('Close Date', readonly=True),
    }
    def init(self, cr):
        tools.drop_view_if_exists(cr, 'project_issue_report')
        cr.execute("""
            create or replace view project_issue_report as (
                select
                    min(c.id) as id,
                    to_char(c.create_date, 'YYYY') as name,
                    to_char(c.create_date, 'MM') as month,
                    c.state,
                    c.user_id,
                    c.section_id,
                    c.categ_id,
                    c.stage_id,
                    to_char(c.date_closed, 'YYYY/mm/dd') as date_closed,
                    u.company_id as company_id,
                    c.priority as priority,
                    c.project_id as project_id,
                    c.type_id as type_id,
                    count(*) as nbr,
                    sum(planned_revenue) as amount_revenue,
                    sum(planned_cost) as amount_costs,
                    sum(planned_revenue*probability/100)::decimal(16,2) as amount_revenue_prob,
                    avg(probability)::decimal(16,2) as probability,
                    to_char(avg(date_closed-c.create_date), 'DD"d" HH24:MI:SS') as delay_close
                from
                    project_issue c
                left join
                    res_users u on (c.id = u.id)
                group by to_char(c.create_date, 'YYYY'), to_char(c.create_date, 'MM'), c.state, c.user_id,c.section_id,c.categ_id,c.stage_id
                ,c.date_closed,u.company_id,c.priority,c.project_id,c.type_id
            )""")


project_issue_report()


# vim:expandtab:smartindent:tabstop=4:softtabstop=4:shiftwidth=4:<|MERGE_RESOLUTION|>--- conflicted
+++ resolved
@@ -8,16 +8,8 @@
     _inherit = "crm.case.report"
     _columns = {
         'categ_id': fields.many2one('crm.case.categ', 'Category', domain="[('section_id','=',section_id),('object_id.model', '=', 'project.issue.report')]"),
-<<<<<<< HEAD
-        'stage_id': fields.many2one ('crm.case.stage', 'Stage', domain="[('object_id.model', '=', 'project.issue.report')]"),                
-        'probability': fields.float('Avg. Probability', readonly=True),
-        'amount_revenue': fields.float('Est.Revenue', readonly=True),
-        'amount_costs': fields.float('Est.Cost', readonly=True),
-        'amount_revenue_prob': fields.float('Est. Rev*Prob.', readonly=True),
-=======
         'stage_id': fields.many2one ('crm.case.stage', 'Stage', domain="[('object_id.model', '=', 'project.issue.report')]"),
         'nbr': fields.integer('# of Issues', reaadonly=True),
->>>>>>> 8b3cbc9a
         'delay_close': fields.char('Delay to close', size=20, readonly=True),
         'company_id' : fields.many2one('res.company', 'Company'),
         'priority': fields.selection(crm.AVAILABLE_PRIORITIES, 'Priority'),
