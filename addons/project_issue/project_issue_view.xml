<?xml version="1.0"?>
<openerp>
    <data>

        <menuitem  id="menu_project_confi" name="Issues" parent="project.menu_definitions" sequence="2"/>

        <record model="ir.ui.view" id="project_issue_version_search_view">
            <field name="name">Issue Version</field>
            <field name="model">project.issue.version</field>
            <field name="type">search</field>
            <field name="arch" type="xml">
                <search string="Issue Version">
                    <field name="name"/>
                    <field name="active"/>
                </search>
            </field>
        </record>
        <record model="ir.ui.view" id="project_issue_version_form_view">
            <field name="name">Issue Version</field>
            <field name="model">project.issue.version</field>
            <field name="type">form</field>
            <field name="arch" type="xml">
                <form string="Issue Version" version="7.0">
                    <group col="2">
                        <field name="name"/>
                        <field name="active"/>
                    </group>
                </form>
            </field>
        </record>
        <record id="project_issue_version_action" model="ir.actions.act_window">
            <field name="name">Versions</field>
            <field name="res_model">project.issue.version</field>
            <field name="view_type">form</field>
            <field name="help">You can use the issues tracker in OpenERP to handle bugs in the software development project, to handle claims in after-sales services, etc. Define here the different versions of your products on which you can work on issues.</field>
        </record>
        <menuitem action="project_issue_version_action" id="menu_project_issue_version_act" parent="menu_project_confi" groups="base.group_no_one"/>

        <record id="project_issue_categ_action" model="ir.actions.act_window">
            <field name="name">Issue Categories</field>
            <field name="res_model">crm.case.categ</field>
            <field name="view_type">form</field>
            <field name="view_id" ref="crm.crm_case_categ_tree-view"/>
            <field name="domain">[('object_id.model', '=', 'project.issue')]</field>
            <field name="context" eval="{'object_id': ref('model_project_issue')}"/>
        </record>

        <menuitem action="project_issue_categ_action" name="Categories" id="menu_project_issue_category_act" parent="menu_project_confi" groups="base.group_no_one"/>

        <record model="ir.ui.view" id="project_issue_form_view">
            <field name="name">Project Issue Tracker Form</field>
            <field name="model">project.issue</field>
            <field name="type">form</field>
            <field name="arch" type="xml">
                <form version="7.0">
                <header>
                    <span groups="base.group_user">
                        <button name="case_open" string="Open" type="object"
                                states="draft,pending"/>
                        <button name="case_close" string="Done" type="object"
                                states="draft,open,pending"/>
                        <button name="case_pending" string="Pending" type="object"
                                states="draft,open"/>
                        <button name="case_escalate" string="Escalate" type="object"
                                states="draft,open,pending"/>
                        <button name="case_reset" string="Reset to New" type="object"
                                states="cancelled,done"/>
                        <button name="stage_previous" string="Previous Stage" type="object"
                                states="open,pending" icon="gtk-go-back"
                                attrs="{'invisible': [('stage_id','=', False)]}"/>
                        <button name="stage_next" string="Next Stage" type="object"
                                states="open,pending" icon="gtk-go-forward"
                                attrs="{'invisible': [('stage_id','=', False)]}"/>
                        <button name="case_cancel" string="Cancel" type="object"
                                states="draft,open,pending"/>
                    </span>
                    <field name="stage_id" widget="statusbar"/>
                </header>
                <sheet string="Issue">
                    <label for="name" class="oe_edit_only"/>
                    <h1><field name="name"/></h1>
                    <label for="project_id" class="oe_edit_only"/>
                    <h2><field name="project_id" required="True" on_change="on_change_project(project_id)"/></h2>
                    <group>
                        <group>
                            <field name="user_id"/>
                            <field name="partner_id"  on_change="onchange_partner_id(partner_id, email_from)"/>
                            <field name="email_from"/>
                        </group><group>
                            <field name="task_id" on_change="onchange_task_id(task_id)" />
                            <field name="categ_id" widget="selection" domain="[('object_id.model', '=', 'project.issue')]"/>
                            <field name="version_id" widget="selection"/>
                            <field name="priority"/>
                            <field name="progress" widget="progressbar" attrs="{'invisible':[('task_id','=',False)]}"/>
                            <field name="state" groups="base.group_no_one"/>
                        </group>
                    </group>
<<<<<<< HEAD
                    <notebook colspan="4">
                        <page string="General">
                            <group col="2" colspan="2" groups="base.group_user">
                            <separator colspan="2" string="Contact Information" groups="base.group_user"/>
                            <field name="partner_id"  on_change="onchange_partner_id(partner_id, email_from)"/>
                            <field name="email_from"/>
                            </group>
                            <group col="3" colspan="2">
                            <separator colspan="3" string="Status"/>
                            <field name="priority" colspan="3" groups="base.group_user"/>
                            <field name="task_id" on_change="onchange_task_id(task_id)"/>
                            <button string="Convert To Task" name="convert_issue_task" icon="gtk-index" type="object"
                                attrs="{'invisible':[('task_id','!=',False)]}"  groups="base.group_user"/>
                            <field name="progress" colspan="3" widget="progressbar" attrs="{'invisible':[('task_id','=',False)]}"/>
                            </group>
                            <separator string= "Description" colspan="4"/>
                            <field name="description" nolabel="1" colspan="4"/>
                            <separator colspan="4"/>
                        </page>
=======
                    <field name="description" placeholder="Add a description..." />

                    <notebook groups="base.group_no_one">
>>>>>>> 2b85a687
                        <page string="Extra Info">
                            <group col="4" colspan="4">
                                <separator string="Statistics" colspan="4" col="4"/>
                                <field name="day_open"/>
                                <field name="day_close"/>
                                <field name="working_hours_open" widget="float_time"/>
                                <field name="working_hours_close" widget="float_time"/>
                                <field name="inactivity_days"/>
                                <field name="days_since_creation"/>
                            </group>
                            <group colspan="4" col="4">
                                <separator string="References" colspan="4"/>
                                <field name="id"/>
                                <field name="active"/>
                            </group>
                        </page>
                    </notebook>
                </sheet>
                <footer>
                    <field name="message_ids" widget="ThreadView"/>
                </footer>
                </form>
            </field>
        </record>

        <record model="ir.ui.view" id="project_issue_tree_view">
            <field name="name">Project Issue Tracker Tree</field>
            <field name="model">project.issue</field>
            <field name="type">tree</field>
            <field name="arch" type="xml">
                <tree string="Issue Tracker Tree" fonts="bold:needaction_pending==True" colors="black:state=='open';blue:state=='pending';grey:state in ('cancel', 'done')">
                    <field name="needaction_pending" invisible="1"/>
                    <field name="id"/>
                    <field name="create_date" groups="base.group_no_one"/>
                    <field name="name"/>
                    <field name="partner_id"/>
                    <field name="project_id"/>
                    <field name="priority" string="Priority" groups="base.group_user"/>
                    <field name="version_id" widget="selection"/>
                    <field name="user_id"/>
                    <field name="progress" widget="progressbar" attrs="{'invisible':[('task_id','=',False)]}"/>
                    <field name="stage_id" widget="selection" readonly="1"/>
                    <field name="state" groups="base.group_no_one"/>
                    <field name="categ_id" invisible="1"/>
                    <field name="task_id" invisible="1"/>
                </tree>
            </field>
        </record>

        <record id="view_project_issue_filter" model="ir.ui.view">
            <field name="name">Project Issue Tracker Search</field>
            <field name="model">project.issue</field>
            <field name="type">search</field>
            <field name="arch" type="xml">
                <search string="Issue Tracker Search">
                    <group>
                        <filter string="New" icon="terp-document-new" name="draft" domain="[('state','=','draft')]" help="New Issues"/>
                        <filter string="To Do" name="todo" domain="[('state','=','open')]" help="To Do Issues" icon="terp-check"/>
                        <filter string="Pending" domain="[('state','=','pending')]"  help="Pending Issues" icon="terp-gtk-media-pause"/>
                        <separator orientation="vertical"/>
                        <field name="name" string="Issue / Partner" filter_domain="['|', '|', ('partner_id','ilike',self), ('email_from','ilike',self), ('name','ilike',self)]"/>
                        <field name="user_id">
                            <filter domain="[('user_id','=',False)]"  help="Unassigned Issues" icon="terp-personal-"/>
                        </field>
                        <field name="project_id"/>
                        <field name="id"/>
                    </group>
                    <newline/>
                    <group expand="0" string="Group By..." >
                        <filter string="Responsible" icon="terp-personal"
                            domain="[]" context="{'group_by':'user_id'}"/>
                        <filter string="Partner" icon="terp-partner" domain="[]"
                            context="{'group_by':'partner_id'}"/>
                        <separator orientation="vertical"/>
                        <filter string="Project"  icon="terp-folder-violet" domain="[]"
                            context="{'group_by':'project_id'}"/>
                        <filter string="Version" icon="terp-gtk-jump-to-rtl"
                            domain="[]" context="{'group_by':'version_id'}"/>
                        <separator orientation="vertical"/>
                        <filter string="Category" icon="terp-stock_symbol-selection" domain="[]"
                            context="{'group_by':'categ_id'}"/>
                        <filter string="Priority" icon="terp-rating-rated" domain="[]"
                            context="{'group_by':'priority'}"/>
                        <filter string="Stage" icon="terp-stage" domain="[]"
                            context="{'group_by':'stage_id'}"/>
                        <filter string="Status" icon="terp-stock_effects-object-colorize" domain="[]"
                            context="{'group_by':'state'}"/>
                        <separator orientation="vertical"/>
                        <filter string="Month" icon="terp-go-month"
                            domain="[]" context="{'group_by':'create_date'}" help="Creation Month"/>
                    </group>
                </search>
            </field>
        </record>

        <record model="ir.ui.view" id="project_issue_calendar_view">
            <field name="name">Project Issue Tracker Calendar</field>
            <field name="model">project.issue</field>
            <field name="type">calendar</field>
            <field name="priority" eval="2"/>
            <field name="arch" type="xml">
                <calendar string="Issues" date_start="date" color="user_id" date_delay="duration">
                    <field name="name"/>
                    <field name="partner_id"/>
                </calendar>
            </field>
        </record>


    <!-- Project Issue Karban View-->

    <record model="ir.ui.view" id="project_issue_kanban_view">
        <field name="name">Project Issue Kanban</field>
        <field name="model">project.issue</field>
        <field name="type">kanban</field>
        <field name="arch" type="xml">
            <kanban default_group_by="stage_id">
                <field name="color"/>
                <field name="state" groups="base.group_no_one"/>
                <field name="priority" groups="base.group_user"/>
                <field name="user_email"/>
                <field name="user_id"/>
                <templates>
                    <t t-name="kanban-box">
                        <t t-set="color" t-value="kanban_color(record.color.raw_value || record.state.raw_value)"/>
                        <div t-att-class="color + (record.priority.raw_value == 1 ? ' oe_kanban_color_alert' : '')">
                            <div class="oe_kanban_box oe_kanban_color_border">
                                <table class="oe_kanban_table oe_kanban_box_header oe_kanban_color_bgdark oe_kanban_color_border oe_kanban_draghandle">
                                <tr>
                                    <td align="left" valign="middle" width="16">
                                        <a t-if="record.priority.raw_value == 1" icon="star-on" type="object" name="set_normal_priority"/>
                                        <a t-if="record.priority.raw_value != 1" icon="star-off" type="object" name="set_high_priority" style="opacity:0.6; filter:alpha(opacity=60);"/>
                                    </td>
                                    <td align="left" valign="middle" class="oe_kanban_title">
                                        <field name="name"/>
                                    </td>
                                    <td valign="top" width="22">
                                        <img t-att-src="kanban_gravatar(record.user_email.value, 22)" class="oe_kanban_gravatar" t-att-title="record.user_id.value"/>
                                    </td>
                                </tr>
                                </table>
                                <div class="oe_kanban_box_content oe_kanban_color_bglight oe_kanban_box_show_onclick_trigger oe_kanban_color_border">
                                    <div t-if="record.partner_id.raw_value">
                                        <field name="partner_id"/>
                                    </div>
                                    <div t-if="record.project_id.raw_value">
                                        <field name="project_id"/>
                                    </div>
                                    <div t-if="record.version_id.raw_value">
                                        <i><field name="version_id"/></i>
                                    </div>
                                </div>
                                <div class="oe_kanban_buttons_set oe_kanban_color_border oe_kanban_color_bglight oe_kanban_box_show_onclick">
                                    <div class="oe_kanban_left">
                                        <a string="Edit" icon="gtk-edit" type="edit"/>
                                        <a string="Change Color" icon="color-picker" type="color" name="color"/>
                                        <a string="Send New Email" name="%(mail.action_email_compose_message_wizard)d" icon="terp-mail-message-new" type="action"/>
                                        <a string="Escalate" name="case_escalate"  icon="gtk-go-up" type="object"/>
                                        <a string="Convert To Task" name="convert_issue_task" icon="gtk-index" type="object"/>
                                    </div>
                                    <div class="oe_kanban_right">
                                        <a name="case_open" string="Open" states="draft,pending" type="object" icon="kanban-apply"/>
                                        <a name="case_close" string="Close" states="open,draft,pending" type="object" icon="kanban-stop"/>
                                    </div>
                                    <div class="oe_kanban_clear"/>
                                </div>
                            </div>
                        </div>
                    </t>
                </templates>
            </kanban>
        </field>
    </record>






        # ------------------------------------------------------
        # Feature Requests
        # ------------------------------------------------------

        <record model="ir.ui.view" id="project_feature_tree_view">
            <field name="name">Project Issue- Feature Tracker Tree</field>
            <field name="model">project.issue</field>
            <field name="type">tree</field>
            <field name="arch" type="xml">
                <tree string="Feature Tracker Tree" fonts="bold:needaction_pending==True" colors="red:state=='open';black:state in ('draft', 'cancel','done','pending')">
                    <field name="id"/>
                    <field name="needaction_pending" invisible="1"/>
                    <field name="name" string="Feature description"/>
                    <field name="partner_id"/>
                    <field name="priority" string="Priority"/>
                    <field name="version_id"/>
                    <field name="user_id"/>
                    <field name="stage_id" widget="selection" readonly="1"/>
                    <field name="state" groups="base.group_no_one"/>
                </tree>
            </field>
        </record>

        <record id="view_project_feature_filter" model="ir.ui.view">
            <field name="name">Project Issue - Feature Tracker Search</field>
            <field name="model">project.issue</field>
            <field name="type">search</field>
            <field name="arch" type="xml">
                <search string="Feature Tracker Search">
                    <filter icon="terp-go-today" string="Today"
                        domain="[('date','=',time.strftime('%%Y-%%m-%%d'))]" help="Today's features"/>
                    <separator orientation="vertical"/>
                    <group>
                        <field name="name" string="Feature description"/>
                        <field name="user_id"/>
                        <field name="state" groups="base.group_no_one">
                        <filter icon="terp-check" domain="[('state','in',('open','draft'))]" help="Current Features" name="current_feature"/>
                        <filter icon="terp-camera_test" domain="[('state','=','open')]" help="Open Features"/>
                        </field>
                        <field name="project_id" string="Project"/>
                    </group>
                </search>
            </field>
        </record>
        
        <act_window id="act_project_project_2_project_issue_all"
            name="Issues"
            src_model="project.project"
            res_model="project.issue"
            view_type="form"
            view_mode="kanban,tree,form,calendar,graph"
            context="{'search_default_project_id': [active_id], 'default_project_id': active_id}"/>

    # ------------------------------------------------------
    # Project
    # ------------------------------------------------------

        <record id="view_project_form_inherited" model="ir.ui.view">
            <field name="name">project.project.form.inherited</field>
            <field name="model">project.project</field>
            <field name="type">form</field>
            <field name="inherit_id" ref="project.edit_project"/>
            <field name="arch" type="xml">
                <field name="use_tasks" position="after">
                    <field name="use_issues"/>
                </field>
                <field name="priority" position="before">
                    <field name="project_escalation_id"/>
                    <field name="reply_to"/>
                </field>
            </field>
       </record>
        
        <record id="view_project_kanban_inherited" model="ir.ui.view">
            <field name="name">project.project.kanban.inherited</field>
            <field name="model">project.project</field>
            <field name="type">kanban</field>
            <field name="inherit_id" ref="project.view_project_kanban"/>
            <field name="arch" type="xml">
                <field name="use_tasks" position="after">
                    <field name="use_issues"/>
                    <field name="issue_count" invisible="1"/>
                </field>
                <xpath expr="//div[contains(@class, 'oe_kanban_project_list')]" position="inside">
                    <a t-if="record.use_issues.raw_value"
                        name="%(act_project_project_2_project_issue_all)d" type="action">
                        Issues(<field name="issue_count"/>)</a>
                </xpath>
            </field>
        </record>
    </data>
</openerp><|MERGE_RESOLUTION|>--- conflicted
+++ resolved
@@ -87,7 +87,7 @@
                             <field name="partner_id"  on_change="onchange_partner_id(partner_id, email_from)"/>
                             <field name="email_from"/>
                         </group><group>
-                            <field name="task_id" on_change="onchange_task_id(task_id)" />
+                            <field name="task_id" on_change="onchange_task_id(task_id)"/>
                             <field name="categ_id" widget="selection" domain="[('object_id.model', '=', 'project.issue')]"/>
                             <field name="version_id" widget="selection"/>
                             <field name="priority"/>
@@ -95,31 +95,9 @@
                             <field name="state" groups="base.group_no_one"/>
                         </group>
                     </group>
-<<<<<<< HEAD
-                    <notebook colspan="4">
-                        <page string="General">
-                            <group col="2" colspan="2" groups="base.group_user">
-                            <separator colspan="2" string="Contact Information" groups="base.group_user"/>
-                            <field name="partner_id"  on_change="onchange_partner_id(partner_id, email_from)"/>
-                            <field name="email_from"/>
-                            </group>
-                            <group col="3" colspan="2">
-                            <separator colspan="3" string="Status"/>
-                            <field name="priority" colspan="3" groups="base.group_user"/>
-                            <field name="task_id" on_change="onchange_task_id(task_id)"/>
-                            <button string="Convert To Task" name="convert_issue_task" icon="gtk-index" type="object"
-                                attrs="{'invisible':[('task_id','!=',False)]}"  groups="base.group_user"/>
-                            <field name="progress" colspan="3" widget="progressbar" attrs="{'invisible':[('task_id','=',False)]}"/>
-                            </group>
-                            <separator string= "Description" colspan="4"/>
-                            <field name="description" nolabel="1" colspan="4"/>
-                            <separator colspan="4"/>
-                        </page>
-=======
-                    <field name="description" placeholder="Add a description..." />
+                    <field name="description" placeholder="Add a description..."/>
 
                     <notebook groups="base.group_no_one">
->>>>>>> 2b85a687
                         <page string="Extra Info">
                             <group col="4" colspan="4">
                                 <separator string="Statistics" colspan="4" col="4"/>
