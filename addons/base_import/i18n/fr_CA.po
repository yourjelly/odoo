# Translation of Odoo Server.
# This file contains the translation of the following modules:
# * base_import
#
# Translators:
msgid ""
msgstr ""
"Project-Id-Version: Odoo 9.0\n"
"Report-Msgid-Bugs-To: \n"
<<<<<<< HEAD
"POT-Creation-Date: 2016-08-19 10:24+0000\n"
=======
"POT-Creation-Date: 2016-08-18 14:07+0000\n"
>>>>>>> bc1a0a32
"PO-Revision-Date: 2015-12-19 08:50+0000\n"
"Last-Translator: Martin Trigaux\n"
"Language-Team: French (Canada) (http://www.transifex.com/odoo/odoo-9/"
"language/fr_CA/)\n"
"Language: fr_CA\n"
"MIME-Version: 1.0\n"
"Content-Type: text/plain; charset=UTF-8\n"
"Content-Transfer-Encoding: \n"
"Plural-Forms: nplurals=2; plural=(n > 1);\n"

#. module: base_import
#. openerp-web
<<<<<<< HEAD
#: code:addons/base_import/static/src/js/import.js:595
=======
#: code:addons/base_import/static/src/js/import.js:474
>>>>>>> bc1a0a32
#, python-format
msgid "(%d more)"
msgstr "(%d de plus)"

#. module: base_import
#. openerp-web
<<<<<<< HEAD
#: code:addons/base_import/static/src/js/import.js:373
=======
#: code:addons/base_import/static/src/js/import.js:287
>>>>>>> bc1a0a32
#, python-format
msgid ""
"A single column was found in the file, this often means the file separator "
"is incorrect"
<<<<<<< HEAD
=======
msgstr ""
"Une seule colonne a été trouvée dans le fichier. Cela signifie le plus "
"souvent que le caractère séparateur est incorrect."

#. module: base_import
#. openerp-web
#: code:addons/base_import/static/src/xml/import.xml:161
#, python-format
msgid ""
"According to your need, you should use \n"
"                        one of these 3 ways to reference records in "
"relations. \n"
"                        Here is when you should use one or the other, \n"
"                        according to your need:"
msgstr ""
"Selon vos besoins, vous devez utiliser\\n\n"
"                        l'une de ces trois façons de référencer les "
"enregistrements dans les relations.\\n\n"
"                        C'est ici que vous devez utiliser l'une ou l'autre,"
"\\n\n"
"                        selon votre besoin:\\n"

#. module: base_import
#. openerp-web
#: code:addons/base_import/static/src/xml/import.xml:234
#, python-format
msgid ""
"As an example, here is \n"
"                        purchase.order_functional_error_line_cant_adpat."
"CSV \n"
"                        file of some quotations you can import, based on "
"demo \n"
"                        data."
msgstr ""
"A titre d'exemple, voici\\n\n"
"                        le fichier purchase."
"order_functional_error_line_cant_adpat.CSV\\n\n"
"                        contenant quelques citations, basées sur les données "
"de démo,\\n\n"
"                        que vous pouvez importer.\\n"

#. module: base_import
#. openerp-web
#: code:addons/base_import/static/src/xml/import.xml:299
#, python-format
msgid ""
"As an example, suppose you have a SQL database \n"
"                        with two tables you want to import: companies and \n"
"                        persons. Each person belong to one company, so you \n"
"                        will have to recreate the link between a person "
"and \n"
"                        the company he work for. (If you want to test this \n"
"                        example, here is a"
msgstr ""
"Par exemple, si vous avez une base de données SQL\n"
"avec deux tables dans lesquelles vous voulez importer:\n"
"compagnies et personnes. Chaque personne est associé \n"
"à une compagnie. Vous devrez donc recréer le lien\n"
"entre chaque personnes et la société où ils travaillent.\n"
"(Si vous voulez tester cet exemple, voici un"

#. module: base_import
#. openerp-web
#: code:addons/base_import/static/src/xml/import.xml:331
#, python-format
msgid ""
"As you can see in this file, Fabien and Laurence \n"
"                        are working for the Bigees company (company_1) and \n"
"                        Eric is working for the Organi company. The "
"relation \n"
"                        between persons and companies is done using the \n"
"                        External ID of the companies. We had to prefix the \n"
"                        \"External ID\" by the name of the table to avoid "
"a \n"
"                        conflict of ID between persons and companies "
"(person_1 \n"
"                        and company_1 who shared the same ID 1 in the "
"orignial \n"
"                        database)."
>>>>>>> bc1a0a32
msgstr ""
"Une seule colonne a été trouvée dans le fichier. Cela signifie le plus "
"souvent que le caractère séparateur est incorrect."

#. module: base_import
#. openerp-web
#: code:addons/base_import/static/src/xml/import.xml:89
#, python-format
msgid "Cancel"
msgstr "Annuler"

#. module: base_import
#: code:addons/base_import/models.py:592
#, python-format
msgid ""
"Column %s contains incorrect values (value: %s does not match date format"
msgstr ""

#. module: base_import
#: code:addons/base_import/models.py:575
#, python-format
msgid "Column %s contains incorrect values (value: %s)"
msgstr ""

#. module: base_import
#. openerp-web
#: code:addons/base_import/static/src/js/import.js:244
#: code:addons/base_import/static/src/js/import.js:255
#: code:addons/base_import/static/src/js/import.js:262
#: code:addons/base_import/static/src/js/import.js:274
#, python-format
msgid "Comma"
msgstr "Virgule"

#. module: base_import
<<<<<<< HEAD
=======
#. openerp-web
#: code:addons/base_import/static/src/xml/import.xml:159
#, python-format
msgid ""
"Country/Database \n"
"                        ID: 21"
msgstr ""
"Pays/Base de données\\n\n"
"                        id. : 21"

#. module: base_import
#. openerp-web
#: code:addons/base_import/static/src/xml/import.xml:153
#, python-format
msgid ""
"Country/Database ID: the unique Odoo ID for a \n"
"                        record, defined by the ID postgresql column"
msgstr ""
"Identifiant Pays/Base de données: l'Identifiant unique pour\\n\n"
"                        un enregistrement Odoo, défini dans la colonne "
"Identifiant de PostgreSQL"

#. module: base_import
#. openerp-web
#: code:addons/base_import/static/src/xml/import.xml:160
#, python-format
msgid "Country/External ID: base.be"
msgstr "Pays/Identifiant externe: base.be"

#. module: base_import
#. openerp-web
#: code:addons/base_import/static/src/xml/import.xml:155
#, python-format
msgid ""
"Country/External ID: the ID of this record \n"
"                        referenced in another application (or the .XML "
"file \n"
"                        that imported it)"
msgstr ""
"Pays/Identifiant externe: l'Identifiant de ce disque\\n\n"
"                        référencé dans une autre application (ou le fichier ."
"xml\\n\n"
"                        qui l'a importé)"

#. module: base_import
#. openerp-web
#: code:addons/base_import/static/src/xml/import.xml:159
#, python-format
msgid "Country: Belgium"
msgstr "Pays: Belgique"

#. module: base_import
#. openerp-web
#: code:addons/base_import/static/src/xml/import.xml:152
#, python-format
msgid "Country: the name or code of the country"
msgstr "Pays : le nom ou code du pays"

#. module: base_import
>>>>>>> bc1a0a32
#: model:ir.model.fields,field_description:base_import.field_base_import_import_create_uid
#: model:ir.model.fields,field_description:base_import.field_base_import_tests_models_char_create_uid
#: model:ir.model.fields,field_description:base_import.field_base_import_tests_models_char_noreadonly_create_uid
#: model:ir.model.fields,field_description:base_import.field_base_import_tests_models_char_readonly_create_uid
#: model:ir.model.fields,field_description:base_import.field_base_import_tests_models_char_required_create_uid
#: model:ir.model.fields,field_description:base_import.field_base_import_tests_models_char_states_create_uid
#: model:ir.model.fields,field_description:base_import.field_base_import_tests_models_char_stillreadonly_create_uid
#: model:ir.model.fields,field_description:base_import.field_base_import_tests_models_m2o_create_uid
#: model:ir.model.fields,field_description:base_import.field_base_import_tests_models_m2o_related_create_uid
#: model:ir.model.fields,field_description:base_import.field_base_import_tests_models_m2o_required_create_uid
#: model:ir.model.fields,field_description:base_import.field_base_import_tests_models_m2o_required_related_create_uid
#: model:ir.model.fields,field_description:base_import.field_base_import_tests_models_o2m_child_create_uid
#: model:ir.model.fields,field_description:base_import.field_base_import_tests_models_o2m_create_uid
#: model:ir.model.fields,field_description:base_import.field_base_import_tests_models_preview_create_uid
msgid "Created by"
msgstr "Créé par"

#. module: base_import
#: model:ir.model.fields,field_description:base_import.field_base_import_import_create_date
#: model:ir.model.fields,field_description:base_import.field_base_import_tests_models_char_create_date
#: model:ir.model.fields,field_description:base_import.field_base_import_tests_models_char_noreadonly_create_date
#: model:ir.model.fields,field_description:base_import.field_base_import_tests_models_char_readonly_create_date
#: model:ir.model.fields,field_description:base_import.field_base_import_tests_models_char_required_create_date
#: model:ir.model.fields,field_description:base_import.field_base_import_tests_models_char_states_create_date
#: model:ir.model.fields,field_description:base_import.field_base_import_tests_models_char_stillreadonly_create_date
#: model:ir.model.fields,field_description:base_import.field_base_import_tests_models_m2o_create_date
#: model:ir.model.fields,field_description:base_import.field_base_import_tests_models_m2o_related_create_date
#: model:ir.model.fields,field_description:base_import.field_base_import_tests_models_m2o_required_create_date
#: model:ir.model.fields,field_description:base_import.field_base_import_tests_models_m2o_required_related_create_date
#: model:ir.model.fields,field_description:base_import.field_base_import_tests_models_o2m_child_create_date
#: model:ir.model.fields,field_description:base_import.field_base_import_tests_models_o2m_create_date
#: model:ir.model.fields,field_description:base_import.field_base_import_tests_models_preview_create_date
msgid "Created on"
msgstr "Créé le"

#. module: base_import
#: code:addons/base_import/models.py:151 code:addons/base_import/models.py:157
#, python-format
msgid "Database ID"
msgstr "Identifiant de la base de données"

#. module: base_import
<<<<<<< HEAD
#. openerp-web
#: code:addons/base_import/static/src/js/import.js:125
=======
#: code:addons/base_import/models.py:149 code:addons/base_import/models.py:155
>>>>>>> bc1a0a32
#, python-format
msgid "Date Format:"
msgstr ""

#. module: base_import
#. openerp-web
#: code:addons/base_import/static/src/js/import.js:127
#, fuzzy, python-format
msgid "Decimal Separator:"
msgstr "Séparateur :"

#. module: base_import
#: model:ir.model.fields,field_description:base_import.field_base_import_import_display_name
#: model:ir.model.fields,field_description:base_import.field_base_import_tests_models_char_display_name
#: model:ir.model.fields,field_description:base_import.field_base_import_tests_models_char_noreadonly_display_name
#: model:ir.model.fields,field_description:base_import.field_base_import_tests_models_char_readonly_display_name
#: model:ir.model.fields,field_description:base_import.field_base_import_tests_models_char_required_display_name
#: model:ir.model.fields,field_description:base_import.field_base_import_tests_models_char_states_display_name
#: model:ir.model.fields,field_description:base_import.field_base_import_tests_models_char_stillreadonly_display_name
#: model:ir.model.fields,field_description:base_import.field_base_import_tests_models_m2o_display_name
#: model:ir.model.fields,field_description:base_import.field_base_import_tests_models_m2o_related_display_name
#: model:ir.model.fields,field_description:base_import.field_base_import_tests_models_m2o_required_display_name
#: model:ir.model.fields,field_description:base_import.field_base_import_tests_models_m2o_required_related_display_name
#: model:ir.model.fields,field_description:base_import.field_base_import_tests_models_o2m_child_display_name
#: model:ir.model.fields,field_description:base_import.field_base_import_tests_models_o2m_display_name
#: model:ir.model.fields,field_description:base_import.field_base_import_tests_models_preview_display_name
msgid "Display Name"
msgstr "Nom affiché"

#. module: base_import
#. openerp-web
<<<<<<< HEAD
#: code:addons/base_import/static/src/js/import.js:416
=======
#: code:addons/base_import/static/src/js/import.js:321
>>>>>>> bc1a0a32
#, python-format
msgid "Don't import"
msgstr "Ne pas importer"

#. module: base_import
#. openerp-web
#: code:addons/base_import/static/src/js/import.js:263
#: code:addons/base_import/static/src/js/import.js:281
#, python-format
msgid "Dot"
msgstr ""

#. module: base_import
#. openerp-web
#: code:addons/base_import/static/src/js/import.js:120
#, python-format
msgid "Encoding:"
msgstr "Codage"

#. module: base_import
<<<<<<< HEAD
#: code:addons/base_import/models.py:230
=======
#: code:addons/base_import/models.py:228
>>>>>>> bc1a0a32
#, python-format
msgid "Error cell found while reading XLS/XLSX file: %s"
msgstr ""

#. module: base_import
#. openerp-web
<<<<<<< HEAD
#: code:addons/base_import/static/src/js/import.js:572
=======
#: code:addons/base_import/static/src/js/import.js:451
>>>>>>> bc1a0a32
#, python-format
msgid "Everything seems valid."
msgstr "Tout semble valide."

#. module: base_import
<<<<<<< HEAD
#: code:addons/base_import/models.py:115 code:addons/base_import/models.py:150
=======
#. openerp-web
#: code:addons/base_import/models.py:114 code:addons/base_import/models.py:148
#: code:addons/base_import/static/src/xml/import.xml:69
#: code:addons/base_import/static/src/xml/import.xml:74
>>>>>>> bc1a0a32
#, python-format
msgid "External ID"
msgstr "Identifiant externe"

#. module: base_import
<<<<<<< HEAD
=======
#. openerp-web
#: code:addons/base_import/static/src/xml/import.xml:325
#, python-format
msgid ""
"External ID,Name,Is a \n"
"                        Company,Related Company/External ID"
msgstr ""
"Identifiant externe, Nom, est une\\n\n"
"                        Société, Société apparentée/Identifiant externe"

#. module: base_import
#. openerp-web
#: code:addons/base_import/static/src/xml/import.xml:313
#, python-format
msgid "External ID,Name,Is a Company"
msgstr "Identifiant externe, Nom, est une Société"

#. module: base_import
>>>>>>> bc1a0a32
#: model:ir.model.fields,field_description:base_import.field_base_import_import_file
msgid "File"
msgstr "Fichier"

#. module: base_import
#: model:ir.model.fields,field_description:base_import.field_base_import_import_file_name
msgid "File Name"
msgstr "Nom du fichier"

#. module: base_import
#: model:ir.model.fields,field_description:base_import.field_base_import_import_file_type
msgid "File Type"
msgstr "Type de fichier"

#. module: base_import
#: model:ir.model.fields,help:base_import.field_base_import_import_file
msgid "File to check and/or import, raw binary (not base64)"
msgstr "Fichier à vérifier et/ou à importer, binaire brut (non Base64)"

#. module: base_import
#. openerp-web
#: code:addons/base_import/static/src/xml/import.xml:115
#, python-format
msgid "For CSV files, the issue could be an incorrect encoding."
msgstr ""

#. module: base_import
#. openerp-web
#: code:addons/base_import/static/src/js/import.js:619
#, python-format
<<<<<<< HEAD
msgid "Get all possible values"
msgstr "Obtenir toutes les valeurs possibles"
=======
msgid ""
"For example, to \n"
"                        reference the country of a contact, Odoo proposes \n"
"                        you 3 different fields to import:"
msgstr ""
"Par exemple, pour\\n\n"
"                        référencer le pays d'un contact, Odoo vous\\n\n"
"                        propose trois différents champs à importer:"
>>>>>>> bc1a0a32

#. module: base_import
#. openerp-web
#: code:addons/base_import/static/src/xml/import.xml:11
#, python-format
msgid "Help"
msgstr ""

#. module: base_import
#. openerp-web
<<<<<<< HEAD
#: code:addons/base_import/static/src/js/import.js:606
=======
#: code:addons/base_import/static/src/xml/import.xml:157
#, python-format
msgid ""
"For the country \n"
"                        Belgium, you can use one of these 3 ways to import:"
msgstr ""
"Pour le pays\\n\n"
"                        Belgique, vous pouvez utiliser l'une de ces trois "
"façons d'importer:"

#. module: base_import
#. openerp-web
#: code:addons/base_import/static/src/xml/import.xml:60
#, python-format
msgid "Frequently Asked Questions"
msgstr "Foire Aux Questions"

#. module: base_import
#. openerp-web
#: code:addons/base_import/static/src/js/import.js:498
#, python-format
msgid "Get all possible values"
msgstr "Obtenir toutes les valeurs possibles"

#. module: base_import
#. openerp-web
#: code:addons/base_import/static/src/js/import.js:485
>>>>>>> bc1a0a32
#, python-format
msgid "Here are the possible values:"
msgstr "Voici les valeurs possibles:"

#. module: base_import
#. openerp-web
#: code:addons/base_import/static/src/xml/import.xml:116
#, python-format
msgid "Here is the start of the file we could not import:"
msgstr "Voici le début du fichier qu'il n'a pas été possible d'importer"

#. module: base_import
<<<<<<< HEAD
=======
#. openerp-web
#: code:addons/base_import/static/src/xml/import.xml:120
#, python-format
msgid ""
"How can I change the CSV file format options when \n"
"                        saving in my spreadsheet application?"
msgstr ""
"Comment puis-je changer les Options de format du fichier CSV\\n\n"
"                        lorsque que je sauvegarde mon tableur?"

#. module: base_import
#. openerp-web
#: code:addons/base_import/static/src/xml/import.xml:208
#, python-format
msgid ""
"How can I import a many2many relationship field \n"
"                        (e.g. a customer that has multiple tags)?"
msgstr ""
"Comment puis-je importer un champ de relation de \\\"many2many\\\"\\n\n"
"                        (par exemple un client qui possède plusieurs "
"étiquettes)?"

#. module: base_import
#. openerp-web
#: code:addons/base_import/static/src/xml/import.xml:223
#, python-format
msgid ""
"How can I import a one2many relationship (e.g. several \n"
"                        Order Lines of a Sales Order)?"
msgstr ""
"Comment puis-je importer une relation \\\"One2Many\\\"\\n\n"
"                        (par exemple plusieurs lignes de commandes d'un "
"ordre de vente)?"

#. module: base_import
#. openerp-web
#: code:addons/base_import/static/src/xml/import.xml:282
#, python-format
msgid ""
"How to export/import different tables from an SQL \n"
"                        application to Odoo?"
msgstr ""
"Comment exporter/importer différentes tables d'une\\n\n"
"                        application SQL de Odoo?"

#. module: base_import
#. openerp-web
#: code:addons/base_import/static/src/xml/import.xml:199
#, python-format
msgid ""
"However if you do not wish to change your \n"
"                        configuration of product categories, we recommend "
"you \n"
"                        use make use of the external ID for this field \n"
"                        'Category'."
msgstr ""
"Toutefois, si vous ne voulez pas changer votre\\n\n"
"                        configuration de catégories de produits, nous vous"
"\\n\n"
"                        recommandons d'utiliser l'Identifiant externe pour"
"\\n\n"
"                        ce champ 'Catégorie'."

#. module: base_import
#. openerp-web
#: code:addons/base_import/static/src/xml/import.xml:69
#: code:addons/base_import/static/src/xml/import.xml:74
>>>>>>> bc1a0a32
#: model:ir.model.fields,field_description:base_import.field_base_import_import_id
#: model:ir.model.fields,field_description:base_import.field_base_import_tests_models_char_id
#: model:ir.model.fields,field_description:base_import.field_base_import_tests_models_char_noreadonly_id
#: model:ir.model.fields,field_description:base_import.field_base_import_tests_models_char_readonly_id
#: model:ir.model.fields,field_description:base_import.field_base_import_tests_models_char_required_id
#: model:ir.model.fields,field_description:base_import.field_base_import_tests_models_char_states_id
#: model:ir.model.fields,field_description:base_import.field_base_import_tests_models_char_stillreadonly_id
#: model:ir.model.fields,field_description:base_import.field_base_import_tests_models_m2o_id
#: model:ir.model.fields,field_description:base_import.field_base_import_tests_models_m2o_related_id
#: model:ir.model.fields,field_description:base_import.field_base_import_tests_models_m2o_required_id
#: model:ir.model.fields,field_description:base_import.field_base_import_tests_models_m2o_required_related_id
#: model:ir.model.fields,field_description:base_import.field_base_import_tests_models_o2m_child_id
#: model:ir.model.fields,field_description:base_import.field_base_import_tests_models_o2m_id
#: model:ir.model.fields,field_description:base_import.field_base_import_tests_models_preview_id
msgid "ID"
msgstr "Identifiant"

#. module: base_import
#. openerp-web
<<<<<<< HEAD
#: code:addons/base_import/static/src/xml/import.xml:73
=======
#: code:addons/base_import/static/src/xml/import.xml:190
#, python-format
msgid ""
"If for example you have two product categories \n"
"                        with the child name \"Sellable\" (ie. \"Misc. \n"
"                        Products/Sellable\" & \"Other Products/Sellable\"),\n"
"                        your validation is halted but you may still import \n"
"                        your data. However, we recommend you do not import "
"the \n"
"                        data because they will all be linked to the first \n"
"                        'Sellable' category found in the Product Category "
"list \n"
"                        (\"Misc. Products/Sellable\"). We recommend you "
"modify \n"
"                        one of the duplicates' values or your product "
"category \n"
"                        hierarchy."
msgstr ""
"Si par exemple vous avez deux catégories de produits\\n\n"
"                        avec le nom enfant \"Vendable\" (i.e. \"Produits "
"divers/Vendable\\n\n"
"                        & Autres produits/Vendable\"), votre validation est "
"interrompue\\n\n"
"                        mais vous pouvez toujours importer vos données. "
"Toutefois, nous\\n\n"
"                        vous recommandons de ne pas les importer car elles "
"vont toutes\\n\n"
"                        être reliées à la première Catégorie \"Vendable\" "
"qui se trouve dans la\\n\n"
"                        liste Catégorie de produit (\"Divers Produits/"
"Vendable\"). Nous vous\\n\n"
"                        conseillons de modifier l'une des valeurs des "
"doublons ou votre\\n\n"
"                        hiérarchie de catégories de produits."

#. module: base_import
#. openerp-web
#: code:addons/base_import/static/src/xml/import.xml:51
>>>>>>> bc1a0a32
#, python-format
msgid ""
"If the file contains\n"
"                the column names, Odoo can try auto-detecting the\n"
"                field corresponding to the column. This makes imports\n"
"                simpler especially when the file has many columns."
msgstr ""
"Si le fichier contient\\n\n"
"                        les noms des colonnes, Odoo peut essayer d'auto-"
"détectier le\\n\n"
"                        champ correspondant à la colonne. Ceci rend les "
"importations\\n\n"
"                        plus simple surtout quand le fichier contient de "
"nombreuses colonnes."

#. module: base_import
#. openerp-web
#: code:addons/base_import/static/src/xml/import.xml:60
#, python-format
msgid ""
"If the model uses openchatter, history tracking                             "
"will set up subscriptions and send notifications                             "
"during the import, but lead to a slower import."
msgstr ""
"Si le modèle utilise openchatter, le suivi de l'historique mettra en place "
"des abonnements et enverra des notifications lors de l'importation ce qui "
"donnera une importation plus lente."
<<<<<<< HEAD
=======

#. module: base_import
#. openerp-web
#: code:addons/base_import/static/src/xml/import.xml:272
#, python-format
msgid ""
"If you do not set all fields in your CSV file, \n"
"                        Odoo will assign the default value for every non \n"
"                        defined fields. But if you\n"
"                        set fields with empty values in your CSV file, "
"Odoo \n"
"                        will set the EMPTY value in the field, instead of \n"
"                        assigning the default value."
msgstr ""
"Si vous ne définissez pas tous les champs dans votre fichier CSV,\\n\n"
"                        Odoo va affecter la valeur par défaut pour chaque "
"champ non défini.\\n\n"
"                        Mais si vous définissez des champs avec des valeurs "
"vides, Odoo\\n\n"
"                        affectera la valeur VIDE dans le champ au lieu de la "
"valeur par défaut."

#. module: base_import
#. openerp-web
#: code:addons/base_import/static/src/xml/import.xml:124
#, python-format
msgid ""
"If you edit and save CSV files in speadsheet \n"
"                        applications, your computer's regional settings "
"will \n"
"                        be applied for the separator and delimiter. \n"
"                        We suggest you use OpenOffice or LibreOffice Calc \n"
"                        as they will allow you to modify all three options \n"
"                        (in 'Save As' dialog box > Check the box 'Edit "
"filter \n"
"                        settings' > Save)."
msgstr ""
"Si vous modifiez et enregistrez des fichiers CSV dans les applications de "
"chiffrier,\\n\n"
"                        les paramètres régionaux de votre ordinateur seront "
"appliqués comme séparateur et\\n\n"
"                        délimiteur. Nous vous suggérons d'utiliser "
"OpenOffice ou LibreOffice Calc car ceux-ci\\n\n"
"                        vous permettront de modifier les trois options (dans "
"la boîte de dialogue\\n\n"
"                        'Enregistrer sous' > Cocher la case 'Modifier les "
"paramètres du filtre' > Enregistrer)."

#. module: base_import
#. openerp-web
#: code:addons/base_import/static/src/xml/import.xml:253
#, python-format
msgid ""
"If you import a file that contains one of the \n"
"                        column \"External ID\" or \"Database ID\", records "
"that \n"
"                        have already been imported will be modified instead "
"of \n"
"                        being created. This is very usefull as it allows "
"you \n"
"                        to import several times the same CSV file while "
"having \n"
"                        made some changes in between two imports. Odoo "
"will \n"
"                        take care of creating or modifying each record \n"
"                        depending if it's new or not."
msgstr ""
"Si vous importez un fichier qui contient une colonne \"Identifiant externe"
"\"\\n\n"
"                        ou \"Identifiant de base de données\", les dossiers "
"qui ont déjà été importés\\n\n"
"                        seront modifiés au lieu d'être crées. Ceci est très "
"utile car permet\\n\n"
"                        d'importer plusieurs fois le même fichier CSV tout "
"en ayant fait quelques\\n\n"
"                        changements entre deux importations. Odoo prendre "
"soin de créer ou modifier\\n\n"
"                        chaque enregistrement selon que celui-ci est nouveau "
"ou non."

#. module: base_import
#. openerp-web
#: code:addons/base_import/static/src/xml/import.xml:286
#, python-format
msgid ""
"If you need to import data from different tables, \n"
"                        you will have to recreate relations between "
"records \n"
"                        belonging to different tables. (e.g. if you import \n"
"                        companies and persons, you will have to recreate "
"the \n"
"                        link between each person and the company they work \n"
"                        for)."
msgstr ""
"Si vous devez importer des données depuis différentes tables,\\n\n"
"                        vous devrez recréer les relations entre les "
"enregistrements\\n\n"
"                        appartenant à des tables différentes. (i.e. si vous "
"importez\\n\n"
"                        des Sociétés et des personnes, vous devrez recréer "
"le lien\\n\n"
"                        entre chaque personne et la Société où ils "
"travaillent)."

#. module: base_import
#. openerp-web
#: code:addons/base_import/static/src/xml/import.xml:227
#, python-format
msgid ""
"If you want to import sales order having several \n"
"                        order lines; for each order line, you need to "
"reserve \n"
"                        a specific row in the CSV file. The first order "
"line \n"
"                        will be imported on the same row as the "
"information \n"
"                        relative to order. Any additional lines will need "
"an \n"
"                        addtional row that does not have any information "
"in \n"
"                        the fields relative to the order."
msgstr ""
"Si vous souhaitez importer des ordres de vente ayant plusieurs lignes;\\n\n"
"                        pour chaque ligne de l'ordre, vous devez réserver "
"une ligne spécifique\\n\n"
"                        dans le fichier CSV. La première ligne de l'ordre "
"sera importée sur la\\n\n"
"                        même ligne que celle de l'information relative à "
"l'ordre. Toutes lignes\\n\n"
"                        supplémentaires de l'ordre aura besoin d'une ligne "
"dans le fichier CSV\\n\n"
"                        et n'aura pas d'information dans les champs relatifs "
"à l'ordre."
>>>>>>> bc1a0a32

#. module: base_import
#. openerp-web
#: code:addons/base_import/static/src/xml/import.xml:88
#: code:addons/base_import/static/src/xml/import.xml:147
#, python-format
msgid "Import"
msgstr "importation"

#. module: base_import
#. openerp-web
#: code:addons/base_import/static/src/js/import.js:181
#, python-format
msgid "Import a File"
msgstr ""

#. module: base_import
#. openerp-web
#: code:addons/base_import/static/src/xml/import.xml:114
#, python-format
msgid "Import preview failed due to:"
msgstr "La prévisualisation de l'import à échoué à cause de :"

#. module: base_import
<<<<<<< HEAD
=======
#. openerp-web
#: code:addons/base_import/static/src/xml/import.xml:66
#, python-format
msgid ""
"In order to re-create relationships between\n"
"                        different records, you should use the unique\n"
"                        identifier from the original application and\n"
"                        map it to the"
msgstr ""
"Afin de recréer les relations entre différents enregistrements,\\n\n"
"                        vous devez utiliser l'unique identificateur de "
"l'application\\n\n"
"                        d'origine et le mapper à l'"

#. module: base_import
#. openerp-web
#: code:addons/base_import/static/src/xml/import.xml:324
#, python-format
msgid "It will produce the following CSV file:"
msgstr "Va produire le fichier CSV suivant:"

#. module: base_import
>>>>>>> bc1a0a32
#: model:ir.model.fields,field_description:base_import.field_base_import_import___last_update
#: model:ir.model.fields,field_description:base_import.field_base_import_tests_models_char___last_update
#: model:ir.model.fields,field_description:base_import.field_base_import_tests_models_char_noreadonly___last_update
#: model:ir.model.fields,field_description:base_import.field_base_import_tests_models_char_readonly___last_update
#: model:ir.model.fields,field_description:base_import.field_base_import_tests_models_char_required___last_update
#: model:ir.model.fields,field_description:base_import.field_base_import_tests_models_char_states___last_update
#: model:ir.model.fields,field_description:base_import.field_base_import_tests_models_char_stillreadonly___last_update
#: model:ir.model.fields,field_description:base_import.field_base_import_tests_models_m2o___last_update
#: model:ir.model.fields,field_description:base_import.field_base_import_tests_models_m2o_related___last_update
#: model:ir.model.fields,field_description:base_import.field_base_import_tests_models_m2o_required___last_update
#: model:ir.model.fields,field_description:base_import.field_base_import_tests_models_m2o_required_related___last_update
#: model:ir.model.fields,field_description:base_import.field_base_import_tests_models_o2m___last_update
#: model:ir.model.fields,field_description:base_import.field_base_import_tests_models_o2m_child___last_update
#: model:ir.model.fields,field_description:base_import.field_base_import_tests_models_preview___last_update
msgid "Last Modified on"
msgstr "Dernière modification le"

#. module: base_import
#: model:ir.model.fields,field_description:base_import.field_base_import_import_write_uid
#: model:ir.model.fields,field_description:base_import.field_base_import_tests_models_char_noreadonly_write_uid
#: model:ir.model.fields,field_description:base_import.field_base_import_tests_models_char_readonly_write_uid
#: model:ir.model.fields,field_description:base_import.field_base_import_tests_models_char_required_write_uid
#: model:ir.model.fields,field_description:base_import.field_base_import_tests_models_char_states_write_uid
#: model:ir.model.fields,field_description:base_import.field_base_import_tests_models_char_stillreadonly_write_uid
#: model:ir.model.fields,field_description:base_import.field_base_import_tests_models_char_write_uid
#: model:ir.model.fields,field_description:base_import.field_base_import_tests_models_m2o_related_write_uid
#: model:ir.model.fields,field_description:base_import.field_base_import_tests_models_m2o_required_related_write_uid
#: model:ir.model.fields,field_description:base_import.field_base_import_tests_models_m2o_required_write_uid
#: model:ir.model.fields,field_description:base_import.field_base_import_tests_models_m2o_write_uid
#: model:ir.model.fields,field_description:base_import.field_base_import_tests_models_o2m_child_write_uid
#: model:ir.model.fields,field_description:base_import.field_base_import_tests_models_o2m_write_uid
#: model:ir.model.fields,field_description:base_import.field_base_import_tests_models_preview_write_uid
msgid "Last Updated by"
msgstr "Dernière mise à jour par"

#. module: base_import
#: model:ir.model.fields,field_description:base_import.field_base_import_import_write_date
#: model:ir.model.fields,field_description:base_import.field_base_import_tests_models_char_noreadonly_write_date
#: model:ir.model.fields,field_description:base_import.field_base_import_tests_models_char_readonly_write_date
#: model:ir.model.fields,field_description:base_import.field_base_import_tests_models_char_required_write_date
#: model:ir.model.fields,field_description:base_import.field_base_import_tests_models_char_states_write_date
#: model:ir.model.fields,field_description:base_import.field_base_import_tests_models_char_stillreadonly_write_date
#: model:ir.model.fields,field_description:base_import.field_base_import_tests_models_char_write_date
#: model:ir.model.fields,field_description:base_import.field_base_import_tests_models_m2o_related_write_date
#: model:ir.model.fields,field_description:base_import.field_base_import_tests_models_m2o_required_related_write_date
#: model:ir.model.fields,field_description:base_import.field_base_import_tests_models_m2o_required_write_date
#: model:ir.model.fields,field_description:base_import.field_base_import_tests_models_m2o_write_date
#: model:ir.model.fields,field_description:base_import.field_base_import_tests_models_o2m_child_write_date
#: model:ir.model.fields,field_description:base_import.field_base_import_tests_models_o2m_write_date
#: model:ir.model.fields,field_description:base_import.field_base_import_tests_models_preview_write_date
msgid "Last Updated on"
msgstr "Dernière mise à jour le"

#. module: base_import
#. openerp-web
#: code:addons/base_import/static/src/xml/import.xml:19
#, fuzzy, python-format
msgid "Load File"
msgstr "Fichier"

#. module: base_import
#. openerp-web
#: code:addons/base_import/static/src/xml/import.xml:56
#, python-format
msgid "Map your columns to import"
msgstr ""

#. module: base_import
#: model:ir.model.fields,field_description:base_import.field_base_import_import_res_model
msgid "Model"
msgstr "Modèle"

#. module: base_import
#: model:ir.model.fields,field_description:base_import.field_base_import_tests_models_preview_name
msgid "Name"
msgstr "Nom"

#. module: base_import
#. openerp-web
#: code:addons/base_import/static/src/xml/import.xml:15
#, python-format
msgid "No file chosen..."
msgstr ""

#. module: base_import
#. openerp-web
<<<<<<< HEAD
#: code:addons/base_import/static/src/js/import.js:482
=======
#: code:addons/base_import/static/src/js/import.js:369
>>>>>>> bc1a0a32
#, python-format
msgid "Normal Fields"
msgstr "Champs normaux"

#. module: base_import
#. openerp-web
#: code:addons/base_import/static/src/xml/import.xml:30
#, python-format
<<<<<<< HEAD
msgid "Options…"
msgstr ""
=======
msgid ""
"Note that if your CSV file \n"
"                        has a tabulation as separator, Odoo will not \n"
"                        detect the separations. You will need to change "
"the \n"
"                        file format options in your spreadsheet "
"application. \n"
"                        See the following question."
msgstr ""
"Notez que si votre fichier CSV\\n\n"
"                        a une tabulation comme séparateur, Odoo ne détectera "
"pas les séparations.\\n\n"
"                        Vous aurez besoin de changer les options de format "
"dans votre tableur.\\n\n"
"                        Voir la question suivante."
>>>>>>> bc1a0a32

#. module: base_import
#: model:ir.model.fields,field_description:base_import.field_base_import_tests_models_preview_othervalue
msgid "Other Variable"
msgstr "Autre variable"

#. module: base_import
#. openerp-web
#: code:addons/base_import/static/src/js/import.js:122
#, python-format
msgid "Quoting:"
msgstr "Soumission"

#. module: base_import
#. openerp-web
<<<<<<< HEAD
#: code:addons/base_import/static/src/js/import.js:483
=======
#: code:addons/base_import/static/src/js/import.js:370
>>>>>>> bc1a0a32
#, python-format
msgid "Relation Fields"
msgstr "Champs relationnels"

#. module: base_import
#. openerp-web
#: code:addons/base_import/static/src/xml/import.xml:24
#, python-format
msgid "Reload File"
msgstr ""

#. module: base_import
#. openerp-web
#: code:addons/base_import/static/src/xml/import.xml:11
#, python-format
msgid "Select a CSV or Excel file to import."
msgstr ""

#. module: base_import
#. openerp-web
#: code:addons/base_import/static/src/js/import.js:245
#, python-format
msgid "Semicolon"
msgstr "Point-virgule"

#. module: base_import
#. openerp-web
#: code:addons/base_import/static/src/js/import.js:121
#, python-format
msgid "Separator:"
msgstr "Séparateur :"

#. module: base_import
#. openerp-web
#: code:addons/base_import/static/src/xml/import.xml:72
#, python-format
msgid "Show all fields for completion (advanced)"
msgstr ""

#. module: base_import
#: model:ir.model.fields,field_description:base_import.field_base_import_tests_models_preview_somevalue
msgid "Some Value"
msgstr "Une valeur"

#. module: base_import
#. openerp-web
<<<<<<< HEAD
#: code:addons/base_import/static/src/js/import.js:247
=======
#: code:addons/base_import/static/src/xml/import.xml:142
#, python-format
msgid ""
"Some fields define a relationship with another \n"
"                        object. For example, the country of a contact is a \n"
"                        link to a record of the 'Country' object. When you \n"
"                        want to import such fields, Odoo will have to \n"
"                        recreate links between the different records. \n"
"                        To help you import such fields, Odoo provides 3 \n"
"                        mechanisms. You must use one and only one "
"mechanism \n"
"                        per field you want to import."
msgstr ""
"Certains champs définissent une relation avec un autre objet. Par exemple,"
"\\n\n"
"                        le pays d'un contact est un lien vers un "
"enregistrement de l'objet 'Pays'.\\n\n"
"                        Lorsque vous voulez importer ces champs, Odoo devra "
"recréer les liens entre\\n\n"
"                        les différents enregistrements. Pour vous aider à "
"importer ces champs, Odoo\\n\n"
"                        fournit 3 mécanismes. Vous devez utiliser un et un "
"seul mécanisme par champ\\n\n"
"                        que vous voulez importer."

#. module: base_import
#. openerp-web
#: code:addons/base_import/static/src/js/import.js:208
>>>>>>> bc1a0a32
#, python-format
msgid "Space"
msgstr "Espace"

#. module: base_import
#. openerp-web
#: code:addons/base_import/static/src/js/import.js:246
#, python-format
msgid "Tab"
msgstr "Tab."

#. module: base_import
#. openerp-web
#: code:addons/base_import/static/src/xml/import.xml:68
#, fuzzy, python-format
msgid ""
<<<<<<< HEAD
"The first row\n"
"                 contains the label of the column"
=======
"The first row of the\n"
"                file contains the label of the column"
msgstr ""
"La première ligne du\\n\n"
"                        fichier contient le titre de la colonne"

#. module: base_import
#. openerp-web
#: code:addons/base_import/static/src/xml/import.xml:242
#, python-format
msgid ""
"The following CSV file shows how to import \n"
"                        customers and their respective contacts"
msgstr ""
"Le fichier CSV suivant montre comment importer\\n\n"
"                        les Clients et leurs Contacts respectifs"

#. module: base_import
#. openerp-web
#: code:addons/base_import/static/src/xml/import.xml:239
#, python-format
msgid ""
"The following CSV file shows how to import purchase \n"
"                        orders with their respective purchase order lines:"
msgstr ""
"Le fichier CSV suivant montre comment importer des bons\\n\n"
"                        d'achats et leurs lignes respectives:"

#. module: base_import
#. openerp-web
#: code:addons/base_import/static/src/xml/import.xml:212
#, python-format
msgid ""
"The tags should be separated by a comma without any \n"
"                        spacing. For example, if you want your customer to "
"be \n"
"                        linked to both tags 'Manufacturer' and 'Retailer' \n"
"                        then you will encode \"Manufacturer,\n"
"                        Retailer\" in the same column of your CSV file."
>>>>>>> bc1a0a32
msgstr ""
"La première ligne du\\n\n"
"                        fichier contient le titre de la colonne"

#. module: base_import
#. openerp-web
<<<<<<< HEAD
#: code:addons/base_import/static/src/js/import.js:126
#, fuzzy, python-format
msgid "Thousand Separator:"
msgstr "Séparateur :"
=======
#: code:addons/base_import/static/src/xml/import.xml:340
#, python-format
msgid ""
"The two files produced are ready to be imported in \n"
"                        Odoo without any modifications. After having \n"
"                        imported these two CSV files, you will have 4 "
"contacts \n"
"                        and 3 companies. (the firsts two contacts are "
"linked \n"
"                        to the first company). You must first import the \n"
"                        companies and then the persons."
msgstr ""
"Les deux fichiers produits sont prêts à être importés dans Odoo\\n\n"
"                        sans aucune modification. Après avoir importé ces "
"deux fichiers\\n\n"
"                        CSV, vous aurez quatre contacts et trois Sociétés. "
"(les deux premiers\\n\n"
"                        contacts sont reliés à la première Société). Vous "
"devez d'abord importer\\n\n"
"                        les Sociétés puis les Contacts."

#. module: base_import
#. openerp-web
#: code:addons/base_import/static/src/xml/import.xml:312
#, python-format
msgid "This SQL command will create the following CSV file:"
msgstr "Cette commande SQL va créer le fichier CSV suivant :"

#. module: base_import
#. openerp-web
#: code:addons/base_import/static/src/xml/import.xml:260
#, python-format
msgid ""
"This feature \n"
"                        allows you to use the Import/Export tool of Odoo "
"to \n"
"                        modify a batch of records in your favorite "
"spreadsheet \n"
"                        application."
msgstr ""
"Cette fonctionnalité vous permet d'utiliser l'outil Import/Export\\n\n"
"                        de Odoo pour modifier un lot d'enregistrements dans "
"votre application\\n\n"
"                        préférée de tableur."

#. module: base_import
#. openerp-web
#: code:addons/base_import/static/src/xml/import.xml:317
#, python-format
msgid ""
"To create the CSV file for persons, linked to \n"
"                        companies, we will use the following SQL command "
"in \n"
"                        PSQL:"
msgstr ""
"Pour créer le fichier CSV pour les contacts liés aux Sociétés,\\n\n"
"                        nous allons utiliser la commande SQL suivante dans "
"PSQL:"

#. module: base_import
#. openerp-web
#: code:addons/base_import/static/src/xml/import.xml:291
#, python-format
msgid ""
"To manage relations between tables, \n"
"                        you can use the \"External ID\" facilities of "
"Odoo. \n"
"                        The \"External ID\" of a record is the unique "
"identifier \n"
"                        of this record in another application. This "
"\"External \n"
"                        ID\" must be unique accoss all the records of all \n"
"                        objects, so it's a good practice to prefix this \n"
"                        \"External ID\" with the name of the application "
"or \n"
"                        table. (like 'company_1', 'person_1' instead of '1')"
msgstr ""
"Pour gérer les relations entre les tables, vous pouvez utiliser la fonction"
"\\n\n"
"                        \"Iidentifiant externe\" de Odoo. L'\"Identifiant "
"externe\" d'un enregistrement\\n\n"
"                        est l'identifiant unique de ce document dans une "
"autre application. Cet\\n\n"
"                        \"Identifiant externe\" doit être unique à travers "
"tous les enregistrements de\\n\n"
"                        tous objets; c'est donc une bonne pratique de "
"préfixer cet \"Identifiant\\n\n"
"                        externe\" par le nom de l'application ou de la "
"table. (comme 'société_1',\\n\n"
"                        'Contact_1' au lieu de '1')"
>>>>>>> bc1a0a32

#. module: base_import
#. openerp-web
#: code:addons/base_import/static/src/xml/import.xml:62
#, python-format
msgid "Track history during import"
msgstr "Suivre l'historique lors de l'importation"

#. module: base_import
<<<<<<< HEAD
#: code:addons/base_import/models.py:197
=======
#: code:addons/base_import/models.py:195
>>>>>>> bc1a0a32
#, python-format
msgid ""
"Unable to load \"{extension}\" file: requires Python module \"{modname}\""
msgstr ""

#. module: base_import
<<<<<<< HEAD
#: code:addons/base_import/models.py:198
=======
#: code:addons/base_import/models.py:196
>>>>>>> bc1a0a32
#, python-format
msgid ""
"Unsupported file format \"{}\", import only supports CSV, ODS, XLS and XLSX"
msgstr ""

#. module: base_import
#. openerp-web
<<<<<<< HEAD
#: code:addons/base_import/static/src/xml/import.xml:86
=======
#: code:addons/base_import/static/src/xml/import.xml:166
#, python-format
msgid ""
"Use \n"
"                        Country/Database ID: You should rarely use this \n"
"                        notation. It's mostly used by developers as it's "
"main \n"
"                        advantage is to never have conflicts (you may have \n"
"                        several records with the same name, but they "
"always \n"
"                        have a unique Database ID)"
msgstr ""
"Utiliser\\n\n"
"                        Pays/Identifiant de base de données. Vous ne devriez "
"que rarement\\n\n"
"                        utiliser cette notation. Elle est surtout utilisée "
"par les développeurs\\n\n"
"                        car son principal avantage est de ne jamais avoir de "
"conflits (vous\\n\n"
"                        pouvez avoir plusieurs enregistrements portant le "
"même nom; ils auront\\n\n"
"                        toujours un Identifiant de base de données unique)\\n"

#. module: base_import
#. openerp-web
#: code:addons/base_import/static/src/xml/import.xml:171
#, python-format
msgid ""
"Use \n"
"                        Country/External ID: Use External ID when you "
"import \n"
"                        data from a third party application."
msgstr ""
"Utiliser\\n\n"
"                        Pays/Identifiant externe. Utilisez \"Identifiant "
"externe\" lorsque\\n\n"
"                        vous importez les données depuis une application "
"tierce.\\n"

#. module: base_import
#. openerp-web
#: code:addons/base_import/static/src/xml/import.xml:164
#, python-format
msgid ""
"Use Country: This is \n"
"                        the easiest way when your data come from CSV files \n"
"                        that have been created manually."
msgstr ""
"Utiliser Pays: C'est\\n\n"
"                        la meilleure façon lorsque vos données proviennent "
"de fichiers CSV\\n\n"
"                        qui ont été créés manuellement."

#. module: base_import
#. openerp-web
#: code:addons/base_import/static/src/xml/import.xml:355
>>>>>>> bc1a0a32
#, python-format
msgid "Validate"
msgstr "Valider"

#. module: base_import
<<<<<<< HEAD
#: code:addons/base_import/models.py:516
=======
#. openerp-web
#: code:addons/base_import/static/src/xml/import.xml:306
#, python-format
msgid ""
"We will first export all companies and their \n"
"                        \"External ID\". In PSQL, write the following "
"command:"
msgstr ""
"Nous allons d'abord exporter toutes les Sociétés et leur \"Identifiant\\n\n"
"                        externe\". Dans PSQL, écrivez la commande suivante:"

#. module: base_import
#. openerp-web
#: code:addons/base_import/static/src/xml/import.xml:186
#, python-format
msgid "What can I do if I have multiple matches for a field?"
msgstr "Que puis-je faire si j'ai plusieurs correspondances pour un champ?"

#. module: base_import
#. openerp-web
#: code:addons/base_import/static/src/xml/import.xml:102
#, python-format
msgid ""
"What can I do when the Import preview table isn't\n"
"                        displayed correctly?"
msgstr ""

#. module: base_import
#. openerp-web
#: code:addons/base_import/static/src/xml/import.xml:268
#, python-format
msgid ""
"What happens if I do not provide a value for a \n"
"                        specific field?"
msgstr ""
"Qu'advient-il si je ne fournis pas une valeur pour un\\n\n"
"                        champ spécifique?"

#. module: base_import
#. openerp-web
#: code:addons/base_import/static/src/xml/import.xml:138
#, python-format
msgid ""
"What's the difference between Database ID and \n"
"                        External ID?"
msgstr ""
"Quelle est la différence entre identifiant de base de données et \n"
"                        identifiant externe?"

#. module: base_import
#. openerp-web
#: code:addons/base_import/static/src/xml/import.xml:174
#, python-format
msgid ""
"When you use External IDs, you can import CSV files \n"
"                        with the \"External ID\" column to define the "
"External \n"
"                        ID of each record you import. Then, you will be "
"able \n"
"                        to make a reference to that record with columns "
"like \n"
"                        \"Field/External ID\". The following two CSV files "
"give \n"
"                        you an example for Products and their Categories."
msgstr ""
"Lorsque vous utilisez des identifiants externes, vous pouvez importer\\n\n"
"                        des fichiers CSV avec la colonne \"Identifiant "
"externe\" pour définir\\n\n"
"                        l'Identifiant externe de chaque enregistrement que "
"vous importez.\\n\n"
"                        Ensuite, vous pourrez faire référence à cet "
"enregistrement avec des\\n\n"
"                        colonnes telles que \"Champ/Identifiant externe\". "
"Les deux fichiers CVS\\n\n"
"                        suivants vous donnent un exemple des produits et de "
"leurs catégories.\\n"

#. module: base_import
#. openerp-web
#: code:addons/base_import/static/src/xml/import.xml:83
#, python-format
msgid "Why don't CSV file use my date format?"
msgstr ""

#. module: base_import
#. openerp-web
#: code:addons/base_import/static/src/xml/import.xml:72
#, python-format
msgid "XXX/External ID"
msgstr "XXX/identifiant externe"

#. module: base_import
#. openerp-web
#: code:addons/base_import/static/src/xml/import.xml:72
#, python-format
msgid "XXX/ID"
msgstr "XXX/identifiant"

#. module: base_import
#: code:addons/base_import/models.py:406
>>>>>>> bc1a0a32
#, python-format
msgid "You must configure at least one field to import"
msgstr "Vous devez paramétrer au moins un champ à importer"

#. module: base_import
#. openerp-web
<<<<<<< HEAD
#: code:addons/base_import/static/src/js/import.js:589
=======
#: code:addons/base_import/static/src/js/import.js:468
>>>>>>> bc1a0a32
#, python-format
msgid "at row %d"
msgstr "à la ligne %d"

#. module: base_import
#: model:ir.model,name:base_import.model_base_import_import
msgid "base_import.import"
msgstr ""

#. module: base_import
#: model:ir.model,name:base_import.model_base_import_tests_models_char
msgid "base_import.tests.models.char"
msgstr ""

#. module: base_import
#: model:ir.model,name:base_import.model_base_import_tests_models_char_noreadonly
msgid "base_import.tests.models.char.noreadonly"
msgstr ""

#. module: base_import
#: model:ir.model,name:base_import.model_base_import_tests_models_char_readonly
msgid "base_import.tests.models.char.readonly"
msgstr ""

#. module: base_import
#: model:ir.model,name:base_import.model_base_import_tests_models_char_required
msgid "base_import.tests.models.char.required"
msgstr ""

#. module: base_import
#: model:ir.model,name:base_import.model_base_import_tests_models_char_states
msgid "base_import.tests.models.char.states"
msgstr ""

#. module: base_import
#: model:ir.model,name:base_import.model_base_import_tests_models_char_stillreadonly
msgid "base_import.tests.models.char.stillreadonly"
msgstr ""

#. module: base_import
#: model:ir.model,name:base_import.model_base_import_tests_models_m2o
msgid "base_import.tests.models.m2o"
msgstr ""

#. module: base_import
#: model:ir.model,name:base_import.model_base_import_tests_models_m2o_related
msgid "base_import.tests.models.m2o.related"
msgstr ""

#. module: base_import
#: model:ir.model,name:base_import.model_base_import_tests_models_m2o_required
msgid "base_import.tests.models.m2o.required"
msgstr ""

#. module: base_import
#: model:ir.model,name:base_import.model_base_import_tests_models_m2o_required_related
msgid "base_import.tests.models.m2o.required.related"
msgstr ""

#. module: base_import
#: model:ir.model,name:base_import.model_base_import_tests_models_o2m
msgid "base_import.tests.models.o2m"
msgstr ""

#. module: base_import
#: model:ir.model,name:base_import.model_base_import_tests_models_o2m_child
msgid "base_import.tests.models.o2m.child"
msgstr ""

#. module: base_import
#: model:ir.model,name:base_import.model_base_import_tests_models_preview
msgid "base_import.tests.models.preview"
msgstr ""

#. module: base_import
#. openerp-web
<<<<<<< HEAD
#: code:addons/base_import/static/src/js/import.js:591
=======
#: code:addons/base_import/static/src/js/import.js:470
>>>>>>> bc1a0a32
#, python-format
msgid "between rows %d and %d"
msgstr "entre les lignes %d et %d"

#. module: base_import
<<<<<<< HEAD
=======
#. openerp-web
#: code:addons/base_import/static/src/xml/import.xml:69
#, python-format
msgid ""
"column in Odoo. When you\n"
"                        import an other record that links to the first\n"
"                        one, use"
msgstr ""
"colonne dans Odoo. Lorsque vous\\n\n"
"                        importez un autre enregistrement qui possède un lien "
"avec le premier,\\n\n"
"                        utilisez"

#. module: base_import
#. openerp-web
#: code:addons/base_import/static/src/xml/import.xml:314
#, python-format
msgid "company_1,Bigees,True"
msgstr ""

#. module: base_import
#. openerp-web
#: code:addons/base_import/static/src/xml/import.xml:315
#, python-format
msgid "company_2,Organi,True"
msgstr ""

#. module: base_import
#. openerp-web
#: code:addons/base_import/static/src/xml/import.xml:316
#, python-format
msgid "company_3,Boum,True"
msgstr ""

#. module: base_import
#. openerp-web
#: code:addons/base_import/static/src/xml/import.xml:308
#, python-format
msgid ""
"copy \n"
"                        (select 'company_'||id as \"External ID\","
"company_name \n"
"                        as \"Name\",'True' as \"Is a Company\" from "
"companies) TO \n"
"                        '/tmp/company.csv' with CSV HEADER;"
msgstr ""

#. module: base_import
#. openerp-web
#: code:addons/base_import/static/src/xml/import.xml:319
#, python-format
msgid ""
"copy (select \n"
"                        'person_'||id as \"External ID\",person_name as \n"
"                        \"Name\",'False' as \"Is a Company\",'company_'||"
"company_id\n"
"                         as \"Related Company/External ID\" from persons) "
"TO \n"
"                        '/tmp/person.csv' with CSV"
msgstr ""

#. module: base_import
#. openerp-web
#: code:addons/base_import/static/src/xml/import.xml:304
#, python-format
msgid "dump of such a PostgreSQL database"
msgstr ""

#. module: base_import
#. openerp-web
#: code:addons/base_import/static/src/xml/import.xml:327
#, python-format
msgid "person_1,Fabien,False,company_1"
msgstr "person_1,Fabien,False,company_1"

#. module: base_import
#. openerp-web
#: code:addons/base_import/static/src/xml/import.xml:328
#, python-format
msgid "person_2,Laurence,False,company_1"
msgstr "person_2,Laurence,False,company_1"

#. module: base_import
#. openerp-web
#: code:addons/base_import/static/src/xml/import.xml:329
#, python-format
msgid "person_3,Eric,False,company_2"
msgstr "person_3,Eric,False,company_2"

#. module: base_import
#. openerp-web
#: code:addons/base_import/static/src/xml/import.xml:330
#, python-format
msgid "person_4,Ramsy,False,company_3"
msgstr "person_4,Ramsy,False,company_3"

#. module: base_import
#. openerp-web
#: code:addons/base_import/static/src/xml/import.xml:92
#, python-format
msgid ""
"the\n"
"                        ISO 8601 format"
msgstr ""

#. module: base_import
#. openerp-web
#: code:addons/base_import/static/src/xml/import.xml:72
#, python-format
msgid "to the original unique identifier."
msgstr "à l'identifiant unique d'origine."

#. module: base_import
>>>>>>> bc1a0a32
#: model:ir.model.fields,field_description:base_import.field_base_import_tests_models_char_noreadonly_value
#: model:ir.model.fields,field_description:base_import.field_base_import_tests_models_char_readonly_value
#: model:ir.model.fields,field_description:base_import.field_base_import_tests_models_char_required_value
#: model:ir.model.fields,field_description:base_import.field_base_import_tests_models_char_states_value
#: model:ir.model.fields,field_description:base_import.field_base_import_tests_models_char_stillreadonly_value
#: model:ir.model.fields,field_description:base_import.field_base_import_tests_models_char_value
#: model:ir.model.fields,field_description:base_import.field_base_import_tests_models_m2o_related_value
#: model:ir.model.fields,field_description:base_import.field_base_import_tests_models_m2o_required_related_value
#: model:ir.model.fields,field_description:base_import.field_base_import_tests_models_m2o_required_value
#: model:ir.model.fields,field_description:base_import.field_base_import_tests_models_m2o_value
#: model:ir.model.fields,field_description:base_import.field_base_import_tests_models_o2m_child_parent_id
#: model:ir.model.fields,field_description:base_import.field_base_import_tests_models_o2m_child_value
#: model:ir.model.fields,field_description:base_import.field_base_import_tests_models_o2m_value
msgid "unknown"
msgstr "inconnu"

<<<<<<< HEAD
#~ msgid ""
#~ "According to your need, you should use \n"
#~ "                        one of these 3 ways to reference records in "
#~ "relations. \n"
#~ "                        Here is when you should use one or the other, \n"
#~ "                        according to your need:"
#~ msgstr ""
#~ "Selon vos besoins, vous devez utiliser\\n\n"
#~ "                        l'une de ces trois façons de référencer les "
#~ "enregistrements dans les relations.\\n\n"
#~ "                        C'est ici que vous devez utiliser l'une ou "
#~ "l'autre,\\n\n"
#~ "                        selon votre besoin:\\n"

#~ msgid ""
#~ "As an example, here is \n"
#~ "                        purchase.order_functional_error_line_cant_adpat."
#~ "CSV \n"
#~ "                        file of some quotations you can import, based on "
#~ "demo \n"
#~ "                        data."
#~ msgstr ""
#~ "A titre d'exemple, voici\\n\n"
#~ "                        le fichier purchase."
#~ "order_functional_error_line_cant_adpat.CSV\\n\n"
#~ "                        contenant quelques citations, basées sur les "
#~ "données de démo,\\n\n"
#~ "                        que vous pouvez importer.\\n"

#~ msgid ""
#~ "As an example, suppose you have a SQL database \n"
#~ "                        with two tables you want to import: companies "
#~ "and \n"
#~ "                        persons. Each person belong to one company, so "
#~ "you \n"
#~ "                        will have to recreate the link between a person "
#~ "and \n"
#~ "                        the company he work for. (If you want to test "
#~ "this \n"
#~ "                        example, here is a"
#~ msgstr ""
#~ "Par exemple, si vous avez une base de données SQL\n"
#~ "avec deux tables dans lesquelles vous voulez importer:\n"
#~ "compagnies et personnes. Chaque personne est associé \n"
#~ "à une compagnie. Vous devrez donc recréer le lien\n"
#~ "entre chaque personnes et la société où ils travaillent.\n"
#~ "(Si vous voulez tester cet exemple, voici un"

#~ msgid "CSV file for Manufacturer, Retailer"
#~ msgstr "Fichier CSV pour fabricants, Revendeurs"

#~ msgid "CSV file for Products"
#~ msgstr "Fichier CSV des Produits"

#~ msgid "CSV file for categories"
#~ msgstr "Fichier CSV pour les Catégories"

#~ msgid "Can I import several times the same record?"
#~ msgstr "Puis-je importer plusieurs fois le même enregistrement ?"

#~ msgid ""
#~ "Country/Database \n"
#~ "                        ID: 21"
#~ msgstr ""
#~ "Pays/Base de données\\n\n"
#~ "                        id. : 21"

#~ msgid ""
#~ "Country/Database ID: the unique Odoo ID for a \n"
#~ "                        record, defined by the ID postgresql column"
#~ msgstr ""
#~ "Identifiant Pays/Base de données: l'Identifiant unique pour\\n\n"
#~ "                        un enregistrement Odoo, défini dans la colonne "
#~ "Identifiant de PostgreSQL"

#~ msgid "Country/External ID: base.be"
#~ msgstr "Pays/Identifiant externe: base.be"

#~ msgid ""
#~ "Country/External ID: the ID of this record \n"
#~ "                        referenced in another application (or the .XML "
#~ "file \n"
#~ "                        that imported it)"
#~ msgstr ""
#~ "Pays/Identifiant externe: l'Identifiant de ce disque\\n\n"
#~ "                        référencé dans une autre application (ou le "
#~ "fichier .xml\\n\n"
#~ "                        qui l'a importé)"

#~ msgid "Country: Belgium"
#~ msgstr "Pays: Belgique"

#~ msgid "Country: the name or code of the country"
#~ msgstr "Pays : le nom ou code du pays"

#~ msgid "Customers and their respective contacts"
#~ msgstr "Clients et leurs contacts respectifs"

#~ msgid ""
#~ "External ID,Name,Is a \n"
#~ "                        Company,Related Company/External ID"
#~ msgstr ""
#~ "Identifiant externe, Nom, est une\\n\n"
#~ "                        Société, Société apparentée/Identifiant externe"

#~ msgid "External ID,Name,Is a Company"
#~ msgstr "Identifiant externe, Nom, est une Société"

#~ msgid "File for some Quotations"
#~ msgstr "Fichier pour quelques devis"

#~ msgid ""
#~ "For example, to \n"
#~ "                        reference the country of a contact, Odoo "
#~ "proposes \n"
#~ "                        you 3 different fields to import:"
#~ msgstr ""
#~ "Par exemple, pour\\n\n"
#~ "                        référencer le pays d'un contact, Odoo vous\\n\n"
#~ "                        propose trois différents champs à importer:"

#~ msgid ""
#~ "For the country \n"
#~ "                        Belgium, you can use one of these 3 ways to "
#~ "import:"
#~ msgstr ""
#~ "Pour le pays\\n\n"
#~ "                        Belgique, vous pouvez utiliser l'une de ces trois "
#~ "façons d'importer:"

#~ msgid "Frequently Asked Questions"
#~ msgstr "Foire Aux Questions"

#~ msgid ""
#~ "How can I change the CSV file format options when \n"
#~ "                        saving in my spreadsheet application?"
#~ msgstr ""
#~ "Comment puis-je changer les Options de format du fichier CSV\\n\n"
#~ "                        lorsque que je sauvegarde mon tableur?"

#~ msgid ""
#~ "How can I import a many2many relationship field \n"
#~ "                        (e.g. a customer that has multiple tags)?"
#~ msgstr ""
#~ "Comment puis-je importer un champ de relation de \\\"many2many\\\"\\n\n"
#~ "                        (par exemple un client qui possède plusieurs "
#~ "étiquettes)?"

#~ msgid ""
#~ "How can I import a one2many relationship (e.g. several \n"
#~ "                        Order Lines of a Sales Order)?"
#~ msgstr ""
#~ "Comment puis-je importer une relation \\\"One2Many\\\"\\n\n"
#~ "                        (par exemple plusieurs lignes de commandes d'un "
#~ "ordre de vente)?"

#~ msgid ""
#~ "How to export/import different tables from an SQL \n"
#~ "                        application to Odoo?"
#~ msgstr ""
#~ "Comment exporter/importer différentes tables d'une\\n\n"
#~ "                        application SQL de Odoo?"

#~ msgid ""
#~ "However if you do not wish to change your \n"
#~ "                        configuration of product categories, we recommend "
#~ "you \n"
#~ "                        use make use of the external ID for this field \n"
#~ "                        'Category'."
#~ msgstr ""
#~ "Toutefois, si vous ne voulez pas changer votre\\n\n"
#~ "                        configuration de catégories de produits, nous vous"
#~ "\\n\n"
#~ "                        recommandons d'utiliser l'Identifiant externe pour"
#~ "\\n\n"
#~ "                        ce champ 'Catégorie'."

#~ msgid ""
#~ "If for example you have two product categories \n"
#~ "                        with the child name \"Sellable\" (ie. \"Misc. \n"
#~ "                        Products/Sellable\" & \"Other Products/Sellable"
#~ "\"),\n"
#~ "                        your validation is halted but you may still "
#~ "import \n"
#~ "                        your data. However, we recommend you do not "
#~ "import the \n"
#~ "                        data because they will all be linked to the "
#~ "first \n"
#~ "                        'Sellable' category found in the Product Category "
#~ "list \n"
#~ "                        (\"Misc. Products/Sellable\"). We recommend you "
#~ "modify \n"
#~ "                        one of the duplicates' values or your product "
#~ "category \n"
#~ "                        hierarchy."
#~ msgstr ""
#~ "Si par exemple vous avez deux catégories de produits\\n\n"
#~ "                        avec le nom enfant \"Vendable\" (i.e. \"Produits "
#~ "divers/Vendable\\n\n"
#~ "                        & Autres produits/Vendable\"), votre validation "
#~ "est interrompue\\n\n"
#~ "                        mais vous pouvez toujours importer vos données. "
#~ "Toutefois, nous\\n\n"
#~ "                        vous recommandons de ne pas les importer car "
#~ "elles vont toutes\\n\n"
#~ "                        être reliées à la première Catégorie \"Vendable\" "
#~ "qui se trouve dans la\\n\n"
#~ "                        liste Catégorie de produit (\"Divers Produits/"
#~ "Vendable\"). Nous vous\\n\n"
#~ "                        conseillons de modifier l'une des valeurs des "
#~ "doublons ou votre\\n\n"
#~ "                        hiérarchie de catégories de produits."

#~ msgid ""
#~ "If you do not set all fields in your CSV file, \n"
#~ "                        Odoo will assign the default value for every "
#~ "non \n"
#~ "                        defined fields. But if you\n"
#~ "                        set fields with empty values in your CSV file, "
#~ "Odoo \n"
#~ "                        will set the EMPTY value in the field, instead "
#~ "of \n"
#~ "                        assigning the default value."
#~ msgstr ""
#~ "Si vous ne définissez pas tous les champs dans votre fichier CSV,\\n\n"
#~ "                        Odoo va affecter la valeur par défaut pour chaque "
#~ "champ non défini.\\n\n"
#~ "                        Mais si vous définissez des champs avec des "
#~ "valeurs vides, Odoo\\n\n"
#~ "                        affectera la valeur VIDE dans le champ au lieu de "
#~ "la valeur par défaut."

#~ msgid ""
#~ "If you edit and save CSV files in speadsheet \n"
#~ "                        applications, your computer's regional settings "
#~ "will \n"
#~ "                        be applied for the separator and delimiter. \n"
#~ "                        We suggest you use OpenOffice or LibreOffice "
#~ "Calc \n"
#~ "                        as they will allow you to modify all three "
#~ "options \n"
#~ "                        (in 'Save As' dialog box > Check the box 'Edit "
#~ "filter \n"
#~ "                        settings' > Save)."
#~ msgstr ""
#~ "Si vous modifiez et enregistrez des fichiers CSV dans les applications de "
#~ "chiffrier,\\n\n"
#~ "                        les paramètres régionaux de votre ordinateur "
#~ "seront appliqués comme séparateur et\\n\n"
#~ "                        délimiteur. Nous vous suggérons d'utiliser "
#~ "OpenOffice ou LibreOffice Calc car ceux-ci\\n\n"
#~ "                        vous permettront de modifier les trois options "
#~ "(dans la boîte de dialogue\\n\n"
#~ "                        'Enregistrer sous' > Cocher la case 'Modifier les "
#~ "paramètres du filtre' > Enregistrer)."

#~ msgid ""
#~ "If you import a file that contains one of the \n"
#~ "                        column \"External ID\" or \"Database ID\", "
#~ "records that \n"
#~ "                        have already been imported will be modified "
#~ "instead of \n"
#~ "                        being created. This is very usefull as it allows "
#~ "you \n"
#~ "                        to import several times the same CSV file while "
#~ "having \n"
#~ "                        made some changes in between two imports. Odoo "
#~ "will \n"
#~ "                        take care of creating or modifying each record \n"
#~ "                        depending if it's new or not."
#~ msgstr ""
#~ "Si vous importez un fichier qui contient une colonne \"Identifiant externe"
#~ "\"\\n\n"
#~ "                        ou \"Identifiant de base de données\", les "
#~ "dossiers qui ont déjà été importés\\n\n"
#~ "                        seront modifiés au lieu d'être crées. Ceci est "
#~ "très utile car permet\\n\n"
#~ "                        d'importer plusieurs fois le même fichier CSV "
#~ "tout en ayant fait quelques\\n\n"
#~ "                        changements entre deux importations. Odoo prendre "
#~ "soin de créer ou modifier\\n\n"
#~ "                        chaque enregistrement selon que celui-ci est "
#~ "nouveau ou non."

#~ msgid ""
#~ "If you need to import data from different tables, \n"
#~ "                        you will have to recreate relations between "
#~ "records \n"
#~ "                        belonging to different tables. (e.g. if you "
#~ "import \n"
#~ "                        companies and persons, you will have to recreate "
#~ "the \n"
#~ "                        link between each person and the company they "
#~ "work \n"
#~ "                        for)."
#~ msgstr ""
#~ "Si vous devez importer des données depuis différentes tables,\\n\n"
#~ "                        vous devrez recréer les relations entre les "
#~ "enregistrements\\n\n"
#~ "                        appartenant à des tables différentes. (i.e. si "
#~ "vous importez\\n\n"
#~ "                        des Sociétés et des personnes, vous devrez "
#~ "recréer le lien\\n\n"
#~ "                        entre chaque personne et la Société où ils "
#~ "travaillent)."

#~ msgid ""
#~ "If you want to import sales order having several \n"
#~ "                        order lines; for each order line, you need to "
#~ "reserve \n"
#~ "                        a specific row in the CSV file. The first order "
#~ "line \n"
#~ "                        will be imported on the same row as the "
#~ "information \n"
#~ "                        relative to order. Any additional lines will need "
#~ "an \n"
#~ "                        addtional row that does not have any information "
#~ "in \n"
#~ "                        the fields relative to the order."
#~ msgstr ""
#~ "Si vous souhaitez importer des ordres de vente ayant plusieurs lignes;"
#~ "\\n\n"
#~ "                        pour chaque ligne de l'ordre, vous devez réserver "
#~ "une ligne spécifique\\n\n"
#~ "                        dans le fichier CSV. La première ligne de l'ordre "
#~ "sera importée sur la\\n\n"
#~ "                        même ligne que celle de l'information relative à "
#~ "l'ordre. Toutes lignes\\n\n"
#~ "                        supplémentaires de l'ordre aura besoin d'une "
#~ "ligne dans le fichier CSV\\n\n"
#~ "                        et n'aura pas d'information dans les champs "
#~ "relatifs à l'ordre."

#~ msgid ""
#~ "In order to re-create relationships between\n"
#~ "                        different records, you should use the unique\n"
#~ "                        identifier from the original application and\n"
#~ "                        map it to the"
#~ msgstr ""
#~ "Afin de recréer les relations entre différents enregistrements,\\n\n"
#~ "                        vous devez utiliser l'unique identificateur de "
#~ "l'application\\n\n"
#~ "                        d'origine et le mapper à l'"

#~ msgid "It will produce the following CSV file:"
#~ msgstr "Va produire le fichier CSV suivant:"

#~ msgid "Map your data to Odoo"
#~ msgstr "Mapper vos données à Odoo"

#~ msgid "Need to import data from an other application?"
#~ msgstr "Besoin d'importer des données depuis une autre application ?"

#~ msgid ""
#~ "Note that if your CSV file \n"
#~ "                        has a tabulation as separator, Odoo will not \n"
#~ "                        detect the separations. You will need to change "
#~ "the \n"
#~ "                        file format options in your spreadsheet "
#~ "application. \n"
#~ "                        See the following question."
#~ msgstr ""
#~ "Notez que si votre fichier CSV\\n\n"
#~ "                        a une tabulation comme séparateur, Odoo ne "
#~ "détectera pas les séparations.\\n\n"
#~ "                        Vous aurez besoin de changer les options de "
#~ "format dans votre tableur.\\n\n"
#~ "                        Voir la question suivante."

#~ msgid "Purchase orders with their respective purchase order lines"
#~ msgstr "Bons d'achat avec leurs lignes respectives"

#~ msgid "Reload data to check changes."
#~ msgstr "Actualiser les données pour vérifier les modifications."

#~ msgid ""
#~ "Some fields define a relationship with another \n"
#~ "                        object. For example, the country of a contact is "
#~ "a \n"
#~ "                        link to a record of the 'Country' object. When "
#~ "you \n"
#~ "                        want to import such fields, Odoo will have to \n"
#~ "                        recreate links between the different records. \n"
#~ "                        To help you import such fields, Odoo provides 3 \n"
#~ "                        mechanisms. You must use one and only one "
#~ "mechanism \n"
#~ "                        per field you want to import."
#~ msgstr ""
#~ "Certains champs définissent une relation avec un autre objet. Par exemple,"
#~ "\\n\n"
#~ "                        le pays d'un contact est un lien vers un "
#~ "enregistrement de l'objet 'Pays'.\\n\n"
#~ "                        Lorsque vous voulez importer ces champs, Odoo "
#~ "devra recréer les liens entre\\n\n"
#~ "                        les différents enregistrements. Pour vous aider à "
#~ "importer ces champs, Odoo\\n\n"
#~ "                        fournit 3 mécanismes. Vous devez utiliser un et "
#~ "un seul mécanisme par champ\\n\n"
#~ "                        que vous voulez importer."

#~ msgid "The"
#~ msgstr "Le"

#~ msgid ""
#~ "The following CSV file shows how to import \n"
#~ "                        customers and their respective contacts"
#~ msgstr ""
#~ "Le fichier CSV suivant montre comment importer\\n\n"
#~ "                        les Clients et leurs Contacts respectifs"

#~ msgid ""
#~ "The following CSV file shows how to import purchase \n"
#~ "                        orders with their respective purchase order lines:"
#~ msgstr ""
#~ "Le fichier CSV suivant montre comment importer des bons\\n\n"
#~ "                        d'achats et leurs lignes respectives:"

#~ msgid ""
#~ "The two files produced are ready to be imported in \n"
#~ "                        Odoo without any modifications. After having \n"
#~ "                        imported these two CSV files, you will have 4 "
#~ "contacts \n"
#~ "                        and 3 companies. (the firsts two contacts are "
#~ "linked \n"
#~ "                        to the first company). You must first import "
#~ "the \n"
#~ "                        companies and then the persons."
#~ msgstr ""
#~ "Les deux fichiers produits sont prêts à être importés dans Odoo\\n\n"
#~ "                        sans aucune modification. Après avoir importé ces "
#~ "deux fichiers\\n\n"
#~ "                        CSV, vous aurez quatre contacts et trois "
#~ "Sociétés. (les deux premiers\\n\n"
#~ "                        contacts sont reliés à la première Société). Vous "
#~ "devez d'abord importer\\n\n"
#~ "                        les Sociétés puis les Contacts."

#~ msgid "This SQL command will create the following CSV file:"
#~ msgstr "Cette commande SQL va créer le fichier CSV suivant :"

#~ msgid ""
#~ "This feature \n"
#~ "                        allows you to use the Import/Export tool of Odoo "
#~ "to \n"
#~ "                        modify a batch of records in your favorite "
#~ "spreadsheet \n"
#~ "                        application."
#~ msgstr ""
#~ "Cette fonctionnalité vous permet d'utiliser l'outil Import/Export\\n\n"
#~ "                        de Odoo pour modifier un lot d'enregistrements "
#~ "dans votre application\\n\n"
#~ "                        préférée de tableur."

#~ msgid ""
#~ "To create the CSV file for persons, linked to \n"
#~ "                        companies, we will use the following SQL command "
#~ "in \n"
#~ "                        PSQL:"
#~ msgstr ""
#~ "Pour créer le fichier CSV pour les contacts liés aux Sociétés,\\n\n"
#~ "                        nous allons utiliser la commande SQL suivante "
#~ "dans PSQL:"

#~ msgid ""
#~ "To manage relations between tables, \n"
#~ "                        you can use the \"External ID\" facilities of "
#~ "Odoo. \n"
#~ "                        The \"External ID\" of a record is the unique "
#~ "identifier \n"
#~ "                        of this record in another application. This "
#~ "\"External \n"
#~ "                        ID\" must be unique accoss all the records of "
#~ "all \n"
#~ "                        objects, so it's a good practice to prefix this \n"
#~ "                        \"External ID\" with the name of the application "
#~ "or \n"
#~ "                        table. (like 'company_1', 'person_1' instead of "
#~ "'1')"
#~ msgstr ""
#~ "Pour gérer les relations entre les tables, vous pouvez utiliser la "
#~ "fonction\\n\n"
#~ "                        \"Iidentifiant externe\" de Odoo. L'\"Identifiant "
#~ "externe\" d'un enregistrement\\n\n"
#~ "                        est l'identifiant unique de ce document dans une "
#~ "autre application. Cet\\n\n"
#~ "                        \"Identifiant externe\" doit être unique à "
#~ "travers tous les enregistrements de\\n\n"
#~ "                        tous objets; c'est donc une bonne pratique de "
#~ "préfixer cet \"Identifiant\\n\n"
#~ "                        externe\" par le nom de l'application ou de la "
#~ "table. (comme 'société_1',\\n\n"
#~ "                        'Contact_1' au lieu de '1')"

#~ msgid ""
#~ "Use \n"
#~ "                        Country/Database ID: You should rarely use this \n"
#~ "                        notation. It's mostly used by developers as it's "
#~ "main \n"
#~ "                        advantage is to never have conflicts (you may "
#~ "have \n"
#~ "                        several records with the same name, but they "
#~ "always \n"
#~ "                        have a unique Database ID)"
#~ msgstr ""
#~ "Utiliser\\n\n"
#~ "                        Pays/Identifiant de base de données. Vous ne "
#~ "devriez que rarement\\n\n"
#~ "                        utiliser cette notation. Elle est surtout "
#~ "utilisée par les développeurs\\n\n"
#~ "                        car son principal avantage est de ne jamais avoir "
#~ "de conflits (vous\\n\n"
#~ "                        pouvez avoir plusieurs enregistrements portant le "
#~ "même nom; ils auront\\n\n"
#~ "                        toujours un Identifiant de base de données "
#~ "unique)\\n"

#~ msgid ""
#~ "Use \n"
#~ "                        Country/External ID: Use External ID when you "
#~ "import \n"
#~ "                        data from a third party application."
#~ msgstr ""
#~ "Utiliser\\n\n"
#~ "                        Pays/Identifiant externe. Utilisez \"Identifiant "
#~ "externe\" lorsque\\n\n"
#~ "                        vous importez les données depuis une application "
#~ "tierce.\\n"

#~ msgid ""
#~ "Use Country: This is \n"
#~ "                        the easiest way when your data come from CSV "
#~ "files \n"
#~ "                        that have been created manually."
#~ msgstr ""
#~ "Utiliser Pays: C'est\\n\n"
#~ "                        la meilleure façon lorsque vos données "
#~ "proviennent de fichiers CSV\\n\n"
#~ "                        qui ont été créés manuellement."

#~ msgid ""
#~ "We will first export all companies and their \n"
#~ "                        \"External ID\". In PSQL, write the following "
#~ "command:"
#~ msgstr ""
#~ "Nous allons d'abord exporter toutes les Sociétés et leur \"Identifiant"
#~ "\\n\n"
#~ "                        externe\". Dans PSQL, écrivez la commande "
#~ "suivante:"

#~ msgid "What can I do if I have multiple matches for a field?"
#~ msgstr "Que puis-je faire si j'ai plusieurs correspondances pour un champ?"

#~ msgid ""
#~ "What happens if I do not provide a value for a \n"
#~ "                        specific field?"
#~ msgstr ""
#~ "Qu'advient-il si je ne fournis pas une valeur pour un\\n\n"
#~ "                        champ spécifique?"

#~ msgid ""
#~ "What's the difference between Database ID and \n"
#~ "                        External ID?"
#~ msgstr ""
#~ "Quelle est la différence entre identifiant de base de données et \n"
#~ "                        identifiant externe?"

#~ msgid ""
#~ "When you use External IDs, you can import CSV files \n"
#~ "                        with the \"External ID\" column to define the "
#~ "External \n"
#~ "                        ID of each record you import. Then, you will be "
#~ "able \n"
#~ "                        to make a reference to that record with columns "
#~ "like \n"
#~ "                        \"Field/External ID\". The following two CSV "
#~ "files give \n"
#~ "                        you an example for Products and their Categories."
#~ msgstr ""
#~ "Lorsque vous utilisez des identifiants externes, vous pouvez importer\\n\n"
#~ "                        des fichiers CSV avec la colonne \"Identifiant "
#~ "externe\" pour définir\\n\n"
#~ "                        l'Identifiant externe de chaque enregistrement "
#~ "que vous importez.\\n\n"
#~ "                        Ensuite, vous pourrez faire référence à cet "
#~ "enregistrement avec des\\n\n"
#~ "                        colonnes telles que \"Champ/Identifiant externe"
#~ "\". Les deux fichiers CVS\\n\n"
#~ "                        suivants vous donnent un exemple des produits et "
#~ "de leurs catégories.\\n"

#~ msgid "XXX/External ID"
#~ msgstr "XXX/identifiant externe"

#~ msgid "XXX/ID"
#~ msgstr "XXX/identifiant"

#~ msgid ""
#~ "column in Odoo. When you\n"
#~ "                        import an other record that links to the first\n"
#~ "                        one, use"
#~ msgstr ""
#~ "colonne dans Odoo. Lorsque vous\\n\n"
#~ "                        importez un autre enregistrement qui possède un "
#~ "lien avec le premier,\\n\n"
#~ "                        utilisez"

#~ msgid "person_1,Fabien,False,company_1"
#~ msgstr "person_1,Fabien,False,company_1"

#~ msgid "person_2,Laurence,False,company_1"
#~ msgstr "person_2,Laurence,False,company_1"

#~ msgid "person_3,Eric,False,company_2"
#~ msgstr "person_3,Eric,False,company_2"

#~ msgid "person_4,Ramsy,False,company_3"
#~ msgstr "person_4,Ramsy,False,company_3"

#~ msgid "to the original unique identifier."
#~ msgstr "à l'identifiant unique d'origine."

#~ msgid ""
#~ "will also be used to update the original\n"
#~ "                        import if you need to re-import modified data\n"
#~ "                        later, it's thus good practice to specify it\n"
#~ "                        whenever possible"
#~ msgstr ""
#~ "sera également utilisé pour mettre à jour l'importation\\n\n"
#~ "                        originale si vous avez besoin, plus tard, de "
#~ "réimporter\\n\n"
#~ "                        les données modifiées c'est donc une bonne "
#~ "pratique de le\\n\n"
#~ "                        spécifier chaque fois que possible"
=======
#. module: base_import
#. openerp-web
#: code:addons/base_import/static/src/xml/import.xml:74
#, python-format
msgid ""
"will also be used to update the original\n"
"                        import if you need to re-import modified data\n"
"                        later, it's thus good practice to specify it\n"
"                        whenever possible"
msgstr ""
"sera également utilisé pour mettre à jour l'importation\\n\n"
"                        originale si vous avez besoin, plus tard, de "
"réimporter\\n\n"
"                        les données modifiées c'est donc une bonne pratique "
"de le\\n\n"
"                        spécifier chaque fois que possible"
>>>>>>> bc1a0a32
<|MERGE_RESOLUTION|>--- conflicted
+++ resolved
@@ -7,11 +7,7 @@
 msgstr ""
 "Project-Id-Version: Odoo 9.0\n"
 "Report-Msgid-Bugs-To: \n"
-<<<<<<< HEAD
-"POT-Creation-Date: 2016-08-19 10:24+0000\n"
-=======
 "POT-Creation-Date: 2016-08-18 14:07+0000\n"
->>>>>>> bc1a0a32
 "PO-Revision-Date: 2015-12-19 08:50+0000\n"
 "Last-Translator: Martin Trigaux\n"
 "Language-Team: French (Canada) (http://www.transifex.com/odoo/odoo-9/"
@@ -24,28 +20,18 @@
 
 #. module: base_import
 #. openerp-web
-<<<<<<< HEAD
-#: code:addons/base_import/static/src/js/import.js:595
-=======
 #: code:addons/base_import/static/src/js/import.js:474
->>>>>>> bc1a0a32
 #, python-format
 msgid "(%d more)"
 msgstr "(%d de plus)"
 
 #. module: base_import
 #. openerp-web
-<<<<<<< HEAD
-#: code:addons/base_import/static/src/js/import.js:373
-=======
 #: code:addons/base_import/static/src/js/import.js:287
->>>>>>> bc1a0a32
 #, python-format
 msgid ""
 "A single column was found in the file, this often means the file separator "
 "is incorrect"
-<<<<<<< HEAD
-=======
 msgstr ""
 "Une seule colonne a été trouvée dans le fichier. Cela signifie le plus "
 "souvent que le caractère séparateur est incorrect."
@@ -125,44 +111,84 @@
 "                        and company_1 who shared the same ID 1 in the "
 "orignial \n"
 "                        database)."
->>>>>>> bc1a0a32
-msgstr ""
-"Une seule colonne a été trouvée dans le fichier. Cela signifie le plus "
-"souvent que le caractère séparateur est incorrect."
-
-#. module: base_import
-#. openerp-web
-#: code:addons/base_import/static/src/xml/import.xml:89
+msgstr ""
+
+#. module: base_import
+#. openerp-web
+#: code:addons/base_import/static/src/xml/import.xml:87
+#, python-format
+msgid ""
+"Because CSV files are used internally and in\n"
+"                        multiple external processes, interoperability is a\n"
+"                        significant issue. To limit incorrect\n"
+"                        interpretation of data, they are strictly limited\n"
+"                        to dates following"
+msgstr ""
+
+#. module: base_import
+#. openerp-web
+#: code:addons/base_import/static/src/xml/import.xml:106
+#, python-format
+msgid ""
+"By default the Import preview is set on commas as \n"
+"                        field separators and quotation marks as text \n"
+"                        delimiters. If your csv file does not have these \n"
+"                        settings, you can modify the File Format Options \n"
+"                        (displayed under the Browse CSV file bar after you \n"
+"                        select your file)."
+msgstr ""
+
+#. module: base_import
+#. openerp-web
+#: code:addons/base_import/static/src/xml/import.xml:21
+#, python-format
+msgid "CSV Format Options…"
+msgstr ""
+
+#. module: base_import
+#. openerp-web
+#: code:addons/base_import/static/src/xml/import.xml:217
+#, python-format
+msgid "CSV file for Manufacturer, Retailer"
+msgstr "Fichier CSV pour fabricants, Revendeurs"
+
+#. module: base_import
+#. openerp-web
+#: code:addons/base_import/static/src/xml/import.xml:181
+#, python-format
+msgid "CSV file for Products"
+msgstr "Fichier CSV des Produits"
+
+#. module: base_import
+#. openerp-web
+#: code:addons/base_import/static/src/xml/import.xml:180
+#, python-format
+msgid "CSV file for categories"
+msgstr "Fichier CSV pour les Catégories"
+
+#. module: base_import
+#. openerp-web
+#: code:addons/base_import/static/src/xml/import.xml:250
+#, python-format
+msgid "Can I import several times the same record?"
+msgstr "Puis-je importer plusieurs fois le même enregistrement ?"
+
+#. module: base_import
+#. openerp-web
+#: code:addons/base_import/static/src/xml/import.xml:358
 #, python-format
 msgid "Cancel"
 msgstr "Annuler"
 
 #. module: base_import
-#: code:addons/base_import/models.py:592
-#, python-format
-msgid ""
-"Column %s contains incorrect values (value: %s does not match date format"
-msgstr ""
-
-#. module: base_import
-#: code:addons/base_import/models.py:575
-#, python-format
-msgid "Column %s contains incorrect values (value: %s)"
-msgstr ""
-
-#. module: base_import
-#. openerp-web
-#: code:addons/base_import/static/src/js/import.js:244
-#: code:addons/base_import/static/src/js/import.js:255
-#: code:addons/base_import/static/src/js/import.js:262
-#: code:addons/base_import/static/src/js/import.js:274
+#. openerp-web
+#: code:addons/base_import/static/src/js/import.js:205
+#: code:addons/base_import/static/src/js/import.js:216
 #, python-format
 msgid "Comma"
 msgstr "Virgule"
 
 #. module: base_import
-<<<<<<< HEAD
-=======
 #. openerp-web
 #: code:addons/base_import/static/src/xml/import.xml:159
 #, python-format
@@ -222,7 +248,6 @@
 msgstr "Pays : le nom ou code du pays"
 
 #. module: base_import
->>>>>>> bc1a0a32
 #: model:ir.model.fields,field_description:base_import.field_base_import_import_create_uid
 #: model:ir.model.fields,field_description:base_import.field_base_import_tests_models_char_create_uid
 #: model:ir.model.fields,field_description:base_import.field_base_import_tests_models_char_noreadonly_create_uid
@@ -259,28 +284,17 @@
 msgstr "Créé le"
 
 #. module: base_import
-#: code:addons/base_import/models.py:151 code:addons/base_import/models.py:157
+#. openerp-web
+#: code:addons/base_import/static/src/xml/import.xml:244
+#, python-format
+msgid "Customers and their respective contacts"
+msgstr "Clients et leurs contacts respectifs"
+
+#. module: base_import
+#: code:addons/base_import/models.py:149 code:addons/base_import/models.py:155
 #, python-format
 msgid "Database ID"
 msgstr "Identifiant de la base de données"
-
-#. module: base_import
-<<<<<<< HEAD
-#. openerp-web
-#: code:addons/base_import/static/src/js/import.js:125
-=======
-#: code:addons/base_import/models.py:149 code:addons/base_import/models.py:155
->>>>>>> bc1a0a32
-#, python-format
-msgid "Date Format:"
-msgstr ""
-
-#. module: base_import
-#. openerp-web
-#: code:addons/base_import/static/src/js/import.js:127
-#, fuzzy, python-format
-msgid "Decimal Separator:"
-msgstr "Séparateur :"
 
 #. module: base_import
 #: model:ir.model.fields,field_description:base_import.field_base_import_import_display_name
@@ -302,67 +316,41 @@
 
 #. module: base_import
 #. openerp-web
-<<<<<<< HEAD
-#: code:addons/base_import/static/src/js/import.js:416
-=======
 #: code:addons/base_import/static/src/js/import.js:321
->>>>>>> bc1a0a32
 #, python-format
 msgid "Don't import"
 msgstr "Ne pas importer"
 
 #. module: base_import
 #. openerp-web
-#: code:addons/base_import/static/src/js/import.js:263
-#: code:addons/base_import/static/src/js/import.js:281
-#, python-format
-msgid "Dot"
-msgstr ""
-
-#. module: base_import
-#. openerp-web
-#: code:addons/base_import/static/src/js/import.js:120
+#: code:addons/base_import/static/src/js/import.js:91
 #, python-format
 msgid "Encoding:"
 msgstr "Codage"
 
 #. module: base_import
-<<<<<<< HEAD
-#: code:addons/base_import/models.py:230
-=======
 #: code:addons/base_import/models.py:228
->>>>>>> bc1a0a32
 #, python-format
 msgid "Error cell found while reading XLS/XLSX file: %s"
 msgstr ""
 
 #. module: base_import
 #. openerp-web
-<<<<<<< HEAD
-#: code:addons/base_import/static/src/js/import.js:572
-=======
 #: code:addons/base_import/static/src/js/import.js:451
->>>>>>> bc1a0a32
 #, python-format
 msgid "Everything seems valid."
 msgstr "Tout semble valide."
 
 #. module: base_import
-<<<<<<< HEAD
-#: code:addons/base_import/models.py:115 code:addons/base_import/models.py:150
-=======
 #. openerp-web
 #: code:addons/base_import/models.py:114 code:addons/base_import/models.py:148
 #: code:addons/base_import/static/src/xml/import.xml:69
 #: code:addons/base_import/static/src/xml/import.xml:74
->>>>>>> bc1a0a32
 #, python-format
 msgid "External ID"
 msgstr "Identifiant externe"
 
 #. module: base_import
-<<<<<<< HEAD
-=======
 #. openerp-web
 #: code:addons/base_import/static/src/xml/import.xml:325
 #, python-format
@@ -381,7 +369,6 @@
 msgstr "Identifiant externe, Nom, est une Société"
 
 #. module: base_import
->>>>>>> bc1a0a32
 #: model:ir.model.fields,field_description:base_import.field_base_import_import_file
 msgid "File"
 msgstr "Fichier"
@@ -397,25 +384,35 @@
 msgstr "Type de fichier"
 
 #. module: base_import
+#. openerp-web
+#: code:addons/base_import/static/src/xml/import.xml:238
+#, python-format
+msgid "File for some Quotations"
+msgstr "Fichier pour quelques devis"
+
+#. module: base_import
 #: model:ir.model.fields,help:base_import.field_base_import_import_file
 msgid "File to check and/or import, raw binary (not base64)"
 msgstr "Fichier à vérifier et/ou à importer, binaire brut (non Base64)"
 
 #. module: base_import
 #. openerp-web
-#: code:addons/base_import/static/src/xml/import.xml:115
+#: code:addons/base_import/static/src/xml/import.xml:12
+#, python-format
+msgid "File:"
+msgstr ""
+
+#. module: base_import
+#. openerp-web
+#: code:addons/base_import/static/src/xml/import.xml:384
 #, python-format
 msgid "For CSV files, the issue could be an incorrect encoding."
 msgstr ""
 
 #. module: base_import
 #. openerp-web
-#: code:addons/base_import/static/src/js/import.js:619
-#, python-format
-<<<<<<< HEAD
-msgid "Get all possible values"
-msgstr "Obtenir toutes les valeurs possibles"
-=======
+#: code:addons/base_import/static/src/xml/import.xml:149
+#, python-format
 msgid ""
 "For example, to \n"
 "                        reference the country of a contact, Odoo proposes \n"
@@ -424,20 +421,21 @@
 "Par exemple, pour\\n\n"
 "                        référencer le pays d'un contact, Odoo vous\\n\n"
 "                        propose trois différents champs à importer:"
->>>>>>> bc1a0a32
-
-#. module: base_import
-#. openerp-web
-#: code:addons/base_import/static/src/xml/import.xml:11
-#, python-format
-msgid "Help"
-msgstr ""
-
-#. module: base_import
-#. openerp-web
-<<<<<<< HEAD
-#: code:addons/base_import/static/src/js/import.js:606
-=======
+
+#. module: base_import
+#. openerp-web
+#: code:addons/base_import/static/src/xml/import.xml:93
+#, python-format
+msgid ""
+"For more familiar or\n"
+"                        flexible formatting, use Excel files, date cells\n"
+"                        are stored as genuine dates and the familiar and\n"
+"                        locale-aware display of dates is independent from\n"
+"                        the way it is stored."
+msgstr ""
+
+#. module: base_import
+#. openerp-web
 #: code:addons/base_import/static/src/xml/import.xml:157
 #, python-format
 msgid ""
@@ -465,21 +463,18 @@
 #. module: base_import
 #. openerp-web
 #: code:addons/base_import/static/src/js/import.js:485
->>>>>>> bc1a0a32
 #, python-format
 msgid "Here are the possible values:"
 msgstr "Voici les valeurs possibles:"
 
 #. module: base_import
 #. openerp-web
-#: code:addons/base_import/static/src/xml/import.xml:116
+#: code:addons/base_import/static/src/xml/import.xml:385
 #, python-format
 msgid "Here is the start of the file we could not import:"
 msgstr "Voici le début du fichier qu'il n'a pas été possible d'importer"
 
 #. module: base_import
-<<<<<<< HEAD
-=======
 #. openerp-web
 #: code:addons/base_import/static/src/xml/import.xml:120
 #, python-format
@@ -547,7 +542,6 @@
 #. openerp-web
 #: code:addons/base_import/static/src/xml/import.xml:69
 #: code:addons/base_import/static/src/xml/import.xml:74
->>>>>>> bc1a0a32
 #: model:ir.model.fields,field_description:base_import.field_base_import_import_id
 #: model:ir.model.fields,field_description:base_import.field_base_import_tests_models_char_id
 #: model:ir.model.fields,field_description:base_import.field_base_import_tests_models_char_noreadonly_id
@@ -562,14 +556,12 @@
 #: model:ir.model.fields,field_description:base_import.field_base_import_tests_models_o2m_child_id
 #: model:ir.model.fields,field_description:base_import.field_base_import_tests_models_o2m_id
 #: model:ir.model.fields,field_description:base_import.field_base_import_tests_models_preview_id
+#, python-format
 msgid "ID"
 msgstr "Identifiant"
 
 #. module: base_import
 #. openerp-web
-<<<<<<< HEAD
-#: code:addons/base_import/static/src/xml/import.xml:73
-=======
 #: code:addons/base_import/static/src/xml/import.xml:190
 #, python-format
 msgid ""
@@ -608,7 +600,6 @@
 #. module: base_import
 #. openerp-web
 #: code:addons/base_import/static/src/xml/import.xml:51
->>>>>>> bc1a0a32
 #, python-format
 msgid ""
 "If the file contains\n"
@@ -626,7 +617,7 @@
 
 #. module: base_import
 #. openerp-web
-#: code:addons/base_import/static/src/xml/import.xml:60
+#: code:addons/base_import/static/src/xml/import.xml:40
 #, python-format
 msgid ""
 "If the model uses openchatter, history tracking                             "
@@ -636,8 +627,6 @@
 "Si le modèle utilise openchatter, le suivi de l'historique mettra en place "
 "des abonnements et enverra des notifications lors de l'importation ce qui "
 "donnera une importation plus lente."
-<<<<<<< HEAD
-=======
 
 #. module: base_import
 #. openerp-web
@@ -771,33 +760,30 @@
 "dans le fichier CSV\\n\n"
 "                        et n'aura pas d'information dans les champs relatifs "
 "à l'ordre."
->>>>>>> bc1a0a32
-
-#. module: base_import
-#. openerp-web
-#: code:addons/base_import/static/src/xml/import.xml:88
-#: code:addons/base_import/static/src/xml/import.xml:147
+
+#. module: base_import
+#. openerp-web
+#: code:addons/base_import/static/src/xml/import.xml:357
+#: code:addons/base_import/static/src/xml/import.xml:417
 #, python-format
 msgid "Import"
 msgstr "importation"
 
 #. module: base_import
 #. openerp-web
-#: code:addons/base_import/static/src/js/import.js:181
+#: code:addons/base_import/static/src/js/import.js:147
 #, python-format
 msgid "Import a File"
 msgstr ""
 
 #. module: base_import
 #. openerp-web
-#: code:addons/base_import/static/src/xml/import.xml:114
+#: code:addons/base_import/static/src/xml/import.xml:383
 #, python-format
 msgid "Import preview failed due to:"
 msgstr "La prévisualisation de l'import à échoué à cause de :"
 
 #. module: base_import
-<<<<<<< HEAD
-=======
 #. openerp-web
 #: code:addons/base_import/static/src/xml/import.xml:66
 #, python-format
@@ -820,7 +806,6 @@
 msgstr "Va produire le fichier CSV suivant:"
 
 #. module: base_import
->>>>>>> bc1a0a32
 #: model:ir.model.fields,field_description:base_import.field_base_import_import___last_update
 #: model:ir.model.fields,field_description:base_import.field_base_import_tests_models_char___last_update
 #: model:ir.model.fields,field_description:base_import.field_base_import_tests_models_char_noreadonly___last_update
@@ -876,16 +861,20 @@
 
 #. module: base_import
 #. openerp-web
-#: code:addons/base_import/static/src/xml/import.xml:19
-#, fuzzy, python-format
-msgid "Load File"
-msgstr "Fichier"
-
-#. module: base_import
-#. openerp-web
-#: code:addons/base_import/static/src/xml/import.xml:56
-#, python-format
-msgid "Map your columns to import"
+#: code:addons/base_import/static/src/xml/import.xml:37
+#, python-format
+msgid "Map your data to Odoo"
+msgstr "Mapper vos données à Odoo"
+
+#. module: base_import
+#. openerp-web
+#: code:addons/base_import/static/src/xml/import.xml:130
+#, python-format
+msgid ""
+"Microsoft Excel will allow \n"
+"                        you to modify only the encoding when saving \n"
+"                        (in 'Save As' dialog box > click 'Tools' dropdown \n"
+"                        list > Encoding tab)."
 msgstr ""
 
 #. module: base_import
@@ -900,30 +889,22 @@
 
 #. module: base_import
 #. openerp-web
-#: code:addons/base_import/static/src/xml/import.xml:15
-#, python-format
-msgid "No file chosen..."
-msgstr ""
-
-#. module: base_import
-#. openerp-web
-<<<<<<< HEAD
-#: code:addons/base_import/static/src/js/import.js:482
-=======
+#: code:addons/base_import/static/src/xml/import.xml:63
+#, python-format
+msgid "Need to import data from an other application?"
+msgstr "Besoin d'importer des données depuis une autre application ?"
+
+#. module: base_import
+#. openerp-web
 #: code:addons/base_import/static/src/js/import.js:369
->>>>>>> bc1a0a32
 #, python-format
 msgid "Normal Fields"
 msgstr "Champs normaux"
 
 #. module: base_import
 #. openerp-web
-#: code:addons/base_import/static/src/xml/import.xml:30
-#, python-format
-<<<<<<< HEAD
-msgid "Options…"
-msgstr ""
-=======
+#: code:addons/base_import/static/src/xml/import.xml:111
+#, python-format
 msgid ""
 "Note that if your CSV file \n"
 "                        has a tabulation as separator, Odoo will not \n"
@@ -939,7 +920,6 @@
 "                        Vous aurez besoin de changer les options de format "
 "dans votre tableur.\\n\n"
 "                        Voir la question suivante."
->>>>>>> bc1a0a32
 
 #. module: base_import
 #: model:ir.model.fields,field_description:base_import.field_base_import_tests_models_preview_othervalue
@@ -948,56 +928,54 @@
 
 #. module: base_import
 #. openerp-web
-#: code:addons/base_import/static/src/js/import.js:122
+#: code:addons/base_import/static/src/xml/import.xml:241
+#, python-format
+msgid "Purchase orders with their respective purchase order lines"
+msgstr "Bons d'achat avec leurs lignes respectives"
+
+#. module: base_import
+#. openerp-web
+#: code:addons/base_import/static/src/js/import.js:93
 #, python-format
 msgid "Quoting:"
 msgstr "Soumission"
 
 #. module: base_import
 #. openerp-web
-<<<<<<< HEAD
-#: code:addons/base_import/static/src/js/import.js:483
-=======
 #: code:addons/base_import/static/src/js/import.js:370
->>>>>>> bc1a0a32
 #, python-format
 msgid "Relation Fields"
 msgstr "Champs relationnels"
 
 #. module: base_import
 #. openerp-web
-#: code:addons/base_import/static/src/xml/import.xml:24
-#, python-format
-msgid "Reload File"
-msgstr ""
-
-#. module: base_import
-#. openerp-web
-#: code:addons/base_import/static/src/xml/import.xml:11
-#, python-format
-msgid "Select a CSV or Excel file to import."
-msgstr ""
-
-#. module: base_import
-#. openerp-web
-#: code:addons/base_import/static/src/js/import.js:245
+#: code:addons/base_import/static/src/xml/import.xml:17
+#, python-format
+msgid "Reload data to check changes."
+msgstr "Actualiser les données pour vérifier les modifications."
+
+#. module: base_import
+#. openerp-web
+#: code:addons/base_import/static/src/xml/import.xml:9
+#, python-format
+msgid ""
+"Select the file to import. If you need a sample importable file, you\n"
+"            can use the export tool to generate one."
+msgstr ""
+
+#. module: base_import
+#. openerp-web
+#: code:addons/base_import/static/src/js/import.js:206
 #, python-format
 msgid "Semicolon"
 msgstr "Point-virgule"
 
 #. module: base_import
 #. openerp-web
-#: code:addons/base_import/static/src/js/import.js:121
+#: code:addons/base_import/static/src/js/import.js:92
 #, python-format
 msgid "Separator:"
 msgstr "Séparateur :"
-
-#. module: base_import
-#. openerp-web
-#: code:addons/base_import/static/src/xml/import.xml:72
-#, python-format
-msgid "Show all fields for completion (advanced)"
-msgstr ""
 
 #. module: base_import
 #: model:ir.model.fields,field_description:base_import.field_base_import_tests_models_preview_somevalue
@@ -1006,9 +984,6 @@
 
 #. module: base_import
 #. openerp-web
-<<<<<<< HEAD
-#: code:addons/base_import/static/src/js/import.js:247
-=======
 #: code:addons/base_import/static/src/xml/import.xml:142
 #, python-format
 msgid ""
@@ -1037,27 +1012,29 @@
 #. module: base_import
 #. openerp-web
 #: code:addons/base_import/static/src/js/import.js:208
->>>>>>> bc1a0a32
 #, python-format
 msgid "Space"
 msgstr "Espace"
 
 #. module: base_import
 #. openerp-web
-#: code:addons/base_import/static/src/js/import.js:246
+#: code:addons/base_import/static/src/js/import.js:207
 #, python-format
 msgid "Tab"
 msgstr "Tab."
 
 #. module: base_import
 #. openerp-web
-#: code:addons/base_import/static/src/xml/import.xml:68
-#, fuzzy, python-format
-msgid ""
-<<<<<<< HEAD
-"The first row\n"
-"                 contains the label of the column"
-=======
+#: code:addons/base_import/static/src/xml/import.xml:74
+#, python-format
+msgid "The"
+msgstr "Le"
+
+#. module: base_import
+#. openerp-web
+#: code:addons/base_import/static/src/xml/import.xml:49
+#, python-format
+msgid ""
 "The first row of the\n"
 "                file contains the label of the column"
 msgstr ""
@@ -1097,19 +1074,10 @@
 "                        linked to both tags 'Manufacturer' and 'Retailer' \n"
 "                        then you will encode \"Manufacturer,\n"
 "                        Retailer\" in the same column of your CSV file."
->>>>>>> bc1a0a32
-msgstr ""
-"La première ligne du\\n\n"
-"                        fichier contient le titre de la colonne"
-
-#. module: base_import
-#. openerp-web
-<<<<<<< HEAD
-#: code:addons/base_import/static/src/js/import.js:126
-#, fuzzy, python-format
-msgid "Thousand Separator:"
-msgstr "Séparateur :"
-=======
+msgstr ""
+
+#. module: base_import
+#. openerp-web
 #: code:addons/base_import/static/src/xml/import.xml:340
 #, python-format
 msgid ""
@@ -1200,32 +1168,23 @@
 "                        externe\" par le nom de l'application ou de la "
 "table. (comme 'société_1',\\n\n"
 "                        'Contact_1' au lieu de '1')"
->>>>>>> bc1a0a32
-
-#. module: base_import
-#. openerp-web
-#: code:addons/base_import/static/src/xml/import.xml:62
+
+#. module: base_import
+#. openerp-web
+#: code:addons/base_import/static/src/xml/import.xml:43
 #, python-format
 msgid "Track history during import"
 msgstr "Suivre l'historique lors de l'importation"
 
 #. module: base_import
-<<<<<<< HEAD
-#: code:addons/base_import/models.py:197
-=======
 #: code:addons/base_import/models.py:195
->>>>>>> bc1a0a32
 #, python-format
 msgid ""
 "Unable to load \"{extension}\" file: requires Python module \"{modname}\""
 msgstr ""
 
 #. module: base_import
-<<<<<<< HEAD
-#: code:addons/base_import/models.py:198
-=======
 #: code:addons/base_import/models.py:196
->>>>>>> bc1a0a32
 #, python-format
 msgid ""
 "Unsupported file format \"{}\", import only supports CSV, ODS, XLS and XLSX"
@@ -1233,9 +1192,6 @@
 
 #. module: base_import
 #. openerp-web
-<<<<<<< HEAD
-#: code:addons/base_import/static/src/xml/import.xml:86
-=======
 #: code:addons/base_import/static/src/xml/import.xml:166
 #, python-format
 msgid ""
@@ -1292,15 +1248,11 @@
 #. module: base_import
 #. openerp-web
 #: code:addons/base_import/static/src/xml/import.xml:355
->>>>>>> bc1a0a32
 #, python-format
 msgid "Validate"
 msgstr "Valider"
 
 #. module: base_import
-<<<<<<< HEAD
-#: code:addons/base_import/models.py:516
-=======
 #. openerp-web
 #: code:addons/base_import/static/src/xml/import.xml:306
 #, python-format
@@ -1401,18 +1353,13 @@
 
 #. module: base_import
 #: code:addons/base_import/models.py:406
->>>>>>> bc1a0a32
 #, python-format
 msgid "You must configure at least one field to import"
 msgstr "Vous devez paramétrer au moins un champ à importer"
 
 #. module: base_import
 #. openerp-web
-<<<<<<< HEAD
-#: code:addons/base_import/static/src/js/import.js:589
-=======
 #: code:addons/base_import/static/src/js/import.js:468
->>>>>>> bc1a0a32
 #, python-format
 msgid "at row %d"
 msgstr "à la ligne %d"
@@ -1489,18 +1436,12 @@
 
 #. module: base_import
 #. openerp-web
-<<<<<<< HEAD
-#: code:addons/base_import/static/src/js/import.js:591
-=======
 #: code:addons/base_import/static/src/js/import.js:470
->>>>>>> bc1a0a32
 #, python-format
 msgid "between rows %d and %d"
 msgstr "entre les lignes %d et %d"
 
 #. module: base_import
-<<<<<<< HEAD
-=======
 #. openerp-web
 #: code:addons/base_import/static/src/xml/import.xml:69
 #, python-format
@@ -1614,7 +1555,6 @@
 msgstr "à l'identifiant unique d'origine."
 
 #. module: base_import
->>>>>>> bc1a0a32
 #: model:ir.model.fields,field_description:base_import.field_base_import_tests_models_char_noreadonly_value
 #: model:ir.model.fields,field_description:base_import.field_base_import_tests_models_char_readonly_value
 #: model:ir.model.fields,field_description:base_import.field_base_import_tests_models_char_required_value
@@ -1631,641 +1571,6 @@
 msgid "unknown"
 msgstr "inconnu"
 
-<<<<<<< HEAD
-#~ msgid ""
-#~ "According to your need, you should use \n"
-#~ "                        one of these 3 ways to reference records in "
-#~ "relations. \n"
-#~ "                        Here is when you should use one or the other, \n"
-#~ "                        according to your need:"
-#~ msgstr ""
-#~ "Selon vos besoins, vous devez utiliser\\n\n"
-#~ "                        l'une de ces trois façons de référencer les "
-#~ "enregistrements dans les relations.\\n\n"
-#~ "                        C'est ici que vous devez utiliser l'une ou "
-#~ "l'autre,\\n\n"
-#~ "                        selon votre besoin:\\n"
-
-#~ msgid ""
-#~ "As an example, here is \n"
-#~ "                        purchase.order_functional_error_line_cant_adpat."
-#~ "CSV \n"
-#~ "                        file of some quotations you can import, based on "
-#~ "demo \n"
-#~ "                        data."
-#~ msgstr ""
-#~ "A titre d'exemple, voici\\n\n"
-#~ "                        le fichier purchase."
-#~ "order_functional_error_line_cant_adpat.CSV\\n\n"
-#~ "                        contenant quelques citations, basées sur les "
-#~ "données de démo,\\n\n"
-#~ "                        que vous pouvez importer.\\n"
-
-#~ msgid ""
-#~ "As an example, suppose you have a SQL database \n"
-#~ "                        with two tables you want to import: companies "
-#~ "and \n"
-#~ "                        persons. Each person belong to one company, so "
-#~ "you \n"
-#~ "                        will have to recreate the link between a person "
-#~ "and \n"
-#~ "                        the company he work for. (If you want to test "
-#~ "this \n"
-#~ "                        example, here is a"
-#~ msgstr ""
-#~ "Par exemple, si vous avez une base de données SQL\n"
-#~ "avec deux tables dans lesquelles vous voulez importer:\n"
-#~ "compagnies et personnes. Chaque personne est associé \n"
-#~ "à une compagnie. Vous devrez donc recréer le lien\n"
-#~ "entre chaque personnes et la société où ils travaillent.\n"
-#~ "(Si vous voulez tester cet exemple, voici un"
-
-#~ msgid "CSV file for Manufacturer, Retailer"
-#~ msgstr "Fichier CSV pour fabricants, Revendeurs"
-
-#~ msgid "CSV file for Products"
-#~ msgstr "Fichier CSV des Produits"
-
-#~ msgid "CSV file for categories"
-#~ msgstr "Fichier CSV pour les Catégories"
-
-#~ msgid "Can I import several times the same record?"
-#~ msgstr "Puis-je importer plusieurs fois le même enregistrement ?"
-
-#~ msgid ""
-#~ "Country/Database \n"
-#~ "                        ID: 21"
-#~ msgstr ""
-#~ "Pays/Base de données\\n\n"
-#~ "                        id. : 21"
-
-#~ msgid ""
-#~ "Country/Database ID: the unique Odoo ID for a \n"
-#~ "                        record, defined by the ID postgresql column"
-#~ msgstr ""
-#~ "Identifiant Pays/Base de données: l'Identifiant unique pour\\n\n"
-#~ "                        un enregistrement Odoo, défini dans la colonne "
-#~ "Identifiant de PostgreSQL"
-
-#~ msgid "Country/External ID: base.be"
-#~ msgstr "Pays/Identifiant externe: base.be"
-
-#~ msgid ""
-#~ "Country/External ID: the ID of this record \n"
-#~ "                        referenced in another application (or the .XML "
-#~ "file \n"
-#~ "                        that imported it)"
-#~ msgstr ""
-#~ "Pays/Identifiant externe: l'Identifiant de ce disque\\n\n"
-#~ "                        référencé dans une autre application (ou le "
-#~ "fichier .xml\\n\n"
-#~ "                        qui l'a importé)"
-
-#~ msgid "Country: Belgium"
-#~ msgstr "Pays: Belgique"
-
-#~ msgid "Country: the name or code of the country"
-#~ msgstr "Pays : le nom ou code du pays"
-
-#~ msgid "Customers and their respective contacts"
-#~ msgstr "Clients et leurs contacts respectifs"
-
-#~ msgid ""
-#~ "External ID,Name,Is a \n"
-#~ "                        Company,Related Company/External ID"
-#~ msgstr ""
-#~ "Identifiant externe, Nom, est une\\n\n"
-#~ "                        Société, Société apparentée/Identifiant externe"
-
-#~ msgid "External ID,Name,Is a Company"
-#~ msgstr "Identifiant externe, Nom, est une Société"
-
-#~ msgid "File for some Quotations"
-#~ msgstr "Fichier pour quelques devis"
-
-#~ msgid ""
-#~ "For example, to \n"
-#~ "                        reference the country of a contact, Odoo "
-#~ "proposes \n"
-#~ "                        you 3 different fields to import:"
-#~ msgstr ""
-#~ "Par exemple, pour\\n\n"
-#~ "                        référencer le pays d'un contact, Odoo vous\\n\n"
-#~ "                        propose trois différents champs à importer:"
-
-#~ msgid ""
-#~ "For the country \n"
-#~ "                        Belgium, you can use one of these 3 ways to "
-#~ "import:"
-#~ msgstr ""
-#~ "Pour le pays\\n\n"
-#~ "                        Belgique, vous pouvez utiliser l'une de ces trois "
-#~ "façons d'importer:"
-
-#~ msgid "Frequently Asked Questions"
-#~ msgstr "Foire Aux Questions"
-
-#~ msgid ""
-#~ "How can I change the CSV file format options when \n"
-#~ "                        saving in my spreadsheet application?"
-#~ msgstr ""
-#~ "Comment puis-je changer les Options de format du fichier CSV\\n\n"
-#~ "                        lorsque que je sauvegarde mon tableur?"
-
-#~ msgid ""
-#~ "How can I import a many2many relationship field \n"
-#~ "                        (e.g. a customer that has multiple tags)?"
-#~ msgstr ""
-#~ "Comment puis-je importer un champ de relation de \\\"many2many\\\"\\n\n"
-#~ "                        (par exemple un client qui possède plusieurs "
-#~ "étiquettes)?"
-
-#~ msgid ""
-#~ "How can I import a one2many relationship (e.g. several \n"
-#~ "                        Order Lines of a Sales Order)?"
-#~ msgstr ""
-#~ "Comment puis-je importer une relation \\\"One2Many\\\"\\n\n"
-#~ "                        (par exemple plusieurs lignes de commandes d'un "
-#~ "ordre de vente)?"
-
-#~ msgid ""
-#~ "How to export/import different tables from an SQL \n"
-#~ "                        application to Odoo?"
-#~ msgstr ""
-#~ "Comment exporter/importer différentes tables d'une\\n\n"
-#~ "                        application SQL de Odoo?"
-
-#~ msgid ""
-#~ "However if you do not wish to change your \n"
-#~ "                        configuration of product categories, we recommend "
-#~ "you \n"
-#~ "                        use make use of the external ID for this field \n"
-#~ "                        'Category'."
-#~ msgstr ""
-#~ "Toutefois, si vous ne voulez pas changer votre\\n\n"
-#~ "                        configuration de catégories de produits, nous vous"
-#~ "\\n\n"
-#~ "                        recommandons d'utiliser l'Identifiant externe pour"
-#~ "\\n\n"
-#~ "                        ce champ 'Catégorie'."
-
-#~ msgid ""
-#~ "If for example you have two product categories \n"
-#~ "                        with the child name \"Sellable\" (ie. \"Misc. \n"
-#~ "                        Products/Sellable\" & \"Other Products/Sellable"
-#~ "\"),\n"
-#~ "                        your validation is halted but you may still "
-#~ "import \n"
-#~ "                        your data. However, we recommend you do not "
-#~ "import the \n"
-#~ "                        data because they will all be linked to the "
-#~ "first \n"
-#~ "                        'Sellable' category found in the Product Category "
-#~ "list \n"
-#~ "                        (\"Misc. Products/Sellable\"). We recommend you "
-#~ "modify \n"
-#~ "                        one of the duplicates' values or your product "
-#~ "category \n"
-#~ "                        hierarchy."
-#~ msgstr ""
-#~ "Si par exemple vous avez deux catégories de produits\\n\n"
-#~ "                        avec le nom enfant \"Vendable\" (i.e. \"Produits "
-#~ "divers/Vendable\\n\n"
-#~ "                        & Autres produits/Vendable\"), votre validation "
-#~ "est interrompue\\n\n"
-#~ "                        mais vous pouvez toujours importer vos données. "
-#~ "Toutefois, nous\\n\n"
-#~ "                        vous recommandons de ne pas les importer car "
-#~ "elles vont toutes\\n\n"
-#~ "                        être reliées à la première Catégorie \"Vendable\" "
-#~ "qui se trouve dans la\\n\n"
-#~ "                        liste Catégorie de produit (\"Divers Produits/"
-#~ "Vendable\"). Nous vous\\n\n"
-#~ "                        conseillons de modifier l'une des valeurs des "
-#~ "doublons ou votre\\n\n"
-#~ "                        hiérarchie de catégories de produits."
-
-#~ msgid ""
-#~ "If you do not set all fields in your CSV file, \n"
-#~ "                        Odoo will assign the default value for every "
-#~ "non \n"
-#~ "                        defined fields. But if you\n"
-#~ "                        set fields with empty values in your CSV file, "
-#~ "Odoo \n"
-#~ "                        will set the EMPTY value in the field, instead "
-#~ "of \n"
-#~ "                        assigning the default value."
-#~ msgstr ""
-#~ "Si vous ne définissez pas tous les champs dans votre fichier CSV,\\n\n"
-#~ "                        Odoo va affecter la valeur par défaut pour chaque "
-#~ "champ non défini.\\n\n"
-#~ "                        Mais si vous définissez des champs avec des "
-#~ "valeurs vides, Odoo\\n\n"
-#~ "                        affectera la valeur VIDE dans le champ au lieu de "
-#~ "la valeur par défaut."
-
-#~ msgid ""
-#~ "If you edit and save CSV files in speadsheet \n"
-#~ "                        applications, your computer's regional settings "
-#~ "will \n"
-#~ "                        be applied for the separator and delimiter. \n"
-#~ "                        We suggest you use OpenOffice or LibreOffice "
-#~ "Calc \n"
-#~ "                        as they will allow you to modify all three "
-#~ "options \n"
-#~ "                        (in 'Save As' dialog box > Check the box 'Edit "
-#~ "filter \n"
-#~ "                        settings' > Save)."
-#~ msgstr ""
-#~ "Si vous modifiez et enregistrez des fichiers CSV dans les applications de "
-#~ "chiffrier,\\n\n"
-#~ "                        les paramètres régionaux de votre ordinateur "
-#~ "seront appliqués comme séparateur et\\n\n"
-#~ "                        délimiteur. Nous vous suggérons d'utiliser "
-#~ "OpenOffice ou LibreOffice Calc car ceux-ci\\n\n"
-#~ "                        vous permettront de modifier les trois options "
-#~ "(dans la boîte de dialogue\\n\n"
-#~ "                        'Enregistrer sous' > Cocher la case 'Modifier les "
-#~ "paramètres du filtre' > Enregistrer)."
-
-#~ msgid ""
-#~ "If you import a file that contains one of the \n"
-#~ "                        column \"External ID\" or \"Database ID\", "
-#~ "records that \n"
-#~ "                        have already been imported will be modified "
-#~ "instead of \n"
-#~ "                        being created. This is very usefull as it allows "
-#~ "you \n"
-#~ "                        to import several times the same CSV file while "
-#~ "having \n"
-#~ "                        made some changes in between two imports. Odoo "
-#~ "will \n"
-#~ "                        take care of creating or modifying each record \n"
-#~ "                        depending if it's new or not."
-#~ msgstr ""
-#~ "Si vous importez un fichier qui contient une colonne \"Identifiant externe"
-#~ "\"\\n\n"
-#~ "                        ou \"Identifiant de base de données\", les "
-#~ "dossiers qui ont déjà été importés\\n\n"
-#~ "                        seront modifiés au lieu d'être crées. Ceci est "
-#~ "très utile car permet\\n\n"
-#~ "                        d'importer plusieurs fois le même fichier CSV "
-#~ "tout en ayant fait quelques\\n\n"
-#~ "                        changements entre deux importations. Odoo prendre "
-#~ "soin de créer ou modifier\\n\n"
-#~ "                        chaque enregistrement selon que celui-ci est "
-#~ "nouveau ou non."
-
-#~ msgid ""
-#~ "If you need to import data from different tables, \n"
-#~ "                        you will have to recreate relations between "
-#~ "records \n"
-#~ "                        belonging to different tables. (e.g. if you "
-#~ "import \n"
-#~ "                        companies and persons, you will have to recreate "
-#~ "the \n"
-#~ "                        link between each person and the company they "
-#~ "work \n"
-#~ "                        for)."
-#~ msgstr ""
-#~ "Si vous devez importer des données depuis différentes tables,\\n\n"
-#~ "                        vous devrez recréer les relations entre les "
-#~ "enregistrements\\n\n"
-#~ "                        appartenant à des tables différentes. (i.e. si "
-#~ "vous importez\\n\n"
-#~ "                        des Sociétés et des personnes, vous devrez "
-#~ "recréer le lien\\n\n"
-#~ "                        entre chaque personne et la Société où ils "
-#~ "travaillent)."
-
-#~ msgid ""
-#~ "If you want to import sales order having several \n"
-#~ "                        order lines; for each order line, you need to "
-#~ "reserve \n"
-#~ "                        a specific row in the CSV file. The first order "
-#~ "line \n"
-#~ "                        will be imported on the same row as the "
-#~ "information \n"
-#~ "                        relative to order. Any additional lines will need "
-#~ "an \n"
-#~ "                        addtional row that does not have any information "
-#~ "in \n"
-#~ "                        the fields relative to the order."
-#~ msgstr ""
-#~ "Si vous souhaitez importer des ordres de vente ayant plusieurs lignes;"
-#~ "\\n\n"
-#~ "                        pour chaque ligne de l'ordre, vous devez réserver "
-#~ "une ligne spécifique\\n\n"
-#~ "                        dans le fichier CSV. La première ligne de l'ordre "
-#~ "sera importée sur la\\n\n"
-#~ "                        même ligne que celle de l'information relative à "
-#~ "l'ordre. Toutes lignes\\n\n"
-#~ "                        supplémentaires de l'ordre aura besoin d'une "
-#~ "ligne dans le fichier CSV\\n\n"
-#~ "                        et n'aura pas d'information dans les champs "
-#~ "relatifs à l'ordre."
-
-#~ msgid ""
-#~ "In order to re-create relationships between\n"
-#~ "                        different records, you should use the unique\n"
-#~ "                        identifier from the original application and\n"
-#~ "                        map it to the"
-#~ msgstr ""
-#~ "Afin de recréer les relations entre différents enregistrements,\\n\n"
-#~ "                        vous devez utiliser l'unique identificateur de "
-#~ "l'application\\n\n"
-#~ "                        d'origine et le mapper à l'"
-
-#~ msgid "It will produce the following CSV file:"
-#~ msgstr "Va produire le fichier CSV suivant:"
-
-#~ msgid "Map your data to Odoo"
-#~ msgstr "Mapper vos données à Odoo"
-
-#~ msgid "Need to import data from an other application?"
-#~ msgstr "Besoin d'importer des données depuis une autre application ?"
-
-#~ msgid ""
-#~ "Note that if your CSV file \n"
-#~ "                        has a tabulation as separator, Odoo will not \n"
-#~ "                        detect the separations. You will need to change "
-#~ "the \n"
-#~ "                        file format options in your spreadsheet "
-#~ "application. \n"
-#~ "                        See the following question."
-#~ msgstr ""
-#~ "Notez que si votre fichier CSV\\n\n"
-#~ "                        a une tabulation comme séparateur, Odoo ne "
-#~ "détectera pas les séparations.\\n\n"
-#~ "                        Vous aurez besoin de changer les options de "
-#~ "format dans votre tableur.\\n\n"
-#~ "                        Voir la question suivante."
-
-#~ msgid "Purchase orders with their respective purchase order lines"
-#~ msgstr "Bons d'achat avec leurs lignes respectives"
-
-#~ msgid "Reload data to check changes."
-#~ msgstr "Actualiser les données pour vérifier les modifications."
-
-#~ msgid ""
-#~ "Some fields define a relationship with another \n"
-#~ "                        object. For example, the country of a contact is "
-#~ "a \n"
-#~ "                        link to a record of the 'Country' object. When "
-#~ "you \n"
-#~ "                        want to import such fields, Odoo will have to \n"
-#~ "                        recreate links between the different records. \n"
-#~ "                        To help you import such fields, Odoo provides 3 \n"
-#~ "                        mechanisms. You must use one and only one "
-#~ "mechanism \n"
-#~ "                        per field you want to import."
-#~ msgstr ""
-#~ "Certains champs définissent une relation avec un autre objet. Par exemple,"
-#~ "\\n\n"
-#~ "                        le pays d'un contact est un lien vers un "
-#~ "enregistrement de l'objet 'Pays'.\\n\n"
-#~ "                        Lorsque vous voulez importer ces champs, Odoo "
-#~ "devra recréer les liens entre\\n\n"
-#~ "                        les différents enregistrements. Pour vous aider à "
-#~ "importer ces champs, Odoo\\n\n"
-#~ "                        fournit 3 mécanismes. Vous devez utiliser un et "
-#~ "un seul mécanisme par champ\\n\n"
-#~ "                        que vous voulez importer."
-
-#~ msgid "The"
-#~ msgstr "Le"
-
-#~ msgid ""
-#~ "The following CSV file shows how to import \n"
-#~ "                        customers and their respective contacts"
-#~ msgstr ""
-#~ "Le fichier CSV suivant montre comment importer\\n\n"
-#~ "                        les Clients et leurs Contacts respectifs"
-
-#~ msgid ""
-#~ "The following CSV file shows how to import purchase \n"
-#~ "                        orders with their respective purchase order lines:"
-#~ msgstr ""
-#~ "Le fichier CSV suivant montre comment importer des bons\\n\n"
-#~ "                        d'achats et leurs lignes respectives:"
-
-#~ msgid ""
-#~ "The two files produced are ready to be imported in \n"
-#~ "                        Odoo without any modifications. After having \n"
-#~ "                        imported these two CSV files, you will have 4 "
-#~ "contacts \n"
-#~ "                        and 3 companies. (the firsts two contacts are "
-#~ "linked \n"
-#~ "                        to the first company). You must first import "
-#~ "the \n"
-#~ "                        companies and then the persons."
-#~ msgstr ""
-#~ "Les deux fichiers produits sont prêts à être importés dans Odoo\\n\n"
-#~ "                        sans aucune modification. Après avoir importé ces "
-#~ "deux fichiers\\n\n"
-#~ "                        CSV, vous aurez quatre contacts et trois "
-#~ "Sociétés. (les deux premiers\\n\n"
-#~ "                        contacts sont reliés à la première Société). Vous "
-#~ "devez d'abord importer\\n\n"
-#~ "                        les Sociétés puis les Contacts."
-
-#~ msgid "This SQL command will create the following CSV file:"
-#~ msgstr "Cette commande SQL va créer le fichier CSV suivant :"
-
-#~ msgid ""
-#~ "This feature \n"
-#~ "                        allows you to use the Import/Export tool of Odoo "
-#~ "to \n"
-#~ "                        modify a batch of records in your favorite "
-#~ "spreadsheet \n"
-#~ "                        application."
-#~ msgstr ""
-#~ "Cette fonctionnalité vous permet d'utiliser l'outil Import/Export\\n\n"
-#~ "                        de Odoo pour modifier un lot d'enregistrements "
-#~ "dans votre application\\n\n"
-#~ "                        préférée de tableur."
-
-#~ msgid ""
-#~ "To create the CSV file for persons, linked to \n"
-#~ "                        companies, we will use the following SQL command "
-#~ "in \n"
-#~ "                        PSQL:"
-#~ msgstr ""
-#~ "Pour créer le fichier CSV pour les contacts liés aux Sociétés,\\n\n"
-#~ "                        nous allons utiliser la commande SQL suivante "
-#~ "dans PSQL:"
-
-#~ msgid ""
-#~ "To manage relations between tables, \n"
-#~ "                        you can use the \"External ID\" facilities of "
-#~ "Odoo. \n"
-#~ "                        The \"External ID\" of a record is the unique "
-#~ "identifier \n"
-#~ "                        of this record in another application. This "
-#~ "\"External \n"
-#~ "                        ID\" must be unique accoss all the records of "
-#~ "all \n"
-#~ "                        objects, so it's a good practice to prefix this \n"
-#~ "                        \"External ID\" with the name of the application "
-#~ "or \n"
-#~ "                        table. (like 'company_1', 'person_1' instead of "
-#~ "'1')"
-#~ msgstr ""
-#~ "Pour gérer les relations entre les tables, vous pouvez utiliser la "
-#~ "fonction\\n\n"
-#~ "                        \"Iidentifiant externe\" de Odoo. L'\"Identifiant "
-#~ "externe\" d'un enregistrement\\n\n"
-#~ "                        est l'identifiant unique de ce document dans une "
-#~ "autre application. Cet\\n\n"
-#~ "                        \"Identifiant externe\" doit être unique à "
-#~ "travers tous les enregistrements de\\n\n"
-#~ "                        tous objets; c'est donc une bonne pratique de "
-#~ "préfixer cet \"Identifiant\\n\n"
-#~ "                        externe\" par le nom de l'application ou de la "
-#~ "table. (comme 'société_1',\\n\n"
-#~ "                        'Contact_1' au lieu de '1')"
-
-#~ msgid ""
-#~ "Use \n"
-#~ "                        Country/Database ID: You should rarely use this \n"
-#~ "                        notation. It's mostly used by developers as it's "
-#~ "main \n"
-#~ "                        advantage is to never have conflicts (you may "
-#~ "have \n"
-#~ "                        several records with the same name, but they "
-#~ "always \n"
-#~ "                        have a unique Database ID)"
-#~ msgstr ""
-#~ "Utiliser\\n\n"
-#~ "                        Pays/Identifiant de base de données. Vous ne "
-#~ "devriez que rarement\\n\n"
-#~ "                        utiliser cette notation. Elle est surtout "
-#~ "utilisée par les développeurs\\n\n"
-#~ "                        car son principal avantage est de ne jamais avoir "
-#~ "de conflits (vous\\n\n"
-#~ "                        pouvez avoir plusieurs enregistrements portant le "
-#~ "même nom; ils auront\\n\n"
-#~ "                        toujours un Identifiant de base de données "
-#~ "unique)\\n"
-
-#~ msgid ""
-#~ "Use \n"
-#~ "                        Country/External ID: Use External ID when you "
-#~ "import \n"
-#~ "                        data from a third party application."
-#~ msgstr ""
-#~ "Utiliser\\n\n"
-#~ "                        Pays/Identifiant externe. Utilisez \"Identifiant "
-#~ "externe\" lorsque\\n\n"
-#~ "                        vous importez les données depuis une application "
-#~ "tierce.\\n"
-
-#~ msgid ""
-#~ "Use Country: This is \n"
-#~ "                        the easiest way when your data come from CSV "
-#~ "files \n"
-#~ "                        that have been created manually."
-#~ msgstr ""
-#~ "Utiliser Pays: C'est\\n\n"
-#~ "                        la meilleure façon lorsque vos données "
-#~ "proviennent de fichiers CSV\\n\n"
-#~ "                        qui ont été créés manuellement."
-
-#~ msgid ""
-#~ "We will first export all companies and their \n"
-#~ "                        \"External ID\". In PSQL, write the following "
-#~ "command:"
-#~ msgstr ""
-#~ "Nous allons d'abord exporter toutes les Sociétés et leur \"Identifiant"
-#~ "\\n\n"
-#~ "                        externe\". Dans PSQL, écrivez la commande "
-#~ "suivante:"
-
-#~ msgid "What can I do if I have multiple matches for a field?"
-#~ msgstr "Que puis-je faire si j'ai plusieurs correspondances pour un champ?"
-
-#~ msgid ""
-#~ "What happens if I do not provide a value for a \n"
-#~ "                        specific field?"
-#~ msgstr ""
-#~ "Qu'advient-il si je ne fournis pas une valeur pour un\\n\n"
-#~ "                        champ spécifique?"
-
-#~ msgid ""
-#~ "What's the difference between Database ID and \n"
-#~ "                        External ID?"
-#~ msgstr ""
-#~ "Quelle est la différence entre identifiant de base de données et \n"
-#~ "                        identifiant externe?"
-
-#~ msgid ""
-#~ "When you use External IDs, you can import CSV files \n"
-#~ "                        with the \"External ID\" column to define the "
-#~ "External \n"
-#~ "                        ID of each record you import. Then, you will be "
-#~ "able \n"
-#~ "                        to make a reference to that record with columns "
-#~ "like \n"
-#~ "                        \"Field/External ID\". The following two CSV "
-#~ "files give \n"
-#~ "                        you an example for Products and their Categories."
-#~ msgstr ""
-#~ "Lorsque vous utilisez des identifiants externes, vous pouvez importer\\n\n"
-#~ "                        des fichiers CSV avec la colonne \"Identifiant "
-#~ "externe\" pour définir\\n\n"
-#~ "                        l'Identifiant externe de chaque enregistrement "
-#~ "que vous importez.\\n\n"
-#~ "                        Ensuite, vous pourrez faire référence à cet "
-#~ "enregistrement avec des\\n\n"
-#~ "                        colonnes telles que \"Champ/Identifiant externe"
-#~ "\". Les deux fichiers CVS\\n\n"
-#~ "                        suivants vous donnent un exemple des produits et "
-#~ "de leurs catégories.\\n"
-
-#~ msgid "XXX/External ID"
-#~ msgstr "XXX/identifiant externe"
-
-#~ msgid "XXX/ID"
-#~ msgstr "XXX/identifiant"
-
-#~ msgid ""
-#~ "column in Odoo. When you\n"
-#~ "                        import an other record that links to the first\n"
-#~ "                        one, use"
-#~ msgstr ""
-#~ "colonne dans Odoo. Lorsque vous\\n\n"
-#~ "                        importez un autre enregistrement qui possède un "
-#~ "lien avec le premier,\\n\n"
-#~ "                        utilisez"
-
-#~ msgid "person_1,Fabien,False,company_1"
-#~ msgstr "person_1,Fabien,False,company_1"
-
-#~ msgid "person_2,Laurence,False,company_1"
-#~ msgstr "person_2,Laurence,False,company_1"
-
-#~ msgid "person_3,Eric,False,company_2"
-#~ msgstr "person_3,Eric,False,company_2"
-
-#~ msgid "person_4,Ramsy,False,company_3"
-#~ msgstr "person_4,Ramsy,False,company_3"
-
-#~ msgid "to the original unique identifier."
-#~ msgstr "à l'identifiant unique d'origine."
-
-#~ msgid ""
-#~ "will also be used to update the original\n"
-#~ "                        import if you need to re-import modified data\n"
-#~ "                        later, it's thus good practice to specify it\n"
-#~ "                        whenever possible"
-#~ msgstr ""
-#~ "sera également utilisé pour mettre à jour l'importation\\n\n"
-#~ "                        originale si vous avez besoin, plus tard, de "
-#~ "réimporter\\n\n"
-#~ "                        les données modifiées c'est donc une bonne "
-#~ "pratique de le\\n\n"
-#~ "                        spécifier chaque fois que possible"
-=======
 #. module: base_import
 #. openerp-web
 #: code:addons/base_import/static/src/xml/import.xml:74
@@ -2281,5 +1586,4 @@
 "réimporter\\n\n"
 "                        les données modifiées c'est donc une bonne pratique "
 "de le\\n\n"
-"                        spécifier chaque fois que possible"
->>>>>>> bc1a0a32
+"                        spécifier chaque fois que possible"