# Translation of Odoo Server.
# This file contains the translation of the following modules:
# * calendar
#
# Translators:
# Gideoni Willian da Silva <gd.willian@gmail.com>, 2015
# Grazziano Duarte <g.negocios@outlook.com.br>, 2015
# Mateus Cerqueira Lopes <mateus1@gmail.com>, 2015
# Planeta Odoo <planetaodoo@gmail.com>, 2015
# Rodrigo Macedo <rodrigomacedo@rmsolucoeseminformatica.com>, 2016
msgid ""
msgstr ""
"Project-Id-Version: Odoo 9.0\n"
"Report-Msgid-Bugs-To: \n"
<<<<<<< HEAD
"POT-Creation-Date: 2016-08-19 10:26+0000\n"
=======
"POT-Creation-Date: 2016-08-18 14:08+0000\n"
>>>>>>> bc1a0a32
"PO-Revision-Date: 2016-01-28 13:10+0000\n"
"Last-Translator: Rodrigo Macedo <rodrigomacedo@rmsolucoeseminformatica.com>\n"
"Language-Team: Portuguese (Brazil) (http://www.transifex.com/odoo/odoo-9/"
"language/pt_BR/)\n"
"Language: pt_BR\n"
"MIME-Version: 1.0\n"
"Content-Type: text/plain; charset=UTF-8\n"
"Content-Transfer-Encoding: \n"
"Plural-Forms: nplurals=2; plural=(n > 1);\n"

#. module: calendar
#: model:mail.template,body_html:calendar.calendar_template_meeting_changedate
msgid ""
"\n"
"% set colors = {'needsAction': 'grey', 'accepted': 'green', 'tentative': "
"'#FFFF00',  'declined': 'red'}\n"
"<div summary=\"o_mail_template\" style=\"padding:0px;width:600px;margin:auto;"
"background: #FFFFFF repeat top /100%;color:#777777\">\n"
"    <table cellspacing=\"0\" cellpadding=\"0\" style=\"width:600px;border-"
"collapse:collapse;background:inherit;color:inherit\">\n"
"        <tbody><tr>\n"
"            <td valign=\"center\" width=\"200\" style=\"padding:10px 10px "
"10px 5px;font-size: 12px\">\n"
"                <img src=\"/logo.png\" style=\"padding: 0px; margin: 0px; "
"height: auto; width: 80px;\" alt=\"${user.company_id.name}\">\n"
"            </td>\n"
"            <td valign=\"center\" align=\"right\" width=\"340\" style="
"\"padding:10px 10px 10px 5px; font-size: 12px;\">\n"
"                <p>\n"
"                    <a href=\"/calendar/meeting/accept?db=${'dbname' in ctx "
"and ctx['dbname'] or ''}&token=${object.access_token}&action=${'action_id' "
"in ctx and ctx['action_id'] or ''}&id=${object.event_id.id}\" style="
"\"padding: 5px 10px; font-size: 12px; line-height: 18px; color: #FFFFFF; "
"border-color:#a24689; text-decoration: none; display: inline-block; margin-"
"bottom: 0px; font-weight: 400; text-align: center; vertical-align: middle; "
"cursor: pointer; white-space: nowrap; background-image: none; background-"
"color: #a24689; border: 1px solid #a24689; border-radius:3px\">Accept</a>\n"
"                    <a href=\"/calendar/meeting/decline?db=${'dbname' in ctx "
"and ctx['dbname'] or '' }&token=${object.access_token}&action=${'action_id' "
"in ctx and ctx['action_id'] or ''}&id=${object.event_id.id}\" style="
"\"padding: 5px 10px; font-size: 12px; line-height: 18px; color: #FFFFFF; "
"border-color:#a24689; text-decoration: none; display: inline-block; margin-"
"bottom: 0px; font-weight: 400; text-align: center; vertical-align: middle; "
"cursor: pointer; white-space: nowrap; background-image: none; background-"
"color: #a24689; border: 1px solid #a24689; border-radius:3px\">Decline</a>\n"
"                    <a href=\"/calendar/meeting/view?db=${'dbname' in ctx "
"and ctx['dbname'] or ''}&token=${object.access_token}&action=${'action_id' "
"in ctx and ctx['action_id'] or ''}&id=${object.event_id.id}\" style="
"\"padding: 5px 10px; font-size: 12px; line-height: 18px; color: #FFFFFF; "
"border-color:#a24689; text-decoration: none; display: inline-block; margin-"
"bottom: 0px; font-weight: 400; text-align: center; vertical-align: middle; "
"cursor: pointer; white-space: nowrap; background-image: none; background-"
"color: #a24689; border: 1px solid #a24689; border-radius:3px\">View</a>\n"
"                </p>\n"
"            </td>\n"
"        </tr></tbody>\n"
"    </table>\n"
"    <table cellspacing=\"0\" cellpadding=\"0\" style=\"width:600px;border-"
"collapse:collapse;background:inherit;color:inherit\">\n"
"        <tbody><tr>\n"
"            <td valign=\"top\" style=\"width:600px; padding:10px 10px 10px "
"5px;\">\n"
"                <div>\n"
"                    <hr width=\"100%\" style=\"background-color:"
"rgb(204,204,204);border:medium none;clear:both;display:block;font-size:0px;"
"min-height:1px;line-height:0;margin:15px auto;padding:0\">\n"
"                </div>\n"
"            </td>\n"
"        </tr></tbody>\n"
"    </table>\n"
"</div>\n"
"<div style=\"padding:0px;width:600px;margin:auto;background: #FFFFFF repeat "
"top /100%;color:#777777\">\n"
"    <table cellspacing=\"0\" cellpadding=\"0\" style=\"width:600px;border-"
"collapse:collapse;background:inherit;color:inherit\">\n"
"        <tbody><tr>\n"
"            <td style=\"padding:10px 10px 10px 5px;font-size: 14px;\">\n"
"                <p style=\"font-size: 20px; text-align: center;\"><strong>"
"${object.event_id.name} date updated</strong></p>\n"
"                <p>\n"
"                    <strong>Dear ${object.cn}</strong>,<br />\n"
"                    The date of the meeting has been upated. The meeting  "
"${object.event_id.name} created by ${object.event_id.user_id.partner_id."
"name} is now scheduled for ${object.event_id.get_display_time_tz(tz=object."
"partner_id.tz)}.\n"
"                </p> \n"
"                <table style=\"margin-top: 20px;\"><tr>\n"
"                    <td>\n"
"                        <div style=\"border-top-left-radius:3px;border-top-"
"right-radius:3px;font-size:12px;border-collapse:separate;text-align:center;"
"font-weight:bold;color:#ffffff;width:130px;min-height: 18px;background:"
"#a24689;padding-top: 4px;\">\n"
"                            ${object.event_id.get_interval(object.event_id."
"start, 'dayname', tz=object.partner_id.tz if not object.event_id.allday else "
"None)}\n"
"                        </div>\n"
"                        <div style=\"font-size:48px;min-height:auto;font-"
"weight:bold;text-align:center;color: #5F5F5F;background-color: #F8F8F8;"
"width: 130px;border:1px solid #a24689;\">\n"
"                            ${object.event_id.get_interval(object.event_id."
"start,'day', tz=object.partner_id.tz if not object.event_id.allday else "
"None)}\n"
"                        </div>\n"
"                        <div style='font-size:12px;text-align:center;font-"
"weight:bold;color:#ffffff;background-color:#a24689'>${object.event_id."
"get_interval(object.event_id.start, 'month', tz=object.partner_id.tz if not "
"object.event_id.allday else None)}</div>\n"
"                        <div style=\"border-collapse:separate;color: #5F5F5F;"
"text-align:center;width: 130px;font-size:12px;border-bottom-right-radius:3px;"
"font-weight:bold;border:1px solid #a24689;border-bottom-left-radius:3px;\">"
"${not object.event_id.allday and object.event_id.get_interval(object."
"event_id.start, 'time', tz=object.partner_id.tz) or ''}</div>\n"
"                    </td>\n"
"                    <td width=\"20px;\"/>\n"
"                    <td>\n"
"                        <p>Details of the event</p>\n"
"                        <ul>\n"
"                        % if object.event_id.location:\n"
"                            <li>Location: ${object.event_id.location}\n"
"                            (<a href=\"http://maps.google.com/maps?oi=map&q="
"${object.event_id.location}\">View Map</a>)\n"
"                            </li>\n"
"                        % endif\n"
"                        % if object.event_id.description :\n"
"                            <li>Description: ${object.event_id.description}</"
"li>\n"
"                        % endif\n"
"                        % if not object.event_id.allday and object.event_id."
"duration\n"
"                            <li>Duration: ${('%dH%02d' % (object.event_id."
"duration,(object.event_id.duration*60)%60))}</li>\n"
"                        % endif\n"
"                        <li>Attendees\n"
"                        <ul>\n"
"                        % for attendee in object.event_id.attendee_ids:\n"
"                            <li>\n"
"                                <div style=\"display:inline-block; border-"
"radius: 50%; width:10px; height:10px;background:${colors[attendee.state] or "
"'white'};\"></div>\n"
"                                % if attendee.cn != object.cn:\n"
"                                <span style=\"margin-left:5px\">${attendee."
"cn}</span>\n"
"                                % else:\n"
"                                <span style=\"margin-left:5px\">You</span>\n"
"                                % endif\n"
"                            </li>\n"
"                        % endfor\n"
"                        </ul></li>\n"
"                        </ul>\n"
"                    </td>\n"
"                </tr></table>\n"
"            </td>\n"
"        </tr></tbody>\n"
"    </table>\n"
"</div>"
msgstr ""

#. module: calendar
#: model:mail.template,body_html:calendar.calendar_template_meeting_invitation
msgid ""
"\n"
"% set colors = {'needsAction': 'grey', 'accepted': 'green', 'tentative': "
"'#FFFF00',  'declined': 'red'}\n"
"<div summary=\"o_mail_template\" style=\"padding:0px;width:600px;margin:auto;"
"background: #FFFFFF repeat top /100%;color:#777777\">\n"
"    <table cellspacing=\"0\" cellpadding=\"0\" style=\"width:600px;border-"
"collapse:collapse;background:inherit;color:inherit\">\n"
"        <tbody><tr>\n"
"            <td valign=\"center\" width=\"200\" style=\"padding:10px 10px "
"10px 5px;font-size: 12px\">\n"
"                <img src=\"/logo.png\" style=\"padding: 0px; margin: 0px; "
"height: auto; width: 80px;\" alt=\"${user.company_id.name}\">\n"
"            </td>\n"
"            <td valign=\"center\" align=\"right\" width=\"340\" style="
"\"padding:10px 10px 10px 5px; font-size: 12px;\">\n"
"                <p>\n"
"                    <a href=\"/calendar/meeting/accept?db=${'dbname' in ctx "
"and ctx['dbname'] or ''}&token=${object.access_token}&action=${'action_id' "
"in ctx and ctx['action_id'] or ''}&id=${object.event_id.id}\" style="
"\"padding: 5px 10px; font-size: 12px; line-height: 18px; color: #FFFFFF; "
"border-color:#a24689; text-decoration: none; display: inline-block; margin-"
"bottom: 0px; font-weight: 400; text-align: center; vertical-align: middle; "
"cursor: pointer; white-space: nowrap; background-image: none; background-"
"color: #a24689; border: 1px solid #a24689; border-radius:3px\">Accept</a>\n"
"                    <a href=\"/calendar/meeting/decline?db=${'dbname' in ctx "
"and ctx['dbname'] or '' }&token=${object.access_token}&action=${'action_id' "
"in ctx and ctx['action_id'] or ''}&id=${object.event_id.id}\" style="
"\"padding: 5px 10px; font-size: 12px; line-height: 18px; color: #FFFFFF; "
"border-color:#a24689; text-decoration: none; display: inline-block; margin-"
"bottom: 0px; font-weight: 400; text-align: center; vertical-align: middle; "
"cursor: pointer; white-space: nowrap; background-image: none; background-"
"color: #a24689; border: 1px solid #a24689; border-radius:3px\">Decline</a>\n"
"                    <a href=\"/calendar/meeting/view?db=${'dbname' in ctx "
"and ctx['dbname'] or ''}&token=${object.access_token}&action=${'action_id' "
"in ctx and ctx['action_id'] or ''}&id=${object.event_id.id}\" style="
"\"padding: 5px 10px; font-size: 12px; line-height: 18px; color: #FFFFFF; "
"border-color:#a24689; text-decoration: none; display: inline-block; margin-"
"bottom: 0px; font-weight: 400; text-align: center; vertical-align: middle; "
"cursor: pointer; white-space: nowrap; background-image: none; background-"
"color: #a24689; border: 1px solid #a24689; border-radius:3px\">View</a>\n"
"                </p>\n"
"            </td>\n"
"        </tr></tbody>\n"
"    </table>\n"
"    <table cellspacing=\"0\" cellpadding=\"0\" style=\"width:600px;border-"
"collapse:collapse;background:inherit;color:inherit\">\n"
"        <tbody><tr>\n"
"            <td valign=\"top\" style=\"width:600px; padding:10px 10px 10px "
"5px;\">\n"
"                <div>\n"
"                    <hr width=\"100%\" style=\"background-color:"
"rgb(204,204,204);border:medium none;clear:both;display:block;font-size:0px;"
"min-height:1px;line-height:0;margin:15px auto;padding:0\">\n"
"                </div>\n"
"            </td>\n"
"        </tr></tbody>\n"
"    </table>\n"
"</div>\n"
"<div style=\"padding:0px;width:600px;margin:auto;background: #FFFFFF repeat "
"top /100%;color:#777777\">\n"
"    <table cellspacing=\"0\" cellpadding=\"0\" style=\"width:600px;border-"
"collapse:collapse;background:inherit;color:inherit\">\n"
"        <tbody><tr>\n"
"            <td style=\"padding:10px 10px 10px 5px;font-size: 14px;\">\n"
"                <p style=\"font-size: 20px; text-align: center;\">Invitation "
"to <strong>${object.event_id.name}</strong></p>\n"
"                <p>\n"
"                    <strong>Dear ${object.cn}</strong>,<br />\n"
"                    ${object.event_id.user_id.partner_id.name} invited you "
"for the ${object.event_id.name} meeting of ${object.event_id.user_id."
"company_id.name}.</p> \n"
"                <table style=\"margin-top: 20px;\"><tr>\n"
"                    <td>\n"
"                        <div style=\"border-top-left-radius:3px;border-top-"
"right-radius:3px;font-size:12px;border-collapse:separate;text-align:center;"
"font-weight:bold;color:#ffffff;width:130px;min-height: 18px;background:"
"#a24689;padding-top: 4px;\">\n"
"                            ${object.event_id.get_interval(object.event_id."
"start, 'dayname', tz=object.partner_id.tz if not object.event_id.allday else "
"None)}\n"
"                        </div>\n"
"                        <div style=\"font-size:48px;min-height:auto;font-"
"weight:bold;text-align:center;color: #5F5F5F;background-color: #F8F8F8;"
"width: 130px;border:1px solid #a24689;\">\n"
"                            ${object.event_id.get_interval(object.event_id."
"start,'day', tz=object.partner_id.tz if not object.event_id.allday else "
"None)}\n"
"                        </div>\n"
"                        <div style='font-size:12px;text-align:center;font-"
"weight:bold;color:#ffffff;background-color:#a24689'>${object.event_id."
"get_interval(object.event_id.start, 'month', tz=object.partner_id.tz if not "
"object.event_id.allday else None)}</div>\n"
"                        <div style=\"border-collapse:separate;color: #5F5F5F;"
"text-align:center;width: 130px;font-size:12px;border-bottom-right-radius:3px;"
"font-weight:bold;border:1px solid #a24689;border-bottom-left-radius:3px;\">"
"${not object.event_id.allday and object.event_id.get_interval(object."
"event_id.start, 'time', tz=object.partner_id.tz) or ''}</div>\n"
"                    </td>\n"
"                    <td width=\"20px;\"/>\n"
"                    <td>\n"
"                        <p>Details of the event</p>\n"
"                        <ul>\n"
"                        % if object.event_id.location:\n"
"                            <li>Location: ${object.event_id.location}\n"
"                            (<a href=\"http://maps.google.com/maps?oi=map&q="
"${object.event_id.location}\">View Map</a>)\n"
"                            </li>\n"
"                        % endif\n"
"                        % if object.event_id.description :\n"
"                            <li>Description: ${object.event_id.description}</"
"li>\n"
"                        % endif\n"
"                        % if not object.event_id.allday and object.event_id."
"duration\n"
"                            <li>Duration: ${('%dH%02d' % (object.event_id."
"duration,(object.event_id.duration*60)%60))}</li>\n"
"                        % endif\n"
"                        <li>Attendees\n"
"                        <ul>\n"
"                        % for attendee in object.event_id.attendee_ids:\n"
"                            <li>\n"
"                                <div style=\"display:inline-block; border-"
"radius: 50%; width:10px; height:10px;background:${colors[attendee.state] or "
"'white'};\"></div>\n"
"                                % if attendee.cn != object.cn:\n"
"                                <span style=\"margin-left:5px\">${attendee."
"cn}</span>\n"
"                                % else:\n"
"                                <span style=\"margin-left:5px\">You</span>\n"
"                                % endif\n"
"                            </li>\n"
"                        % endfor\n"
"                        </ul></li>\n"
"                        </ul>\n"
"                    </td>\n"
"                </tr></table>\n"
"            </td>\n"
"        </tr></tbody>\n"
"    </table>\n"
"</div>"
msgstr ""

#. module: calendar
#: model:mail.template,body_html:calendar.calendar_template_meeting_reminder
msgid ""
"\n"
"% set colors = {'needsAction': 'grey', 'accepted': 'green', 'tentative': "
"'#FFFF00',  'declined': 'red'}\n"
"<div summary=\"o_mail_template\" style=\"padding:0px;width:600px;margin:auto;"
"background: #FFFFFF repeat top /100%;color:#777777\">\n"
"    <table cellspacing=\"0\" cellpadding=\"0\" style=\"width:600px;border-"
"collapse:collapse;background:inherit;color:inherit\">\n"
"        <tbody><tr>\n"
"            <td valign=\"center\" width=\"200\" style=\"padding:10px 10px "
"10px 5px;font-size: 12px\">\n"
"                <img src=\"/logo.png\" style=\"padding: 0px; margin: 0px; "
"height: auto; width: 80px;\" alt=\"${user.company_id.name}\">\n"
"            </td>\n"
"            <td valign=\"center\" align=\"right\" width=\"340\" style="
"\"padding:10px 10px 10px 5px; font-size: 12px;\">\n"
"                <p>\n"
"                    <a href=\"/calendar/meeting/accept?db=${'dbname' in ctx "
"and ctx['dbname'] or ''}&token=${object.access_token}&action=${'action_id' "
"in ctx and ctx['action_id'] or ''}&id=${object.event_id.id}\" style="
"\"padding: 5px 10px; font-size: 12px; line-height: 18px; color: #FFFFFF; "
"border-color:#a24689; text-decoration: none; display: inline-block; margin-"
"bottom: 0px; font-weight: 400; text-align: center; vertical-align: middle; "
"cursor: pointer; white-space: nowrap; background-image: none; background-"
"color: #a24689; border: 1px solid #a24689; border-radius:3px\">Accept</a>\n"
"                    <a href=\"/calendar/meeting/decline?db=${'dbname' in ctx "
"and ctx['dbname'] or '' }&token=${object.access_token}&action=${'action_id' "
"in ctx and ctx['action_id'] or ''}&id=${object.event_id.id}\" style="
"\"padding: 5px 10px; font-size: 12px; line-height: 18px; color: #FFFFFF; "
"border-color:#a24689; text-decoration: none; display: inline-block; margin-"
"bottom: 0px; font-weight: 400; text-align: center; vertical-align: middle; "
"cursor: pointer; white-space: nowrap; background-image: none; background-"
"color: #a24689; border: 1px solid #a24689; border-radius:3px\">Decline</a>\n"
"                    <a href=\"/calendar/meeting/view?db=${'dbname' in ctx "
"and ctx['dbname'] or ''}&token=${object.access_token}&action=${'action_id' "
"in ctx and ctx['action_id'] or ''}&id=${object.event_id.id}\" style="
"\"padding: 5px 10px; font-size: 12px; line-height: 18px; color: #FFFFFF; "
"border-color:#a24689; text-decoration: none; display: inline-block; margin-"
"bottom: 0px; font-weight: 400; text-align: center; vertical-align: middle; "
"cursor: pointer; white-space: nowrap; background-image: none; background-"
"color: #a24689; border: 1px solid #a24689; border-radius:3px\">View</a>\n"
"                </p>\n"
"            </td>\n"
"        </tr></tbody>\n"
"    </table>\n"
"    <table cellspacing=\"0\" cellpadding=\"0\" style=\"width:600px;border-"
"collapse:collapse;background:inherit;color:inherit\">\n"
"        <tbody><tr>\n"
"            <td valign=\"top\" style=\"width:600px; padding:10px 10px 10px "
"5px;\">\n"
"                <div>\n"
"                    <hr width=\"100%\" style=\"background-color:"
"rgb(204,204,204);border:medium none;clear:both;display:block;font-size:0px;"
"min-height:1px;line-height:0;margin:15px auto;padding:0\">\n"
"                </div>\n"
"            </td>\n"
"        </tr></tbody>\n"
"    </table>\n"
"</div>\n"
"<div style=\"padding:0px;width:600px;margin:auto;background: #FFFFFF repeat "
"top /100%;color:#777777\">\n"
"    <table cellspacing=\"0\" cellpadding=\"0\" style=\"width:600px;border-"
"collapse:collapse;background:inherit;color:inherit\">\n"
"        <tbody><tr>\n"
"            <td style=\"padding:10px 10px 10px 5px;font-size: 14px;\">\n"
"                <p style=\"font-size: 20px; text-align: center;\">Reminder "
"for <strong>${object.event_id.name}</strong></p>\n"
"                <p>\n"
"                    <strong>Dear ${object.cn}</strong>,<br />\n"
"                    This is a reminder for the below event :\n"
"                </p> \n"
"                <table style=\"margin-top: 20px;\"><tr>\n"
"                    <td>\n"
"                        <div style=\"border-top-left-radius:3px;border-top-"
"right-radius:3px;font-size:12px;border-collapse:separate;text-align:center;"
"font-weight:bold;color:#ffffff;width:130px;min-height: 18px;background:"
"#a24689;padding-top: 4px;\">\n"
"                            ${object.event_id.get_interval(object.event_id."
"start, 'dayname', tz=object.partner_id.tz if not object.event_id.allday else "
"None)}\n"
"                        </div>\n"
"                        <div style=\"font-size:48px;min-height:auto;font-"
"weight:bold;text-align:center;color: #5F5F5F;background-color: #F8F8F8;"
"width: 130px;border:1px solid #a24689;\">\n"
"                            ${object.event_id.get_interval(object.event_id."
"start,'day', tz=object.partner_id.tz if not object.event_id.allday else "
"None)}\n"
"                        </div>\n"
"                        <div style='font-size:12px;text-align:center;font-"
"weight:bold;color:#ffffff;background-color:#a24689'>${object.event_id."
"get_interval(object.event_id.start, 'month', tz=object.partner_id.tz if not "
"object.event_id.allday else None)}</div>\n"
"                        <div style=\"border-collapse:separate;color: #5F5F5F;"
"text-align:center;width: 130px;font-size:12px;border-bottom-right-radius:3px;"
"font-weight:bold;border:1px solid #a24689;border-bottom-left-radius:3px;\">"
"${not object.event_id.allday and object.event_id.get_interval(object."
"event_id.start, 'time', tz=object.partner_id.tz) or ''}</div>\n"
"                    </td>\n"
"                    <td width=\"20px;\"/>\n"
"                    <td>\n"
"                        <p>Details of the event</p>\n"
"                        <ul>\n"
"                        % if object.event_id.location:\n"
"                            <li>Location: ${object.event_id.location}\n"
"                            (<a href=\"http://maps.google.com/maps?oi=map&q="
"${object.event_id.location}\">View Map</a>)\n"
"                            </li>\n"
"                        % endif\n"
"                        % if object.event_id.description :\n"
"                            <li>Description: ${object.event_id.description}</"
"li>\n"
"                        % endif\n"
"                        % if not object.event_id.allday and object.event_id."
"duration\n"
"                            <li>Duration: ${('%dH%02d' % (object.event_id."
"duration,(object.event_id.duration*60)%60))}</li>\n"
"                        % endif\n"
"                        <li>Attendees\n"
"                        <ul>\n"
"                        % for attendee in object.event_id.attendee_ids:\n"
"                            <li>\n"
"                                <div style=\"display:inline-block; border-"
"radius: 50%; width:10px; height:10px;background:${colors[attendee.state] or "
"'white'};\"></div>\n"
"                                % if attendee.cn != object.cn:\n"
"                                <span style=\"margin-left:5px\">${attendee."
"cn}</span>\n"
"                                % else:\n"
"                                <span style=\"margin-left:5px\">You</span>\n"
"                                % endif\n"
"                            </li>\n"
"                        % endfor\n"
"                        </ul></li>\n"
"                        </ul>\n"
"                    </td>\n"
"                </tr></table>\n"
"            </td>\n"
"        </tr></tbody>\n"
"    </table>\n"
"</div>"
msgstr ""

#. module: calendar
#. openerp-web
#: code:addons/calendar/static/src/js/base_calendar.js:35
#, python-format
msgid " [Me]"
msgstr " [EU]"

#. module: calendar
#: model:mail.template,subject:calendar.calendar_template_meeting_reminder
msgid "${object.event_id.name} - Reminder"
msgstr "${object.event_id.name} - Lembrete"

#. module: calendar
#: model:mail.template,subject:calendar.calendar_template_meeting_invitation
#, fuzzy
msgid "${object.event_id.name} invitation"
msgstr "${object.event_id.name}"

#. module: calendar
#: model:mail.template,subject:calendar.calendar_template_meeting_changedate
#, fuzzy
msgid "${object.event_id.name}: Date updated"
msgstr "${object.event_id.name} - A Data foi atualizada"

#. module: calendar
<<<<<<< HEAD
#: code:addons/calendar/calendar.py:767
=======
#: code:addons/calendar/calendar.py:776
>>>>>>> bc1a0a32
#, python-format
msgid ""
"%s at %s To\n"
" %s at %s (%s)"
msgstr ""
"%s em %s Para\n"
"%s em %s (%s)"

#. module: calendar
#: code:addons/calendar/calendar.py:765
#, python-format
msgid "%s at (%s To %s) (%s)"
msgstr "%s em (%s Para %s) (%s)"

#. module: calendar
#: code:addons/calendar/calendar.py:263
#, python-format
msgid "%s has accepted invitation"
msgstr "%s Ele aceitou o convite"

#. module: calendar
#: code:addons/calendar/calendar.py:278
#, python-format
msgid "%s has declined invitation"
msgstr "%s tem um convite não aceito"

#. module: calendar
#: model:ir.ui.view,arch_db:calendar.view_calendar_event_form
#: model:ir.ui.view,arch_db:calendar.view_calendar_event_form_popup
msgid "<span> hours</span>"
msgstr "<span> horas</span>"

#. module: calendar
#: model:ir.ui.view,arch_db:calendar.view_calendar_event_form
msgid "Accept"
msgstr "Aceitar"

#. module: calendar
#: selection:calendar.attendee,state:0
#: selection:calendar.event,attendee_status:0
msgid "Accepted"
msgstr "Aceito"

#. module: calendar
#: model:ir.model.fields,field_description:calendar.field_calendar_event_active
msgid "Active"
msgstr "Ativo"

#. module: calendar
#. openerp-web
#: code:addons/calendar/static/src/js/base_calendar.js:132
#, python-format
msgid "Add Favorite Calendar"
msgstr "Adicionar calendário favorito"

#. module: calendar
#: model:ir.model.fields,field_description:calendar.field_calendar_event_allday
msgid "All Day"
msgstr "O dia todo"

#. module: calendar
<<<<<<< HEAD
#: code:addons/calendar/calendar.py:762
=======
#: code:addons/calendar/calendar.py:771
>>>>>>> bc1a0a32
#, python-format
msgid "AllDay , %s"
msgstr "O dia todo, %s"

#. module: calendar
#: model:ir.model.fields,field_description:calendar.field_calendar_alarm_duration
msgid "Amount"
msgstr "Montante"

#. module: calendar
#: model:ir.model.fields,field_description:calendar.field_calendar_event_is_attendee
msgid "Attendee"
msgstr "Participante"

#. module: calendar
#: model:ir.model.fields,field_description:calendar.field_calendar_event_attendee_status
msgid "Attendee Status"
msgstr "Situação do Participante"

#. module: calendar
#: model:ir.model,name:calendar.model_calendar_attendee
msgid "Attendee information"
msgstr "Informação do Participante"

#. module: calendar
#: model:ir.model.fields,field_description:calendar.field_calendar_event_attendee_ids
#: model:ir.model.fields,field_description:calendar.field_calendar_event_partner_ids
#: model:ir.ui.view,arch_db:calendar.view_calendar_event_form
#: model:ir.ui.view,arch_db:calendar.view_calendar_event_form_popup
msgid "Attendees"
msgstr "Participantes"

#. module: calendar
#: model:ir.ui.view,arch_db:calendar.view_calendar_event_search
msgid "Availability"
msgstr "Disponibilidade"

#. module: calendar
<<<<<<< HEAD
#: code:addons/calendar/calendar.py:1705
=======
#: code:addons/calendar/calendar.py:1714
>>>>>>> bc1a0a32
#: selection:calendar.attendee,availability:0
#: selection:calendar.event,show_as:0
#, python-format
msgid "Busy"
msgstr "Ocupado"

#. module: calendar
#: model:ir.model.fields,field_description:calendar.field_calendar_event_byday
msgid "By day"
msgstr "Por dia"

#. module: calendar
#: model:ir.ui.menu,name:calendar.mail_menu_calendar
#: model:ir.ui.menu,name:calendar.menu_calendar_configuration
msgid "Calendar"
msgstr "Calendário"

#. module: calendar
#: model:ir.actions.act_window,name:calendar.action_calendar_alarm
#: model:ir.ui.menu,name:calendar.menu_calendar_alarm
#: model:ir.ui.view,arch_db:calendar.calendar_alarm_view_form
#: model:ir.ui.view,arch_db:calendar.view_calendar_alarm_tree
msgid "Calendar Alarm"
msgstr "Alarme do Calendário"

#. module: calendar
#. openerp-web
#: code:addons/calendar/static/src/xml/base_calendar.xml:43
#, python-format
msgid "Calendar Invitation"
msgstr "Convite de Calendário"

#. module: calendar
#: model:ir.ui.view,arch_db:calendar.view_calendar_event_form
msgid "Click here to update only this instance and not all recurrences."
msgstr "Clique aqui para alterar apenas esta instância e não todos os eventos."

#. module: calendar
#: model:ir.actions.act_window,help:calendar.action_calendar_event
msgid "Click to schedule a new meeting."
msgstr "Clique para agendar uma nova reunião"

#. module: calendar
#: model:ir.model.fields,field_description:calendar.field_calendar_event_color_partner_id
msgid "Color index of creator"
msgstr "Índice de Cores do criador"

#. module: calendar
#: model:ir.model.fields,field_description:calendar.field_calendar_attendee_cn
msgid "Common name"
msgstr "Nome comum"

#. module: calendar
#: selection:calendar.event,state:0
msgid "Confirmed"
msgstr "Confirmado"

#. module: calendar
#: model:ir.model.fields,field_description:calendar.field_calendar_attendee_partner_id
msgid "Contact"
msgstr "Contato"

#. module: calendar
#: model:ir.model.fields,field_description:calendar.field_calendar_alarm_create_uid
#: model:ir.model.fields,field_description:calendar.field_calendar_attendee_create_uid
#: model:ir.model.fields,field_description:calendar.field_calendar_contacts_create_uid
#: model:ir.model.fields,field_description:calendar.field_calendar_event_create_uid
#: model:ir.model.fields,field_description:calendar.field_calendar_event_type_create_uid
msgid "Created by"
msgstr "Criado por"

#. module: calendar
#: model:ir.model.fields,field_description:calendar.field_calendar_alarm_create_date
#: model:ir.model.fields,field_description:calendar.field_calendar_attendee_create_date
#: model:ir.model.fields,field_description:calendar.field_calendar_contacts_create_date
#: model:ir.model.fields,field_description:calendar.field_calendar_event_create_date
#: model:ir.model.fields,field_description:calendar.field_calendar_event_type_create_date
msgid "Created on"
msgstr "Criado em"

#. module: calendar
#: model:ir.model.fields,field_description:calendar.field_calendar_event_display_start
msgid "Date"
msgstr "Data"

#. module: calendar
#: selection:calendar.event,month_by:0
#: model:ir.model.fields,field_description:calendar.field_calendar_event_day
msgid "Date of month"
msgstr "Dia do mês"

#. module: calendar
#: model:ir.ui.view,arch_db:calendar.view_calendar_event_form
msgid "Day of Month"
msgstr "Dia do Mês"

#. module: calendar
#: selection:calendar.event,month_by:0
msgid "Day of month"
msgstr "Dia do Mês"

#. module: calendar
#: selection:calendar.alarm,interval:0 selection:calendar.event,rrule_type:0
msgid "Day(s)"
msgstr "Dia(s)"

#. module: calendar
#: model:ir.ui.view,arch_db:calendar.view_calendar_event_form
msgid "Decline"
msgstr "Recusar"

#. module: calendar
#: selection:calendar.attendee,state:0
#: selection:calendar.event,attendee_status:0
msgid "Declined"
msgstr "Recusado"

#. module: calendar
#: model:ir.model.fields,field_description:calendar.field_calendar_event_description
msgid "Description"
msgstr "Descrição"

#. module: calendar
#. openerp-web
#: code:addons/calendar/static/src/xml/base_calendar.xml:18
#, python-format
msgid "Details"
msgstr "Detalhes"

#. module: calendar
#: model:ir.model.fields,field_description:calendar.field_calendar_alarm_display_name
#: model:ir.model.fields,field_description:calendar.field_calendar_alarm_manager_display_name
#: model:ir.model.fields,field_description:calendar.field_calendar_attendee_display_name
#: model:ir.model.fields,field_description:calendar.field_calendar_contacts_display_name
#: model:ir.model.fields,field_description:calendar.field_calendar_event_display_name
#: model:ir.model.fields,field_description:calendar.field_calendar_event_type_display_name
msgid "Display Name"
msgstr "Nome de Exibição"

#. module: calendar
#. openerp-web
#: code:addons/calendar/static/src/js/base_calendar.js:168
#, python-format
msgid "Do you really want to delete this filter from favorite?"
msgstr "Você realmente deseja excluir esse filtro dos favoritos?"

#. module: calendar
#: model:ir.model.fields,field_description:calendar.field_calendar_event_duration
#: model:ir.ui.view,arch_db:calendar.view_calendar_event_form
msgid "Duration"
msgstr "Duração"

#. module: calendar
#: model:ir.model.fields,field_description:calendar.field_calendar_alarm_duration_minutes
#: model:ir.model.fields,help:calendar.field_calendar_alarm_duration_minutes
msgid "Duration in minutes"
msgstr "Duração em Minutos"

#. module: calendar
#: selection:calendar.alarm,type:0
#: model:ir.model.fields,field_description:calendar.field_calendar_attendee_email
msgid "Email"
msgstr "E-mail"

#. module: calendar
<<<<<<< HEAD
#: code:addons/calendar/calendar.py:1356
=======
#: code:addons/calendar/calendar.py:1365
>>>>>>> bc1a0a32
#, python-format
msgid "Email addresses not found"
msgstr "Email não encontrado"

#. module: calendar
#: model:ir.model,name:calendar.model_mail_compose_message
msgid "Email composition wizard"
msgstr ""

#. module: calendar
#: model:ir.model,name:calendar.model_survey_mail_compose_message
msgid "Email composition wizard for Survey"
msgstr ""

#. module: calendar
#: model:ir.model.fields,help:calendar.field_calendar_attendee_email
msgid "Email of Invited Person"
msgstr "Email do Convidado"

#. module: calendar
#: model:ir.model.fields,field_description:calendar.field_calendar_contacts_partner_id
msgid "Employee"
msgstr "Funcionário"

#. module: calendar
#: model:ir.model.fields,field_description:calendar.field_calendar_event_stop_date
#: model:ir.ui.view,arch_db:calendar.view_calendar_event_tree
msgid "End Date"
msgstr "Data Final"

#. module: calendar
#: model:ir.model.fields,field_description:calendar.field_calendar_event_stop_datetime
msgid "End Datetime"
msgstr "Data de Término"

#. module: calendar
#: selection:calendar.event,end_type:0
msgid "End date"
msgstr "Data final"

#. module: calendar
#: model:ir.ui.view,arch_db:calendar.view_calendar_event_form
msgid "Ending at"
msgstr "Finaliza em"

#. module: calendar
#: constraint:calendar.event:0
msgid "Error ! End date cannot be set before start date."
msgstr "Erro! A data final não pode ser anterior a data de início."

#. module: calendar
#: model:ir.model,name:calendar.model_calendar_event
msgid "Event"
msgstr "Evento"

#. module: calendar
#: model:ir.model.fields,field_description:calendar.field_calendar_event_display_time
msgid "Event Time"
msgstr "Hora do Evento"

#. module: calendar
#: model:ir.model,name:calendar.model_calendar_alarm
msgid "Event alarm"
msgstr "Alarme do Evento"

#. module: calendar
<<<<<<< HEAD
#: code:addons/calendar/calendar.py:1230
=======
#: code:addons/calendar/calendar.py:1239
>>>>>>> bc1a0a32
#, python-format
msgid "Event recurrence interval cannot be negative."
msgstr "Intervalo entre eventos não pode ser negativo!"

#. module: calendar
#. openerp-web
#: code:addons/calendar/static/src/js/base_calendar.js:45
#, python-format
msgid "Everybody's calendars"
msgstr "Calendário de Todos"

#. module: calendar
#: selection:calendar.event,class:0
msgid "Everyone"
msgstr "Todos"

#. module: calendar
#: selection:calendar.event,byday:0
msgid "Fifth"
msgstr "Quinto"

#. module: calendar
#: selection:calendar.event,byday:0
msgid "First"
msgstr "Primeiro"

#. module: calendar
#: code:addons/calendar/calendar.py:143
#, python-format
msgid "First you have to specify the date of the invitation."
msgstr "Especifique primeiro a data do convite."

#. module: calendar
#: selection:calendar.event,byday:0
msgid "Fourth"
msgstr "Quarto"

#. module: calendar
#: selection:calendar.attendee,availability:0
#: selection:calendar.event,show_as:0
msgid "Free"
msgstr "Livre"

#. module: calendar
#: model:ir.model.fields,field_description:calendar.field_calendar_attendee_availability
msgid "Free/Busy"
msgstr "Livre/Ocupado"

#. module: calendar
#: model:ir.model.fields,field_description:calendar.field_calendar_event_fr
msgid "Fri"
msgstr "Sex"

#. module: calendar
#: selection:calendar.event,week_list:0
msgid "Friday"
msgstr "Sexta"

#. module: calendar
#: model:ir.ui.view,arch_db:calendar.view_calendar_event_search
msgid "Group By"
msgstr "Agrupar por"

#. module: calendar
<<<<<<< HEAD
#: code:addons/calendar/calendar.py:1647
=======
#: code:addons/calendar/calendar.py:1656
>>>>>>> bc1a0a32
#, python-format
msgid "Group by date is not supported, use the calendar view instead."
msgstr ""
"Não é possível Agrupar por data, ao invés disto utilize a exibição de "
"calendário"

#. module: calendar
#: model:ir.model,name:calendar.model_ir_http
msgid "HTTP routing"
msgstr "Rota HTTP"

#. module: calendar
#: selection:calendar.alarm,interval:0
msgid "Hour(s)"
msgstr "Hora(s)"

#. module: calendar
#: model:ir.model.fields,field_description:calendar.field_calendar_alarm_id
#: model:ir.model.fields,field_description:calendar.field_calendar_alarm_manager_id
#: model:ir.model.fields,field_description:calendar.field_calendar_attendee_id
#: model:ir.model.fields,field_description:calendar.field_calendar_contacts_id
#: model:ir.model.fields,field_description:calendar.field_calendar_event_id
#: model:ir.model.fields,field_description:calendar.field_calendar_event_type_id
msgid "ID"
msgstr "ID"

#. module: calendar
#: model:ir.model.fields,help:calendar.field_calendar_event_active
msgid ""
"If the active field is set to false, it will allow you to hide the event "
"alarm information without removing it."
msgstr ""
"Se o campo Ativo é definido como verdadeiro, permite esconder a informação "
"de eventos de alarme sem removê-los."

#. module: calendar
#: model:mail.message.subtype,name:calendar.subtype_invitation
msgid "Invitation"
msgstr "Convite"

#. module: calendar
#: model:ir.model.fields,field_description:calendar.field_calendar_attendee_access_token
msgid "Invitation Token"
msgstr "Token do Convite"

#. module: calendar
#: model:ir.ui.view,arch_db:calendar.view_calendar_event_form
msgid "Invitation details"
msgstr "Detalhes do Convite"

#. module: calendar
#: model:ir.ui.view,arch_db:calendar.view_calendar_event_form
msgid "Invitations"
msgstr "Convites"

#. module: calendar
#: model:ir.model,name:calendar.model_mail_wizard_invite
msgid "Invite wizard"
msgstr "Assistente de Convite"

#. module: calendar
#: selection:calendar.event,byday:0
msgid "Last"
msgstr "Último"

#. module: calendar
#: model:ir.model.fields,field_description:calendar.field_calendar_alarm___last_update
#: model:ir.model.fields,field_description:calendar.field_calendar_alarm_manager___last_update
#: model:ir.model.fields,field_description:calendar.field_calendar_attendee___last_update
#: model:ir.model.fields,field_description:calendar.field_calendar_contacts___last_update
#: model:ir.model.fields,field_description:calendar.field_calendar_event___last_update
#: model:ir.model.fields,field_description:calendar.field_calendar_event_type___last_update
msgid "Last Modified on"
msgstr "Última modificação em"

#. module: calendar
#: model:ir.model.fields,field_description:calendar.field_calendar_alarm_write_uid
#: model:ir.model.fields,field_description:calendar.field_calendar_attendee_write_uid
#: model:ir.model.fields,field_description:calendar.field_calendar_contacts_write_uid
#: model:ir.model.fields,field_description:calendar.field_calendar_event_type_write_uid
#: model:ir.model.fields,field_description:calendar.field_calendar_event_write_uid
msgid "Last Updated by"
msgstr "Última atualização por"

#. module: calendar
#: model:ir.model.fields,field_description:calendar.field_calendar_alarm_write_date
#: model:ir.model.fields,field_description:calendar.field_calendar_attendee_write_date
#: model:ir.model.fields,field_description:calendar.field_calendar_contacts_write_date
#: model:ir.model.fields,field_description:calendar.field_calendar_event_type_write_date
#: model:ir.model.fields,field_description:calendar.field_calendar_event_write_date
msgid "Last Updated on"
msgstr "Última atualização em"

#. module: calendar
#: model:ir.model.fields,field_description:calendar.field_res_partner_calendar_last_notif_ack
msgid "Last notification marked as read from base Calendar"
msgstr "A última notificação foi marcada como lida."

#. module: calendar
#: model:ir.model.fields,help:calendar.field_calendar_event_rrule_type
msgid "Let the event automatically repeat at that interval"
msgstr "Deixar que o evento repita automaticamente nesse intervalo"

#. module: calendar
#: model:ir.model.fields,field_description:calendar.field_calendar_event_location
msgid "Location"
msgstr "Local"

#. module: calendar
#: model:ir.model.fields,help:calendar.field_calendar_event_location
msgid "Location of Event"
msgstr "Localização do Evento"

#. module: calendar
#: model:ir.model.fields,field_description:calendar.field_calendar_contacts_user_id
msgid "Me"
msgstr "Eu"

#. module: calendar
#: model:ir.ui.view,arch_db:calendar.view_calendar_event_search
msgid "Meeting"
msgstr "Reunião"

#. module: calendar
#: model:ir.ui.view,arch_db:calendar.view_calendar_event_form
msgid "Meeting Details"
msgstr "Detalhes da Reunião"

#. module: calendar
#: model:ir.model.fields,field_description:calendar.field_calendar_event_name
msgid "Meeting Subject"
msgstr "Assunto da Reunião"

#. module: calendar
#: model:ir.model,name:calendar.model_calendar_event_type
msgid "Meeting Type"
msgstr "Tipo de Reunião"

#. module: calendar
#: model:ir.actions.act_window,name:calendar.action_calendar_event_type
#: model:ir.ui.menu,name:calendar.menu_calendar_event_type
#: model:ir.ui.view,arch_db:calendar.view_calendar_event_type_tree
msgid "Meeting Types"
msgstr "Tipos de Reunião"

#. module: calendar
#: model:ir.model.fields,field_description:calendar.field_calendar_attendee_event_id
msgid "Meeting linked"
msgstr "Reunião Associada"

#. module: calendar
#: model:ir.actions.act_window,name:calendar.action_calendar_event
#: model:ir.actions.act_window,name:calendar.action_calendar_event_notify
#: model:ir.ui.view,arch_db:calendar.view_calendar_event_calendar
#: model:ir.ui.view,arch_db:calendar.view_calendar_event_form
#: model:ir.ui.view,arch_db:calendar.view_calendar_event_form_popup
#: model:ir.ui.view,arch_db:calendar.view_calendar_event_tree
msgid "Meetings"
msgstr "Reuniões"

#. module: calendar
#: model:ir.model,name:calendar.model_mail_message
msgid "Message"
msgstr "Mensagem"

#. module: calendar
#: selection:calendar.alarm,interval:0
msgid "Minute(s)"
msgstr "Minutos(s)"

#. module: calendar
#: model:ir.ui.view,arch_db:calendar.view_calendar_event_form
msgid "Misc"
msgstr "Diversos"

#. module: calendar
#: model:ir.model.fields,field_description:calendar.field_calendar_event_mo
msgid "Mon"
msgstr "Seg"

#. module: calendar
#: selection:calendar.event,week_list:0
msgid "Monday"
msgstr "Segunda"

#. module: calendar
#: selection:calendar.event,rrule_type:0
msgid "Month(s)"
msgstr "Mês(es)"

#. module: calendar
#: model:ir.ui.view,arch_db:calendar.view_calendar_event_search
msgid "My Events"
msgstr "Meus Eventos"

#. module: calendar
#: model:ir.ui.view,arch_db:calendar.view_calendar_event_search
msgid "My Meetings"
msgstr "Minhas Reuniões"

#. module: calendar
#: model:ir.model.fields,field_description:calendar.field_calendar_alarm_name
#: model:ir.model.fields,field_description:calendar.field_calendar_event_type_name
msgid "Name"
msgstr "Nome"

#. module: calendar
#: selection:calendar.attendee,state:0
#: selection:calendar.event,attendee_status:0
msgid "Needs Action"
msgstr "Necessita Ação"

#. module: calendar
#. openerp-web
#: code:addons/calendar/static/src/xml/base_calendar.xml:36
#, python-format
msgid "No I'm not going."
msgstr "Não irei."

#. module: calendar
#: selection:calendar.alarm,type:0
msgid "Notification"
msgstr "Notificação"

#. module: calendar
#: selection:calendar.event,end_type:0
msgid "Number of repetitions"
msgstr "Número de repetições"

#. module: calendar
#. openerp-web
#: code:addons/calendar/static/src/xml/base_calendar.xml:17
#, python-format
msgid "OK"
msgstr "OK"

#. module: calendar
#: selection:calendar.event,class:0
msgid "Only internal users"
msgstr "Somente usuários internos"

#. module: calendar
#: selection:calendar.event,class:0
msgid "Only me"
msgstr "Somente eu"

#. module: calendar
#: model:ir.model.fields,field_description:calendar.field_calendar_event_month_by
msgid "Option"
msgstr "Opção"

#. module: calendar
#: model:ir.ui.view,arch_db:calendar.view_calendar_event_form
msgid "Options"
msgstr "Opções"

#. module: calendar
#: model:ir.ui.view,arch_db:calendar.view_calendar_event_form
msgid "Owner"
msgstr "Proprietário"

#. module: calendar
#: model:ir.model,name:calendar.model_res_partner
msgid "Partner"
msgstr "Parceiro"

#. module: calendar
<<<<<<< HEAD
#: code:addons/calendar/calendar.py:1243
=======
#: code:addons/calendar/calendar.py:1252
>>>>>>> bc1a0a32
#, python-format
msgid "Please select a proper day of the month."
msgstr "Por favor selecione um dia apropriado do mês."

#. module: calendar
#: model:ir.model.fields,field_description:calendar.field_calendar_event_class
#: model:ir.ui.view,arch_db:calendar.view_calendar_event_search
msgid "Privacy"
msgstr "Privacidade"

#. module: calendar
#: model:ir.model.fields,field_description:calendar.field_calendar_event_end_type
msgid "Recurrence Termination"
msgstr "Fim da Recorrencia"

#. module: calendar
#: model:ir.model.fields,field_description:calendar.field_calendar_event_rrule_type
msgid "Recurrency"
msgstr "Recorrência"

#. module: calendar
#: model:ir.model.fields,field_description:calendar.field_calendar_event_recurrency
msgid "Recurrent"
msgstr "Recorrente"

#. module: calendar
#: model:ir.model.fields,field_description:calendar.field_calendar_event_recurrent_id
msgid "Recurrent ID"
msgstr "ID Recorrente"

#. module: calendar
#: model:ir.model.fields,field_description:calendar.field_calendar_event_recurrent_id_date
msgid "Recurrent ID date"
msgstr "ID de data recorrente"

#. module: calendar
#: model:ir.model.fields,help:calendar.field_calendar_event_recurrency
msgid "Recurrent Meeting"
msgstr "Compromisso Recorrente"

#. module: calendar
#: model:ir.model.fields,field_description:calendar.field_calendar_event_rrule
msgid "Recurrent Rule"
msgstr "Regra Recorrente"

#. module: calendar
#: model:ir.model.fields,field_description:calendar.field_calendar_event_alarm_ids
msgid "Reminders"
msgstr "Lembretes"

#. module: calendar
#. openerp-web
#: code:addons/calendar/static/src/xml/base_calendar.xml:26
#, python-format
msgid "Remove this favorite from the list"
msgstr "Remover este favorito da lista"

#. module: calendar
#: model:ir.model.fields,field_description:calendar.field_calendar_event_count
msgid "Repeat"
msgstr "Repetir"

#. module: calendar
#: model:ir.model.fields,field_description:calendar.field_calendar_event_interval
msgid "Repeat Every"
msgstr "Repetir a cada"

#. module: calendar
#: model:ir.model.fields,field_description:calendar.field_calendar_event_final_date
msgid "Repeat Until"
msgstr "Repetir até"

#. module: calendar
#: model:ir.model.fields,help:calendar.field_calendar_event_interval
msgid "Repeat every (Days/Week/Month/Year)"
msgstr "Repetir a cada (Dia/Semana/Mês/Ano)"

#. module: calendar
#: model:ir.model.fields,help:calendar.field_calendar_event_count
msgid "Repeat x times"
msgstr "Repetir x vezes"

#. module: calendar
#: model:ir.model.fields,field_description:calendar.field_calendar_event_user_id
#: model:ir.ui.view,arch_db:calendar.view_calendar_event_search
msgid "Responsible"
msgstr "Responsável"

#. module: calendar
#: model:ir.model.fields,field_description:calendar.field_calendar_event_sa
msgid "Sat"
msgstr "Sáb"

#. module: calendar
#: selection:calendar.event,week_list:0
msgid "Saturday"
msgstr "Sábado"

#. module: calendar
#: model:ir.ui.view,arch_db:calendar.view_calendar_event_search
msgid "Search Meetings"
msgstr "Procurar Reuniões"

#. module: calendar
#: selection:calendar.event,byday:0
msgid "Second"
msgstr "Segundo"

#. module: calendar
#: model:ir.ui.view,arch_db:calendar.view_calendar_event_form
msgid "Select attendees..."
msgstr "Selecionar participantes..."

#. module: calendar
#: model:ir.ui.view,arch_db:calendar.view_calendar_event_form
msgid "Send mail"
msgstr "Enviar Email"

#. module: calendar
#: model:ir.model.fields,field_description:calendar.field_calendar_event_show_as
msgid "Show Time as"
msgstr "Mostrar horário como"

#. module: calendar
#. openerp-web
#: code:addons/calendar/static/src/xml/base_calendar.xml:19
#, python-format
msgid "Snooze"
msgstr "Soneca"

#. module: calendar
#: model:ir.model.fields,field_description:calendar.field_calendar_event_start
msgid "Start"
msgstr "Iniciar"

#. module: calendar
#: model:ir.model.fields,field_description:calendar.field_calendar_event_start_date
#: model:ir.ui.view,arch_db:calendar.view_calendar_event_tree
msgid "Start Date"
msgstr "Data de Início"

#. module: calendar
#: model:ir.model.fields,field_description:calendar.field_calendar_event_start_datetime
msgid "Start DateTime"
msgstr "Data de Início"

#. module: calendar
#: model:ir.model.fields,help:calendar.field_calendar_event_start
msgid "Start date of an event, without time for full days events"
msgstr "Data inicial de um evento, sem tempo para eventos de dias inteiros"

#. module: calendar
#: model:ir.ui.view,arch_db:calendar.view_calendar_event_form
#: model:ir.ui.view,arch_db:calendar.view_calendar_event_form_popup
msgid "Starting at"
msgstr "Começando em"

#. module: calendar
#: model:ir.model.fields,field_description:calendar.field_calendar_attendee_state
#: model:ir.model.fields,field_description:calendar.field_calendar_event_state
msgid "Status"
msgstr "Situação"

#. module: calendar
#: model:ir.model.fields,help:calendar.field_calendar_attendee_state
msgid "Status of the attendee's participation"
msgstr "Situação da participação dos participantes"

#. module: calendar
#: model:ir.model.fields,field_description:calendar.field_calendar_event_stop
msgid "Stop"
msgstr "Parar"

#. module: calendar
#: model:ir.model.fields,help:calendar.field_calendar_event_stop
msgid "Stop date of an event, without time for full days events"
msgstr "Data final de um evento, sem tempo para eventos de dias inteiros"

#. module: calendar
#: model:ir.ui.view,arch_db:calendar.view_calendar_event_tree
msgid "Subject"
msgstr "Assunto"

#. module: calendar
#: model:ir.model.fields,field_description:calendar.field_calendar_event_su
msgid "Sun"
msgstr "Dom"

#. module: calendar
#: selection:calendar.event,week_list:0
msgid "Sunday"
msgstr "Domingo"

#. module: calendar
#: sql_constraint:calendar.event.type:0
msgid "Tag name already exists !"
msgstr "Essa tag já existe !"

#. module: calendar
#: model:ir.model.fields,field_description:calendar.field_calendar_event_categ_ids
msgid "Tags"
msgstr "Marcadores"

#. module: calendar
#: model:ir.ui.view,arch_db:calendar.view_calendar_event_form
msgid "The"
msgstr "O"

#. module: calendar
#: model:ir.actions.act_window,help:calendar.action_calendar_event
msgid ""
"The calendar is shared between employees and fully integrated with\n"
"            other applications such as the employee holidays or the "
"business\n"
"            opportunities."
msgstr ""
"O calendário é compartilhado entre funcionários e totalmente integrado com\n"
"outras aplicações, como as férias do empregado ou o oportunidades\n"
"de negócio."

#. module: calendar
<<<<<<< HEAD
#: code:addons/calendar/calendar.py:1352
=======
#: code:addons/calendar/calendar.py:1361
>>>>>>> bc1a0a32
#, python-format
msgid "The following contacts have no email address :"
msgstr "Os seguintes contatos não possuem e-mail:"

#. module: calendar
#: selection:calendar.event,byday:0
msgid "Third"
msgstr "Terceiro"

#. module: calendar
#: model:ir.ui.view,arch_db:calendar.view_calendar_event_form
msgid "This event is linked to a recurrence...<br/>"
msgstr "Este evento está ligado a uma reincidência ...<br/>"

#. module: calendar
#: model:ir.model.fields,field_description:calendar.field_calendar_event_th
msgid "Thu"
msgstr "Qui"

#. module: calendar
#: selection:calendar.event,week_list:0
msgid "Thursday"
msgstr "Quinta"

#. module: calendar
#: model:ir.model.fields,field_description:calendar.field_calendar_event_tu
msgid "Tue"
msgstr "Ter"

#. module: calendar
#: selection:calendar.event,week_list:0
msgid "Tuesday"
msgstr "Terça"

#. module: calendar
#: model:ir.model.fields,field_description:calendar.field_calendar_alarm_type
msgid "Type"
msgstr "Tipo"

#. module: calendar
#: selection:calendar.attendee,state:0
#: selection:calendar.event,attendee_status:0
#: model:ir.ui.view,arch_db:calendar.view_calendar_event_form
msgid "Uncertain"
msgstr "Incerto"

#. module: calendar
#: selection:calendar.event,state:0
msgid "Unconfirmed"
msgstr "Não confirmado"

#. module: calendar
#: model:ir.model.fields,field_description:calendar.field_calendar_alarm_interval
msgid "Unit"
msgstr "Unidade"

#. module: calendar
#: model:ir.ui.view,arch_db:calendar.view_calendar_event_search
msgid "Unread Messages"
msgstr "Mensagens não lidas"

#. module: calendar
#: model:ir.ui.view,arch_db:calendar.view_calendar_event_form
msgid "Until"
msgstr "Até"

#. module: calendar
#: model:ir.ui.view,arch_db:calendar.view_calendar_event_form
msgid "Update only this instance"
msgstr "Atualizar somente esta instância"

#. module: calendar
#: model:ir.model.fields,field_description:calendar.field_calendar_event_we
msgid "Wed"
msgstr "Qua"

#. module: calendar
#: selection:calendar.event,week_list:0
msgid "Wednesday"
msgstr "Quarta"

#. module: calendar
#: selection:calendar.event,rrule_type:0
msgid "Week(s)"
msgstr "Semana(s)"

#. module: calendar
#: model:ir.model.fields,field_description:calendar.field_calendar_event_week_list
msgid "Weekday"
msgstr "Dia da semana"

#. module: calendar
#. openerp-web
#: code:addons/calendar/static/src/xml/base_calendar.xml:48
#, python-format
msgid "When"
msgstr "Quando"

#. module: calendar
#. openerp-web
#: code:addons/calendar/static/src/xml/base_calendar.xml:52
#, python-format
msgid "Where"
msgstr "Onde"

#. module: calendar
#. openerp-web
#: code:addons/calendar/static/src/xml/base_calendar.xml:56
#, python-format
msgid "Who"
msgstr "Quem"

#. module: calendar
#: selection:calendar.event,rrule_type:0
msgid "Year(s)"
msgstr "Ano(s)"

#. module: calendar
#. openerp-web
#: code:addons/calendar/static/src/xml/base_calendar.xml:35
#, python-format
msgid "Yes I'm going."
msgstr "Sim Irei."

#. module: calendar
#: code:addons/calendar/calendar.py:106
#, python-format
msgid "You cannot duplicate a calendar attendee."
msgstr "Você não pode duplicar um participante do calendário."

#. module: calendar
#: model:ir.model.fields,field_description:calendar.field_calendar_contacts_active
msgid "active"
msgstr "ativo"

#. module: calendar
#: model:ir.model,name:calendar.model_calendar_alarm_manager
msgid "calendar.alarm_manager"
msgstr "calendar.alarm_manager"

#. module: calendar
#: model:ir.model,name:calendar.model_calendar_contacts
msgid "calendar.contacts"
msgstr "calendar.contacts"

#. module: calendar
#: model:ir.ui.view,arch_db:calendar.view_calendar_event_form
msgid "e.g. Business Lunch"
msgstr "ex. Horário de Almoço"

#. module: calendar
<<<<<<< HEAD
#: code:addons/calendar/calendar.py:1228
=======
#: code:addons/calendar/calendar.py:1237
>>>>>>> bc1a0a32
#, python-format
msgid "interval cannot be negative."
msgstr "Intervalo não pode ser negativo!"

#. module: calendar
#: model:ir.model,name:calendar.model_ir_attachment
msgid "ir.attachment"
msgstr "ir.attachment"

#. module: calendar
#: model:ir.model,name:calendar.model_ir_values
msgid "ir.values"
msgstr "ir.values"

#~ msgid ""
#~ "\n"
#~ "                <style>\n"
#~ "                    span.oe_mail_footer_access {\n"
#~ "                        display:block;    \n"
#~ "                        text-align:center;\n"
#~ "                        color:grey;                                \n"
#~ "                    }\n"
#~ "                </style>\n"
#~ "                <div style=\"border-radius: 2px; max-width: 1200px; "
#~ "height: auto;margin-left: auto;margin-right: auto;background-color:"
#~ "#f9f9f9;\">\n"
#~ "                    <div style=\"height:auto;text-align: center;font-"
#~ "size : 30px;color: #8A89BA;\">\n"
#~ "                        <strong>${object.event_id.name}</"
#~ "strong>                                \n"
#~ "                    </div>\n"
#~ "                    <div style=\"height: 50px;text-align: left;font-"
#~ "size : 14px;border-collapse: separate;margin-top:10px\">\n"
#~ "                        <strong style=\"margin-left:12px\">Dear ${object."
#~ "cn}</strong> ,<br/>\n"
#~ "                        <p style=\"margin-left:12px\">That is a reminder "
#~ "for the event below : </p>\n"
#~ "                    </div>\n"
#~ "                    <div style=\"height: auto;margin-left:12px;margin-"
#~ "top:30px;\">\n"
#~ "                        <table>\n"
#~ "                            <tr>\n"
#~ "                                <td>\n"
#~ "                                    <div style=\"border-top-left-"
#~ "radius:3px;border-top-right-radius:3px;font-size:12px;border-collapse:"
#~ "separate;text-align:center;font-weight:bold;color:#ffffff;width:130px;min-"
#~ "height: 18px;border-color:#ffffff;background:#8a89ba;padding-top: 4px;\">"
#~ "${object.event_id.get_interval(object.event_id.start, 'dayname', "
#~ "tz=object.partner_id.tz)}</div>\n"
#~ "                                    <div style=\"font-size:48px;min-"
#~ "height:auto;font-weight:bold;text-align:center;color: #5F5F5F;background-"
#~ "color: #E1E2F8;width: 130px;\">\n"
#~ "                                      ${object.event_id."
#~ "get_interval(object.event_id.start,'day', tz=object.partner_id.tz)}\n"
#~ "                                    </div>\n"
#~ "                                    <div style='font-size:12px;text-align:"
#~ "center;font-weight:bold;color:#ffffff;background-color:#8a89ba'>${object."
#~ "event_id.get_interval(object.event_id.start, 'month', tz=object."
#~ "partner_id.tz)}</div>\n"
#~ "                                    <div style=\"border-collapse:separate;"
#~ "color:#8a89ba;text-align:center;width: 128px;font-size:12px;border-bottom-"
#~ "right-radius:3px;font-weight:bold;border:1px solid;border-bottom-left-"
#~ "radius:3px;\">${not object.event_id.allday and object.event_id."
#~ "get_interval(object.event_id.start, 'time', tz=object.partner_id.tz) or "
#~ "''}</div>\n"
#~ "                                </td>\n"
#~ "                                <td>\n"
#~ "                                    <table cellspacing=\"0\" cellpadding="
#~ "\"0\" border=\"0\" style=\"margin-top: 15px; margin-left: 10px;font-size: "
#~ "16px;\">\n"
#~ "                                            <tr>\n"
#~ "                                                <td style=\"vertical-"
#~ "align:top;\">\n"
#~ "                                                    % if object.event_id."
#~ "location:\n"
#~ "                                                        <div style="
#~ "\"width: 120px; background : #CCCCCC; font-family: Lucida Grande', "
#~ "Ubuntu, Arial, Verdana, sans-serif;\">\n"
#~ "                                                            Where\n"
#~ "                                                        </div>\n"
#~ "                                                    % endif\n"
#~ "                                                </td>\n"
#~ "                                                <td  style=\"vertical-"
#~ "align:top;\">\n"
#~ "                                                    % if object.event_id."
#~ "location:\n"
#~ "                                                        <div style = "
#~ "\"font-family: Lucida Grande', Ubuntu, Arial, Verdana, sans-serif;   font-"
#~ "size: 14px\" >\n"
#~ "                                                            : ${object."
#~ "event_id.location}\n"
#~ "                                                            <span style= "
#~ "\"color:#A9A9A9; \">(<a href=\"http://maps.google.com/maps?oi=map&q="
#~ "${object.event_id.location}\">View Map</a>)\n"
#~ "                                                                </span>\n"
#~ "                                                        </div>\n"
#~ "                                                    % endif\n"
#~ "                                                </"
#~ "td>                                                        \n"
#~ "                                            </tr> \n"
#~ "                                                                                        \n"
#~ "                                            <tr>\n"
#~ "                                                <td style=\"vertical-"
#~ "align:top;\">\n"
#~ "                                                    % if object.event_id."
#~ "description :\n"
#~ "                                                        <div style="
#~ "\"width: 120px; background : #CCCCCC; font-family: Lucida Grande', "
#~ "Ubuntu, Arial, Verdana, sans-serif;\">\n"
#~ "                                                            What\n"
#~ "                                                        </div>\n"
#~ "                                                    % endif\n"
#~ "                                                </td>\n"
#~ "                                                <td style=\"vertical-"
#~ "align:text-top;\">\n"
#~ "                                                    % if object.event_id."
#~ "description :\n"
#~ "                                                        <div style=\"font-"
#~ "family: Lucida Grande', Ubuntu, Arial, Verdana, sans-serif;\">\n"
#~ "                                                            : ${object."
#~ "event_id.description}\n"
#~ "                                                        </div>\n"
#~ "                                                    % endif\n"
#~ "                                                </td>\n"
#~ "                                            </tr>\n"
#~ "                                                                                        \n"
#~ "                                            <tr>\n"
#~ "                                                <td style=\"vertical-"
#~ "align:top;\">\n"
#~ "                                                    % if not object."
#~ "event_id.allday and object.event_id.duration:\n"
#~ "                                                        <div style="
#~ "\"height:auto; width: 120px; background : #CCCCCC; font-family: Lucida "
#~ "Grande', Ubuntu, Arial, Verdana, sans-serif;\">\n"
#~ "                                                            Duration\n"
#~ "                                                        </div>\n"
#~ "                                                    % endif\n"
#~ "                                                </td>\n"
#~ "                                                <td colspan=\"3\" style="
#~ "\"vertical-align:text-top;\">\n"
#~ "                                                    % if not object."
#~ "event_id.allday and object.event_id.duration:\n"
#~ "                                                        <div style=\"font-"
#~ "family: Lucida Grande', Ubuntu, Arial, Verdana, sans-serif;\">\n"
#~ "                                                            : ${('%dH"
#~ "%02d' % (object.event_id.duration,(object.event_id.duration*60)%60))}\n"
#~ "                                                        </div>\n"
#~ "                                                    % endif\n"
#~ "                                                </td>\n"
#~ "                                            </"
#~ "tr>                                                \n"
#~ "                                        <tr style=\" height: 30px;\">\n"
#~ "                                            <td style=\"height: 25px;"
#~ "width: 120px; background : # CCCCCC; font-family: Lucida Grande', Ubuntu, "
#~ "Arial, Verdana, sans-serif;\">\n"
#~ "                                                <div>\n"
#~ "                                                    Attendees\n"
#~ "                                                </div>\n"
#~ "                                            </td>\n"
#~ "                                            <td colspan=\"3\">\n"
#~ "                                               : \n"
#~ "                                                % for attendee in object."
#~ "event_id.attendee_ids:\n"
#~ "                                                    <div style=\"display:"
#~ "inline-block; border-radius: 50%; width:10px; height:10px;background:"
#~ "${'color' in ctx and ctx['color'][attendee.state] or 'white'};\"></div>\n"
#~ "                                                    % if attendee.cn != "
#~ "object.cn:\n"
#~ "                                                        <span style="
#~ "\"margin-left:5px\">${attendee.cn}</span>\n"
#~ "                                                    % else:\n"
#~ "                                                        <span style="
#~ "\"margin-left:5px\">You</span>\n"
#~ "                                                    % endif\n"
#~ "                                                % endfor\n"
#~ "                                            </td>\n"
#~ "                                        </tr>\n"
#~ "                                    </table>\n"
#~ "                                </td>\n"
#~ "                            </tr>\n"
#~ "                        </table>\n"
#~ "                    </div>            \n"
#~ "                </div>\n"
#~ "                \n"
#~ "                "
#~ msgstr ""
#~ "\n"
#~ "                <style>\n"
#~ "                    span.oe_mail_footer_access {\n"
#~ "                        display:block;    \n"
#~ "                        text-align:center;\n"
#~ "                        color:grey;                                \n"
#~ "                    }\n"
#~ "                </style>\n"
#~ "                <div style=\"border-radius: 2px; max-width: 1200px; "
#~ "height: auto;margin-left: auto;margin-right: auto;background-color:"
#~ "#f9f9f9;\">\n"
#~ "                    <div style=\"height:auto;text-align: center;font-"
#~ "size : 30px;color: #8A89BA;\">\n"
#~ "                        <strong>${object.event_id.name}</"
#~ "strong>                                \n"
#~ "                    </div>\n"
#~ "                    <div style=\"height: 50px;text-align: left;font-"
#~ "size : 14px;border-collapse: separate;margin-top:10px\">\n"
#~ "                        <strong style=\"margin-left:12px\">Estimado "
#~ "${object.cn}</strong> ,<br/>\n"
#~ "                        <p style=\"margin-left:12px\">Este é um lembrete "
#~ "para o evento abaixo : </p>\n"
#~ "                    </div>\n"
#~ "                    <div style=\"height: auto;margin-left:12px;margin-"
#~ "top:30px;\">\n"
#~ "                        <table>\n"
#~ "                            <tr>\n"
#~ "                                <td>\n"
#~ "                                    <div style=\"border-top-left-"
#~ "radius:3px;border-top-right-radius:3px;font-size:12px;border-collapse:"
#~ "separate;text-align:center;font-weight:bold;color:#ffffff;width:130px;min-"
#~ "height: 18px;border-color:#ffffff;background:#8a89ba;padding-top: 4px;\">"
#~ "${object.event_id.get_interval(object.event_id.start, 'dayname', "
#~ "tz=object.partner_id.tz)}</div>\n"
#~ "                                    <div style=\"font-size:48px;min-"
#~ "height:auto;font-weight:bold;text-align:center;color: #5F5F5F;background-"
#~ "color: #E1E2F8;width: 130px;\">\n"
#~ "                                      ${object.event_id."
#~ "get_interval(object.event_id.start,'day', tz=object.partner_id.tz)}\n"
#~ "                                    </div>\n"
#~ "                                    <div style='font-size:12px;text-align:"
#~ "center;font-weight:bold;color:#ffffff;background-color:#8a89ba'>${object."
#~ "event_id.get_interval(object.event_id.start, 'month', tz=object."
#~ "partner_id.tz)}</div>\n"
#~ "                                    <div style=\"border-collapse:separate;"
#~ "color:#8a89ba;text-align:center;width: 128px;font-size:12px;border-bottom-"
#~ "right-radius:3px;font-weight:bold;border:1px solid;border-bottom-left-"
#~ "radius:3px;\">${not object.event_id.allday and object.event_id."
#~ "get_interval(object.event_id.start, 'time', tz=object.partner_id.tz) or "
#~ "''}</div>\n"
#~ "                                </td>\n"
#~ "                                <td>\n"
#~ "                                    <table cellspacing=\"0\" cellpadding="
#~ "\"0\" border=\"0\" style=\"margin-top: 15px; margin-left: 10px;font-size: "
#~ "16px;\">\n"
#~ "                                            <tr>\n"
#~ "                                                <td style=\"vertical-"
#~ "align:top;\">\n"
#~ "                                                    % if object.event_id."
#~ "location:\n"
#~ "                                                        <div style="
#~ "\"width: 120px; background : #CCCCCC; font-family: Lucida Grande', "
#~ "Ubuntu, Arial, Verdana, sans-serif;\">\n"
#~ "                                                            Onde\n"
#~ "                                                        </div>\n"
#~ "                                                    % endif\n"
#~ "                                                </td>\n"
#~ "                                                <td  style=\"vertical-"
#~ "align:top;\">\n"
#~ "                                                    % if object.event_id."
#~ "location:\n"
#~ "                                                        <div style = "
#~ "\"font-family: Lucida Grande', Ubuntu, Arial, Verdana, sans-serif;   font-"
#~ "size: 14px\" >\n"
#~ "                                                            : ${object."
#~ "event_id.location}\n"
#~ "                                                            <span style= "
#~ "\"color:#A9A9A9; \">(<a href=\"http://maps.google.com/maps?oi=map&q="
#~ "${object.event_id.location}\">Exibir Mapa</a>)\n"
#~ "                                                                </span>\n"
#~ "                                                        </div>\n"
#~ "                                                    % endif\n"
#~ "                                                </"
#~ "td>                                                        \n"
#~ "                                            </tr> \n"
#~ "                                                                                        \n"
#~ "                                            <tr>\n"
#~ "                                                <td style=\"vertical-"
#~ "align:top;\">\n"
#~ "                                                    % if object.event_id."
#~ "description :\n"
#~ "                                                        <div style="
#~ "\"width: 120px; background : #CCCCCC; font-family: Lucida Grande', "
#~ "Ubuntu, Arial, Verdana, sans-serif;\">\n"
#~ "                                                            O que\n"
#~ "                                                        </div>\n"
#~ "                                                    % endif\n"
#~ "                                                </td>\n"
#~ "                                                <td style=\"vertical-"
#~ "align:text-top;\">\n"
#~ "                                                    % if object.event_id."
#~ "description :\n"
#~ "                                                        <div style=\"font-"
#~ "family: Lucida Grande', Ubuntu, Arial, Verdana, sans-serif;\">\n"
#~ "                                                            : ${object."
#~ "event_id.description}\n"
#~ "                                                        </div>\n"
#~ "                                                    % endif\n"
#~ "                                                </td>\n"
#~ "                                            </tr>\n"
#~ "                                                                                        \n"
#~ "                                            <tr>\n"
#~ "                                                <td style=\"vertical-"
#~ "align:top;\">\n"
#~ "                                                    % if not object."
#~ "event_id.allday and object.event_id.duration:\n"
#~ "                                                        <div style="
#~ "\"height:auto; width: 120px; background : #CCCCCC; font-family: Lucida "
#~ "Grande', Ubuntu, Arial, Verdana, sans-serif;\">\n"
#~ "                                                            Duração\n"
#~ "                                                        </div>\n"
#~ "                                                    % endif\n"
#~ "                                                </td>\n"
#~ "                                                <td colspan=\"3\" style="
#~ "\"vertical-align:text-top;\">\n"
#~ "                                                    % if not object."
#~ "event_id.allday and object.event_id.duration:\n"
#~ "                                                        <div style=\"font-"
#~ "family: Lucida Grande', Ubuntu, Arial, Verdana, sans-serif;\">\n"
#~ "                                                            : ${('%dH"
#~ "%02d' % (object.event_id.duration,(object.event_id.duration*60)%60))}\n"
#~ "                                                        </div>\n"
#~ "                                                    % endif\n"
#~ "                                                </td>\n"
#~ "                                            </"
#~ "tr>                                                \n"
#~ "                                        <tr style=\" height: 30px;\">\n"
#~ "                                            <td style=\"height: 25px;"
#~ "width: 120px; background : # CCCCCC; font-family: Lucida Grande', Ubuntu, "
#~ "Arial, Verdana, sans-serif;\">\n"
#~ "                                                <div>\n"
#~ "                                                    Participantes\n"
#~ "                                                </div>\n"
#~ "                                            </td>\n"
#~ "                                            <td colspan=\"3\">\n"
#~ "                                               : \n"
#~ "                                                % for attendee in object."
#~ "event_id.attendee_ids:\n"
#~ "                                                    <div style=\"display:"
#~ "inline-block; border-radius: 50%; width:10px; height:10px;background:"
#~ "${'color' in ctx and ctx['color'][attendee.state] or 'white'};\"></div>\n"
#~ "                                                    % if attendee.cn != "
#~ "object.cn:\n"
#~ "                                                        <span style="
#~ "\"margin-left:5px\">${attendee.cn}</span>\n"
#~ "                                                    % else:\n"
#~ "                                                        <span style="
#~ "\"margin-left:5px\">Você</span>\n"
#~ "                                                    % endif\n"
#~ "                                                % endfor\n"
#~ "                                            </td>\n"
#~ "                                        </tr>\n"
#~ "                                    </table>\n"
#~ "                                </td>\n"
#~ "                            </tr>\n"
#~ "                        </table>\n"
#~ "                    </div>            \n"
#~ "                </div>\n"
#~ "                \n"
#~ "                "

#~ msgid ""
#~ "\n"
#~ "                <style> \n"
#~ "                    span.oe_mail_footer_access {\n"
#~ "                        display:block;    \n"
#~ "                        text-align:center;\n"
#~ "                        color:grey;                                \n"
#~ "                    }\n"
#~ "                </style>\n"
#~ "                <div style=\"border-radius: 2px; max-width: 1200px; "
#~ "height: auto;margin-left: auto;margin-right: auto;background-color:"
#~ "#f9f9f9;\">\n"
#~ "                    <div style=\"height:auto;text-align: center;font-"
#~ "size : 30px;color: #8A89BA;\">\n"
#~ "                        <strong>${object.event_id.name}</strong>\n"
#~ "                    </div>\n"
#~ "                    <div style=\"height: 50px;text-align: left;font-"
#~ "size : 14px;border-collapse: separate;margin-top:10px\">\n"
#~ "                        <strong style=\"margin-left:12px\">Dear ${object."
#~ "cn}</strong> ,<br/><p style=\"margin-left:12px\">${object.event_id."
#~ "user_id.partner_id.name} invited you for the ${object.event_id.name} "
#~ "meeting of ${object.event_id.user_id.company_id.name}.</p> \n"
#~ "                    </div>\n"
#~ "                    <div style=\"height: auto;margin-left:12px;margin-"
#~ "top:30px;\">\n"
#~ "                        <table>\n"
#~ "                            <tr>\n"
#~ "                                <td>\n"
#~ "                                    <div style=\"border-top-left-"
#~ "radius:3px;border-top-right-radius:3px;font-size:12px;border-collapse:"
#~ "separate;text-align:center;font-weight:bold;color:#ffffff;width:130px;min-"
#~ "height: 18px;border-color:#ffffff;background:#8a89ba;padding-top: 4px;\">"
#~ "${object.event_id.get_interval(object.event_id.start, 'dayname', "
#~ "tz=object.partner_id.tz)}</div>\n"
#~ "                                    <div style=\"font-size:48px;min-"
#~ "height:auto;font-weight:bold;text-align:center;color: #5F5F5F;background-"
#~ "color: #E1E2F8;width: 130px;\">\n"
#~ "                                      ${object.event_id."
#~ "get_interval(object.event_id.start,'day', tz=object.partner_id.tz)}\n"
#~ "                                    </div>\n"
#~ "                                    <div style='font-size:12px;text-align:"
#~ "center;font-weight:bold;color:#ffffff;background-color:#8a89ba'>${object."
#~ "event_id.get_interval(object.event_id.start, 'month', tz=object."
#~ "partner_id.tz)}</div>\n"
#~ "                                    <div style=\"border-collapse:separate;"
#~ "color:#8a89ba;text-align:center;width: 128px;font-size:12px;border-bottom-"
#~ "right-radius:3px;font-weight:bold;border:1px solid;border-bottom-left-"
#~ "radius:3px;\">${not object.event_id.allday and object.event_id."
#~ "get_interval(object.event_id.start, 'time', tz=object.partner_id.tz) or "
#~ "''}</div>\n"
#~ "                                </td>\n"
#~ "                                <td>\n"
#~ "                                    <table cellspacing=\"0\" cellpadding="
#~ "\"0\" border=\"0\" style=\"margin-top: 15px; margin-left: 10px;font-size: "
#~ "16px;\">\n"
#~ "                                            <tr>\n"
#~ "                                                <td style=\"vertical-"
#~ "align:top;\">\n"
#~ "                                                    % if object.event_id."
#~ "location:\n"
#~ "                                                        <div style="
#~ "\"width: 120px; background : #CCCCCC; font-family: Lucida Grande', "
#~ "Ubuntu, Arial, Verdana, sans-serif;\">\n"
#~ "                                                            Where\n"
#~ "                                                        </div>\n"
#~ "                                                    % endif\n"
#~ "                                                </td>\n"
#~ "                                                <td  style=\"vertical-"
#~ "align:top;\">\n"
#~ "                                                    % if object.event_id."
#~ "location:\n"
#~ "                                                        <div style = "
#~ "\"font-family: Lucida Grande', Ubuntu, Arial, Verdana, sans-serif;   font-"
#~ "size: 14px\" >\n"
#~ "                                                            : ${object."
#~ "event_id.location}\n"
#~ "                                                            <span style= "
#~ "\"color:#A9A9A9; \">(<a href=\"http://maps.google.com/maps?oi=map&q="
#~ "${object.event_id.location}\">View Map</a>)\n"
#~ "                                                                </span>\n"
#~ "                                                        </div>\n"
#~ "                                                    % endif\n"
#~ "                                                </"
#~ "td>                                                        \n"
#~ "                                            </tr> \n"
#~ "                                                                                        \n"
#~ "                                            <tr>\n"
#~ "                                                <td style=\"vertical-"
#~ "align:top;\">\n"
#~ "                                                    % if object.event_id."
#~ "description :\n"
#~ "                                                        <div style="
#~ "\"width: 120px; background : #CCCCCC; font-family: Lucida Grande', "
#~ "Ubuntu, Arial, Verdana, sans-serif;\">\n"
#~ "                                                            What\n"
#~ "                                                        </div>\n"
#~ "                                                    % endif\n"
#~ "                                                </td>\n"
#~ "                                                <td style=\"vertical-"
#~ "align:text-top;\">\n"
#~ "                                                    % if object.event_id."
#~ "description :\n"
#~ "                                                        <div style=\"font-"
#~ "family: Lucida Grande', Ubuntu, Arial, Verdana, sans-serif;\">\n"
#~ "                                                            : ${object."
#~ "event_id.description}\n"
#~ "                                                        </div>\n"
#~ "                                                    % endif\n"
#~ "                                                </td>\n"
#~ "                                            </tr>\n"
#~ "                                                                                        \n"
#~ "                                            <tr>\n"
#~ "                                                <td style=\"vertical-"
#~ "align:top;\">\n"
#~ "                                                    % if not object."
#~ "event_id.allday and object.event_id.duration:\n"
#~ "                                                        <div style="
#~ "\"height:auto; width: 120px; background : #CCCCCC; font-family: Lucida "
#~ "Grande', Ubuntu, Arial, Verdana, sans-serif;\">\n"
#~ "                                                            Duration\n"
#~ "                                                        </div>\n"
#~ "                                                    % endif\n"
#~ "                                                </td>\n"
#~ "                                                <td colspan=\"3\" style="
#~ "\"vertical-align:text-top;\">\n"
#~ "                                                    % if not object."
#~ "event_id.allday and object.event_id.duration:\n"
#~ "                                                        <div style=\"font-"
#~ "family: Lucida Grande', Ubuntu, Arial, Verdana, sans-serif;\">\n"
#~ "                                                            : ${('%dH"
#~ "%02d' % (object.event_id.duration,(object.event_id.duration*60)%60))}\n"
#~ "                                                        </div>\n"
#~ "                                                    % endif\n"
#~ "                                                </td>\n"
#~ "                                            </"
#~ "tr>                                                \n"
#~ "                                        <tr style=\" height: 30px;\">\n"
#~ "                                            <td style=\"height: 25px;"
#~ "width: 120px; background : # CCCCCC; font-family: Lucida Grande', Ubuntu, "
#~ "Arial, Verdana, sans-serif;\">\n"
#~ "                                                <div>\n"
#~ "                                                    Attendees\n"
#~ "                                                </div>\n"
#~ "                                            </td>\n"
#~ "                                            <td colspan=\"3\">\n"
#~ "                                               : \n"
#~ "                                                % for attendee in object."
#~ "event_id.attendee_ids:\n"
#~ "                                                    <div style=\"display:"
#~ "inline-block; border-radius: 50%; width:10px; height:10px;background:"
#~ "${'color' in ctx and ctx['color'][attendee.state] or 'white'};\"></div>\n"
#~ "                                                    % if attendee.cn != "
#~ "object.cn:\n"
#~ "                                                        <span style="
#~ "\"margin-left:5px\">${attendee.cn}</span>\n"
#~ "                                                    % else:\n"
#~ "                                                        <span style="
#~ "\"margin-left:5px\">You</span>\n"
#~ "                                                    % endif\n"
#~ "                                                % endfor\n"
#~ "                                            </td>\n"
#~ "                                        </tr>\n"
#~ "                                    </table>\n"
#~ "                                </td>\n"
#~ "                            </tr>\n"
#~ "                        </table>\n"
#~ "                    </div>\n"
#~ "                    <div style=\"height: auto;width:450px; margin:0 auto;"
#~ "padding-top:20px;padding-bottom:40px;\">\n"
#~ "                            <a style=\"padding: 8px 30px 8px 30px;border-"
#~ "radius: 6px;border: 1px solid #CCCCCC;background:#8A89BA;margin : 0 15px "
#~ "0 0;text-decoration: none;color:#FFFFFF;\" href=\"/calendar/meeting/"
#~ "accept?db=${'dbname' in ctx and ctx['dbname'] or ''}&token=${object."
#~ "access_token}&action=${'action_id' in ctx and ctx['action_id'] or ''}&id="
#~ "${object.event_id.id}\">Accept</a>\n"
#~ "                            <a style=\"padding: 8px 30px 8px 30px;border-"
#~ "radius: 6px;border: 1px solid #CCCCCC;background:#808080;margin : 0 15px "
#~ "0 0;text-decoration: none;color:#FFFFFF;\" href=\"/calendar/meeting/"
#~ "decline?db=${'dbname' in ctx and ctx['dbname'] or '' }&token=${object."
#~ "access_token}&action=${'action_id' in ctx and ctx['action_id'] or ''}&id="
#~ "${object.event_id.id}\">Decline</a>\n"
#~ "                            <a style=\"padding: 8px 30px 8px 30px;border-"
#~ "radius: 6px;border: 1px solid #CCCCCC;background:#D8D8D8;text-decoration: "
#~ "none;color:#FFFFFF;\" href=\"/calendar/meeting/view?db=${'dbname' in ctx "
#~ "and ctx['dbname'] or ''}&token=${object.access_token}&action="
#~ "${'action_id' in ctx and ctx['action_id'] or ''}&id=${object.event_id."
#~ "id}\">View</a>\n"
#~ "                    </div> \n"
#~ "                </div>\n"
#~ "                \n"
#~ "                "
#~ msgstr ""
#~ "\n"
#~ "<style> \n"
#~ "span.oe_mail_footer_access {\n"
#~ "display:block; \n"
#~ "text-align:center;\n"
#~ "color:grey; \n"
#~ "}\n"
#~ "</style>\n"
#~ "<div style=\"border-radius: 2px; max-width: 1200px; height: auto;margin-"
#~ "left: auto;margin-right: auto;background-color:#f9f9f9;\">\n"
#~ "<div style=\"height:auto;text-align: center;font-size : 30px;color: "
#~ "#8A89BA;\">\n"
#~ "<strong>${object.event_id.name}</strong>\n"
#~ "</div>\n"
#~ "<div style=\"height: 50px;text-align: left;font-size : 14px;border-"
#~ "collapse: separate;margin-top:10px\">\n"
#~ "<strong style=\"margin-left:12px\">Caro(a) ${object.cn}</strong> ,<br/><p "
#~ "style=\"margin-left:12px\">${object.event_id.user_id.partner_id.name} "
#~ "convidou você para o(a) ${object.event_id.name} reunião de ${object."
#~ "event_id.user_id.company_id.name}.</p> \n"
#~ "</div>\n"
#~ "<div style=\"height: auto;margin-left:12px;margin-top:30px;\">\n"
#~ "<table>\n"
#~ "<tr>\n"
#~ "<td>\n"
#~ "<div style=\"border-top-left-radius:3px;border-top-right-radius:3px;font-"
#~ "size:12px;border-collapse:separate;text-align:center;font-weight:bold;"
#~ "color:#ffffff;width:130px;min-height: 18px;border-color:#ffffff;"
#~ "background:#8a89ba;padding-top: 4px;\">${object.event_id."
#~ "get_interval(object.event_id.start, 'dayname', tz=object.partner_id.tz)}</"
#~ "div>\n"
#~ "<div style=\"font-size:48px;min-height:auto;font-weight:bold;text-align:"
#~ "center;color: #5F5F5F;background-color: #E1E2F8;width: 130px;\">\n"
#~ "${object.event_id.get_interval(object.event_id.start,'day', tz=object."
#~ "partner_id.tz)}\n"
#~ "</div>\n"
#~ "<div style='font-size:12px;text-align:center;font-weight:bold;color:"
#~ "#ffffff;background-color:#8a89ba'>${object.event_id.get_interval(object."
#~ "event_id.start, 'month', tz=object.partner_id.tz)}</div>\n"
#~ "<div style=\"border-collapse:separate;color:#8a89ba;text-align:center;"
#~ "width: 128px;font-size:12px;border-bottom-right-radius:3px;font-weight:"
#~ "bold;border:1px solid;border-bottom-left-radius:3px;\">${not object."
#~ "event_id.allday and object.event_id.get_interval(object.event_id.start, "
#~ "'time', tz=object.partner_id.tz) or ''}</div>\n"
#~ "</td>\n"
#~ "<td>\n"
#~ "<table cellspacing=\"0\" cellpadding=\"0\" border=\"0\" style=\"margin-"
#~ "top: 15px; margin-left: 10px;font-size: 16px;\">\n"
#~ "<tr>\n"
#~ "<td style=\"vertical-align:top;\">\n"
#~ "% if object.event_id.location:\n"
#~ "<div style=\"width: 120px; background : #CCCCCC; font-family: Lucida "
#~ "Grande', Ubuntu, Arial, Verdana, sans-serif;\">\n"
#~ "Onde\n"
#~ "</div>\n"
#~ "% endif\n"
#~ "</td>\n"
#~ "<td style=\"vertical-align:top;\">\n"
#~ "% if object.event_id.location:\n"
#~ "<div style = \"font-family: Lucida Grande', Ubuntu, Arial, Verdana, sans-"
#~ "serif; font-size: 14px\" >\n"
#~ ": ${object.event_id.location}\n"
#~ "<span style= \"color:#A9A9A9; \">(<a href=\"http://maps.google.com/maps?"
#~ "oi=map&q=${object.event_id.location}\">Ver Mapa</a>)\n"
#~ "</span>\n"
#~ "</div>\n"
#~ "% endif\n"
#~ "</td> \n"
#~ "</tr> \n"
#~ "\n"
#~ "<tr>\n"
#~ "<td style=\"vertical-align:top;\">\n"
#~ "% if object.event_id.description :\n"
#~ "<div style=\"width: 120px; background : #CCCCCC; font-family: Lucida "
#~ "Grande', Ubuntu, Arial, Verdana, sans-serif;\">\n"
#~ "O Que\n"
#~ "</div>\n"
#~ "% endif\n"
#~ "</td>\n"
#~ "<td style=\"vertical-align:text-top;\">\n"
#~ "% if object.event_id.description :\n"
#~ "<div style=\"font-family: Lucida Grande', Ubuntu, Arial, Verdana, sans-"
#~ "serif;\">\n"
#~ ": ${object.event_id.description}\n"
#~ "</div>\n"
#~ "% endif\n"
#~ "</td>\n"
#~ "</tr>\n"
#~ "\n"
#~ "<tr>\n"
#~ "<td style=\"vertical-align:top;\">\n"
#~ "% if not object.event_id.allday and object.event_id.duration:\n"
#~ "<div style=\"height:auto; width: 120px; background : #CCCCCC; font-"
#~ "family: Lucida Grande', Ubuntu, Arial, Verdana, sans-serif;\">\n"
#~ "Duração\n"
#~ "</div>\n"
#~ "% endif\n"
#~ "</td>\n"
#~ "<td colspan=\"3\" style=\"vertical-align:text-top;\">\n"
#~ "% if not object.event_id.allday and object.event_id.duration:\n"
#~ "<div style=\"font-family: Lucida Grande', Ubuntu, Arial, Verdana, sans-"
#~ "serif;\">\n"
#~ ": ${('%dH%02d' % (object.event_id.duration,(object.event_id."
#~ "duration*60)%60))}\n"
#~ "</div>\n"
#~ "% endif\n"
#~ "</td>\n"
#~ "</tr> \n"
#~ "<tr style=\" height: 30px;\">\n"
#~ "<td style=\"height: 25px;width: 120px; background : # CCCCCC; font-"
#~ "family: Lucida Grande', Ubuntu, Arial, Verdana, sans-serif;\">\n"
#~ "<div>\n"
#~ "Participantes\n"
#~ "</div>\n"
#~ "</td>\n"
#~ "<td colspan=\"3\">\n"
#~ ": \n"
#~ "% for attendee in object.event_id.attendee_ids:\n"
#~ "<div style=\"display:inline-block; border-radius: 50%; width:10px; "
#~ "height:10px;background:${'color' in ctx and ctx['color'][attendee.state] "
#~ "or 'white'};\"></div>\n"
#~ "% if attendee.cn != object.cn:\n"
#~ "<span style=\"margin-left:5px\">${attendee.cn}</span>\n"
#~ "% else:\n"
#~ "<span style=\"margin-left:5px\">Você</span>\n"
#~ "% endif\n"
#~ "% endfor\n"
#~ "</td>\n"
#~ "</tr>\n"
#~ "</table>\n"
#~ "</td>\n"
#~ "</tr>\n"
#~ "</table>\n"
#~ "</div>\n"
#~ "<div style=\"height: auto;width:450px; margin:0 auto;padding-top:20px;"
#~ "padding-bottom:40px;\">\n"
#~ "<a style=\"padding: 8px 30px 8px 30px;border-radius: 6px;border: 1px "
#~ "solid #CCCCCC;background:#8A89BA;margin : 0 15px 0 0;text-decoration: "
#~ "none;color:#FFFFFF;\" href=\"/calendar/meeting/accept?db=${'dbname' in "
#~ "ctx and ctx['dbname'] or ''}&token=${object.access_token}&action="
#~ "${'action_id' in ctx and ctx['action_id'] or ''}&id=${object.event_id."
#~ "id}\">Aceitar</a>\n"
#~ "<a style=\"padding: 8px 30px 8px 30px;border-radius: 6px;border: 1px "
#~ "solid #CCCCCC;background:#808080;margin : 0 15px 0 0;text-decoration: "
#~ "none;color:#FFFFFF;\" href=\"/calendar/meeting/decline?db=${'dbname' in "
#~ "ctx and ctx['dbname'] or '' }&token=${object.access_token}&action="
#~ "${'action_id' in ctx and ctx['action_id'] or ''}&id=${object.event_id."
#~ "id}\">Recusar</a>\n"
#~ "<a style=\"padding: 8px 30px 8px 30px;border-radius: 6px;border: 1px "
#~ "solid #CCCCCC;background:#D8D8D8;text-decoration: none;color:#FFFFFF;\" "
#~ "href=\"/calendar/meeting/view?db=${'dbname' in ctx and ctx['dbname'] or "
#~ "''}&token=${object.access_token}&action=${'action_id' in ctx and "
#~ "ctx['action_id'] or ''}&id=${object.event_id.id}\">Visualizar</a>\n"
#~ "</div> \n"
#~ "</div>"

#~ msgid ""
#~ " \n"
#~ "                <style>\n"
#~ "                    span.oe_mail_footer_access {\n"
#~ "                        display:block;    \n"
#~ "                        text-align:center;\n"
#~ "                        color:grey;                                \n"
#~ "                    }\n"
#~ "                </style>\n"
#~ "                <div style=\"border-radius: 2px; max-width: 1200px; "
#~ "height: auto;margin-left: auto;margin-right: auto;background-color:"
#~ "#f9f9f9;\">\n"
#~ "                    <div style=\"height:auto;text-align: center;font-"
#~ "size : 30px;color: #8A89BA;\">\n"
#~ "                        <strong>${object.event_id.name}</strong>\n"
#~ "                    </div>\n"
#~ "                    <div style=\"height: 50px;text-align: left;font-"
#~ "size : 14px;border-collapse: separate;margin-top:10px\">\n"
#~ "                        <strong style=\"margin-left:12px\">Dear ${object."
#~ "cn}</strong> ,<br/>\n"
#~ "                        <p style=\"margin-left:12px\">The date of the "
#~ "meeting has been changed...<br/>\n"
#~ "                        The meeting created by ${object.event_id.user_id."
#~ "partner_id.name} is now scheduled for : ${object.event_id."
#~ "get_display_time_tz(tz=object.partner_id.tz)}.</p>\n"
#~ "                    </div>\n"
#~ "                    <div style=\"height: auto;margin-left:12px;margin-"
#~ "top:30px;\">\n"
#~ "                        <table>\n"
#~ "                            <tr>                                        \n"
#~ "                                <td>\n"
#~ "                                    <div style=\"border-top-left-"
#~ "radius:3px;border-top-right-radius:3px;font-size:12px;border-collapse:"
#~ "separate;text-align:center;font-weight:bold;color:#ffffff;width:130px;min-"
#~ "height: 18px;border-color:#ffffff;background:#8a89ba;padding-top: 4px;\">"
#~ "${object.event_id.get_interval(object.event_id.start, 'dayname', "
#~ "tz=object.partner_id.tz)}</div>\n"
#~ "                                    <div style=\"font-size:48px;min-"
#~ "height:auto;font-weight:bold;text-align:center;color: #5F5F5F;background-"
#~ "color: #E1E2F8;width: 130px;\">\n"
#~ "                                      ${object.event_id."
#~ "get_interval(object.event_id.start,'day', tz=object.partner_id.tz)}\n"
#~ "                                    </div>\n"
#~ "                                    <div style='font-size:12px;text-align:"
#~ "center;font-weight:bold;color:#ffffff;background-color:#8a89ba'>${object."
#~ "event_id.get_interval(object.event_id.start, 'month', tz=object."
#~ "partner_id.tz)}</div>\n"
#~ "                                    <div style=\"border-collapse:separate;"
#~ "color:#8a89ba;text-align:center;width: 128px;font-size:12px;border-bottom-"
#~ "right-radius:3px;font-weight:bold;border:1px solid;border-bottom-left-"
#~ "radius:3px;\">${not object.event_id.allday and object.event_id."
#~ "get_interval(object.event_id.start, 'time', tz=object.partner_id.tz) or "
#~ "''}</div>\n"
#~ "                                </td>\n"
#~ "                                <td>\n"
#~ "                                    <table cellspacing=\"0\" cellpadding="
#~ "\"0\" border=\"0\" style=\"margin-top: 15px; margin-left: 10px;font-size: "
#~ "16px;\">\n"
#~ "                                            <tr>\n"
#~ "                                                <td style=\"vertical-"
#~ "align:top;\">\n"
#~ "                                                    % if object.event_id."
#~ "location:\n"
#~ "                                                        <div style="
#~ "\"width: 120px; background : #CCCCCC; font-family: Lucida Grande', "
#~ "Ubuntu, Arial, Verdana, sans-serif;\">\n"
#~ "                                                            Where\n"
#~ "                                                        </div>\n"
#~ "                                                    % endif\n"
#~ "                                                </td>\n"
#~ "                                                <td  style=\"vertical-"
#~ "align:top;\">\n"
#~ "                                                    % if object.event_id."
#~ "location:\n"
#~ "                                                        <div style = "
#~ "\"font-family: Lucida Grande', Ubuntu, Arial, Verdana, sans-serif;   font-"
#~ "size: 14px\" >\n"
#~ "                                                            : ${object."
#~ "event_id.location}\n"
#~ "                                                            <span style= "
#~ "\"color:#A9A9A9; \">(<a href=\"http://maps.google.com/maps?oi=map&q="
#~ "${object.event_id.location}\">View Map</a>)\n"
#~ "                                                                </span>\n"
#~ "                                                        </div>\n"
#~ "                                                    % endif\n"
#~ "                                                </"
#~ "td>                                                        \n"
#~ "                                            </tr> \n"
#~ "                                                                                        \n"
#~ "                                            <tr>\n"
#~ "                                                <td style=\"vertical-"
#~ "align:top;\">\n"
#~ "                                                    % if object.event_id."
#~ "description :\n"
#~ "                                                        <div style="
#~ "\"width: 120px; background : #CCCCCC; font-family: Lucida Grande', "
#~ "Ubuntu, Arial, Verdana, sans-serif;\">\n"
#~ "                                                            What\n"
#~ "                                                        </div>\n"
#~ "                                                    % endif\n"
#~ "                                                </td>\n"
#~ "                                                <td style=\"vertical-"
#~ "align:text-top;\">\n"
#~ "                                                    % if object.event_id."
#~ "description :\n"
#~ "                                                        <div style=\"font-"
#~ "family: Lucida Grande', Ubuntu, Arial, Verdana, sans-serif;\">\n"
#~ "                                                            : ${object."
#~ "event_id.description}\n"
#~ "                                                        </div>\n"
#~ "                                                    % endif\n"
#~ "                                                </td>\n"
#~ "                                            </tr>\n"
#~ "                                                                                        \n"
#~ "                                            <tr>\n"
#~ "                                                <td style=\"vertical-"
#~ "align:top;\">\n"
#~ "                                                    % if not object."
#~ "event_id.allday and object.event_id.duration:\n"
#~ "                                                        <div style="
#~ "\"height:auto; width: 120px; background : #CCCCCC; font-family: Lucida "
#~ "Grande', Ubuntu, Arial, Verdana, sans-serif;\">\n"
#~ "                                                            Duration\n"
#~ "                                                        </div>\n"
#~ "                                                    % endif\n"
#~ "                                                </td>\n"
#~ "                                                <td colspan=\"3\" style="
#~ "\"vertical-align:text-top;\">\n"
#~ "                                                    % if not object."
#~ "event_id.allday and object.event_id.duration:\n"
#~ "                                                        <div style=\"font-"
#~ "family: Lucida Grande', Ubuntu, Arial, Verdana, sans-serif;\">\n"
#~ "                                                            : ${('%dH"
#~ "%02d' % (object.event_id.duration,(object.event_id.duration*60)%60))}\n"
#~ "                                                        </div>\n"
#~ "                                                    % endif\n"
#~ "                                                </td>\n"
#~ "                                            </"
#~ "tr>                                                \n"
#~ "                                        <tr style=\" height: 30px;\">\n"
#~ "                                            <td style=\"height: 25px;"
#~ "width: 120px; background : # CCCCCC; font-family: Lucida Grande', Ubuntu, "
#~ "Arial, Verdana, sans-serif;\">\n"
#~ "                                                <div>\n"
#~ "                                                    Attendees\n"
#~ "                                                </div>\n"
#~ "                                            </td>\n"
#~ "                                            <td colspan=\"3\">\n"
#~ "                                               : \n"
#~ "                                                % for attendee in object."
#~ "event_id.attendee_ids:\n"
#~ "                                                    <div style=\"display:"
#~ "inline-block; border-radius: 50%; width:10px; height:10px;background:"
#~ "${'color' in ctx and ctx['color'][attendee.state] or 'white'};\"></div>\n"
#~ "                                                    % if attendee.cn != "
#~ "object.cn:\n"
#~ "                                                        <span style="
#~ "\"margin-left:5px\">${attendee.cn}</span>\n"
#~ "                                                    % else:\n"
#~ "                                                        <span style="
#~ "\"margin-left:5px\">You</span>\n"
#~ "                                                    % endif\n"
#~ "                                                % endfor\n"
#~ "                                            </td>\n"
#~ "                                        </tr>\n"
#~ "                                    </table>\n"
#~ "                                </td>\n"
#~ "                            </tr>\n"
#~ "                        </table>                                      \n"
#~ "                    </div>\n"
#~ "                    <div style=\"height: auto;width:450px; margin:0 auto;"
#~ "padding-top:20px;padding-bottom:40px;\">\n"
#~ "                            <a style=\"padding: 8px 30px 8px 30px;border-"
#~ "radius: 6px;border: 1px solid #CCCCCC;background:#8A89BA;margin : 0 15px "
#~ "0 0;text-decoration: none;color:#FFFFFF;\" href=\"/calendar/meeting/"
#~ "accept?db=${'dbname' in ctx and ctx['dbname'] or ''}&token=${object."
#~ "access_token}&action=${'action_id' in ctx and ctx['action_id'] or ''}&id="
#~ "${object.event_id.id}\">Accept</a>\n"
#~ "                            <a style=\"padding: 8px 30px 8px 30px;border-"
#~ "radius: 6px;border: 1px solid #CCCCCC;background:#808080;margin : 0 15px "
#~ "0 0;text-decoration: none;color:#FFFFFF;\" href=\"/calendar/meeting/"
#~ "decline?db=${'dbname' in ctx and ctx['dbname'] or ''}&token=${object."
#~ "access_token}&action=${'action_id' in ctx and ctx['action_id'] or ''}&id="
#~ "${object.event_id.id}\">Decline</a>\n"
#~ "                            <a style=\"padding: 8px 30px 8px 30px;border-"
#~ "radius: 6px;border: 1px solid #CCCCCC;background:#D8D8D8;text-decoration: "
#~ "none;color:#FFFFFF;\" href=\"/calendar/meeting/view?db=${'dbname' in ctx "
#~ "and ctx['dbname'] or ''}&token=${object.access_token}&action="
#~ "${'action_id' in ctx and ctx['action_id'] or ''}&id=${object.event_id."
#~ "id}\">View</a>\n"
#~ "                    </div>                             \n"
#~ "                </div>\n"
#~ "                \n"
#~ "                "
#~ msgstr ""
#~ " \n"
#~ "<style>\n"
#~ "span.oe_mail_footer_access {\n"
#~ "display:block; \n"
#~ "text-align:center;\n"
#~ "color:grey; \n"
#~ "}\n"
#~ "</style>\n"
#~ "<div style=\"border-radius: 2px; max-width: 1200px; height: auto;margin-"
#~ "left: auto;margin-right: auto;background-color:#f9f9f9;\">\n"
#~ "<div style=\"height:auto;text-align: center;font-size : 30px;color: "
#~ "#8A89BA;\">\n"
#~ "<strong>${object.event_id.name}</strong>\n"
#~ "</div>\n"
#~ "<div style=\"height: 50px;text-align: left;font-size : 14px;border-"
#~ "collapse: separate;margin-top:10px\">\n"
#~ "<strong style=\"margin-left:12px\">Dear ${object.cn}</strong> ,<br/>\n"
#~ "<p style=\"margin-left:12px\">A data da reunião foi alterada...<br/>\n"
#~ "The meeting created by ${object.event_id.user_id.partner_id.name} agora "
#~ "está prevista para : ${object.event_id.get_display_time_tz(tz=object."
#~ "partner_id.tz)}.</p>\n"
#~ "</div>\n"
#~ "<div style=\"height: auto;margin-left:12px;margin-top:30px;\">\n"
#~ "<table>\n"
#~ "<tr> \n"
#~ "<td>\n"
#~ "<div style=\"border-top-left-radius:3px;border-top-right-radius:3px;font-"
#~ "size:12px;border-collapse:separate;text-align:center;font-weight:bold;"
#~ "color:#ffffff;width:130px;min-height: 18px;border-color:#ffffff;"
#~ "background:#8a89ba;padding-top: 4px;\">${object.event_id."
#~ "get_interval(object.event_id.start, 'dayname', tz=object.partner_id.tz)}</"
#~ "div>\n"
#~ "<div style=\"font-size:48px;min-height:auto;font-weight:bold;text-align:"
#~ "center;color: #5F5F5F;background-color: #E1E2F8;width: 130px;\">\n"
#~ "${object.event_id.get_interval(object.event_id.start,'day', tz=object."
#~ "partner_id.tz)}\n"
#~ "</div>\n"
#~ "<div style='font-size:12px;text-align:center;font-weight:bold;color:"
#~ "#ffffff;background-color:#8a89ba'>${object.event_id.get_interval(object."
#~ "event_id.start, 'month', tz=object.partner_id.tz)}</div>\n"
#~ "<div style=\"border-collapse:separate;color:#8a89ba;text-align:center;"
#~ "width: 128px;font-size:12px;border-bottom-right-radius:3px;font-weight:"
#~ "bold;border:1px solid;border-bottom-left-radius:3px;\">${not object."
#~ "event_id.allday and object.event_id.get_interval(object.event_id.start, "
#~ "'time', tz=object.partner_id.tz) or ''}</div>\n"
#~ "</td>\n"
#~ "<td>\n"
#~ "<table cellspacing=\"0\" cellpadding=\"0\" border=\"0\" style=\"margin-"
#~ "top: 15px; margin-left: 10px;font-size: 16px;\">\n"
#~ "<tr>\n"
#~ "<td style=\"vertical-align:top;\">\n"
#~ "% if object.event_id.location:\n"
#~ "<div style=\"width: 120px; background : #CCCCCC; font-family: Lucida "
#~ "Grande', Ubuntu, Arial, Verdana, sans-serif;\">\n"
#~ "Onde\n"
#~ "</div>\n"
#~ "% endif\n"
#~ "</td>\n"
#~ "<td style=\"vertical-align:top;\">\n"
#~ "% if object.event_id.location:\n"
#~ "<div style = \"font-family: Lucida Grande', Ubuntu, Arial, Verdana, sans-"
#~ "serif; font-size: 14px\" >\n"
#~ ": ${object.event_id.location}\n"
#~ "<span style= \"color:#A9A9A9; \">(<a href=\"http://maps.google.com/maps?"
#~ "oi=map&q=${object.event_id.location}\">Ver Mapa</a>)\n"
#~ "</span>\n"
#~ "</div>\n"
#~ "% endif\n"
#~ "</td> \n"
#~ "</tr> \n"
#~ "\n"
#~ "<tr>\n"
#~ "<td style=\"vertical-align:top;\">\n"
#~ "% if object.event_id.description :\n"
#~ "<div style=\"width: 120px; background : #CCCCCC; font-family: Lucida "
#~ "Grande', Ubuntu, Arial, Verdana, sans-serif;\">\n"
#~ "O Que\n"
#~ "</div>\n"
#~ "% endif\n"
#~ "</td>\n"
#~ "<td style=\"vertical-align:text-top;\">\n"
#~ "% if object.event_id.description :\n"
#~ "<div style=\"font-family: Lucida Grande', Ubuntu, Arial, Verdana, sans-"
#~ "serif;\">\n"
#~ ": ${object.event_id.description}\n"
#~ "</div>\n"
#~ "% endif\n"
#~ "</td>\n"
#~ "</tr>\n"
#~ "\n"
#~ "<tr>\n"
#~ "<td style=\"vertical-align:top;\">\n"
#~ "% if not object.event_id.allday and object.event_id.duration:\n"
#~ "<div style=\"height:auto; width: 120px; background : #CCCCCC; font-"
#~ "family: Lucida Grande', Ubuntu, Arial, Verdana, sans-serif;\">\n"
#~ "Duração\n"
#~ "</div>\n"
#~ "% endif\n"
#~ "</td>\n"
#~ "<td colspan=\"3\" style=\"vertical-align:text-top;\">\n"
#~ "% if not object.event_id.allday and object.event_id.duration:\n"
#~ "<div style=\"font-family: Lucida Grande', Ubuntu, Arial, Verdana, sans-"
#~ "serif;\">\n"
#~ ": ${('%dH%02d' % (object.event_id.duration,(object.event_id."
#~ "duration*60)%60))}\n"
#~ "</div>\n"
#~ "% endif\n"
#~ "</td>\n"
#~ "</tr> \n"
#~ "<tr style=\" height: 30px;\">\n"
#~ "<td style=\"height: 25px;width: 120px; background : # CCCCCC; font-"
#~ "family: Lucida Grande', Ubuntu, Arial, Verdana, sans-serif;\">\n"
#~ "<div>\n"
#~ "Participantes\n"
#~ "</div>\n"
#~ "</td>\n"
#~ "<td colspan=\"3\">\n"
#~ ": \n"
#~ "% for attendee in object.event_id.attendee_ids:\n"
#~ "<div style=\"display:inline-block; border-radius: 50%; width:10px; "
#~ "height:10px;background:${'color' in ctx and ctx['color'][attendee.state] "
#~ "or 'white'};\"></div>\n"
#~ "% if attendee.cn != object.cn:\n"
#~ "<span style=\"margin-left:5px\">${attendee.cn}</span>\n"
#~ "% else:\n"
#~ "<span style=\"margin-left:5px\">Você</span>\n"
#~ "% endif\n"
#~ "% endfor\n"
#~ "</td>\n"
#~ "</tr>\n"
#~ "</table>\n"
#~ "</td>\n"
#~ "</tr>\n"
#~ "</table> \n"
#~ "</div>\n"
#~ "<div style=\"height: auto;width:450px; margin:0 auto;padding-top:20px;"
#~ "padding-bottom:40px;\">\n"
#~ "<a style=\"padding: 8px 30px 8px 30px;border-radius: 6px;border: 1px "
#~ "solid #CCCCCC;background:#8A89BA;margin : 0 15px 0 0;text-decoration: "
#~ "none;color:#FFFFFF;\" href=\"/calendar/meeting/accept?db=${'dbname' in "
#~ "ctx and ctx['dbname'] or ''}&token=${object.access_token}&action="
#~ "${'action_id' in ctx and ctx['action_id'] or ''}&id=${object.event_id."
#~ "id}\">Aceitar</a>\n"
#~ "<a style=\"padding: 8px 30px 8px 30px;border-radius: 6px;border: 1px "
#~ "solid #CCCCCC;background:#808080;margin : 0 15px 0 0;text-decoration: "
#~ "none;color:#FFFFFF;\" href=\"/calendar/meeting/decline?db=${'dbname' in "
#~ "ctx and ctx['dbname'] or ''}&token=${object.access_token}&action="
#~ "${'action_id' in ctx and ctx['action_id'] or ''}&id=${object.event_id."
#~ "id}\">Recusar</a>\n"
#~ "<a style=\"padding: 8px 30px 8px 30px;border-radius: 6px;border: 1px "
#~ "solid #CCCCCC;background:#D8D8D8;text-decoration: none;color:#FFFFFF;\" "
#~ "href=\"/calendar/meeting/view?db=${'dbname' in ctx and ctx['dbname'] or "
#~ "''}&token=${object.access_token}&action=${'action_id' in ctx and "
#~ "ctx['action_id'] or ''}&id=${object.event_id.id}\">Visualizar</a>\n"
#~ "</div> \n"
#~ "</div>"

#~ msgid "A email has been send to specify that the date has been changed !"
#~ msgstr "Foi enviado um e-mail notificando que a data foi alterada!"

#~ msgid "Action Needed"
#~ msgstr "Ação Necessária"

#~ msgid "An invitation email has been sent to attendee %s"
#~ msgstr "Um convite foi enviado para o participante %s"

#~ msgid "An invitation email has been sent to attendee(s)"
#~ msgstr "Um email foi enviado ao participante(s)"

#~ msgid "Date of the last message posted on the record."
#~ msgstr "Data da ultima mensagem para o registro."

#~ msgid "Followers"
#~ msgstr "Seguidores"

#~ msgid "Followers (Channels)"
#~ msgstr "Seguidores (Canais)"

#~ msgid "Followers (Partners)"
#~ msgstr "Seguidores (Parceiros)"

#~ msgid "If checked new messages require your attention."
#~ msgstr "Se marcado novas mensagens solicitarão sua atenção."

#~ msgid "If checked, new messages require your attention."
#~ msgstr "Se marcado novas mensagens solicitarão sua atenção."

#~ msgid "Is Follower"
#~ msgstr "É um seguidor"

#~ msgid "Last Message Date"
#~ msgstr "Data da última mensagem"

#~ msgid "Messages"
#~ msgstr "Mensagens"

#~ msgid "Number of Actions"
#~ msgstr "Número de ações"

#~ msgid "Number of messages which requires an action"
#~ msgstr "Número de mensagens que requer uma ação"

#~ msgid "Number of unread messages"
#~ msgstr "Numero de Mensagens não lidas"

#~ msgid "Unread Messages Counter"
#~ msgstr "Contador de mensagens não lidas"

#~ msgid ""
#~ "Warning, a mandatory field has been modified since the creation of this "
#~ "event"
#~ msgstr ""
#~ "Atenção, um campo obrigatório foi modificado após a criação desse evento."

#~ msgid "Website Messages"
#~ msgstr "Mensagens do Site"

#~ msgid "Website communication history"
#~ msgstr "Histórico de Comunicação do Site"<|MERGE_RESOLUTION|>--- conflicted
+++ resolved
@@ -12,11 +12,7 @@
 msgstr ""
 "Project-Id-Version: Odoo 9.0\n"
 "Report-Msgid-Bugs-To: \n"
-<<<<<<< HEAD
-"POT-Creation-Date: 2016-08-19 10:26+0000\n"
-=======
 "POT-Creation-Date: 2016-08-18 14:08+0000\n"
->>>>>>> bc1a0a32
 "PO-Revision-Date: 2016-01-28 13:10+0000\n"
 "Last-Translator: Rodrigo Macedo <rodrigomacedo@rmsolucoeseminformatica.com>\n"
 "Language-Team: Portuguese (Brazil) (http://www.transifex.com/odoo/odoo-9/"
@@ -488,11 +484,7 @@
 msgstr "${object.event_id.name} - A Data foi atualizada"
 
 #. module: calendar
-<<<<<<< HEAD
-#: code:addons/calendar/calendar.py:767
-=======
 #: code:addons/calendar/calendar.py:776
->>>>>>> bc1a0a32
 #, python-format
 msgid ""
 "%s at %s To\n"
@@ -502,7 +494,7 @@
 "%s em %s (%s)"
 
 #. module: calendar
-#: code:addons/calendar/calendar.py:765
+#: code:addons/calendar/calendar.py:774
 #, python-format
 msgid "%s at (%s To %s) (%s)"
 msgstr "%s em (%s Para %s) (%s)"
@@ -554,11 +546,7 @@
 msgstr "O dia todo"
 
 #. module: calendar
-<<<<<<< HEAD
-#: code:addons/calendar/calendar.py:762
-=======
 #: code:addons/calendar/calendar.py:771
->>>>>>> bc1a0a32
 #, python-format
 msgid "AllDay , %s"
 msgstr "O dia todo, %s"
@@ -597,11 +585,7 @@
 msgstr "Disponibilidade"
 
 #. module: calendar
-<<<<<<< HEAD
-#: code:addons/calendar/calendar.py:1705
-=======
 #: code:addons/calendar/calendar.py:1714
->>>>>>> bc1a0a32
 #: selection:calendar.attendee,availability:0
 #: selection:calendar.event,show_as:0
 #, python-format
@@ -767,11 +751,7 @@
 msgstr "E-mail"
 
 #. module: calendar
-<<<<<<< HEAD
-#: code:addons/calendar/calendar.py:1356
-=======
 #: code:addons/calendar/calendar.py:1365
->>>>>>> bc1a0a32
 #, python-format
 msgid "Email addresses not found"
 msgstr "Email não encontrado"
@@ -838,11 +818,7 @@
 msgstr "Alarme do Evento"
 
 #. module: calendar
-<<<<<<< HEAD
-#: code:addons/calendar/calendar.py:1230
-=======
 #: code:addons/calendar/calendar.py:1239
->>>>>>> bc1a0a32
 #, python-format
 msgid "Event recurrence interval cannot be negative."
 msgstr "Intervalo entre eventos não pode ser negativo!"
@@ -907,11 +883,7 @@
 msgstr "Agrupar por"
 
 #. module: calendar
-<<<<<<< HEAD
-#: code:addons/calendar/calendar.py:1647
-=======
 #: code:addons/calendar/calendar.py:1656
->>>>>>> bc1a0a32
 #, python-format
 msgid "Group by date is not supported, use the calendar view instead."
 msgstr ""
@@ -1179,11 +1151,7 @@
 msgstr "Parceiro"
 
 #. module: calendar
-<<<<<<< HEAD
-#: code:addons/calendar/calendar.py:1243
-=======
 #: code:addons/calendar/calendar.py:1252
->>>>>>> bc1a0a32
 #, python-format
 msgid "Please select a proper day of the month."
 msgstr "Por favor selecione um dia apropriado do mês."
@@ -1405,11 +1373,7 @@
 "de negócio."
 
 #. module: calendar
-<<<<<<< HEAD
-#: code:addons/calendar/calendar.py:1352
-=======
 #: code:addons/calendar/calendar.py:1361
->>>>>>> bc1a0a32
 #, python-format
 msgid "The following contacts have no email address :"
 msgstr "Os seguintes contatos não possuem e-mail:"
@@ -1561,11 +1525,7 @@
 msgstr "ex. Horário de Almoço"
 
 #. module: calendar
-<<<<<<< HEAD
-#: code:addons/calendar/calendar.py:1228
-=======
 #: code:addons/calendar/calendar.py:1237
->>>>>>> bc1a0a32
 #, python-format
 msgid "interval cannot be negative."
 msgstr "Intervalo não pode ser negativo!"
