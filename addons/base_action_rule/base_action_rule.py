--- conflicted
+++ resolved
@@ -60,14 +60,9 @@
         return [('', '')]
 
     _columns = {
-<<<<<<< HEAD
-        'name': fields.many2one('ir.model', 'Object', required=True),
+        'name':  fields.char('Rule Name', size=64, required=True),
+        'model_id': fields.many2one('ir.model', 'Object', required=True),
         'create_date': fields.datetime('Create Date', readonly=1),
-=======
-        'name':  fields.char('Rule Name', size=64, required=True), 
-        'model_id': fields.many2one('ir.model', 'Object', required=True), 
-        'create_date': fields.datetime('Create Date', readonly=1), 
->>>>>>> 0abd2431
         'active': fields.boolean('Active', help="If the active field is set to False,\
  it will allow you to hide the rule without removing it."),
         'sequence': fields.integer('Sequence', help="Gives the sequence order \
@@ -129,9 +124,7 @@
     }
 
     _order = 'sequence'
-<<<<<<< HEAD
-=======
-    
+
     def onchange_model_id(self, cr, uid, ids, name):
         #This is not a good solution as it will affect the domain only on onchange
         res = {'domain':{'filter_id':[]}}
@@ -143,7 +136,6 @@
         else:
             res['value'] = {'filter_id':False}
         return res
->>>>>>> 0abd2431
 
     def pre_action(self, cr, uid, ids, model, context=None):
         # Searching for action rules
