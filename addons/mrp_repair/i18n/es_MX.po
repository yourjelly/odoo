--- conflicted
+++ resolved
@@ -1,61 +1,312 @@
-# Translation of OpenERP Server.
+# Translation of Odoo Server.
 # This file contains the translation of the following modules:
-#	* mrp_repair
-#
-msgid ""
-msgstr ""
-<<<<<<< HEAD
-"Project-Id-Version: OpenERP Server 6.0dev\n"
-"Report-Msgid-Bugs-To: support@openerp.com\n"
-"POT-Creation-Date: 2011-01-11 11:15+0000\n"
-"PO-Revision-Date: 2011-01-13 04:36+0000\n"
-"Last-Translator: Borja López Soilán (NeoPolus) <borjalopezsoilan@gmail.com>\n"
-"Language-Team: \n"
-=======
+# * mrp_repair
+# 
+# Translators:
+msgid ""
+msgstr ""
 "Project-Id-Version: Odoo 8.0\n"
 "Report-Msgid-Bugs-To: \n"
 "POT-Creation-Date: 2015-01-21 14:08+0000\n"
 "PO-Revision-Date: 2015-12-09 02:05+0000\n"
 "Last-Translator: Martin Trigaux\n"
 "Language-Team: Spanish (Mexico) (http://www.transifex.com/odoo/odoo-8/language/es_MX/)\n"
->>>>>>> f9f7669e
 "MIME-Version: 1.0\n"
 "Content-Type: text/plain; charset=UTF-8\n"
-"Content-Transfer-Encoding: 8bit\n"
-"X-Launchpad-Export-Date: 2011-09-05 05:42+0000\n"
-"X-Generator: Launchpad (build 13830)\n"
-
-#. module: mrp_repair
-#: view:mrp.repair:0
-msgid "Fees Line"
-msgstr "Línea de cargo"
+"Content-Transfer-Encoding: \n"
+"Language: es_MX\n"
+"Plural-Forms: nplurals=2; plural=(n != 1);\n"
+
+#. module: mrp_repair
+#: help:mrp.repair.line,state:0
+msgid ""
+" * The 'Draft' status is set automatically as draft when repair order in draft status.                         \n"
+"* The 'Confirmed' status is set automatically as confirm when repair order in confirm status.                         \n"
+"* The 'Done' status is set automatically when repair order is completed.                        \n"
+"* The 'Cancelled' status is set automatically when user cancel repair order."
+msgstr ""
 
 #. module: mrp_repair
 #: help:mrp.repair,state:0
 msgid ""
-" * The 'Draft' state is used when a user is encoding a new and unconfirmed "
-"repair order.             \n"
-"* The 'Confirmed' state is used when a user confirms the repair order.       "
-"      \n"
-"* The 'Ready to Repair' state is used to start to repairing, user can start "
-"repairing only after repair order is confirmed.             \n"
-"* The 'To be Invoiced' state is used to generate the invoice before or after "
-"repairing done.             \n"
-"* The 'Done' state is set when repairing is completed.            \n"
-"* The 'Cancelled' state is used when user cancel repair order."
-msgstr ""
-" *El estado 'Borrador' se utiliza cuando un usuario está introduciendo una "
-"nueva orden de reparación sin confirmar             \n"
-"*El estado 'Confirmado' se utiliza cuando un usuario cofnirma la orden de "
-"reparación.             \n"
-"*El estado 'Listo para reparar' se utiliza para iniciar la reparación, el "
-"usuario puede iniciar la reparación solo depués de la confirmación de la "
-"orden de reparación \n"
-"*El estado 'A facturar' se utiliza pra generar la factura antes o depués de "
-"la realización de la reparación.\n"
-"*El estado 'Realizado' se utiliza cuando la reapración ha sido terminada.\n"
-"*El estado 'Cancelado' se utiliza cuando un usuario cancela la orden de "
-"reparación."
+" * The 'Draft' status is used when a user is encoding a new and unconfirmed repair order.             \n"
+"* The 'Confirmed' status is used when a user confirms the repair order.             \n"
+"* The 'Ready to Repair' status is used to start to repairing, user can start repairing only after repair order is confirmed.             \n"
+"* The 'To be Invoiced' status is used to generate the invoice before or after repairing done.             \n"
+"* The 'Done' status is set when repairing is completed.            \n"
+"* The 'Cancelled' status is used when user cancel repair order."
+msgstr ""
+
+#. module: mrp_repair
+#: view:website:mrp_repair.report_mrprepairorder
+msgid "(Add)"
+msgstr "(Añadir)"
+
+#. module: mrp_repair
+#: view:mrp.repair:mrp_repair.view_repair_order_form
+msgid "(update)"
+msgstr "(Actualizar)"
+
+#. module: mrp_repair
+#: model:ir.actions.act_window,help:mrp_repair.action_repair_order_tree
+msgid ""
+"<p class=\"oe_view_nocontent_create\">\n"
+"                Click to create a reparation order. \n"
+"              </p><p>\n"
+"                In a repair order, you can detail the components you remove,\n"
+"                add or replace and record the time you spent on the different\n"
+"                operations.\n"
+"              </p><p>\n"
+"                The repair order uses the warranty date on the Serial Number in\n"
+"                order to know if whether the repair should be invoiced to the\n"
+"                customer or not.\n"
+"              </p>\n"
+"            "
+msgstr ""
+
+#. module: mrp_repair
+#: code:addons/mrp_repair/wizard/cancel_repair.py:41
+#, python-format
+msgid "Active ID not Found"
+msgstr ""
+
+#. module: mrp_repair
+#: selection:mrp.repair.line,type:0
+msgid "Add"
+msgstr "Añadir"
+
+#. module: mrp_repair
+#: view:mrp.repair:mrp_repair.view_repair_order_form
+msgid "Add internal notes..."
+msgstr ""
+
+#. module: mrp_repair
+#: view:mrp.repair:mrp_repair.view_repair_order_form
+msgid "Add quotation notes..."
+msgstr ""
+
+#. module: mrp_repair
+#: selection:mrp.repair,invoice_method:0
+msgid "After Repair"
+msgstr "Después de la reparación"
+
+#. module: mrp_repair
+#: selection:mrp.repair,invoice_method:0
+msgid "Before Repair"
+msgstr "Antes de reparación"
+
+#. module: mrp_repair
+#: view:mrp.repair.cancel:mrp_repair.view_cancel_repair
+#: view:mrp.repair.make_invoice:mrp_repair.view_make_invoice
+msgid "Cancel"
+msgstr "Cancelar"
+
+#. module: mrp_repair
+#: model:ir.model,name:mrp_repair.model_mrp_repair_cancel
+#: view:mrp.repair:mrp_repair.view_repair_order_form
+msgid "Cancel Repair"
+msgstr "Cancelar reparación"
+
+#. module: mrp_repair
+#: model:ir.actions.act_window,name:mrp_repair.action_cancel_repair
+#: view:mrp.repair.cancel:mrp_repair.view_cancel_repair
+msgid "Cancel Repair Order"
+msgstr "Cancelar orden reparación"
+
+#. module: mrp_repair
+#: selection:mrp.repair,state:0 selection:mrp.repair.line,state:0
+msgid "Cancelled"
+msgstr "Cancelado"
+
+#. module: mrp_repair
+#: help:mrp.repair,partner_id:0
+msgid "Choose partner for whom the order will be invoiced and delivered."
+msgstr ""
+
+#. module: mrp_repair
+#: view:mrp.repair:mrp_repair.view_repair_order_form_filter
+#: field:mrp.repair,company_id:0
+msgid "Company"
+msgstr "Compañía"
+
+#. module: mrp_repair
+#: view:mrp.repair:mrp_repair.view_repair_order_form
+msgid "Confirm Repair"
+msgstr "Confirmar reparación"
+
+#. module: mrp_repair
+#: view:mrp.repair:mrp_repair.view_repair_order_form_filter
+#: selection:mrp.repair,state:0 selection:mrp.repair.line,state:0
+msgid "Confirmed"
+msgstr "Confirmada"
+
+#. module: mrp_repair
+#: code:addons/mrp_repair/mrp_repair.py:541
+#, python-format
+msgid ""
+"Couldn't find a pricelist line matching this product and quantity.\n"
+"You have to change either the product, the quantity or the pricelist."
+msgstr ""
+
+#. module: mrp_repair
+#: model:ir.actions.act_window,name:mrp_repair.act_mrp_repair_invoice
+#: view:mrp.repair:mrp_repair.view_repair_order_form
+#: view:mrp.repair.make_invoice:mrp_repair.view_make_invoice
+msgid "Create Invoice"
+msgstr "Crear factura"
+
+#. module: mrp_repair
+#: view:mrp.repair.make_invoice:mrp_repair.view_make_invoice
+msgid "Create invoices"
+msgstr "Crear facturas"
+
+#. module: mrp_repair
+#: field:mrp.repair,create_uid:0 field:mrp.repair.cancel,create_uid:0
+#: field:mrp.repair.fee,create_uid:0 field:mrp.repair.line,create_uid:0
+#: field:mrp.repair.make_invoice,create_uid:0
+msgid "Created by"
+msgstr "Creado por"
+
+#. module: mrp_repair
+#: field:mrp.repair,create_date:0 field:mrp.repair.cancel,create_date:0
+#: field:mrp.repair.fee,create_date:0 field:mrp.repair.line,create_date:0
+#: field:mrp.repair.make_invoice,create_date:0
+msgid "Created on"
+msgstr "Creado en"
+
+#. module: mrp_repair
+#: field:mrp.repair,location_id:0
+msgid "Current Location"
+msgstr "Ubicación actual"
+
+#. module: mrp_repair
+#: help:mrp.repair,message_last_post:0
+msgid "Date of the last message posted on the record."
+msgstr "Fecha de último trabajo realizado en esta cuenta"
+
+#. module: mrp_repair
+#: field:mrp.repair,address_id:0
+msgid "Delivery Address"
+msgstr "Dirección de entrega"
+
+#. module: mrp_repair
+#: field:mrp.repair,location_dest_id:0
+msgid "Delivery Location"
+msgstr "Ubicación de entrega"
+
+#. module: mrp_repair
+#: field:mrp.repair.fee,name:0 field:mrp.repair.line,name:0
+#: view:website:mrp_repair.report_mrprepairorder
+msgid "Description"
+msgstr "Descripción"
+
+#. module: mrp_repair
+#: field:mrp.repair.line,location_dest_id:0
+msgid "Dest. Location"
+msgstr "Ubicación destino"
+
+#. module: mrp_repair
+#: view:mrp.repair.make_invoice:mrp_repair.view_make_invoice
+msgid "Do you really want to create the invoice(s)?"
+msgstr "¿Desea crear la(s) factura(s)?"
+
+#. module: mrp_repair
+#: selection:mrp.repair.line,state:0
+msgid "Done"
+msgstr "Finalizada"
+
+#. module: mrp_repair
+#: selection:mrp.repair.line,state:0
+msgid "Draft"
+msgstr "Borrador"
+
+#. module: mrp_repair
+#: view:mrp.repair:mrp_repair.view_repair_order_form
+msgid "End Repair"
+msgstr "Fin reparación"
+
+#. module: mrp_repair
+#: code:addons/mrp_repair/mrp_repair.py:339
+#: code:addons/mrp_repair/mrp_repair.py:367
+#: code:addons/mrp_repair/mrp_repair.py:396
+#, python-format
+msgid "Error!"
+msgstr "¡Error!"
+
+#. module: mrp_repair
+#: view:mrp.repair:mrp_repair.view_repair_order_form
+msgid "Extra Info"
+msgstr "Información adicional"
+
+#. module: mrp_repair
+#: view:mrp.repair:mrp_repair.view_repair_order_form
+#: field:mrp.repair,fees_lines:0
+msgid "Fees"
+msgstr "Cargos"
+
+#. module: mrp_repair
+#: view:website:mrp_repair.report_mrprepairorder
+msgid "Fees Line(s)"
+msgstr "Línea(s) cargo"
+
+#. module: mrp_repair
+#: field:mrp.repair,message_follower_ids:0
+msgid "Followers"
+msgstr "Seguidores"
+
+#. module: mrp_repair
+#: view:mrp.repair:mrp_repair.view_repair_order_form_filter
+msgid "Group By"
+msgstr "Agrupar por"
+
+#. module: mrp_repair
+#: field:mrp.repair.make_invoice,group:0
+msgid "Group by partner invoice address"
+msgstr "Agrupar por dirección de facturación"
+
+#. module: mrp_repair
+#: view:website:mrp_repair.report_mrprepairorder
+msgid "Guarantee Limit:"
+msgstr ""
+
+#. module: mrp_repair
+#: view:mrp.repair:mrp_repair.view_repair_order_form_filter
+msgid "Guarantee limit Month"
+msgstr ""
+
+#. module: mrp_repair
+#: view:mrp.repair:mrp_repair.view_repair_order_form_filter
+msgid "Guarantee limit by Month"
+msgstr ""
+
+#. module: mrp_repair
+#: view:mrp.repair:mrp_repair.view_repair_order_form
+msgid "History"
+msgstr "Historial"
+
+#. module: mrp_repair
+#: help:mrp.repair,message_summary:0
+msgid ""
+"Holds the Chatter summary (number of messages, ...). This summary is "
+"directly in html format in order to be inserted in kanban views."
+msgstr "Contiene el resumen del chatter (nº de mensajes, ...). Este resumen viene directamente en formato HTML para poder ser insertado en las vistas kanban."
+
+#. module: mrp_repair
+#: field:mrp.repair,id:0 field:mrp.repair.cancel,id:0
+#: field:mrp.repair.fee,id:0 field:mrp.repair.line,id:0
+#: field:mrp.repair.make_invoice,id:0
+msgid "ID"
+msgstr "ID"
+
+#. module: mrp_repair
+#: help:mrp.repair,message_unread:0
+msgid "If checked new messages require your attention."
+msgstr "Si se marca, los nuevos mensajes requieren su atención"
+
+#. module: mrp_repair
+#: field:mrp.repair,internal_notes:0
+msgid "Internal Notes"
+msgstr "Notas internas"
 
 #. module: mrp_repair
 #: field:mrp.repair.line,move_id:0
@@ -63,76 +314,14 @@
 msgstr "Movimiento de inventario"
 
 #. module: mrp_repair
-#: model:ir.actions.act_window,help:mrp_repair.action_repair_order_tree
-msgid ""
-"Repair orders allow you to organize your product repairs. In a repair order, "
-"you can detail the components you remove, add or replace and record the time "
-"you spent on the different operations. The repair order uses the warranty "
-"date on the production lot in order to know if whether the repair should be "
-"invoiced to the customer or not."
-msgstr ""
-"Las órdenes de reparación le permiten organizar sus reparaciones del "
-"producto. En una orden de reparación, puede detallar los componentes que "
-"elimina, añade o sustituye y registrar el tiempo que consumido en las "
-"diferentes operaciones. La orden de reparación utiliza la fecha de garantía "
-"de el lote de producción para saber si la reparación debe ser facturada al "
-"cliente o no."
-
-#. module: mrp_repair
-#: view:mrp.repair:0
-msgid "Group By..."
-msgstr "Agrupar por..."
-
-#. module: mrp_repair
-#: view:mrp.repair:0
-msgid "Recreate Invoice"
-msgstr "Recrear factura"
-
-#. module: mrp_repair
-#: help:mrp.repair,deliver_bool:0
-msgid ""
-"Check this box if you want to manage the delivery once the product is "
-"repaired. If cheked, it will create a picking with selected product. Note "
-"that you can select the locations in the Info tab, if you have the extended "
-"view."
-msgstr ""
-"Marque esta opción si desea gestionar la entrega una vez que el producto es "
-"reparado. Si esta marcada, se creará un albarán con el producto "
-"seleccionado. Tenga en cuenta que puede seleccionar las ubicaciones en la "
-"pestaña Información, si tiene la vista extendida."
-
-#. module: mrp_repair
-#: model:ir.actions.act_window,name:mrp_repair.action_cancel_repair
-#: view:mrp.repair.cancel:0
-msgid "Cancel Repair Order"
-msgstr "Cancelar orden reparación"
-
-#. module: mrp_repair
-#: field:mrp.repair.fee,to_invoice:0
-#: field:mrp.repair.line,to_invoice:0
-msgid "To Invoice"
-msgstr "A facturar"
-
-#. module: mrp_repair
-#: report:repair.order:0
-msgid "Printing Date"
-msgstr "Fecha de impresión"
-
-#. module: mrp_repair
-#: field:mrp.repair.make_invoice,group:0
-msgid "Group by partner invoice address"
-msgstr "Agrupar por dirección de facturación"
-
-#. module: mrp_repair
-#: code:addons/mrp_repair/mrp_repair.py:430
-#, python-format
-msgid "No product defined on Fees!"
-msgstr "¡No se ha definido ningún producto en honorarios!"
-
-#. module: mrp_repair
-#: view:mrp.repair:0
-msgid "Set to Draft"
-msgstr "Cambiar a borrador"
+#: field:mrp.repair,invoice_id:0
+msgid "Invoice"
+msgstr "Factura"
+
+#. module: mrp_repair
+#: view:mrp.repair:mrp_repair.view_repair_order_form
+msgid "Invoice Corrected"
+msgstr "Factura corregida"
 
 #. module: mrp_repair
 #: selection:mrp.repair,state:0
@@ -140,16 +329,396 @@
 msgstr "Excepción de factura"
 
 #. module: mrp_repair
-#: field:mrp.repair,address_id:0
-msgid "Delivery Address"
-msgstr "Dirección de entrega"
-
-#. module: mrp_repair
-#: model:ir.actions.act_window,name:mrp_repair.act_mrp_repair_invoice
+#: field:mrp.repair.fee,invoice_line_id:0
+#: field:mrp.repair.line,invoice_line_id:0
+msgid "Invoice Line"
+msgstr "Línea de factura"
+
+#. module: mrp_repair
+#: field:mrp.repair,invoice_method:0
+msgid "Invoice Method"
+msgstr "Método facturación"
+
+#. module: mrp_repair
+#: view:website:mrp_repair.report_mrprepairorder
+msgid "Invoice address:"
+msgstr ""
+
+#. module: mrp_repair
+#: view:website:mrp_repair.report_mrprepairorder
+msgid "Invoice and shipping address:"
+msgstr ""
+
+#. module: mrp_repair
+#: view:mrp.repair:mrp_repair.view_repair_order_form_filter
+#: field:mrp.repair,invoiced:0 field:mrp.repair.fee,invoiced:0
+#: field:mrp.repair.line,invoiced:0
+msgid "Invoiced"
+msgstr "Facturado"
+
+#. module: mrp_repair
+#: view:mrp.repair:mrp_repair.view_repair_order_form
+msgid "Invoicing"
+msgstr "Facturación"
+
+#. module: mrp_repair
+#: field:mrp.repair,partner_invoice_id:0
+msgid "Invoicing Address"
+msgstr "Dirección de facturación"
+
+#. module: mrp_repair
+#: field:mrp.repair,message_is_follower:0
+msgid "Is a Follower"
+msgstr "Es un seguidor."
+
+#. module: mrp_repair
+#: field:mrp.repair,message_last_post:0
+msgid "Last Message Date"
+msgstr "Fecha de último mensaje"
+
+#. module: mrp_repair
+#: field:mrp.repair,write_uid:0 field:mrp.repair.cancel,write_uid:0
+#: field:mrp.repair.fee,write_uid:0 field:mrp.repair.line,write_uid:0
+#: field:mrp.repair.make_invoice,write_uid:0
+msgid "Last Updated by"
+msgstr "Ultima actualizacion por"
+
+#. module: mrp_repair
+#: field:mrp.repair,write_date:0 field:mrp.repair.cancel,write_date:0
+#: field:mrp.repair.fee,write_date:0 field:mrp.repair.line,write_date:0
+#: field:mrp.repair.make_invoice,write_date:0
+msgid "Last Updated on"
+msgstr "Ultima actualización realizada"
+
+#. module: mrp_repair
+#: field:mrp.repair.line,lot_id:0
+msgid "Lot"
+msgstr ""
+
+#. module: mrp_repair
+#: view:website:mrp_repair.report_mrprepairorder
+msgid "Lot Number"
+msgstr "Número de lote"
+
+#. module: mrp_repair
 #: model:ir.model,name:mrp_repair.model_mrp_repair_make_invoice
-#: view:mrp.repair:0
 msgid "Make Invoice"
 msgstr "Crear factura"
+
+#. module: mrp_repair
+#: field:mrp.repair,message_ids:0
+msgid "Messages"
+msgstr "Mensajes"
+
+#. module: mrp_repair
+#: help:mrp.repair,message_ids:0
+msgid "Messages and communication history"
+msgstr "Mensajes e historial de comunicación"
+
+#. module: mrp_repair
+#: field:mrp.repair,move_id:0
+msgid "Move"
+msgstr "Movimiento"
+
+#. module: mrp_repair
+#: help:mrp.repair,move_id:0
+msgid "Move created by the repair order"
+msgstr ""
+
+#. module: mrp_repair
+#: selection:mrp.repair,invoice_method:0
+msgid "No Invoice"
+msgstr "No facturar"
+
+#. module: mrp_repair
+#: code:addons/mrp_repair/mrp_repair.py:528
+#, python-format
+msgid "No Pricelist!"
+msgstr ""
+
+#. module: mrp_repair
+#: code:addons/mrp_repair/mrp_repair.py:339
+#, python-format
+msgid "No account defined for partner \"%s\"."
+msgstr "No se ha definido una cuenta para la empresa \"%s\"."
+
+#. module: mrp_repair
+#: code:addons/mrp_repair/mrp_repair.py:367
+#: code:addons/mrp_repair/mrp_repair.py:396
+#, python-format
+msgid "No account defined for product \"%s\"."
+msgstr "No se ha definido una cuenta para el producto \"%s\"."
+
+#. module: mrp_repair
+#: code:addons/mrp_repair/mrp_repair.py:325
+#, python-format
+msgid "No partner!"
+msgstr ""
+
+#. module: mrp_repair
+#: code:addons/mrp_repair/mrp_repair.py:389
+#, python-format
+msgid "No product defined on Fees!"
+msgstr "¡No se ha definido ningún producto en honorarios!"
+
+#. module: mrp_repair
+#: code:addons/mrp_repair/mrp_repair.py:539
+#, python-format
+msgid "No valid pricelist line found !"
+msgstr ""
+
+#. module: mrp_repair
+#: view:mrp.repair:mrp_repair.view_repair_order_form
+msgid "Notes"
+msgstr "Notas"
+
+#. module: mrp_repair
+#: view:website:mrp_repair.report_mrprepairorder
+msgid "Operation Line(s)"
+msgstr "Línea(s) operación"
+
+#. module: mrp_repair
+#: field:mrp.repair,operations:0
+msgid "Operation Lines"
+msgstr "Líneas de operaciones"
+
+#. module: mrp_repair
+#: view:mrp.repair:mrp_repair.view_repair_order_form
+msgid "Operations"
+msgstr "Operaciones"
+
+#. module: mrp_repair
+#: view:mrp.repair:mrp_repair.view_repair_order_form_filter
+#: field:mrp.repair,partner_id:0
+msgid "Partner"
+msgstr "Empresa"
+
+#. module: mrp_repair
+#: view:website:mrp_repair.report_mrprepairorder
+msgid "Price"
+msgstr "Precio"
+
+#. module: mrp_repair
+#: field:mrp.repair,pricelist_id:0
+msgid "Pricelist"
+msgstr "Tarifa"
+
+#. module: mrp_repair
+#: help:mrp.repair,pricelist_id:0
+msgid "Pricelist of the selected partner."
+msgstr ""
+
+#. module: mrp_repair
+#: view:website:mrp_repair.report_mrprepairorder
+msgid "Printing Date:"
+msgstr ""
+
+#. module: mrp_repair
+#: view:mrp.repair:mrp_repair.view_repair_order_form_filter
+#: field:mrp.repair.fee,product_id:0 field:mrp.repair.line,product_id:0
+msgid "Product"
+msgstr "Producto"
+
+#. module: mrp_repair
+#: view:mrp.repair:mrp_repair.view_repair_order_form
+msgid "Product Information"
+msgstr ""
+
+#. module: mrp_repair
+#: field:mrp.repair,product_qty:0
+msgid "Product Quantity"
+msgstr ""
+
+#. module: mrp_repair
+#: field:mrp.repair,product_uom:0 field:mrp.repair.fee,product_uom:0
+#: field:mrp.repair.line,product_uom:0
+msgid "Product Unit of Measure"
+msgstr "Unidad de medida del producto"
+
+#. module: mrp_repair
+#: field:mrp.repair,product_id:0
+msgid "Product to Repair"
+msgstr "Producto a reparar"
+
+#. module: mrp_repair
+#: view:website:mrp_repair.report_mrprepairorder
+msgid "Product to Repair:"
+msgstr ""
+
+#. module: mrp_repair
+#: help:mrp.repair,lot_id:0
+msgid "Products repaired are all belonging to this lot"
+msgstr ""
+
+#. module: mrp_repair
+#: view:mrp.repair:mrp_repair.view_repair_order_form
+#: field:mrp.repair.fee,product_uom_qty:0
+#: field:mrp.repair.line,product_uom_qty:0
+#: view:website:mrp_repair.report_mrprepairorder
+msgid "Quantity"
+msgstr "Cantidad"
+
+#. module: mrp_repair
+#: selection:mrp.repair,state:0
+msgid "Quotation"
+msgstr "Presupuesto"
+
+#. module: mrp_repair
+#: model:ir.actions.report.xml,name:mrp_repair.action_report_mrp_repair_order
+msgid "Quotation / Order"
+msgstr "Presupuesto / Pedido"
+
+#. module: mrp_repair
+#: field:mrp.repair,quotation_notes:0
+msgid "Quotation Notes"
+msgstr "Notas del presupuesto"
+
+#. module: mrp_repair
+#: view:mrp.repair:mrp_repair.view_repair_order_form_filter
+msgid "Quotations"
+msgstr "Presupuestos"
+
+#. module: mrp_repair
+#: view:mrp.repair:mrp_repair.view_repair_order_form_filter
+msgid "Ready To Repair"
+msgstr "Preparado para reparar"
+
+#. module: mrp_repair
+#: selection:mrp.repair,state:0
+msgid "Ready to Repair"
+msgstr "Listo para reparar"
+
+#. module: mrp_repair
+#: view:mrp.repair:mrp_repair.view_repair_order_form_filter
+msgid "Reair Orders"
+msgstr ""
+
+#. module: mrp_repair
+#: view:mrp.repair:mrp_repair.view_repair_order_form
+msgid "Recreate Invoice"
+msgstr "Recrear factura"
+
+#. module: mrp_repair
+#: selection:mrp.repair.line,type:0
+#: view:website:mrp_repair.report_mrprepairorder
+msgid "Remove"
+msgstr "Eliminar"
+
+#. module: mrp_repair
+#: model:ir.model,name:mrp_repair.model_mrp_repair_fee
+msgid "Repair Fees Line"
+msgstr "Líneas honorarios reparación"
+
+#. module: mrp_repair
+#: model:ir.model,name:mrp_repair.model_mrp_repair_line
+#: view:mrp.repair:mrp_repair.view_repair_order_form
+msgid "Repair Line"
+msgstr "Línea reparación"
+
+#. module: mrp_repair
+#: model:ir.model,name:mrp_repair.model_mrp_repair
+#: view:mrp.repair:mrp_repair.view_repair_order_form
+msgid "Repair Order"
+msgstr "Orden reparación"
+
+#. module: mrp_repair
+#: view:website:mrp_repair.report_mrprepairorder
+msgid "Repair Order N°:"
+msgstr ""
+
+#. module: mrp_repair
+#: field:mrp.repair.fee,repair_id:0 field:mrp.repair.line,repair_id:0
+msgid "Repair Order Reference"
+msgstr "Referencia orden reparación"
+
+#. module: mrp_repair
+#: model:ir.actions.act_window,name:mrp_repair.action_repair_order_tree
+#: model:ir.ui.menu,name:mrp_repair.menu_repair_order
+msgid "Repair Orders"
+msgstr "Órdenes de reparación"
+
+#. module: mrp_repair
+#: view:website:mrp_repair.report_mrprepairorder
+msgid "Repair Quotation N°:"
+msgstr ""
+
+#. module: mrp_repair
+#: field:mrp.repair,name:0
+msgid "Repair Reference"
+msgstr "Referencia reparación"
+
+#. module: mrp_repair
+#: code:addons/mrp_repair/mrp_repair.py:302
+#, python-format
+msgid "Repair order is already invoiced."
+msgstr ""
+
+#. module: mrp_repair
+#: code:addons/mrp_repair/wizard/cancel_repair.py:49
+#, python-format
+msgid "Repair order is not invoiced."
+msgstr "Orden de reparación no está facturada."
+
+#. module: mrp_repair
+#: field:mrp.repair,repaired:0 selection:mrp.repair,state:0
+msgid "Repaired"
+msgstr "Reparado"
+
+#. module: mrp_repair
+#: field:mrp.repair,lot_id:0
+msgid "Repaired Lot"
+msgstr ""
+
+#. module: mrp_repair
+#: view:mrp.repair:mrp_repair.view_repair_order_form
+#: view:mrp.repair:mrp_repair.view_repair_order_tree
+msgid "Repairs order"
+msgstr "Órdenes de reparación"
+
+#. module: mrp_repair
+#: view:mrp.repair:mrp_repair.view_repair_order_form_filter
+msgid "Search Reair Orders"
+msgstr "Buscar órdenes reparación"
+
+#. module: mrp_repair
+#: help:mrp.repair,invoice_method:0
+msgid ""
+"Selecting 'Before Repair' or 'After Repair' will allow you to generate "
+"invoice before or after the repair is done respectively. 'No invoice' means "
+"you don't want to generate invoice for this repair order."
+msgstr ""
+
+#. module: mrp_repair
+#: code:addons/mrp_repair/mrp_repair.py:289
+#, python-format
+msgid "Serial number is required for operation line with product '%s'"
+msgstr ""
+
+#. module: mrp_repair
+#: view:mrp.repair:mrp_repair.view_repair_order_form
+msgid "Set to Draft"
+msgstr "Cambiar a borrador"
+
+#. module: mrp_repair
+#: view:website:mrp_repair.report_mrprepairorder
+msgid "Shipping address :"
+msgstr "Dirección de envío :"
+
+#. module: mrp_repair
+#: field:mrp.repair.line,location_id:0
+msgid "Source Location"
+msgstr "Ubicación origen"
+
+#. module: mrp_repair
+#: view:mrp.repair:mrp_repair.view_repair_order_form
+msgid "Start Repair"
+msgstr "Iniciar reparación"
+
+#. module: mrp_repair
+#: view:mrp.repair:mrp_repair.view_repair_order_form_filter
+#: field:mrp.repair,state:0 field:mrp.repair.line,state:0
+msgid "Status"
+msgstr "Estado"
 
 #. module: mrp_repair
 #: field:mrp.repair.fee,price_subtotal:0
@@ -158,151 +727,76 @@
 msgstr "Subtotal"
 
 #. module: mrp_repair
-#: report:repair.order:0
-msgid "Invoice address :"
-msgstr "Dirección de factura :"
-
-#. module: mrp_repair
-#: field:mrp.repair,guarantee_limit:0
-msgid "Guarantee limit"
-msgstr "Límite de garantía"
-
-#. module: mrp_repair
-#: view:mrp.repair:0
-msgid "Notes"
-msgstr "Notas"
-
-#. module: mrp_repair
-#: model:ir.module.module,description:mrp_repair.module_meta_information
-msgid ""
-"\n"
-"           The aim is to have a complete module to manage all products "
-"repairs. The following topics should be covered by this module:\n"
-"           * Add/remove products in the reparation\n"
-"           * Impact for stocks\n"
-"           * Invoicing (products and/or services)\n"
-"           * Warranty concept\n"
-"           * Repair quotation report\n"
-"           * Notes for the technician and for the final customer\n"
-msgstr ""
-"\n"
-"           El objetivo es tener un módulo completo para gestionar todas las "
-"reparaciones de productos. Este módulo cubre los siguientes asuntos:\n"
-"           * Añadir/quitar productos en la reparación.\n"
-"           * Impacto en stocks.\n"
-"           * Facturación (productos y/o servicios).\n"
-"           * Concepto de garantía.\n"
-"           * Informe de presupuesto de reparación.\n"
-"           * Notas para el técnico y el cliente final.\n"
-
-#. module: mrp_repair
-#: field:mrp.repair,amount_tax:0
-#: field:mrp.repair.fee,tax_id:0
+#: field:mrp.repair,message_summary:0
+msgid "Summary"
+msgstr "Resumen"
+
+#. module: mrp_repair
+#: view:website:mrp_repair.report_mrprepairorder
+msgid "Tax"
+msgstr "Impuesto"
+
+#. module: mrp_repair
+#: field:mrp.repair,amount_tax:0 field:mrp.repair.fee,tax_id:0
 #: field:mrp.repair.line,tax_id:0
+#: view:website:mrp_repair.report_mrprepairorder
 msgid "Taxes"
 msgstr "Impuestos"
 
 #. module: mrp_repair
-#: report:repair.order:0
-msgid "Net Total :"
-msgstr "Total neto :"
-
-#. module: mrp_repair
-#: code:addons/mrp_repair/mrp_repair.py:430
-#, python-format
-msgid "Warning !"
-msgstr "¡Aviso!"
-
-#. module: mrp_repair
-#: report:repair.order:0
-msgid "VAT"
-msgstr "CIF/NIF"
-
-#. module: mrp_repair
-<<<<<<< HEAD
-#: view:mrp.repair:0
-msgid "Operations"
-msgstr "Operaciones"
-=======
-#: help:mrp.repair,message_last_post:0
-msgid "Date of the last message posted on the record."
-msgstr "Fecha de último trabajo realizado en esta cuenta"
->>>>>>> f9f7669e
-
-#. module: mrp_repair
-#: field:mrp.repair,move_id:0
-msgid "Move"
-msgstr "Movimiento"
-
-#. module: mrp_repair
-#: code:addons/mrp_repair/mrp_repair.py:365
-#, python-format
-msgid "You have to select a Partner Invoice Address in the repair form !"
-msgstr ""
-"¡Debe seleccionar una dirección de factura de empresa en el formulario de "
-"reparación!"
-
-#. module: mrp_repair
-#: model:ir.actions.act_window,name:mrp_repair.action_repair_order_tree
-#: model:ir.ui.menu,name:mrp_repair.menu_repair_order
-msgid "Repair Orders"
-msgstr "Órdenes de reparación"
-
-#. module: mrp_repair
-#: model:ir.actions.report.xml,name:mrp_repair.report_mrp_repair
-msgid "Quotation / Order"
-msgstr "Presupuesto / Pedido"
-
-#. module: mrp_repair
-#: view:mrp.repair:0
-msgid "Extra Info"
-msgstr "Información adicional"
-
-#. module: mrp_repair
-#: field:mrp.repair.fee,repair_id:0
-#: field:mrp.repair.line,repair_id:0
-msgid "Repair Order Reference"
-msgstr "Referencia orden reparación"
-
-#. module: mrp_repair
-#: selection:mrp.repair.line,state:0
-msgid "Draft"
-msgstr "Borrador"
-
-#. module: mrp_repair
-#: code:addons/mrp_repair/mrp_repair.py:379
-#, python-format
-msgid "No account defined for partner \"%s\"."
-msgstr "No se ha definido una cuenta para la empresa \"%s\"."
-
-#. module: mrp_repair
-#: view:mrp.repair:0
+#: code:addons/mrp_repair/mrp_repair.py:224
+#, python-format
+msgid ""
+"The Product Unit of Measure you chose has a different category than in the "
+"product form."
+msgstr ""
+
+#. module: mrp_repair
+#: sql_constraint:mrp.repair:0
+msgid "The name of the Repair Order must be unique!"
+msgstr ""
+
+#. module: mrp_repair
+#: help:mrp.repair,guarantee_limit:0
+msgid ""
+"The warranty expiration limit is computed as: last move date + warranty "
+"defined on selected product. If the current date is below the warranty "
+"expiration limit, each operation and fee you will add will be set as 'not to"
+" invoiced' by default. Note that you can change manually afterwards."
+msgstr ""
+
+#. module: mrp_repair
+#: view:mrp.repair.cancel:mrp_repair.view_cancel_repair
+msgid ""
+"This operation will cancel the Repair process, but will not cancel it's "
+"Invoice. Do you want to continue?"
+msgstr "Esta operación cancelará el proceso de reparación, pero no cancelará la factura. ¿Desea continuar?"
+
+#. module: mrp_repair
+#: field:mrp.repair.fee,to_invoice:0 field:mrp.repair.line,to_invoice:0
+msgid "To Invoice"
+msgstr "A facturar"
+
+#. module: mrp_repair
 #: selection:mrp.repair,state:0
-#: selection:mrp.repair.line,state:0
-msgid "Confirmed"
-msgstr "Confirmada"
-
-#. module: mrp_repair
-#: view:mrp.repair:0
-msgid "Repairs order"
-msgstr "Órdenes de reparación"
-
-#. module: mrp_repair
-#: report:repair.order:0
-msgid "Repair Order N° :"
-msgstr "Orden de reparación Nº :"
-
-#. module: mrp_repair
-#: field:mrp.repair,prodlot_id:0
-#: field:mrp.repair.line,prodlot_id:0
-#: report:repair.order:0
-msgid "Lot Number"
-msgstr "Número de lote"
-
-#. module: mrp_repair
-#: field:mrp.repair,fees_lines:0
-msgid "Fees Lines"
-msgstr "Líneas de cargos"
+msgid "To be Invoiced"
+msgstr "Para ser facturado"
+
+#. module: mrp_repair
+#: field:mrp.repair,amount_total:0
+#: view:website:mrp_repair.report_mrprepairorder
+msgid "Total"
+msgstr "Total"
+
+#. module: mrp_repair
+#: view:website:mrp_repair.report_mrprepairorder
+msgid "Total Without Taxes"
+msgstr "Total excluyendo impuestos"
+
+#. module: mrp_repair
+#: view:mrp.repair:mrp_repair.view_repair_order_form
+msgid "Total amount"
+msgstr "Importe total"
 
 #. module: mrp_repair
 #: field:mrp.repair.line,type:0
@@ -310,205 +804,25 @@
 msgstr "Tipo"
 
 #. module: mrp_repair
-#: report:repair.order:0
-msgid "Fees Line(s)"
-msgstr "Línea(s) cargo"
-
-#. module: mrp_repair
-#: selection:mrp.repair,state:0
-msgid "To be Invoiced"
-msgstr "Para ser facturado"
-
-#. module: mrp_repair
-#: report:repair.order:0
-msgid "Shipping address :"
-msgstr "Dirección de envío :"
-
-#. module: mrp_repair
-#: code:addons/mrp_repair/mrp_repair.py:379
-#: code:addons/mrp_repair/mrp_repair.py:408
-#: code:addons/mrp_repair/mrp_repair.py:437
-#, python-format
-msgid "Error !"
-msgstr "¡Error!"
-
-#. module: mrp_repair
-#: field:mrp.repair.line,product_uom_qty:0
-msgid "Quantity (UoM)"
-msgstr "Cantidad (UdM)"
-
-#. module: mrp_repair
-#: help:mrp.repair.line,state:0
-msgid ""
-" * The 'Draft' state is set automatically as draft when repair order in "
-"draft state.                         \n"
-"* The 'Confirmed' state is set automatically as confirm when repair order in "
-"confirm state.                         \n"
-"* The 'Done' state is set automatically when repair order is completed.      "
-"                  \n"
-"* The 'Cancelled' state is set automatically when user cancel repair order."
-msgstr ""
-" * El estado 'Borrador' se establece automáticamente cuando crea una orden "
-"de reparación.                         \n"
-"* El estado 'Confirmado' se establece automáticamente cuando se confirma la "
-"orden de reparación.                         \n"
-"* El estado 'Hecho' se establece automáticamente cuando se completa la orden "
-"de reparación.                        \n"
-"* El estado 'Cancelado' se establece automáticamente cuando el usuario "
-"cancela la orden de reparación."
-
-#. module: mrp_repair
-#: report:repair.order:0
-msgid "Total :"
-msgstr "Total :"
-
-#. module: mrp_repair
-#: view:mrp.repair.cancel:0
-msgid ""
-"This operation will cancel the Repair process, but will not cancel it's "
-"Invoice. Do you want to continue?"
-msgstr ""
-"Esta operación cancelará el proceso de reparación, pero no cancelará la "
-"factura. ¿Desea continuar?"
-
-#. module: mrp_repair
-#: field:mrp.repair,pricelist_id:0
-msgid "Pricelist"
-msgstr "Tarifa"
-
-#. module: mrp_repair
-#: view:mrp.repair:0
-#: field:mrp.repair,quotation_notes:0
-msgid "Quotation Notes"
-msgstr "Notas del presupuesto"
-
-#. module: mrp_repair
-#: code:addons/mrp_repair/wizard/cancel_repair.py:49
-#, python-format
-msgid "Warning!"
-msgstr "¡Aviso!"
-
-#. module: mrp_repair
-#: view:mrp.repair:0
-msgid "Search Reair Orders"
-msgstr "Buscar órdenes reparación"
-
-#. module: mrp_repair
-#: report:repair.order:0
-msgid "(Add)"
-msgstr "(Añadir)"
-
-#. module: mrp_repair
-#: model:ir.model,name:mrp_repair.model_mrp_repair_line
-#: view:mrp.repair:0
-msgid "Repair Line"
-msgstr "Línea reparación"
-
-#. module: mrp_repair
-#: view:mrp.repair:0
-#: field:mrp.repair,partner_id:0
-msgid "Partner"
-msgstr "Empresa"
-
-#. module: mrp_repair
-#: field:mrp.repair,invoice_method:0
-msgid "Invoice Method"
-msgstr "Método facturación"
-
-#. module: mrp_repair
-#: field:mrp.repair,repaired:0
-msgid "Repaired"
-msgstr "Reparado"
-
-#. module: mrp_repair
-#: model:ir.module.module,shortdesc:mrp_repair.module_meta_information
-msgid "Products Repairs Module - Manage All products Repairs"
-msgstr ""
-"Módulo reparación de productos - Gestiona todas las reparaciones de productos"
-
-#. module: mrp_repair
-#: field:mrp.repair.fee,invoice_line_id:0
-#: field:mrp.repair.line,invoice_line_id:0
-msgid "Invoice Line"
-msgstr "Línea de factura"
-
-#. module: mrp_repair
-#: selection:mrp.repair.line,state:0
-msgid "Canceled"
-msgstr "Cancelada"
-
-#. module: mrp_repair
-#: selection:mrp.repair,invoice_method:0
-msgid "Before Repair"
-msgstr "Antes de reparación"
-
-#. module: mrp_repair
-#: field:mrp.repair,location_id:0
-msgid "Current Location"
-msgstr "Ubicación actual"
-
-#. module: mrp_repair
-#: view:mrp.repair.cancel:0
-msgid "Yes"
-msgstr "Sí"
-
-#. module: mrp_repair
-#: field:mrp.repair,invoiced:0
-#: field:mrp.repair.fee,invoiced:0
-#: field:mrp.repair.line,invoiced:0
-msgid "Invoiced"
-msgstr "Facturado"
-
-#. module: mrp_repair
-#: view:mrp.repair.cancel:0
-msgid "No"
-msgstr "No"
-
-#. module: mrp_repair
-#: view:mrp.repair.make_invoice:0
-msgid "Create invoices"
-msgstr "Crear facturas"
-
-#. module: mrp_repair
-#: report:repair.order:0
-msgid "(Remove)"
-msgstr "(Eliminar)"
-
-#. module: mrp_repair
-<<<<<<< HEAD
-#: selection:mrp.repair.line,type:0
-msgid "Add"
-msgstr "Añadir"
-=======
-#: field:mrp.repair,message_last_post:0
-msgid "Last Message Date"
-msgstr "Fecha de último mensaje"
->>>>>>> f9f7669e
-
-#. module: mrp_repair
-#: view:mrp.repair.make_invoice:0
-msgid "Do you really want to create the invoice(s)?"
-msgstr "¿Desea crear la(s) factura(s)?"
-
-#. module: mrp_repair
-#: field:mrp.repair,name:0
-msgid "Repair Reference"
-msgstr "Referencia reparación"
-
-#. module: mrp_repair
-#: model:ir.model,name:mrp_repair.model_mrp_repair
-msgid "Repair Order"
-msgstr "Orden reparación"
-
-#. module: mrp_repair
 #: selection:mrp.repair,state:0
 msgid "Under Repair"
 msgstr "En reparación"
 
 #. module: mrp_repair
-#: view:mrp.repair:0
-msgid "Ready To Repair"
-msgstr "Preparado para reparar"
+#: field:mrp.repair.fee,price_unit:0 field:mrp.repair.line,price_unit:0
+#: view:website:mrp_repair.report_mrprepairorder
+msgid "Unit Price"
+msgstr "Precio unitario"
+
+#. module: mrp_repair
+#: view:mrp.repair:mrp_repair.view_repair_order_form
+msgid "Unit of Measure"
+msgstr "Unidad de medida"
+
+#. module: mrp_repair
+#: field:mrp.repair,message_unread:0
+msgid "Unread Messages"
+msgstr "Mensajes sin leer"
 
 #. module: mrp_repair
 #: field:mrp.repair,amount_untaxed:0
@@ -516,435 +830,71 @@
 msgstr "Base imponible"
 
 #. module: mrp_repair
-#: report:repair.order:0
-msgid "Guarantee Limit"
-msgstr "Límite de garantía"
+#: view:mrp.repair:mrp_repair.view_repair_order_form
+msgid "Untaxed amount"
+msgstr "Base imponible"
+
+#. module: mrp_repair
+#: view:website:mrp_repair.report_mrprepairorder
+msgid "VAT:"
+msgstr "CIF/NIF:"
+
+#. module: mrp_repair
+#: code:addons/mrp_repair/mrp_repair.py:224
+#, python-format
+msgid "Warning"
+msgstr "Aviso"
+
+#. module: mrp_repair
+#: code:addons/mrp_repair/mrp_repair.py:289
+#: code:addons/mrp_repair/mrp_repair.py:302
+#: code:addons/mrp_repair/mrp_repair.py:389
+#: code:addons/mrp_repair/wizard/cancel_repair.py:49
+#, python-format
+msgid "Warning!"
+msgstr "¡Aviso!"
+
+#. module: mrp_repair
+#: field:mrp.repair,guarantee_limit:0
+msgid "Warranty Expiration"
+msgstr ""
+
+#. module: mrp_repair
+#: field:mrp.repair,website_message_ids:0
+msgid "Website Messages"
+msgstr ""
+
+#. module: mrp_repair
+#: help:mrp.repair,website_message_ids:0
+msgid "Website communication history"
+msgstr ""
+
+#. module: mrp_repair
+#: view:mrp.repair.cancel:mrp_repair.view_cancel_repair
+msgid "Yes"
+msgstr "Sí"
+
+#. module: mrp_repair
+#: code:addons/mrp_repair/mrp_repair.py:325
+#, python-format
+msgid "You have to select a Partner Invoice Address in the repair form!"
+msgstr ""
+
+#. module: mrp_repair
+#: code:addons/mrp_repair/mrp_repair.py:530
+#, python-format
+msgid ""
+"You have to select a pricelist in the Repair form !\n"
+"Please set one before choosing a product."
+msgstr ""
+
+#. module: mrp_repair
+#: view:mrp.repair.cancel:mrp_repair.view_cancel_repair
+#: view:mrp.repair.make_invoice:mrp_repair.view_make_invoice
+msgid "or"
+msgstr "o"
 
 #. module: mrp_repair
 #: field:mrp.repair,default_address_id:0
 msgid "unknown"
-msgstr "desconocido"
-
-#. module: mrp_repair
-#: field:mrp.repair,product_id:0
-#: report:repair.order:0
-msgid "Product to Repair"
-msgstr "Producto a reparar"
-
-#. module: mrp_repair
-#: report:repair.order:0
-msgid "N° :"
-msgstr "N° :"
-
-#. module: mrp_repair
-#: help:mrp.repair,pricelist_id:0
-msgid "The pricelist comes from the selected partner, by default."
-msgstr "Por defecto se utilizará la tarifa del cliente seleccionado."
-
-#. module: mrp_repair
-#: view:mrp.repair:0
-msgid "Date"
-msgstr "Fecha"
-
-#. module: mrp_repair
-#: model:ir.model,name:mrp_repair.model_mrp_repair_fee
-msgid "Repair Fees Line"
-msgstr "Líneas honorarios reparación"
-
-#. module: mrp_repair
-#: selection:mrp.repair,state:0
-msgid "Quotation"
-msgstr "Presupuesto"
-
-#. module: mrp_repair
-#: view:mrp.repair:0
-msgid "Compute"
-msgstr "Calcular"
-
-#. module: mrp_repair
-#: view:mrp.repair:0
-msgid "Confirm Repair"
-msgstr "Confirmar reparación"
-
-#. module: mrp_repair
-#: report:repair.order:0
-msgid "Repair Quotation"
-msgstr "Presupuesto de reparación"
-
-#. module: mrp_repair
-#: view:mrp.repair:0
-msgid "End Repair"
-msgstr "Fin reparación"
-
-#. module: mrp_repair
-#: code:addons/mrp_repair/mrp_repair.py:408
-#: code:addons/mrp_repair/mrp_repair.py:437
-#, python-format
-msgid "No account defined for product \"%s\"."
-msgstr "No se ha definido una cuenta para el producto \"%s\"."
-
-#. module: mrp_repair
-#: view:mrp.repair:0
-msgid "Quotations"
-msgstr "Presupuestos"
-
-#. module: mrp_repair
-#: field:mrp.repair.fee,product_uom_qty:0
-#: report:repair.order:0
-msgid "Quantity"
-msgstr "Cantidad"
-
-#. module: mrp_repair
-#: view:mrp.repair:0
-msgid "Start Repair"
-msgstr "Iniciar reparación"
-
-#. module: mrp_repair
-#: view:mrp.repair:0
-#: field:mrp.repair,state:0
-#: field:mrp.repair.line,state:0
-msgid "State"
-msgstr "Estado"
-
-#. module: mrp_repair
-#: view:mrp.repair:0
-msgid "Qty"
-msgstr "Cant."
-
-#. module: mrp_repair
-#: field:mrp.repair.fee,price_unit:0
-#: field:mrp.repair.line,price_unit:0
-#: report:repair.order:0
-msgid "Unit Price"
-msgstr "Precio unitario"
-
-#. module: mrp_repair
-#: selection:mrp.repair,state:0
-#: selection:mrp.repair.line,state:0
-msgid "Done"
-msgstr "Finalizada"
-
-#. module: mrp_repair
-#: help:mrp.repair,guarantee_limit:0
-msgid ""
-"The guarantee limit is computed as: last move date + warranty defined on "
-"selected product. If the current date is below the guarantee limit, each "
-"operation and fee you will add will be set as 'not to invoiced' by default. "
-"Note that you can change manually afterwards."
-msgstr ""
-"El plazo de garantía se calcula como: Fecha del último movimiento + Garantía "
-"definida en el producto seleccionado. Si la fecha actual está por debajo del "
-"límite de garantía, cada operación y honorario que se añadan se marcarán "
-"como \"No a facturar\" por defecto. Tenga en cuenta que después puede "
-"cambiarlo manualmente."
-
-#. module: mrp_repair
-#: field:mrp.repair,invoice_id:0
-msgid "Invoice"
-msgstr "Factura"
-
-#. module: mrp_repair
-#: view:mrp.repair:0
-msgid "Fees"
-msgstr "Cargos"
-
-#. module: mrp_repair
-#: selection:mrp.repair,state:0
-#: view:mrp.repair.make_invoice:0
-msgid "Cancel"
-msgstr "Cancelar"
-
-#. module: mrp_repair
-#: field:mrp.repair.line,location_dest_id:0
-msgid "Dest. Location"
-msgstr "Ubicación destino"
-
-#. module: mrp_repair
-#: report:repair.order:0
-msgid "Operation Line(s)"
-msgstr "Línea(s) operación"
-
-#. module: mrp_repair
-#: view:mrp.repair:0
-msgid "History"
-msgstr "Historial"
-
-#. module: mrp_repair
-#: field:mrp.repair,location_dest_id:0
-msgid "Delivery Location"
-msgstr "Ubicación de entrega"
-
-#. module: mrp_repair
-#: help:mrp.repair,invoice_method:0
-msgid ""
-"This field allow you to change the workflow of the repair order. If value "
-"selected is different from 'No Invoice', it also allow you to select the "
-"pricelist and invoicing address."
-msgstr ""
-"Este campo le permite cambiar el flujo del pedido de reparación. Si el valor "
-"seleccionado es distinto de \"No facturar\", también le permitirá "
-"seleccionar la tarifa y la dirección de facturación."
-
-#. module: mrp_repair
-#: view:mrp.repair.make_invoice:0
-msgid "Create Invoice"
-msgstr "Crear factura"
-
-#. module: mrp_repair
-#: field:mrp.repair.fee,name:0
-#: field:mrp.repair.line,name:0
-#: report:repair.order:0
-msgid "Description"
-msgstr "Descripción"
-
-#. module: mrp_repair
-#: field:mrp.repair,operations:0
-msgid "Operation Lines"
-msgstr "Líneas de operaciones"
-
-#. module: mrp_repair
-#: view:mrp.repair:0
-msgid "invoiced"
-msgstr "facturado"
-
-#. module: mrp_repair
-#: view:mrp.repair:0
-#: field:mrp.repair.fee,product_id:0
-#: field:mrp.repair.line,product_id:0
-msgid "Product"
-msgstr "Producto"
-
-#. module: mrp_repair
-#: view:mrp.repair:0
-msgid "Invoice Corrected"
-msgstr "Factura corregida"
-
-#. module: mrp_repair
-#: report:repair.order:0
-msgid "Price"
-msgstr "Precio"
-
-#. module: mrp_repair
-#: field:mrp.repair,deliver_bool:0
-msgid "Deliver"
-msgstr "Enviar"
-
-#. module: mrp_repair
-#: view:mrp.repair:0
-#: field:mrp.repair,internal_notes:0
-msgid "Internal Notes"
-msgstr "Notas internas"
-
-#. module: mrp_repair
-#: report:repair.order:0
-msgid "Taxes:"
-msgstr "Impuestos:"
-
-#. module: mrp_repair
-#: field:mrp.repair,picking_id:0
-msgid "Picking"
-msgstr "Albarán"
-
-#. module: mrp_repair
-#: view:mrp.repair:0
-msgid "Untaxed amount"
-msgstr "Base imponible"
-
-#. module: mrp_repair
-#: code:addons/mrp_repair/wizard/cancel_repair.py:41
-#, python-format
-msgid "Active ID is not Found"
-msgstr "ID activo no se encuentra"
-
-#. module: mrp_repair
-#: code:addons/mrp_repair/wizard/cancel_repair.py:49
-#, python-format
-msgid "Repair order is not invoiced."
-msgstr "Orden de reparación no está facturada."
-
-#. module: mrp_repair
-#: view:mrp.repair:0
-msgid "Total amount"
-msgstr "Importe total"
-
-#. module: mrp_repair
-#: view:mrp.repair:0
-msgid "UoM"
-msgstr "UdM"
-
-#. module: mrp_repair
-#: selection:mrp.repair.line,type:0
-msgid "Remove"
-msgstr "Eliminar"
-
-#. module: mrp_repair
-#: field:mrp.repair.fee,product_uom:0
-#: field:mrp.repair.line,product_uom:0
-msgid "Product UoM"
-msgstr "UdM del producto"
-
-#. module: mrp_repair
-#: field:mrp.repair,partner_invoice_id:0
-msgid "Invoicing Address"
-msgstr "Dirección de facturación"
-
-#. module: mrp_repair
-#: selection:mrp.repair,invoice_method:0
-msgid "After Repair"
-msgstr "Después de la reparación"
-
-#. module: mrp_repair
-#: view:mrp.repair:0
-msgid "Invoicing"
-msgstr "Facturación"
-
-#. module: mrp_repair
-#: field:mrp.repair.line,location_id:0
-msgid "Source Location"
-msgstr "Ubicación origen"
-
-#. module: mrp_repair
-#: model:ir.model,name:mrp_repair.model_mrp_repair_cancel
-#: view:mrp.repair:0
-msgid "Cancel Repair"
-msgstr "Cancelar reparación"
-
-#. module: mrp_repair
-#: selection:mrp.repair,invoice_method:0
-msgid "No Invoice"
-msgstr "No facturar"
-
-#. module: mrp_repair
-#: view:mrp.repair:0
-msgid "States"
-msgstr "Estados"
-
-#. module: mrp_repair
-#: help:mrp.repair,partner_id:0
-msgid ""
-"This field allow you to choose the parner that will be invoiced and delivered"
-msgstr ""
-"Este campo le permite seleccionar la empresa a la que se facturará y "
-"entregará el producto."
-
-#. module: mrp_repair
-#: field:mrp.repair,amount_total:0
-msgid "Total"
-msgstr "Total"
-
-#. module: mrp_repair
-#: selection:mrp.repair,state:0
-msgid "Ready to Repair"
-msgstr "Listo para reparar"
-
-#. module: mrp_repair
-#: code:addons/mrp_repair/mrp_repair.py:365
-#, python-format
-msgid "No partner !"
-msgstr "¡No existe empresa!"
-
-#~ msgid "Repair Order Ref"
-#~ msgstr "Referencia pedido reparación"
-
-#~ msgid "Repair State"
-#~ msgstr "Estado de reparación"
-
-#~ msgid "Repairs"
-#~ msgstr "Reparaciones"
-
-#~ msgid "Repairs in progress"
-#~ msgstr "Reparaciones en progreso"
-
-#~ msgid "Status"
-#~ msgstr "Estado"
-
-#~ msgid "New Repair"
-#~ msgstr "Nueva reparación"
-
-#~ msgid "Repairs in quotation"
-#~ msgstr "Reparaciones en presupuesto"
-
-#~ msgid "Repair Fees line"
-#~ msgstr "Línea cargo de reparación"
-
-#~ msgid "Repair Operations Lines"
-#~ msgstr "Líneas de operaciones de reparación"
-
-#~ msgid "Do you really want to create the invoices ?"
-#~ msgstr "¿Realmente desea crear las facturas?"
-
-#~ msgid "Cancel Repair...??"
-#~ msgstr "¿Cancelar reparación... ?"
-
-#~ msgid "Quality"
-#~ msgstr "Calidad"
-
-#~ msgid "Invalid XML for View Architecture!"
-#~ msgstr "¡XML inválido para la definición de la vista!"
-
-#~ msgid ""
-#~ "The Object name must start with x_ and not contain any special character !"
-#~ msgstr ""
-#~ "¡El nombre del objeto debe empezar con x_ y no contener ningún carácter "
-#~ "especial!"
-
-#~ msgid "Make invoices"
-#~ msgstr "Realizar facturas"
-
-#, python-format
-#~ msgid "You have to select a partner in the repair form !"
-#~ msgstr "¡Debe seleccionar una empresa en el formulario de reparación!"
-
-#~ msgid "Repairs to be invoiced"
-#~ msgstr "Reparaciones para ser facturadas"
-
-#~ msgid "Products Repairs Module"
-#~ msgstr "Módulo de reparación de productos"
-
-#~ msgid ""
-#~ "Check this box if you want to manage the delivery once the product is "
-#~ "repaired. If cheked, it will create a packing with selected product. Note "
-#~ "that you can select the locations in the Info tab, if you have the extended "
-#~ "view."
-#~ msgstr ""
-#~ "Seleccione esta opción si desea gestionar la entrega una vez el producto "
-#~ "esté reparado. Si la selecciona, se creará un albarán con el producto "
-#~ "seleccionado. Es posible seleccionar la ubicación en la pestaña \"Info\" si "
-#~ "se tiene activa la vista extendida."
-
-#~ msgid "Repair Ref"
-#~ msgstr "Ref. reparación"
-
-#~ msgid "Packing"
-#~ msgstr "Empaquetado/Albarán"
-
-#~ msgid "Gives the state of the Repair Order"
-#~ msgstr "Indica el estado de la orden de reparación"
-
-#~ msgid ""
-#~ "The garantee limit is computed as: last move date + warranty defined on "
-#~ "selected product. If the current date is below the garantee limit, each "
-#~ "operation and fee you will add will be set as 'not to invoiced' by default. "
-#~ "Note that you can change manually afterwards."
-#~ msgstr ""
-#~ "El límite de garantía es calculado como: fecha del último movimiento + "
-#~ "garantía definida para el producto seleccionado. Si la fecha actual es "
-#~ "inferior al límite de garantía, cada operación y cargo que añada se "
-#~ "establecerá como \"no facturable\" por defecto. Destacar que puede "
-#~ "cambiarlos manualmente a posteriori."
-
-#~ msgid "Invalid model name in the action definition."
-#~ msgstr "Nombre de modelo no válido en la definición de la acción."
-
-#~ msgid ""
-#~ "This operation  will  cancel the  Repair process, but  will not cancel it's "
-#~ "Invoice. Do you want to continue?"
-#~ msgstr ""
-#~ "Esta operación cancelará el proceso de reparación, pero no su factura. "
-#~ "¿Desea continuar?"
-
-#~ msgid "Repairs Order"
-#~ msgstr "Orden de reparaciones"
-
-#~ msgid "Repairs Ready to Start"
-#~ msgstr "Reparaciones listas para comenzar"+msgstr "desconocido"