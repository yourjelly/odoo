# -*- coding: utf-8 -*-
import contextlib
import logging
import json
import uuid

import werkzeug.urls
import requests

from odoo import api, fields, models, exceptions
from odoo.tools import pycompat

_logger = logging.getLogger(__name__)

DEFAULT_ENDPOINT = 'https://iap.odoo.com'


#----------------------------------------------------------
# Helpers for both clients and proxy
#----------------------------------------------------------
def get_endpoint(env):
    url = env['ir.config_parameter'].sudo().get_param('iap.endpoint', DEFAULT_ENDPOINT)
    return url


#----------------------------------------------------------
# Helpers for clients
#----------------------------------------------------------
class InsufficientCreditError(Exception):
    pass


class AuthenticationError(Exception):
    pass


def jsonrpc(url, method='call', params=None, timeout=15):
    """
    Calls the provided JSON-RPC endpoint, unwraps the result and
    returns JSON-RPC errors as exceptions.
    """
    payload = {
        'jsonrpc': '2.0',
        'method': method,
        'params': params,
        'id': uuid.uuid4().hex,
    }


    _logger.info('iap jsonrpc %s', url)
    try:
        req = requests.post(url, json=payload, timeout=timeout)
        req.raise_for_status()
        response = req.json()
        if 'error' in response:
            name = response['error']['data'].get('name').rpartition('.')[-1]
            message = response['error']['data'].get('message')
            if name == 'InsufficientCreditError':
                e_class = InsufficientCreditError
            elif name == 'AccessError':
                e_class = exceptions.AccessError
            elif name == 'UserError':
                e_class = exceptions.UserError
            else:
                raise requests.exceptions.ConnectionError()
            e = e_class(message)
            e.data = response['error']['data']
            raise e
        return response.get('result')
<<<<<<< HEAD
    except (ValueError, requests.exceptions.ConnectionError, requests.exceptions.MissingSchema, requests.exceptions.Timeout) as e:
=======
    except (ValueError, requests.exceptions.ConnectionError, requests.exceptions.MissingSchema, requests.exceptions.Timeout, requests.exceptions.HTTPError) as e:
>>>>>>> 27a084eb
        raise exceptions.AccessError('The url that this service requested returned an error. Please contact the author the app. The url it tried to contact was ' + url)

#----------------------------------------------------------
# Helpers for proxy
#----------------------------------------------------------
class IapTransaction(object):

    def __init__(self):
        self.credit = None

def authorize(env, key, account_token, credit, dbuuid=False, description=None, credit_template=None):
    endpoint = get_endpoint(env)
    params = {
        'account_token': account_token,
        'credit': credit,
        'key': key,
        'description': description,
    }
    if dbuuid:
        params.update({'dbuuid': dbuuid})
    try:
        transaction_token = jsonrpc(endpoint + '/iap/1/authorize', params=params)
    except InsufficientCreditError as e:
        if credit_template:
            arguments = json.loads(e.args[0])
            arguments['body'] = pycompat.to_text(env['ir.qweb'].render(credit_template))
            e.args = (json.dumps(arguments),)
        raise e
    return transaction_token

def cancel(env, transaction_token, key):
    endpoint = get_endpoint(env)
    params = {
        'token': transaction_token,
        'key': key,
    }
    r = jsonrpc(endpoint + '/iap/1/cancel', params=params)
    return r

def capture(env, transaction_token, key, credit):
    endpoint = get_endpoint(env)
    params = {
        'token': transaction_token,
        'key': key,
        'credit_to_capture': credit,
    }
    r = jsonrpc(endpoint + '/iap/1/capture', params=params)
    return r


@contextlib.contextmanager
<<<<<<< HEAD
def charge(env, key, account_token, credit, dbuuid=False, description=None, credit_template=None):
=======
def charge(env, key, account_token, credit, description=None, credit_template=None, dbuuid=False):
>>>>>>> 27a084eb
    """
    Account charge context manager: takes a hold for ``credit``
    amount before executing the body, then captures it if there
    is no error, or cancels it if the body generates an exception.

    :param str key: service identifier
    :param str account_token: user identifier
    :param int credit: cost of the body's operation
    :param description: a description of the purpose of the charge,
                        the user will be able to see it in their
                        dashboard
    :type description: str
    :param credit_template: a QWeb template to render and show to the
                            user if their account does not have enough
                            credits for the requested operation
    :type credit_template: str
    """
<<<<<<< HEAD
    transaction_token = authorize(env, key, account_token, credit, dbuuid, description, credit_template)
=======
    endpoint = get_endpoint(env)
    params = {
        'account_token': account_token,
        'credit': credit,
        'key': key,
        'description': description,
        'dbuuid': dbuuid,
    }
    try:
        transaction_token = jsonrpc(endpoint + '/iap/1/authorize', params=params)
    except InsufficientCreditError as e:
        if credit_template:
            arguments = json.loads(e.args[0])
            arguments['body'] = pycompat.to_text(env['ir.qweb'].render(credit_template))
            e.args = (json.dumps(arguments),)
        raise e
>>>>>>> 27a084eb
    try:
        transaction = IapTransaction()
        transaction.credit = credit
        yield transaction
    except Exception as e:
        r = cancel(env,transaction_token, key)
        raise e
    else:
        r = capture(env,transaction_token, key, transaction.credit)

#----------------------------------------------------------
# Models for client
#----------------------------------------------------------
class IapAccount(models.Model):
    _name = 'iap.account'
    _rec_name = 'service_name'
    _description = 'IAP Account'

    service_name = fields.Char()
    account_token = fields.Char(default=lambda s: uuid.uuid4().hex)
    company_id = fields.Many2one('res.company', default=lambda self: self.env.user.company_id)

    @api.model
    def get(self, service_name, force_create=True):
        account = self.search([('service_name', '=', service_name), ('company_id', 'in', [self.env.user.company_id.id, False])])
        if not account and force_create:
            account = self.create({'service_name': service_name})
            # Since the account did not exist yet, we will encounter a NoCreditError,
            # which is going to rollback the database and undo the account creation,
            # preventing the process to continue any further.
            self.env.cr.commit()
        return account

    @api.model
    def get_credits_url(self, service_name, base_url='', credit=0, trial=False):
        dbuuid = self.env['ir.config_parameter'].sudo().get_param('database.uuid')
        if not base_url:
            endpoint = get_endpoint(self.env)
            route = '/iap/1/credit'
            base_url = endpoint + route
        account_token = self.get(service_name).account_token
        d = {
            'dbuuid': dbuuid,
            'service_name': service_name,
            'account_token': account_token,
            'credit': credit,
        }
        if trial:
            d.update({'trial': trial})
        return '%s?%s' % (base_url, werkzeug.urls.url_encode(d))

    @api.model
    def get_account_url(self):
        route = '/iap/services'
        endpoint = get_endpoint(self.env)
        d = {'dbuuid': self.env['ir.config_parameter'].sudo().get_param('database.uuid')}

        return '%s?%s' % (endpoint + route, werkzeug.urls.url_encode(d))

    @api.model
    def get_credits(self, service_name):
        account = self.get(service_name, force_create=False)
        credit = 0

        if account:
            route = '/iap/1/balance'
            endpoint = get_endpoint(self.env)
            url = endpoint + route
            params = {
                'dbuuid': self.env['ir.config_parameter'].sudo().get_param('database.uuid'),
                'account_token': account.account_token,
                'service_name': service_name,
            }
            try:
                credit = jsonrpc(url=url, params=params)
            except Exception as e:
                _logger.info('Get credit error : %s', str(e))
                credit = -1

        return credit<|MERGE_RESOLUTION|>--- conflicted
+++ resolved
@@ -67,11 +67,7 @@
             e.data = response['error']['data']
             raise e
         return response.get('result')
-<<<<<<< HEAD
-    except (ValueError, requests.exceptions.ConnectionError, requests.exceptions.MissingSchema, requests.exceptions.Timeout) as e:
-=======
     except (ValueError, requests.exceptions.ConnectionError, requests.exceptions.MissingSchema, requests.exceptions.Timeout, requests.exceptions.HTTPError) as e:
->>>>>>> 27a084eb
         raise exceptions.AccessError('The url that this service requested returned an error. Please contact the author the app. The url it tried to contact was ' + url)
 
 #----------------------------------------------------------
@@ -123,11 +119,7 @@
 
 
 @contextlib.contextmanager
-<<<<<<< HEAD
 def charge(env, key, account_token, credit, dbuuid=False, description=None, credit_template=None):
-=======
-def charge(env, key, account_token, credit, description=None, credit_template=None, dbuuid=False):
->>>>>>> 27a084eb
     """
     Account charge context manager: takes a hold for ``credit``
     amount before executing the body, then captures it if there
@@ -145,26 +137,7 @@
                             credits for the requested operation
     :type credit_template: str
     """
-<<<<<<< HEAD
     transaction_token = authorize(env, key, account_token, credit, dbuuid, description, credit_template)
-=======
-    endpoint = get_endpoint(env)
-    params = {
-        'account_token': account_token,
-        'credit': credit,
-        'key': key,
-        'description': description,
-        'dbuuid': dbuuid,
-    }
-    try:
-        transaction_token = jsonrpc(endpoint + '/iap/1/authorize', params=params)
-    except InsufficientCreditError as e:
-        if credit_template:
-            arguments = json.loads(e.args[0])
-            arguments['body'] = pycompat.to_text(env['ir.qweb'].render(credit_template))
-            e.args = (json.dumps(arguments),)
-        raise e
->>>>>>> 27a084eb
     try:
         transaction = IapTransaction()
         transaction.credit = credit
