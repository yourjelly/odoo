--- conflicted
+++ resolved
@@ -1,47 +1,32 @@
-# Japanese translation for openobject-addons
-# Copyright (c) 2014 Rosetta Contributors and Canonical Ltd 2014
-# This file is distributed under the same license as the openobject-addons package.
-# FIRST AUTHOR <EMAIL@ADDRESS>, 2014.
-#
-msgid ""
-msgstr ""
-<<<<<<< HEAD
-"Project-Id-Version: openobject-addons\n"
-"Report-Msgid-Bugs-To: FULL NAME <EMAIL@ADDRESS>\n"
-"POT-Creation-Date: 2014-09-23 16:27+0000\n"
-"PO-Revision-Date: 2014-11-08 17:30+0000\n"
-"Last-Translator: hiro TAKADA <tkhiro0712@gmail.com>\n"
-"Language-Team: Japanese <ja@li.org>\n"
-=======
+# Translation of Odoo Server.
+# This file contains the translation of the following modules:
+# * account_voucher
+# 
+# Translators:
+# FIRST AUTHOR <EMAIL@ADDRESS>, 2014
+# Yoshi Tashiro <tashiro@roomsfor.hk>, 2015
+msgid ""
+msgstr ""
 "Project-Id-Version: Odoo 8.0\n"
 "Report-Msgid-Bugs-To: \n"
 "POT-Creation-Date: 2015-01-21 14:07+0000\n"
 "PO-Revision-Date: 2016-06-29 06:26+0000\n"
 "Last-Translator: Yoshi Tashiro <tashiro@roomsfor.hk>\n"
 "Language-Team: Japanese (http://www.transifex.com/odoo/odoo-8/language/ja/)\n"
->>>>>>> 0c3cd7cb
 "MIME-Version: 1.0\n"
 "Content-Type: text/plain; charset=UTF-8\n"
-"Content-Transfer-Encoding: 8bit\n"
-"X-Launchpad-Export-Date: 2014-11-09 07:34+0000\n"
-"X-Generator: Launchpad (build 17231)\n"
+"Content-Transfer-Encoding: \n"
+"Language: ja\n"
+"Plural-Forms: nplurals=1; plural=0;\n"
 
 #. module: account_voucher
 #: help:account.voucher,state:0
 msgid ""
-" * The 'Draft' status is used when a user is encoding a new and unconfirmed "
-"Voucher.                         \n"
-"* The 'Pro-forma' when voucher is in Pro-forma status,voucher does not have "
-"an voucher number.                         \n"
-"* The 'Posted' status is used when user create voucher,a voucher number is "
-"generated and voucher entries are created in account                         "
-"\n"
+" * The 'Draft' status is used when a user is encoding a new and unconfirmed Voucher.                         \n"
+"* The 'Pro-forma' when voucher is in Pro-forma status,voucher does not have an voucher number.                         \n"
+"* The 'Posted' status is used when user create voucher,a voucher number is generated and voucher entries are created in account                         \n"
 "* The 'Cancelled' status is used when user cancel voucher."
-msgstr ""
-" *「ドラフト」状態はユーザーが新しくコード化されて伝票が未確認の場合に使用されます。\n"
-"* 伝票が「試算」状態の場合、伝票番号を持ちません。\n"
-"*「転記」状態はユーザーが伝票を作成する場合に使用され、伝票番号の生成と伝票項目の作成が行われます。\n"
-"*「キャンセル済」状態はユーザーが伝票をキャンセルした場合に使用されます。"
+msgstr " *「ドラフト」状態はユーザーが新しくコード化されて伝票が未確認の場合に使用されます。\n* 伝票が「試算」状態の場合、伝票番号を持ちません。\n*「転記」状態はユーザーが伝票を作成する場合に使用され、伝票番号の生成と伝票項目の作成が行われます。\n*「キャンセル済」状態はユーザーが伝票をキャンセルした場合に使用されます。"
 
 #. module: account_voucher
 #: field:sale.receipt.report,nbr:0
@@ -65,17 +50,10 @@
 "<p class=\"oe_view_nocontent_create\">\n"
 "                Click to create a new supplier payment.\n"
 "              </p><p>\n"
-"                Odoo helps you easily track payments you make and the "
-"remaining balances you need to pay your suppliers.\n"
+"                Odoo helps you easily track payments you make and the remaining balances you need to pay your suppliers.\n"
 "              </p>\n"
 "            "
-msgstr ""
-"<p class=\"oe_view_nocontent_create\">\n"
-"クリックして新しい仕入先の支払いを作成します。\n"
-"</p><p>\n"
-"Odooは支払金額や支払いに必要な残高の追跡を簡単にします。\n"
-"</p>\n"
-"            "
+msgstr "<p class=\"oe_view_nocontent_create\">\nクリックして新しい仕入先の支払いを作成します。\n</p><p>\nOdooは支払金額や支払いに必要な残高の追跡を簡単にします。\n</p>\n            "
 
 #. module: account_voucher
 #: model:ir.actions.act_window,help:account_voucher.action_sale_receipt
@@ -83,18 +61,11 @@
 "<p class=\"oe_view_nocontent_create\">\n"
 "                Click to create a sale receipt.\n"
 "              </p><p>\n"
-"                When the sale receipt is confirmed, you can record the "
-"customer\n"
+"                When the sale receipt is confirmed, you can record the customer\n"
 "                payment related to this sales receipt.\n"
 "              </p>\n"
 "            "
-msgstr ""
-"<p class=\"oe_view_nocontent_create\">\n"
-"                クリックして販売領収書を作成します。\n"
-"              </p><p>\n"
-"                販売領収書が確認されると、これに関連する顧客入金を記録できます。\n"
-"              </p>\n"
-"            "
+msgstr "<p class=\"oe_view_nocontent_create\">\n                クリックして販売領収書を作成します。\n              </p><p>\n                販売領収書が確認されると、これに関連する顧客入金を記録できます。\n              </p>\n            "
 
 #. module: account_voucher
 #: model:ir.actions.act_window,help:account_voucher.action_vendor_receipt
@@ -103,20 +74,12 @@
 "                Click to register a new payment. \n"
 "              </p><p>\n"
 "                Enter the customer and the payment method and then, either\n"
-"                create manually a payment record or Odoo will propose to "
-"you\n"
-"                automatically the reconciliation of this payment with the "
-"open\n"
+"                create manually a payment record or Odoo will propose to you\n"
+"                automatically the reconciliation of this payment with the open\n"
 "                invoices or sales receipts.\n"
 "              </p>\n"
 "            "
-msgstr ""
-"<p class=\"oe_view_nocontent_create\">\n"
-"クリックして新しい支払いを登録してください。\n"
-"</p><p>\n"
-"顧客と支払い方法を入力してマニュアルで支払い記録を作成するか、未決済の請求書または売上伝票と一致する支払いをOdooが自動的に提案します。\n"
-"</p>\n"
-"            "
+msgstr "<p class=\"oe_view_nocontent_create\">\nクリックして新しい支払いを登録してください。\n</p><p>\n顧客と支払い方法を入力してマニュアルで支払い記録を作成するか、未決済の請求書または売上伝票と一致する支払いをOdooが自動的に提案します。\n</p>\n            "
 
 #. module: account_voucher
 #: model:ir.actions.act_window,help:account_voucher.action_purchase_receipt
@@ -128,20 +91,13 @@
 "                supplier payment related to this purchase receipt.\n"
 "              </p>\n"
 "            "
-msgstr ""
-"<p class=\"oe_view_nocontent_create\">\n"
-"                クリックして購入領収書を登録します。\n"
-"              </p><p>\n"
-"                購入領収書が確認されると、これに関連する仕入先支払を記録できます。\n"
-"              </p>\n"
-"            "
+msgstr "<p class=\"oe_view_nocontent_create\">\n                クリックして購入領収書を登録します。\n              </p><p>\n                購入領収書が確認されると、これに関連する仕入先支払を記録できます。\n              </p>\n            "
 
 #. module: account_voucher
 #: model:ir.actions.act_window,help:account_voucher.action_sale_receipt_report_all
 msgid ""
 "<p>\n"
-"            From this report, you can have an overview of the amount "
-"invoiced\n"
+"            From this report, you can have an overview of the amount invoiced\n"
 "            to your customer as well as payment delays. The tool search can\n"
 "            also be used to personalise your Invoices reports and so, match\n"
 "            this analysis to your needs.\n"
@@ -150,8 +106,7 @@
 msgstr ""
 
 #. module: account_voucher
-#: field:account.voucher,account_id:0
-#: field:account.voucher.line,account_id:0
+#: field:account.voucher,account_id:0 field:account.voucher.line,account_id:0
 #: field:sale.receipt.report,account_id:0
 msgid "Account"
 msgstr "口座"
@@ -201,14 +156,12 @@
 msgstr ""
 
 #. module: account_voucher
-#: code:addons/account_voucher/account_voucher.py:269
+#: code:addons/account_voucher/account_voucher.py:276
 #, python-format
 msgid ""
 "At the operation date, the exchange rate was\n"
 "%s = %s"
-msgstr ""
-"処理日時点の為替レートは次の通りでした。\n"
-"%s = %s"
+msgstr "処理日時点の為替レートは次の通りでした。\n%s = %s"
 
 #. module: account_voucher
 #: field:sale.receipt.report,delay_to_pay:0
@@ -255,13 +208,12 @@
 msgstr "支払取消"
 
 #. module: account_voucher
-#: selection:account.voucher,state:0
-#: selection:sale.receipt.report,state:0
+#: selection:account.voucher,state:0 selection:sale.receipt.report,state:0
 msgid "Cancelled"
 msgstr "キャンセル済"
 
 #. module: account_voucher
-#: code:addons/account_voucher/account_voucher.py:929
+#: code:addons/account_voucher/account_voucher.py:959
 #, python-format
 msgid "Cannot delete voucher(s) which are already opened or paid."
 msgstr ""
@@ -271,11 +223,10 @@
 msgid ""
 "Check this box if you are unsure of that journal entry and if you want to "
 "note it as 'to be reviewed' by an accounting expert."
-msgstr "その仕訳帳エントリーに確信がなく、会計専門家のレビューが必要と付記したい場合はこのボックスをチェックして下さい。"
-
-#. module: account_voucher
-#: field:account.voucher,company_id:0
-#: field:account.voucher.line,company_id:0
+msgstr "その仕訳に確信がなく、会計専門家のレビューが必要と付記したい場合はこのボックスをチェックして下さい。"
+
+#. module: account_voucher
+#: field:account.voucher,company_id:0 field:account.voucher.line,company_id:0
 #: view:sale.receipt.report:account_voucher.view_sale_receipt_report_search
 #: field:sale.receipt.report,company_id:0
 msgid "Company"
@@ -289,7 +240,7 @@
 msgstr "バウチャーで明示された金額とバウチャー行で割り当てられた合計の差を計算します。"
 
 #. module: account_voucher
-#: code:addons/account_voucher/account_voucher.py:1027
+#: code:addons/account_voucher/account_voucher.py:1057
 #, python-format
 msgid "Configuration Error !"
 msgstr ""
@@ -305,16 +256,15 @@
 msgstr "相手のコメント"
 
 #. module: account_voucher
-#: field:account.voucher,create_uid:0
-#: field:account.voucher.line,create_uid:0
+#: field:account.voucher,create_uid:0 field:account.voucher.line,create_uid:0
 msgid "Created by"
-msgstr ""
+msgstr "作成者"
 
 #. module: account_voucher
 #: field:account.voucher,create_date:0
 #: field:account.voucher.line,create_date:0
 msgid "Created on"
-msgstr ""
+msgstr "作成日"
 
 #. module: account_voucher
 #: selection:account.voucher.line,type:0
@@ -359,8 +309,7 @@
 msgstr "顧客入金"
 
 #. module: account_voucher
-#: field:account.voucher,date:0
-#: field:account.voucher.line,date_original:0
+#: field:account.voucher,date:0 field:account.voucher.line,date_original:0
 #: field:sale.receipt.report,date:0
 msgid "Date"
 msgstr "日付"
@@ -423,8 +372,7 @@
 msgstr "ドラフトバウチャー"
 
 #. module: account_voucher
-#: field:account.voucher,date_due:0
-#: field:account.voucher.line,date_due:0
+#: field:account.voucher,date_due:0 field:account.voucher.line,date_due:0
 #: field:sale.receipt.report,date_due:0
 msgid "Due Date"
 msgstr "期日"
@@ -440,11 +388,11 @@
 msgstr "会計エントリーの有効日"
 
 #. module: account_voucher
-#: code:addons/account_voucher/account_voucher.py:511
-#: code:addons/account_voucher/account_voucher.py:1033
+#: code:addons/account_voucher/account_voucher.py:518
+#: code:addons/account_voucher/account_voucher.py:1063
 #, python-format
 msgid "Error!"
-msgstr ""
+msgstr "エラー"
 
 #. module: account_voucher
 #: field:account.voucher,payment_rate:0
@@ -471,7 +419,7 @@
 #. module: account_voucher
 #: field:account.voucher,message_follower_ids:0
 msgid "Followers"
-msgstr ""
+msgstr "フォロワー"
 
 #. module: account_voucher
 #: field:account.voucher.line,reconcile:0
@@ -479,8 +427,8 @@
 msgstr "全消込"
 
 #. module: account_voucher
-#: code:addons/account_voucher/account_voucher.py:1068
-#: code:addons/account_voucher/account_voucher.py:1074
+#: code:addons/account_voucher/account_voucher.py:1098
+#: code:addons/account_voucher/account_voucher.py:1104
 #, python-format
 msgid "Go to the configuration panel"
 msgstr ""
@@ -493,7 +441,7 @@
 #: view:account.voucher:account_voucher.view_voucher_filter_vendor_pay
 #: view:sale.receipt.report:account_voucher.view_sale_receipt_report_search
 msgid "Group By"
-msgstr ""
+msgstr "グループ化"
 
 #. module: account_voucher
 #: field:account.voucher,currency_help_label:0
@@ -508,11 +456,10 @@
 msgstr ""
 
 #. module: account_voucher
-#: field:account.voucher,id:0
-#: field:account.voucher.line,id:0
+#: field:account.voucher,id:0 field:account.voucher.line,id:0
 #: field:sale.receipt.report,id:0
 msgid "ID"
-msgstr ""
+msgstr "ID"
 
 #. module: account_voucher
 #: help:account.voucher,message_unread:0
@@ -529,10 +476,10 @@
 msgstr "内部注記"
 
 #. module: account_voucher
-#: code:addons/account_voucher/account_voucher.py:929
+#: code:addons/account_voucher/account_voucher.py:959
 #, python-format
 msgid "Invalid Action!"
-msgstr ""
+msgstr "操作は無効です。"
 
 #. module: account_voucher
 #: model:ir.model,name:account_voucher.model_account_invoice
@@ -594,16 +541,14 @@
 msgstr ""
 
 #. module: account_voucher
-#: field:account.voucher,write_uid:0
-#: field:account.voucher.line,write_uid:0
+#: field:account.voucher,write_uid:0 field:account.voucher.line,write_uid:0
 msgid "Last Updated by"
-msgstr ""
-
-#. module: account_voucher
-#: field:account.voucher,write_date:0
-#: field:account.voucher.line,write_date:0
+msgstr "最終更新者"
+
+#. module: account_voucher
+#: field:account.voucher,write_date:0 field:account.voucher.line,write_date:0
 msgid "Last Updated on"
-msgstr ""
+msgstr "最終更新日"
 
 #. module: account_voucher
 #: field:account.voucher,name:0
@@ -613,12 +558,12 @@
 #. module: account_voucher
 #: field:account.voucher,message_ids:0
 msgid "Messages"
-msgstr ""
+msgstr "メッセージ"
 
 #. module: account_voucher
 #: help:account.voucher,message_ids:0
 msgid "Messages and communication history"
-msgstr ""
+msgstr "メッセージと通信履歴"
 
 #. module: account_voucher
 #: field:account.voucher,is_multi_currency:0
@@ -626,7 +571,7 @@
 msgstr "多通貨バウチャー"
 
 #. module: account_voucher
-#: code:addons/account_voucher/account_voucher.py:1213
+#: code:addons/account_voucher/account_voucher.py:1243
 #, python-format
 msgid "No Account Base Code and Account Tax Code!"
 msgstr "アカウント基本コードとアカウント税金コードがありません。"
@@ -654,7 +599,7 @@
 #. module: account_voucher
 #: view:account.voucher:account_voucher.view_low_priority_payment_form
 msgid "Open Customer Journal Entries"
-msgstr "顧客仕訳帳エントリーを開く"
+msgstr "顧客仕訳を開く"
 
 #. module: account_voucher
 #: model:ir.actions.client,name:account_voucher.action_client_invoice_menu
@@ -664,7 +609,7 @@
 #. module: account_voucher
 #: view:account.voucher:account_voucher.view_low_priority_payment_form
 msgid "Open Supplier Journal Entries"
-msgstr "仕入先仕訳帳エントリーを開く"
+msgstr "仕入先仕訳を開く"
 
 #. module: account_voucher
 #: field:account.voucher.line,amount_original:0
@@ -694,8 +639,7 @@
 
 #. module: account_voucher
 #: view:account.voucher:account_voucher.view_voucher_filter
-#: field:account.voucher,partner_id:0
-#: field:account.voucher.line,partner_id:0
+#: field:account.voucher,partner_id:0 field:account.voucher.line,partner_id:0
 #: view:sale.receipt.report:account_voucher.view_sale_receipt_report_search
 #: field:sale.receipt.report,partner_id:0
 msgid "Partner"
@@ -703,7 +647,6 @@
 
 #. module: account_voucher
 #: view:account.invoice:account_voucher.view_invoice_supplier
-#: view:account.voucher:account_voucher.view_vendor_receipt_dialog_form
 msgid "Pay"
 msgstr "支払"
 
@@ -713,8 +656,7 @@
 msgstr "請求書支払"
 
 #. module: account_voucher
-#: selection:account.voucher,pay_now:0
-#: selection:sale.receipt.report,pay_now:0
+#: selection:account.voucher,pay_now:0 selection:sale.receipt.report,pay_now:0
 msgid "Pay Directly"
 msgstr "直接支払"
 
@@ -725,17 +667,14 @@
 msgstr "請求書支払"
 
 #. module: account_voucher
-#: selection:account.voucher,pay_now:0
-#: selection:sale.receipt.report,pay_now:0
+#: selection:account.voucher,pay_now:0 selection:sale.receipt.report,pay_now:0
 msgid "Pay Later or Group Funds"
 msgstr "後払いまたはまとめ払い"
 
 #. module: account_voucher
 #: view:account.voucher:account_voucher.view_vendor_receipt_dialog_form
-#: field:account.voucher,pay_now:0
-#: selection:account.voucher,type:0
-#: field:sale.receipt.report,pay_now:0
-#: selection:sale.receipt.report,type:0
+#: field:account.voucher,pay_now:0 selection:account.voucher,type:0
+#: field:sale.receipt.report,pay_now:0 selection:sale.receipt.report,type:0
 msgid "Payment"
 msgstr "支払"
 
@@ -789,19 +728,19 @@
 msgstr "期間"
 
 #. module: account_voucher
-#: code:addons/account_voucher/account_voucher.py:1028
+#: code:addons/account_voucher/account_voucher.py:1058
 #, python-format
 msgid "Please activate the sequence of selected journal !"
 msgstr ""
 
 #. module: account_voucher
-#: code:addons/account_voucher/account_voucher.py:1034
+#: code:addons/account_voucher/account_voucher.py:1064
 #, python-format
 msgid "Please define a sequence on the journal."
 msgstr ""
 
 #. module: account_voucher
-#: code:addons/account_voucher/account_voucher.py:511
+#: code:addons/account_voucher/account_voucher.py:518
 #, python-format
 msgid "Please define default credit/debit accounts on the journal \"%s\"."
 msgstr ""
@@ -850,8 +789,7 @@
 msgstr "プロフォーマバウチャー"
 
 #. module: account_voucher
-#: selection:account.voucher,type:0
-#: selection:sale.receipt.report,type:0
+#: selection:account.voucher,type:0 selection:sale.receipt.report,type:0
 msgid "Purchase"
 msgstr "仕入"
 
@@ -873,8 +811,7 @@
 
 #. module: account_voucher
 #: view:account.voucher:account_voucher.view_vendor_receipt_form
-#: selection:account.voucher,type:0
-#: selection:sale.receipt.report,type:0
+#: selection:account.voucher,type:0 selection:sale.receipt.report,type:0
 msgid "Receipt"
 msgstr "レシート"
 
@@ -890,12 +827,12 @@
 
 #. module: account_voucher
 #: view:account.invoice:account_voucher.view_invoice_customer
+#: view:account.voucher:account_voucher.view_vendor_receipt_dialog_form
 msgid "Register Payment"
 msgstr "支払登録"
 
 #. module: account_voucher
-#: selection:account.voucher,type:0
-#: selection:sale.receipt.report,type:0
+#: selection:account.voucher,type:0 selection:sale.receipt.report,type:0
 msgid "Sale"
 msgstr "販売"
 
@@ -936,7 +873,7 @@
 #. module: account_voucher
 #: field:sale.receipt.report,user_id:0
 msgid "Salesperson"
-msgstr ""
+msgstr "営業担当者"
 
 #. module: account_voucher
 #: view:account.voucher:account_voucher.view_voucher_filter
@@ -965,7 +902,7 @@
 #: field:account.voucher,state:0
 #: view:sale.receipt.report:account_voucher.view_sale_receipt_report_search
 msgid "Status"
-msgstr ""
+msgstr "ステータス"
 
 #. module: account_voucher
 #: model:mail.message.subtype,name:account_voucher.mt_voucher_state_change
@@ -980,7 +917,7 @@
 #. module: account_voucher
 #: field:account.voucher,message_summary:0
 msgid "Summary"
-msgstr ""
+msgstr "要約"
 
 #. module: account_voucher
 #: view:account.voucher:account_voucher.view_low_priority_payment_form
@@ -988,7 +925,7 @@
 #: view:account.voucher:account_voucher.view_vendor_payment_form
 #: view:account.voucher:account_voucher.view_voucher_filter_vendor
 #: view:account.voucher:account_voucher.view_voucher_filter_vendor_pay
-#: code:addons/account_voucher/account_voucher.py:182
+#: code:addons/account_voucher/account_voucher.py:187
 #, python-format
 msgid "Supplier"
 msgstr "仕入先"
@@ -1027,7 +964,7 @@
 msgstr "バウチャーは全て支払済です。"
 
 #. module: account_voucher
-#: code:addons/account_voucher/account_voucher.py:1172
+#: code:addons/account_voucher/account_voucher.py:1202
 #, python-format
 msgid "The invoice you are willing to pay is not valid anymore."
 msgstr ""
@@ -1043,12 +980,10 @@
 #: help:account.voucher,payment_option:0
 msgid ""
 "This field helps you to choose what you want to do with the eventual "
-"difference between the paid amount and the sum of allocated amounts. You can "
-"either choose to keep open this difference on the partner's account, or "
+"difference between the paid amount and the sum of allocated amounts. You can"
+" either choose to keep open this difference on the partner's account, or "
 "reconcile it with the payment(s)"
-msgstr ""
-"この項目は支払い金額と割当金額合計の結果的な差額に対して何をしたいかを選択することを手助けします。パートナのアカウント上にこの違いをそのままにしておくか、"
-"支払によってこれを消し込みするかを選択できます。"
+msgstr "この項目は支払い金額と割当金額合計の結果的な差額に対して何をしたいかを選択することを手助けします。パートナのアカウント上にこの違いをそのままにしておくか、支払によってこれを消し込みするかを選択できます。"
 
 #. module: account_voucher
 #: help:account.voucher,currency_help_label:0
@@ -1080,6 +1015,7 @@
 #. module: account_voucher
 #: view:account.voucher:account_voucher.view_voucher_form
 #: view:account.voucher:account_voucher.view_voucher_tree
+#: view:account.voucher:account_voucher.view_voucher_tree_nocreate
 msgid "Total Amount"
 msgstr "合計金額"
 
@@ -1107,7 +1043,7 @@
 #. module: account_voucher
 #: field:account.voucher,message_unread:0
 msgid "Unread Messages"
-msgstr ""
+msgstr "未読メッセージ"
 
 #. module: account_voucher
 #: view:account.voucher:account_voucher.view_vendor_payment_form
@@ -1145,7 +1081,7 @@
 #: view:account.voucher:account_voucher.view_voucher_filter_vendor
 #: view:account.voucher:account_voucher.view_voucher_filter_vendor_pay
 #: field:account.voucher.line,voucher_id:0
-#: code:addons/account_voucher/account_voucher.py:152
+#: code:addons/account_voucher/account_voucher.py:157
 #: model:res.request.link,name:account_voucher.req_link_voucher
 #, python-format
 msgid "Voucher"
@@ -1153,6 +1089,7 @@
 
 #. module: account_voucher
 #: view:account.voucher:account_voucher.view_voucher_tree
+#: view:account.voucher:account_voucher.view_voucher_tree_nocreate
 #: model:ir.actions.act_window,name:account_voucher.act_journal_voucher_open
 msgid "Voucher Entries"
 msgstr "バウチャーエントリー"
@@ -1187,7 +1124,7 @@
 #. module: account_voucher
 #: field:sale.receipt.report,state:0
 msgid "Voucher Status"
-msgstr ""
+msgstr "ステータス"
 
 #. module: account_voucher
 #: model:ir.actions.act_window,name:account_voucher.action_review_voucher_list
@@ -1205,7 +1142,7 @@
 msgstr ""
 
 #. module: account_voucher
-#: code:addons/account_voucher/account_voucher.py:370
+#: code:addons/account_voucher/account_voucher.py:377
 #, python-format
 msgid "Write-Off"
 msgstr "償却"
@@ -1216,20 +1153,21 @@
 msgstr "差額適用分析勘定"
 
 #. module: account_voucher
-#: code:addons/account_voucher/account_voucher.py:1172
+#: code:addons/account_voucher/account_voucher.py:1202
 #, python-format
 msgid "Wrong voucher line"
 msgstr ""
 
 #. module: account_voucher
-#: code:addons/account_voucher/account_voucher.py:1213
-#, python-format
-msgid ""
-"You have to configure account base code and account tax code on the '%s' tax!"
+#: code:addons/account_voucher/account_voucher.py:1243
+#, python-format
+msgid ""
+"You have to configure account base code and account tax code on the '%s' "
+"tax!"
 msgstr "%s 税の基本コードアカウントと税金コードアカウントを設定する必要があります。"
 
 #. module: account_voucher
-#: code:addons/account_voucher/account_voucher.py:1073
+#: code:addons/account_voucher/account_voucher.py:1103
 #, python-format
 msgid ""
 "You should configure the 'Gain Exchange Rate Account' to manage "
@@ -1238,7 +1176,7 @@
 msgstr ""
 
 #. module: account_voucher
-#: code:addons/account_voucher/account_voucher.py:1067
+#: code:addons/account_voucher/account_voucher.py:1097
 #, python-format
 msgid ""
 "You should configure the 'Loss Exchange Rate Account' to manage "
@@ -1247,9 +1185,9 @@
 msgstr ""
 
 #. module: account_voucher
-#: code:addons/account_voucher/account_voucher.py:1084
-#: code:addons/account_voucher/account_voucher.py:1098
-#: code:addons/account_voucher/account_voucher.py:1249
+#: code:addons/account_voucher/account_voucher.py:1114
+#: code:addons/account_voucher/account_voucher.py:1128
+#: code:addons/account_voucher/account_voucher.py:1279
 #, python-format
 msgid "change"
 msgstr "変更"
@@ -1268,14 +1206,7 @@
 msgid "e.g. Invoice SAJ/0042"
 msgstr "[例] 請求書SAJ/0042"
 
-#~ msgid "Group by month of Invoice Date"
-#~ msgstr "請求月によるグループ化"
-
-#~ msgid "Companies"
-#~ msgstr "会社"
-
-#~ msgid "Gain Exchange Rate Account"
-#~ msgstr "為替差益勘定"
-
-#~ msgid "Loss Exchange Rate Account"
-#~ msgstr "為替差損勘定"+#. module: account_voucher
+#: view:account.voucher:account_voucher.view_vendor_receipt_dialog_form
+msgid "or"
+msgstr "または"