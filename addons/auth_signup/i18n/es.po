--- conflicted
+++ resolved
@@ -23,11 +23,7 @@
 msgstr ""
 "Project-Id-Version: Odoo Server 10.0alpha1e\n"
 "Report-Msgid-Bugs-To: \n"
-<<<<<<< HEAD
-"POT-Creation-Date: 2016-08-19 10:24+0000\n"
-=======
 "POT-Creation-Date: 2016-08-18 14:07+0000\n"
->>>>>>> bc1a0a32
 "PO-Revision-Date: 2016-08-18 08:37+0000\n"
 "Last-Translator: Mateo Tibaquirá Palacios <nestormateo@gmail.com>, 2016\n"
 "Language-Team: Spanish (https://www.transifex.com/odoo/teams/41243/es/)\n"
@@ -156,14 +152,11 @@
 msgstr ""
 "<strong>Se ha enviado un correo electrónico de invitación conteniendo el "
 "siguiente enlace de suscripción:</strong>"
-<<<<<<< HEAD
-=======
 
 #. module: auth_signup
 #: selection:res.users,state:0
 msgid "Activated"
 msgstr ""
->>>>>>> bc1a0a32
 
 #. module: auth_signup
 #: model:ir.model.fields,field_description:auth_signup.field_base_config_settings_auth_signup_uninvited
@@ -219,14 +212,6 @@
 msgstr "Confirmar contraseña"
 
 #. module: auth_signup
-<<<<<<< HEAD
-#: selection:res.users,state:0
-msgid "Confirmed"
-msgstr "Confirmado"
-
-#. module: auth_signup
-=======
->>>>>>> bc1a0a32
 #: code:addons/auth_signup/controllers/main.py:41
 #, python-format
 msgid "Could not create a new account."
@@ -508,11 +493,7 @@
 #~ msgstr "Expiración del ingreso"
 
 #~ msgid "Signup Token"
-<<<<<<< HEAD
 #~ msgstr "Palabra de ingreso"
-=======
-#~ msgstr "Palabra de ingreso"
 
 #~ msgid "Confirmed"
-#~ msgstr "Confirmado"
->>>>>>> bc1a0a32
+#~ msgstr "Confirmado"