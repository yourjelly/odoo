##############################################################################
#    
#    OpenERP, Open Source Management Solution
#    Copyright (C) 
#    2004-2010 Tiny SPRL (<http://tiny.be>). 
#    2009-2010 Veritos (http://veritos.nl).
#    All Rights Reserved
#
#    This program is free software: you can redistribute it and/or modify
#    it under the terms of the GNU Affero General Public License as
#    published by the Free Software Foundation, either version 3 of the
#    License, or (at your option) any later version.
#
#    This program is distributed in the hope that it will be useful,
#    but WITHOUT ANY WARRANTY; without even the implied warranty of
#    MERCHANTABILITY or FITNESS FOR A PARTICULAR PURPOSE.  See the
#    GNU Affero General Public License for more details.
#
#    You should have received a copy of the GNU Affero General Public License
#    along with this program.  If not, see <http://www.gnu.org/licenses/>.     
#
##############################################################################

from openerp.osv import osv, fields

class account_invoice_line(osv.osv):
    _inherit = "account.invoice.line"

    _columns = {
        'move_id': fields.many2one('stock.move', string="Move line", help="If the invoice was generated from a stock.picking, reference to the related move line."),
    }

    def move_line_get(self, cr, uid, invoice_id, context=None):
        res = super(account_invoice_line,self).move_line_get(cr, uid, invoice_id, context=context)
        inv = self.pool.get('account.invoice').browse(cr, uid, invoice_id, context=context)
        company_currency = inv.company_id.currency_id.id
        def get_price(cr, uid, inv, company_currency, i_line, price_unit):
            cur_obj = self.pool.get('res.currency')
            if inv.currency_id.id != company_currency:
                price = cur_obj.compute(cr, uid, company_currency, inv.currency_id.id, price_unit * i_line.quantity, context={'date': inv.date_invoice})
            else:
                price = price_unit * i_line.quantity
            return price

        if inv.type in ('out_invoice','out_refund'):
            for i_line in inv.invoice_line:
                if i_line.product_id and i_line.product_id.valuation == 'real_time':
                    if inv.type == 'out_invoice':
                        # debit account dacc will be the output account
                        # first check the product, if empty check the category
                        dacc = i_line.product_id.property_stock_account_output and i_line.product_id.property_stock_account_output.id
                        if not dacc:
                            dacc = i_line.product_id.categ_id.property_stock_account_output_categ and i_line.product_id.categ_id.property_stock_account_output_categ.id
                    else:
                        # = out_refund
                        # debit account dacc will be the input account
                        # first check the product, if empty check the category
                        dacc = i_line.product_id.property_stock_account_input and i_line.product_id.property_stock_account_input.id
                        if not dacc:
                            dacc = i_line.product_id.categ_id.property_stock_account_input_categ and i_line.product_id.categ_id.property_stock_account_input_categ.id
                    # in both cases the credit account cacc will be the expense account
                    # first check the product, if empty check the category
                    cacc = i_line.product_id.property_account_expense and i_line.product_id.property_account_expense.id
                    if not cacc:
                        cacc = i_line.product_id.categ_id.property_account_expense_categ and i_line.product_id.categ_id.property_account_expense_categ.id
                    if dacc and cacc:
                        price_unit = i_line.move_id and i_line.move_id.price_unit or i_line.product_id.standard_price
                        res.append({
                            'type':'src',
                            'name': i_line.name[:64],
                            'price_unit':price_unit,
                            'quantity':i_line.quantity,
                            'price':get_price(cr, uid, inv, company_currency, i_line, price_unit),
                            'account_id':dacc,
                            'product_id':i_line.product_id.id,
                            'uos_id':i_line.uos_id.id,
                            'account_analytic_id': False,
                            'taxes':i_line.invoice_line_tax_id,
                            })

                        res.append({
                            'type':'src',
                            'name': i_line.name[:64],
                            'price_unit':price_unit,
                            'quantity':i_line.quantity,
                            'price': -1 * get_price(cr, uid, inv, company_currency, i_line, price_unit),
                            'account_id':cacc,
                            'product_id':i_line.product_id.id,
                            'uos_id':i_line.uos_id.id,
                            'account_analytic_id': False,
                            'taxes':i_line.invoice_line_tax_id,
                            })
        elif inv.type in ('in_invoice','in_refund'):
            for i_line in inv.invoice_line:
                if i_line.product_id and i_line.product_id.valuation == 'real_time':
                    if i_line.product_id.type != 'service':
                        # get the price difference account at the product
                        acc = i_line.product_id.property_account_creditor_price_difference and i_line.product_id.property_account_creditor_price_difference.id
                        if not acc:
                            # if not found on the product get the price difference account at the category
                            acc = i_line.product_id.categ_id.property_account_creditor_price_difference_categ and i_line.product_id.categ_id.property_account_creditor_price_difference_categ.id
                        a = None
                        if inv.type == 'in_invoice':
                            # oa will be the stock input account
                            # first check the product, if empty check the category
                            oa = i_line.product_id.property_stock_account_input and i_line.product_id.property_stock_account_input.id
                            if not oa:
                                oa = i_line.product_id.categ_id.property_stock_account_input_categ and i_line.product_id.categ_id.property_stock_account_input_categ.id
                        else:
                            # = in_refund
                            # oa will be the stock output account
                            # first check the product, if empty check the category
                            oa = i_line.product_id.property_stock_account_output and i_line.product_id.property_stock_account_output.id
                            if not oa:
                                oa = i_line.product_id.categ_id.property_stock_account_output_categ and i_line.product_id.categ_id.property_stock_account_output_categ.id
                        if oa:
                            # get the fiscal position
                            fpos = i_line.invoice_id.fiscal_position or False
                            a = self.pool.get('account.fiscal.position').map_account(cr, uid, fpos, oa)
                        diff_res = []
                        # calculate and write down the possible price difference between invoice price and product price
                        for line in res:
                            if a == line['account_id'] and i_line.product_id.id == line['product_id']:
                                uom = i_line.product_id.uos_id or i_line.product_id.uom_id
<<<<<<< HEAD
                                valuation_price_unit = self.pool.get('product.uom')._compute_price(cr, uid, uom.id, i_line.product_id.standard_price, i_line.uos_id.id)
                                if i_line.product_id.cost_method != 'standard' and i_line.purchase_line_id:
                                    #for average/fifo/lifo costing method, fetch real cost price from incomming moves
                                    stock_move_obj = self.pool.get('stock.move')
                                    valuation_stock_move = stock_move_obj.search(cr, uid, [('purchase_line_id', '=', i_line.purchase_line_id.id)], limit=1, context=context)
                                    if valuation_stock_move:
                                        valuation_price_unit = stock_move_obj.browse(cr, uid, valuation_stock_move[0], context=context).price_unit
                                if valuation_price_unit != i_line.price_unit and line['price_unit'] == i_line.price_unit and acc:
                                    price_diff = i_line.price_unit - valuation_price_unit
                                    line.update({'price': valuation_price_unit * line['quantity']})
=======
                                standard_price = self.pool.get('product.uom')._compute_price(cr, uid, uom.id, i_line.product_id.standard_price, i_line.uos_id.id)
                                if inv.currency_id.id != company_currency:
                                    standard_price = self.pool.get('res.currency').compute(cr, uid, company_currency, inv.currency_id.id, standard_price, context={'date': inv.date_invoice})
                                if standard_price != i_line.price_unit and line['price_unit'] == i_line.price_unit and acc:
                                    price_diff = i_line.price_unit - standard_price
                                    line.update({'price':standard_price * line['quantity']})
>>>>>>> a103ff4e
                                    diff_res.append({
                                        'type': 'src',
                                        'name': i_line.name[:64],
                                        'price_unit': price_diff,
                                        'quantity': line['quantity'],
                                        'price': price_diff * line['quantity'],
                                        'account_id': acc,
                                        'product_id': line['product_id'],
                                        'uos_id': line['uos_id'],
                                        'account_analytic_id': line['account_analytic_id'],
                                        'taxes': line.get('taxes', []),
                                        })
                        res += diff_res
        return res

    def product_id_change(self, cr, uid, ids, product, uom_id, qty=0, name='', type='out_invoice', partner_id=False, fposition_id=False, price_unit=False, currency_id=False, context=None, company_id=None):
        fiscal_pool = self.pool.get('account.fiscal.position')
        res = super(account_invoice_line, self).product_id_change(cr, uid, ids, product, uom_id, qty, name, type, partner_id, fposition_id, price_unit, currency_id, context, company_id)
        if not product:
            return res
        if type in ('in_invoice','in_refund'):
            product_obj = self.pool.get('product.product').browse(cr, uid, product, context=context)
            if type == 'in_invoice':
                oa = product_obj.property_stock_account_input and product_obj.property_stock_account_input.id
                if not oa:
                    oa = product_obj.categ_id.property_stock_account_input_categ and product_obj.categ_id.property_stock_account_input_categ.id
            else:
                oa = product_obj.property_stock_account_output and product_obj.property_stock_account_output.id
                if not oa:
                    oa = product_obj.categ_id.property_stock_account_output_categ and product_obj.categ_id.property_stock_account_output_categ.id
            if oa:
                fpos = fposition_id and fiscal_pool.browse(cr, uid, fposition_id, context=context) or False
                a = fiscal_pool.map_account(cr, uid, fpos, oa)
                res['value'].update({'account_id':a})
        return res

class account_invoice(osv.osv):
    _inherit = "account.invoice"

    def _prepare_refund(self, cr, uid, invoice, date=None, period_id=None, description=None, journal_id=None, context=None):
        invoice_data = super(account_invoice, self)._prepare_refund(cr, uid, invoice, date, period_id,
                                                                    description, journal_id, context=context)
        if invoice.type == 'in_invoice':
            fiscal_position = self.pool.get('account.fiscal.position')
            for _, _, line_dict in invoice_data['invoice_line']:
                if line_dict.get('product_id'):
                    product = self.pool.get('product.product').browse(cr, uid, line_dict['product_id'], context=context)
                    counterpart_acct_id = product.property_stock_account_output and \
                            product.property_stock_account_output.id
                    if not counterpart_acct_id:
                        counterpart_acct_id = product.categ_id.property_stock_account_output_categ and \
                                product.categ_id.property_stock_account_output_categ.id
                    if counterpart_acct_id:
                        fpos = invoice.fiscal_position or False
                        line_dict['account_id'] = fiscal_position.map_account(cr, uid,
                                                                              fpos,
                                                                              counterpart_acct_id)
        return invoice_data

# vim:expandtab:smartindent:tabstop=4:softtabstop=4:shiftwidth=4:<|MERGE_RESOLUTION|>--- conflicted
+++ resolved
@@ -122,8 +122,9 @@
                         for line in res:
                             if a == line['account_id'] and i_line.product_id.id == line['product_id']:
                                 uom = i_line.product_id.uos_id or i_line.product_id.uom_id
-<<<<<<< HEAD
                                 valuation_price_unit = self.pool.get('product.uom')._compute_price(cr, uid, uom.id, i_line.product_id.standard_price, i_line.uos_id.id)
+                                if inv.currency_id.id != company_currency:
+                                    standard_price = self.pool.get('res.currency').compute(cr, uid, company_currency, inv.currency_id.id, standard_price, context={'date': inv.date_invoice})
                                 if i_line.product_id.cost_method != 'standard' and i_line.purchase_line_id:
                                     #for average/fifo/lifo costing method, fetch real cost price from incomming moves
                                     stock_move_obj = self.pool.get('stock.move')
@@ -133,14 +134,6 @@
                                 if valuation_price_unit != i_line.price_unit and line['price_unit'] == i_line.price_unit and acc:
                                     price_diff = i_line.price_unit - valuation_price_unit
                                     line.update({'price': valuation_price_unit * line['quantity']})
-=======
-                                standard_price = self.pool.get('product.uom')._compute_price(cr, uid, uom.id, i_line.product_id.standard_price, i_line.uos_id.id)
-                                if inv.currency_id.id != company_currency:
-                                    standard_price = self.pool.get('res.currency').compute(cr, uid, company_currency, inv.currency_id.id, standard_price, context={'date': inv.date_invoice})
-                                if standard_price != i_line.price_unit and line['price_unit'] == i_line.price_unit and acc:
-                                    price_diff = i_line.price_unit - standard_price
-                                    line.update({'price':standard_price * line['quantity']})
->>>>>>> a103ff4e
                                     diff_res.append({
                                         'type': 'src',
                                         'name': i_line.name[:64],
