# -*- coding: utf-8 -*-

from odoo import api, models, fields, tools, _
from odoo.tools import DEFAULT_SERVER_DATE_FORMAT, float_repr
from odoo.tests.common import Form
from odoo.exceptions import UserError, except_orm

from datetime import datetime
from lxml import etree
from PyPDF2 import PdfFileReader

import io
import base64

import logging
_logger = logging.getLogger(__name__)


DEFAULT_FACTURX_DATE_FORMAT = '%Y%m%d'


class AccountMove(models.Model):
    _inherit = 'account.move'

    def _export_as_facturx_xml(self):
        ''' Create the Factur-x xml file content.
        :return: The XML content as str.
        '''
        self.ensure_one()

        def format_date(dt):
            # Format the date in the Factur-x standard.
            dt = dt or datetime.now()
            return dt.strftime(DEFAULT_FACTURX_DATE_FORMAT)

        def format_monetary(number, currency):
            # Format the monetary values to avoid trailing decimals (e.g. 90.85000000000001).
            return float_repr(number, currency.decimal_places)

        # Create file content.
        template_values = {
            'record': self,
            'format_date': format_date,
            'format_monetary': format_monetary,
        }
        content = self.env.ref('account_facturx.account_invoice_facturx_export').render(template_values)
        return b"<?xml version='1.0' encoding='UTF-8'?>" + content

    def _import_facturx_invoice(self, tree):
        ''' Extract invoice values from the Factur-x xml tree passed as parameter.

        :param tree: The tree of the Factur-x xml file.
        :return: A dictionary containing account.invoice values to create/update it.
        '''
        amount_total_import = None

        if self._context.get('default_journal_id'):
            journal = self.env['account.journal'].browse(self.env.context['default_journal_id'])
            default_type = 'out_invoice' if journal.type == 'sale' else 'in_invoice'
        elif self._context.get('default_type'):
            default_type = self._context['default_type']
        else:
            raise UserError(_("No information about the journal or the type of invoice is passed"))

        # Total amount.
        elements = tree.xpath('//ram:GrandTotalAmount', namespaces=tree.nsmap)
        total_amount = elements and float(elements[0].text) or 0.0

        # Refund type.
        # There is two modes to handle refund in Factur-X:
        # a) type_code == 380 for invoice, type_code == 381 for refund, all positive amounts.
        # b) type_code == 380, negative amounts in case of refund.
        # To handle both, we consider the 'a' mode and switch to 'b' if a negative amount is encountered.
        elements = tree.xpath('//rsm:ExchangedDocument/ram:TypeCode', namespaces=tree.nsmap)
        type_code = elements[0].text

        if type_code == '381':
            default_type = 'out_refund' if default_type == 'out_invoice' else 'in_refund'
            refund_sign = -1
        else:
            # Handle 'b' refund mode.
            if total_amount < 0:
                default_type = 'out_refund' if default_type == 'out_invoice' else 'in_refund'
            refund_sign = -1 if 'refund' in default_type else 1

        # Write the type as the journal entry is already created.
        self.type = default_type

        # self could be a single record (editing) or be empty (new).
        with Form(self.with_context(default_type=default_type)) as invoice_form:
            # Partner (first step to avoid warning 'Warning! You must first select a partner.').
            partner_type = invoice_form.journal_id.type == 'purchase' and 'SellerTradeParty' or 'BuyerTradeParty'
            elements = tree.xpath('//ram:'+partner_type+'/ram:SpecifiedTaxRegistration/ram:ID', namespaces=tree.nsmap)
            partner = elements and self.env['res.partner'].search([('vat', '=', elements[0].text)], limit=1)
            if not partner:
                elements = tree.xpath('//ram:'+partner_type+'/ram:Name', namespaces=tree.nsmap)
                partner_name = elements and elements[0].text
                partner = elements and self.env['res.partner'].search([('name', 'ilike', partner_name)], limit=1)
            if not partner:
                elements = tree.xpath('//ram:'+partner_type+'//ram:URIID[@schemeID=\'SMTP\']', namespaces=tree.nsmap)
                partner = elements and self.env['res.partner'].search([('email', '=', elements[0].text)], limit=1)
            if partner:
                invoice_form.partner_id = partner

            # Reference.
            elements = tree.xpath('//rsm:ExchangedDocument/ram:ID', namespaces=tree.nsmap)
            if elements:
                invoice_form.ref = elements[0].text

            # Name.
            elements = tree.xpath('//ram:BuyerOrderReferencedDocument/ram:IssuerAssignedID', namespaces=tree.nsmap)
            if elements:
                invoice_form.invoice_payment_ref = elements[0].text

            # Comment.
            elements = tree.xpath('//ram:IncludedNote/ram:Content', namespaces=tree.nsmap)
            if elements:
                invoice_form.narration = elements[0].text

            # Total amount.
            elements = tree.xpath('//ram:GrandTotalAmount', namespaces=tree.nsmap)
            if elements:

                # Currency.
                if elements[0].attrib.get('currencyID'):
                    currency_str = elements[0].attrib['currencyID']
                    currency = self.env.ref('base.%s' % currency_str.upper(), raise_if_not_found=False)
                    if currency != self.env.company.currency_id and currency.active:
                        invoice_form.currency_id = currency

                    # Store xml total amount.
                    amount_total_import = total_amount * refund_sign

            # Date.
            elements = tree.xpath('//rsm:ExchangedDocument/ram:IssueDateTime/udt:DateTimeString', namespaces=tree.nsmap)
            if elements:
                date_str = elements[0].text
                date_obj = datetime.strptime(date_str, DEFAULT_FACTURX_DATE_FORMAT)
                invoice_form.invoice_date = date_obj.strftime(DEFAULT_SERVER_DATE_FORMAT)

            # Due date.
            elements = tree.xpath('//ram:SpecifiedTradePaymentTerms/ram:DueDateDateTime/udt:DateTimeString', namespaces=tree.nsmap)
            if elements:
                date_str = elements[0].text
                date_obj = datetime.strptime(date_str, DEFAULT_FACTURX_DATE_FORMAT)
                invoice_form.invoice_date_due = date_obj.strftime(DEFAULT_SERVER_DATE_FORMAT)

            # Invoice lines.
            elements = tree.xpath('//ram:IncludedSupplyChainTradeLineItem', namespaces=tree.nsmap)
            if elements:
                for element in elements:
                    with invoice_form.invoice_line_ids.new() as invoice_line_form:

                        # Sequence.
                        line_elements = element.xpath('.//ram:AssociatedDocumentLineDocument/ram:LineID', namespaces=tree.nsmap)
                        if line_elements:
                            invoice_line_form.sequence = int(line_elements[0].text)

                        # Product.
                        line_elements = element.xpath('.//ram:SpecifiedTradeProduct/ram:Name', namespaces=tree.nsmap)
                        if line_elements:
                            invoice_line_form.name = line_elements[0].text
                        line_elements = element.xpath('.//ram:SpecifiedTradeProduct/ram:SellerAssignedID', namespaces=tree.nsmap)
                        if line_elements and line_elements[0].text:
                            product = self.env['product.product'].search([('default_code', '=', line_elements[0].text)])
                            if product:
                                invoice_line_form.product_id = product
                        if not invoice_line_form.product_id:
                            line_elements = element.xpath('.//ram:SpecifiedTradeProduct/ram:GlobalID', namespaces=tree.nsmap)
                            if line_elements and line_elements[0].text:
                                product = self.env['product.product'].search([('barcode', '=', line_elements[0].text)])
                                if product:
                                    invoice_line_form.product_id = product

                        # Quantity.
                        line_elements = element.xpath('.//ram:SpecifiedLineTradeDelivery/ram:BilledQuantity', namespaces=tree.nsmap)
                        if line_elements:
                            invoice_line_form.quantity = float(line_elements[0].text)

                        # Price Unit.
                        line_elements = element.xpath('.//ram:GrossPriceProductTradePrice/ram:ChargeAmount', namespaces=tree.nsmap)
                        if line_elements:
                            invoice_line_form.price_unit = float(line_elements[0].text) / invoice_line_form.quantity
                        else:
                            line_elements = element.xpath('.//ram:NetPriceProductTradePrice/ram:ChargeAmount', namespaces=tree.nsmap)
                            if line_elements:
                                invoice_line_form.price_unit = float(line_elements[0].text) / invoice_line_form.quantity

                        # Discount.
                        line_elements = element.xpath('.//ram:AppliedTradeAllowanceCharge/ram:CalculationPercent', namespaces=tree.nsmap)
                        if line_elements:
                            invoice_line_form.discount = float(line_elements[0].text)

                        # Taxes
                        line_elements = element.xpath('.//ram:SpecifiedLineTradeSettlement/ram:ApplicableTradeTax/ram:RateApplicablePercent', namespaces=tree.nsmap)
                        invoice_line_form.tax_ids.clear()
                        for tax_element in line_elements:
                            percentage = float(tax_element.text)

                            tax = self.env['account.tax'].search([
                                ('company_id', '=', invoice_form.company_id.id),
                                ('amount_type', '=', 'percent'),
                                ('type_tax_use', '=', invoice_form.journal_id.type),
                                ('amount', '=', percentage),
                            ], limit=1)

                            if tax:
                                invoice_line_form.tax_ids.add(tax)
            elif amount_total_import:
                # No lines in BASICWL.
                with invoice_form.invoice_line_ids.new() as invoice_line_form:
                    invoice_line_form.name = invoice_form.comment or '/'
                    invoice_line_form.quantity = 1
                    invoice_line_form.price_unit = amount_total_import

        return invoice_form.save()

    @api.returns('mail.message', lambda value: value.id)
    def message_post(self, **kwargs):
        # OVERRIDE
        # /!\ 'default_res_id' in self._context is used to don't process attachment when using a form view.
        res = super(AccountMove, self).message_post(**kwargs)

        if 'no_new_invoice' not in self.env.context and len(self) == 1 and self.state == 'draft':
            # Get attachments.
            # - 'attachments' is a namedtuple defined in mail.thread looking like:
            # _Attachment = namedtuple('Attachment', ('fname', 'content', 'info'))
            # - 'attachment_ids' is a list of ir.attachment records ids.
            attachments = kwargs.get('attachments', [])
            if kwargs.get('attachment_ids'):
                attachments += self.env['ir.attachment'].browse(kwargs['attachment_ids'])

            for attachment in attachments:
                self._create_invoice_from_attachment(attachment)
        return res

    def _create_invoice_from_attachment(self, attachment):
        if 'pdf' in attachment.mimetype:
            for move in self:
                move._create_invoice_from_pdf(attachment)
        if 'xml' in attachment.mimetype:
            for move in self:
                move._create_invoice_from_xml(attachment)

    def _create_invoice_from_pdf(self, attachment):
        def _get_attachment_filename(attachment):
            # Handle both _Attachment namedtuple in mail.thread or ir.attachment.
            return hasattr(attachment, 'fname') and getattr(attachment, 'fname') or attachment.name

        def _get_attachment_content(attachment):
            # Handle both _Attachment namedtuple in mail.thread or ir.attachment.
            return hasattr(attachment, 'content') and getattr(attachment, 'content') or base64.b64decode(attachment.datas)
        filename = _get_attachment_filename(attachment)

        # Check if the attachment is a pdf.
        if not filename.endswith('.pdf'):
            return

        content = _get_attachment_content(attachment)

        with io.BytesIO(content) as buffer:
            try:
                reader = PdfFileReader(buffer)

                # Search for Factur-x embedded file.
                if reader.trailer['/Root'].get('/Names') and reader.trailer['/Root']['/Names'].get('/EmbeddedFiles'):
                    # N.B: embedded_files looks like:
                    # ['file.xml', {'/Type': '/Filespec', '/F': 'file.xml', '/EF': {'/F': IndirectObject(22, 0)}}]
                    embedded_files = reader.trailer['/Root']['/Names']['/EmbeddedFiles']['/Names']
                    # '[::2]' because it's a list [fn_1, content_1, fn_2, content_2, ..., fn_n, content_2]
                    for filename_obj, content_obj in list(zip(embedded_files, embedded_files[1:]))[::2]:
                        content = content_obj.getObject()['/EF']['/F'].getData()

                        if filename_obj == 'factur-x.xml':
                            try:
                                tree = etree.fromstring(content)
                            except Exception:
                                continue

                            self._import_facturx_invoice(tree)
                            self._remove_ocr_option()
                            buffer.close()
            except except_orm as e:
                raise e
            except Exception as e:
                # Malformed pdf
                _logger.exception(e)

    @api.model
    def _get_xml_decoders(self):
        ''' List of usable decoders to extract invoice from attachments.

        :return: a list of triplet (xml_type, check_func, decode_func)
            * xml_type: The format name, e.g 'UBL 2.1'
            * check_func: A function taking an etree and a file name as parameter and returning a dict:
                * flag: The etree is part of this format.
                * error: Error message.
            * decode_func: A function taking an etree as parameter and returning an invoice record.
        '''
        # TO BE OVERWRITTEN
        return []

    def _create_invoice_from_xml(self, attachment):
        decoders = self._get_xml_decoders()

        # Convert attachment -> etree
        content = base64.b64decode(attachment.datas)
        try:
            tree = etree.fromstring(content)
        except Exception:
            raise UserError(_('The xml file is badly formatted : {}').format(attachment.name))

        for xml_type, check_func, decode_func in decoders:
            check_res = check_func(tree, attachment.name)

            if check_res.get('flag') and not check_res.get('error'):
<<<<<<< HEAD
                invoice_ids = decode_func(tree)
                if invoice_ids:
                    try:
                        # don't propose to send to ocr
                        invoice_ids.write({'extract_state': 'done'})
                    except AttributeError:
                        # account_invoice_exctract not installed
                        pass
=======
                invoice = decode_func(tree)
                if invoice:
                    invoice._remove_ocr_option()
>>>>>>> 98a55917
                    break

        try:
            return invoice_ids
        except UnboundLocalError:
            raise UserError(_('No decoder was found for the xml file: {}. The file is badly formatted, not supported or the decoder is not installed').format(attachment.name))

    def _remove_ocr_option(self):
        for record in self:
            try:
                # don't propose to send to ocr
                record.extract_state = 'done'
            except AttributeError:
                # account_invoice_exctract not installed
                pass<|MERGE_RESOLUTION|>--- conflicted
+++ resolved
@@ -314,20 +314,9 @@
             check_res = check_func(tree, attachment.name)
 
             if check_res.get('flag') and not check_res.get('error'):
-<<<<<<< HEAD
                 invoice_ids = decode_func(tree)
                 if invoice_ids:
-                    try:
-                        # don't propose to send to ocr
-                        invoice_ids.write({'extract_state': 'done'})
-                    except AttributeError:
-                        # account_invoice_exctract not installed
-                        pass
-=======
-                invoice = decode_func(tree)
-                if invoice:
-                    invoice._remove_ocr_option()
->>>>>>> 98a55917
+                    invoice_ids._remove_ocr_option()
                     break
 
         try:
@@ -336,10 +325,4 @@
             raise UserError(_('No decoder was found for the xml file: {}. The file is badly formatted, not supported or the decoder is not installed').format(attachment.name))
 
     def _remove_ocr_option(self):
-        for record in self:
-            try:
-                # don't propose to send to ocr
-                record.extract_state = 'done'
-            except AttributeError:
-                # account_invoice_exctract not installed
-                pass+        self.write({'extract_state': 'done'})