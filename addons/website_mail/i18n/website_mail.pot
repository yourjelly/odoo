# Translation of Odoo Server.
# This file contains the translation of the following modules:
#	* website_mail
#
msgid ""
msgstr ""
<<<<<<< HEAD
"Project-Id-Version: Odoo Server 10.0alpha1e\n"
"Report-Msgid-Bugs-To: \n"
"POT-Creation-Date: 2016-08-18 08:38+0000\n"
"PO-Revision-Date: 2016-08-18 08:38+0000\n"
=======
"Project-Id-Version: Odoo Server 9.saas~10c\n"
"Report-Msgid-Bugs-To: \n"
"POT-Creation-Date: 2016-08-18 14:08+0000\n"
"PO-Revision-Date: 2016-08-18 14:08+0000\n"
>>>>>>> 9ad5f26b
"Last-Translator: <>\n"
"Language-Team: \n"
"MIME-Version: 1.0\n"
"Content-Type: text/plain; charset=UTF-8\n"
"Content-Transfer-Encoding: \n"
"Plural-Forms: \n"

#. module: website_mail
#: model:mail.template,body_html:website_mail.mail_template_data_module_install_website_mail
msgid "\n"
"            <div style=\"margin: 10px auto;\">\n"
"            <table cellspacing=\"0\" cellpadding=\"0\" style=\"width:100%;\">\n"
"                <tbody>\n"
"                    <tr>\n"
"                        <td style=\"padding:2px;width:30%;\">\n"
"                            <img src=\"web/static/src/img/logo.png\"/>\n"
"                        </td>\n"
"                        <td style=\"vertical-align: top; padding: 8px 10px;text-align: left;font-size: 14px;\">\n"
"                            <a href=\"web/login\" style=\"float:right ;margin:15px auto;background: #a24689;border-radius: 5px;color: #ffffff;font-size: 16px;padding: 10px 20px 10px 20px;text-decoration: none;\">Auto Login</a>\n"
"                        </td>\n"
"                    </tr>\n"
"                </tbody>\n"
"            </table>\n"
"            <table style=\"width:100%;text-align:justify;margin:0 auto;border-collapse:collapse;border-top:1px solid lightgray\"\">\n"
"                <tbody>\n"
"                    <tr>\n"
"                        <td style=\"padding:15px 10px;font-size:20px\">\n"
"                            <p style=\"color:#a24689;margin:0\" >Awesome!</p><br>\n"
"                            <p dir=\"ltr\" style=\"font-size:15px;margin-top:0pt;margin-bottom:0pt;\">\n"
<<<<<<< HEAD
"                                <span>Your website is now online!</span></p><br>\n"
"                            <p dir=\"ltr\" style=\"margin-top:0pt;margin-bottom:8pt;\">\n"
"                                <span style=\"font-size:13px;font-weight:bold; \">Did you know?</span></p>\n"
"                            <ul style=\"margin-top:0pt;margin-bottom:0pt;font-size:13px;list-style-type:disc;\">\n"
"                                <li dir=\"ltr\">\n"
"                                    <p dir=\"ltr\" style=\"margin-top:0pt;margin-bottom:0pt;\">\n"
"                                        <span>From the Customize / Install Apps menu, you can install new features (forum, blog, eCommerce, jobs, ...)</span>\n"
=======
"                                <span>Your website is now online !</span></p><br>\n"
"                            <p dir=\"ltr\" style=\"margin-top:0pt;margin-bottom:8pt;\">\n"
"                                <span style=\"font-size:13px;font-weight:bold; \">Did you know ?</span></p>\n"
"                            <ul style=\"margin-top:0pt;margin-bottom:0pt;font-size:13px;list-style-type:disc;\">\n"
"                                <li dir=\"ltr\">\n"
"                                    <p dir=\"ltr\" style=\"margin-top:0pt;margin-bottom:0pt;\">\n"
"                                        <span>Enhance your online business with astonishing apps like : Forum, Blog, e-Commerce, Events, online jobs...</span>\n"
>>>>>>> 9ad5f26b
"                                    </p>\n"
"                                </li>\n"
"                                <li dir=\"ltr\">\n"
"                                    <p dir=\"ltr\" style=\"margin-top:0pt;margin-bottom:8pt;\">\n"
<<<<<<< HEAD
"                                        <span>Customize the look of your website with the Customize menu.</span>\n"
=======
"                                        <span>Customize the look of your website with our </span>\n"
"                                        <span style=\"font-weight:bold;text-decoration:underline;\"><a href=\"https://www.odoo.com/apps/themes\">magnificent themes</a></span>\n"
"                                        <span>to easily create a unique website.</span>\n"
>>>>>>> 9ad5f26b
"                                    </p>\n"
"                                </li>\n"
"                            </ul> <br>\n"
"                            <p dir=\"ltr\" style=\"font-size:13px;margin-top:0pt;margin-bottom:8pt;\">\n"
"                                <span style=\"font-weight:bold;\">Discover the </span>\n"
"                                <span><a href=\"/web#view_type=kanban&model=project.project&action=project.open_view_project_all\">\n"
"                                    <span style=\"font-weight:bold; text-decoration:underline;\">Website planner</span></a></span>\n"
"                                <span> to activate extra features</span>\n"
"                                <span style=\"color:#a24689;margin:0;font-weight:bold\">(${user.env['web.planner'].get_planner_progress('planner_website')}% done)</span>\n"
"                            </p>\n"
"                            <ul style=\"margin-top:0pt;margin-bottom:0pt;font-size:13px;list-style-type:disc;\">\n"
"                                <li dir=\"ltr\">\n"
"                                    <p dir=\"ltr\" style=\"margin-top:0pt;margin-bottom:0pt;\">\n"
"                                        <span>Grow your traffic by optimizing your referencing with our SEO tool,</span>\n"
"                                    </p>\n"
"                                </li>\n"
"                                <li dir=\"ltr\">\n"
"                                    <p dir=\"ltr\" style=\"margin-top:0pt;margin-bottom:0pt;\">\n"
<<<<<<< HEAD
=======
"                                        <span>Test different versions of a page to perform better in reaching your business objectives,</span>\n"
"                                    </p>\n"
"                                </li>\n"
"                                <li dir=\"ltr\">\n"
"                                    <p dir=\"ltr\" style=\"margin-top:0pt;margin-bottom:0pt;\">\n"
>>>>>>> 9ad5f26b
"                                        <span>Improve your conversion from visitor to customer with the Website Live support,</span>\n"
"                                    </p>\n"
"                                </li>\n"
"                                <li dir=\"ltr\">\n"
"                                    <p dir=\"ltr\" style=\"margin-top:0pt;margin-bottom:0pt;\">\n"
<<<<<<< HEAD
"                                        <span>Broaden your audience with the multi-language support,</span>\n"
=======
"                                        <span>Broaden your audience by translating your website automatically with Gengo,</span>\n"
>>>>>>> 9ad5f26b
"                                    </p>\n"
"                                </li>\n"
"                                <li dir=\"ltr\">\n"
"                                    <p dir=\"ltr\" style=\"margin-top:0pt;margin-bottom:0pt;\">\n"
<<<<<<< HEAD
"                                        <span>Go further into the customization with our advanced HTML editor,</span>\n"
=======
"                                        <span>Go further into the customizing with our advanced HTML editor,</span>\n"
>>>>>>> 9ad5f26b
"                                    </p>\n"
"                                </li>\n"
"                                <li dir=\"ltr\">\n"
"                                    <p dir=\"ltr\" style=\"margin-top:0pt;margin-bottom:8pt;\">\n"
"                                        <span>And much more...</span>\n"
"                                    </p>\n"
"                                </li>\n"
"                            </ul>\n"
"                            <br>\n"
"                            <p dir=\"ltr\" style=\"font-size:13px;line-height:1.3;margin-top:0pt;margin-bottom:8pt;\">\n"
"                                <span style=\"font-weight:bold;\">Need Help?</span>\n"
"                                <span style=\"font-style:italic;\">You’re not alone</span>\n"
"                            </p>\n"
"                            <p dir=\"ltr\" style=\"font-size:13px;margin-top:0pt;margin-bottom:8pt;\">\n"
"                                <span>We would be delighted to assist you along the way. Contact us at \n"
"                                <a href=\"mailto:help@odoo.com\"><span style=\"text-decoration:underline;\">\n"
"                                help@odoo.com</span></a> if you have any question. You can also discover \n"
"                                how to get the best out of Odoo with our </span>\n"
<<<<<<< HEAD
"                                <a href=\"https://www.odoo.com/documentation/user\">\n"
"                                <span style=\"text-decoration:underline;\">User Documentation</span></a>\n"
"                                </span><span> or with our </span>\n"
"                                <a href=\"https://www.odoo.com/documentation\">\n"
"                                <span style=\"text-decoration:underline;\">API Documentation</span></a>\n"
"                            </p>\n"
=======
"                                <a href=\"https://www.odoo.com/documentation/user/9.0/project.html\">\n"
"                                <span style=\"text-decoration:underline;\">User Documentation</span></a>\n"
"                                </span><span> or with our </span>\n"
"                                <a href=\"https://www.odoo.com/documentation/9.0/\">\n"
"                                <span style=\"text-decoration:underline;\">API Documentation</span></a>\n"
"                            </p>\n"
"                            <br>\n"
>>>>>>> 9ad5f26b
"                            <p dir=\"ltr\" style=\"font-size:13px;margin-top:0pt;margin-bottom:8pt;\"><span>Enjoy your Odoo experience,</span></p>\n"
"                        </td>\n"
"                    </tr>\n"
"                </tbody>\n"
"            </table>\n"
"            <div dir=\"ltr\" style=\"font-size:13px;margin-top:0pt;margin-bottom:8pt;color:grey\">\n"
"                <span><br/>-- <br/>The Odoo Team<br/>PS: People love Odoo, check </span><a href=\"https://twitter.com/odoo/favorites\"><span style=\"text-decoration:underline;\">what they say about it.</span></a></span>\n"
"            </div>\n"
"        </div>"
msgstr ""

#. module: website_mail
<<<<<<< HEAD
#: model:ir.model.fields,field_description:website_mail.field_mail_compose_message_description
#: model:ir.model.fields,field_description:website_mail.field_mail_message_description
#: model:ir.model.fields,field_description:website_mail.field_survey_mail_compose_message_description
msgid "Description"
=======
#: model:ir.model,name:website_mail.model_account_analytic_account
msgid "Analytic Account"
msgstr ""

#. module: website_mail
#: model:ir.model,name:website_mail.model_event_registration
msgid "Attendee"
msgstr ""

#. module: website_mail
#: model:ir.model,name:website_mail.model_hr_department
msgid "Department"
>>>>>>> 9ad5f26b
msgstr ""

#. module: website_mail
#: model:mail.channel,name:website_mail.channel_public
msgid "Discussion Group"
msgstr ""

#. module: website_mail
<<<<<<< HEAD
#: model:ir.model,name:website_mail.model_mail_compose_message
msgid "Email composition wizard"
msgstr ""

#. module: website_mail
#: model:ir.model,name:website_mail.model_survey_mail_compose_message
msgid "Email composition wizard for Survey"
=======
#: model:ir.model,name:website_mail.model_mail_channel
msgid "Discussion channel"
msgstr ""

#. module: website_mail
#: model:ir.model,name:website_mail.model_mail_thread
msgid "Email Thread"
>>>>>>> 9ad5f26b
msgstr ""

#. module: website_mail
#: model:ir.model,name:website_mail.model_mail_compose_message
msgid "Email composition wizard"
msgstr ""

#. module: website_mail
#: model:ir.model,name:website_mail.model_survey_mail_compose_message
msgid "Email composition wizard for Survey"
msgstr ""

#. module: website_mail
#: model:ir.model,name:website_mail.model_hr_employee
msgid "Employee"
msgstr ""

#. module: website_mail
#: model:ir.model,name:website_mail.model_event_event
msgid "Event"
msgstr ""

#. module: website_mail
#: model:ir.model,name:website_mail.model_gamification_badge
msgid "Gamification badge"
msgstr ""

#. module: website_mail
#: model:ir.model,name:website_mail.model_gamification_challenge
msgid "Gamification challenge"
msgstr ""

#. module: website_mail
#: model:ir.model,name:website_mail.model_fleet_vehicle
msgid "Information on a vehicle"
msgstr ""

#. module: website_mail
#: model:ir.model,name:website_mail.model_hr_job
msgid "Job Position"
msgstr ""

#. module: website_mail
#: model:ir.ui.view,arch_db:website_mail.message_thread
msgid "Leave a comment"
msgstr ""

#. module: website_mail
#: model:ir.model,name:website_mail.model_mail_mass_mailing_contact
msgid "Mass Mailing Contact"
msgstr ""

#. module: website_mail
#: model:ir.model,name:website_mail.model_mail_message
msgid "Message"
msgstr ""

#. module: website_mail
#: model:ir.model.fields,help:website_mail.field_mail_compose_message_description
#: model:ir.model.fields,help:website_mail.field_mail_message_description
#: model:ir.model.fields,help:website_mail.field_survey_mail_compose_message_description
msgid "Message description: either the subject, or the beginning of the body"
msgstr ""

#. module: website_mail
#: model:ir.model,name:website_mail.model_note_note
msgid "Note"
msgstr ""

#. module: website_mail
#: model:ir.ui.view,arch_db:website_mail.message_thread
msgid "Oops! Something went wrong. Try to reload the page and to log in."
msgstr ""

#. module: website_mail
<<<<<<< HEAD
=======
#: model:ir.model,name:website_mail.model_res_partner
msgid "Partner"
msgstr ""

#. module: website_mail
#: model:ir.model,name:website_mail.model_product_product
msgid "Product"
msgstr ""

#. module: website_mail
#: model:ir.model,name:website_mail.model_product_template
msgid "Product Template"
msgstr ""

#. module: website_mail
>>>>>>> 9ad5f26b
#: model:ir.model.fields,field_description:website_mail.field_mail_compose_message_website_published
#: model:ir.model.fields,field_description:website_mail.field_mail_message_website_published
#: model:ir.model.fields,field_description:website_mail.field_survey_mail_compose_message_website_published
msgid "Published"
msgstr ""

#. module: website_mail
#: model:ir.model,name:website_mail.model_crm_team
msgid "Sales Team"
msgstr ""

#. module: website_mail
#: model:ir.ui.view,arch_db:website_mail.message_thread
msgid "Send"
msgstr ""

#. module: website_mail
#: model:ir.ui.view,arch_db:website_mail.follow
msgid "Subscribe"
msgstr ""

#. module: website_mail
<<<<<<< HEAD
#: code:addons/website_mail/models/mail_message.py:57
=======
#: model:ir.model,name:website_mail.model_survey_survey
msgid "Survey"
msgstr ""

#. module: website_mail
#: code:addons/website_mail/models/mail_message.py:69
>>>>>>> 9ad5f26b
#, python-format
msgid "The requested operation cannot be completed due to security restrictions. Please contact your system administrator.\n"
"\n"
"(Document type: %s, Operation: %s)"
msgstr ""

#. module: website_mail
#: model:ir.ui.view,arch_db:website_mail.follow
msgid "Unsubscribe"
msgstr ""

#. module: website_mail
#: model:ir.model.fields,help:website_mail.field_mail_compose_message_website_published
#: model:ir.model.fields,help:website_mail.field_mail_message_website_published
#: model:ir.model.fields,help:website_mail.field_survey_mail_compose_message_website_published
msgid "Visible on the website as a comment"
msgstr ""

#. module: website_mail
<<<<<<< HEAD
=======
#: model:ir.model.fields,field_description:website_mail.field_product_template_website_message_ids
msgid "Website Comments"
msgstr ""

#. module: website_mail
#: model:ir.model.fields,field_description:website_mail.field_account_analytic_account_website_message_ids
#: model:ir.model.fields,field_description:website_mail.field_account_asset_asset_website_message_ids
#: model:ir.model.fields,field_description:website_mail.field_account_bank_statement_website_message_ids
#: model:ir.model.fields,field_description:website_mail.field_account_invoice_website_message_ids
#: model:ir.model.fields,field_description:website_mail.field_account_voucher_website_message_ids
#: model:ir.model.fields,field_description:website_mail.field_blog_blog_website_message_ids
#: model:ir.model.fields,field_description:website_mail.field_calendar_event_website_message_ids
#: model:ir.model.fields,field_description:website_mail.field_crm_lead_website_message_ids
#: model:ir.model.fields,field_description:website_mail.field_crm_team_website_message_ids
#: model:ir.model.fields,field_description:website_mail.field_crossovered_budget_website_message_ids
#: model:ir.model.fields,field_description:website_mail.field_event_event_website_message_ids
#: model:ir.model.fields,field_description:website_mail.field_event_registration_website_message_ids
#: model:ir.model.fields,field_description:website_mail.field_event_track_website_message_ids
#: model:ir.model.fields,field_description:website_mail.field_fleet_vehicle_website_message_ids
#: model:ir.model.fields,field_description:website_mail.field_forum_forum_website_message_ids
#: model:ir.model.fields,field_description:website_mail.field_forum_tag_website_message_ids
#: model:ir.model.fields,field_description:website_mail.field_gamification_badge_website_message_ids
#: model:ir.model.fields,field_description:website_mail.field_gamification_challenge_website_message_ids
#: model:ir.model.fields,field_description:website_mail.field_hr_applicant_website_message_ids
#: model:ir.model.fields,field_description:website_mail.field_hr_contract_website_message_ids
#: model:ir.model.fields,field_description:website_mail.field_hr_department_website_message_ids
#: model:ir.model.fields,field_description:website_mail.field_hr_employee_website_message_ids
#: model:ir.model.fields,field_description:website_mail.field_hr_equipment_category_website_message_ids
#: model:ir.model.fields,field_description:website_mail.field_hr_equipment_request_website_message_ids
#: model:ir.model.fields,field_description:website_mail.field_hr_equipment_website_message_ids
#: model:ir.model.fields,field_description:website_mail.field_hr_expense_website_message_ids
#: model:ir.model.fields,field_description:website_mail.field_hr_holidays_website_message_ids
#: model:ir.model.fields,field_description:website_mail.field_hr_job_website_message_ids
#: model:ir.model.fields,field_description:website_mail.field_hr_timesheet_sheet_sheet_website_message_ids
#: model:ir.model.fields,field_description:website_mail.field_mail_channel_website_message_ids
#: model:ir.model.fields,field_description:website_mail.field_mail_mass_mailing_contact_website_message_ids
#: model:ir.model.fields,field_description:website_mail.field_mail_thread_website_message_ids
#: model:ir.model.fields,field_description:website_mail.field_mrp_bom_website_message_ids
#: model:ir.model.fields,field_description:website_mail.field_mrp_production_website_message_ids
#: model:ir.model.fields,field_description:website_mail.field_mrp_production_workcenter_line_website_message_ids
#: model:ir.model.fields,field_description:website_mail.field_mrp_repair_website_message_ids
#: model:ir.model.fields,field_description:website_mail.field_note_note_website_message_ids
#: model:ir.model.fields,field_description:website_mail.field_procurement_order_website_message_ids
#: model:ir.model.fields,field_description:website_mail.field_product_product_website_message_ids
#: model:ir.model.fields,field_description:website_mail.field_project_issue_website_message_ids
#: model:ir.model.fields,field_description:website_mail.field_project_project_website_message_ids
#: model:ir.model.fields,field_description:website_mail.field_project_task_website_message_ids
#: model:ir.model.fields,field_description:website_mail.field_purchase_order_website_message_ids
#: model:ir.model.fields,field_description:website_mail.field_purchase_requisition_website_message_ids
#: model:ir.model.fields,field_description:website_mail.field_res_partner_website_message_ids
#: model:ir.model.fields,field_description:website_mail.field_sale_order_website_message_ids
#: model:ir.model.fields,field_description:website_mail.field_slide_channel_website_message_ids
#: model:ir.model.fields,field_description:website_mail.field_stock_landed_cost_website_message_ids
#: model:ir.model.fields,field_description:website_mail.field_stock_picking_wave_website_message_ids
#: model:ir.model.fields,field_description:website_mail.field_stock_picking_website_message_ids
#: model:ir.model.fields,field_description:website_mail.field_stock_production_lot_website_message_ids
#: model:ir.model.fields,field_description:website_mail.field_survey_survey_website_message_ids
msgid "Website Messages"
msgstr ""

#. module: website_mail
#: model:ir.model.fields,help:website_mail.field_account_analytic_account_website_message_ids
#: model:ir.model.fields,help:website_mail.field_account_asset_asset_website_message_ids
#: model:ir.model.fields,help:website_mail.field_account_bank_statement_website_message_ids
#: model:ir.model.fields,help:website_mail.field_account_invoice_website_message_ids
#: model:ir.model.fields,help:website_mail.field_account_voucher_website_message_ids
#: model:ir.model.fields,help:website_mail.field_blog_blog_website_message_ids
#: model:ir.model.fields,help:website_mail.field_calendar_event_website_message_ids
#: model:ir.model.fields,help:website_mail.field_crm_lead_website_message_ids
#: model:ir.model.fields,help:website_mail.field_crm_team_website_message_ids
#: model:ir.model.fields,help:website_mail.field_crossovered_budget_website_message_ids
#: model:ir.model.fields,help:website_mail.field_event_event_website_message_ids
#: model:ir.model.fields,help:website_mail.field_event_registration_website_message_ids
#: model:ir.model.fields,help:website_mail.field_event_track_website_message_ids
#: model:ir.model.fields,help:website_mail.field_fleet_vehicle_website_message_ids
#: model:ir.model.fields,help:website_mail.field_forum_forum_website_message_ids
#: model:ir.model.fields,help:website_mail.field_forum_tag_website_message_ids
#: model:ir.model.fields,help:website_mail.field_gamification_badge_website_message_ids
#: model:ir.model.fields,help:website_mail.field_gamification_challenge_website_message_ids
#: model:ir.model.fields,help:website_mail.field_hr_applicant_website_message_ids
#: model:ir.model.fields,help:website_mail.field_hr_contract_website_message_ids
#: model:ir.model.fields,help:website_mail.field_hr_department_website_message_ids
#: model:ir.model.fields,help:website_mail.field_hr_employee_website_message_ids
#: model:ir.model.fields,help:website_mail.field_hr_equipment_category_website_message_ids
#: model:ir.model.fields,help:website_mail.field_hr_equipment_request_website_message_ids
#: model:ir.model.fields,help:website_mail.field_hr_equipment_website_message_ids
#: model:ir.model.fields,help:website_mail.field_hr_expense_website_message_ids
#: model:ir.model.fields,help:website_mail.field_hr_holidays_website_message_ids
#: model:ir.model.fields,help:website_mail.field_hr_job_website_message_ids
#: model:ir.model.fields,help:website_mail.field_hr_timesheet_sheet_sheet_website_message_ids
#: model:ir.model.fields,help:website_mail.field_mail_channel_website_message_ids
#: model:ir.model.fields,help:website_mail.field_mail_mass_mailing_contact_website_message_ids
#: model:ir.model.fields,help:website_mail.field_mail_thread_website_message_ids
#: model:ir.model.fields,help:website_mail.field_mrp_bom_website_message_ids
#: model:ir.model.fields,help:website_mail.field_mrp_production_website_message_ids
#: model:ir.model.fields,help:website_mail.field_mrp_production_workcenter_line_website_message_ids
#: model:ir.model.fields,help:website_mail.field_mrp_repair_website_message_ids
#: model:ir.model.fields,help:website_mail.field_note_note_website_message_ids
#: model:ir.model.fields,help:website_mail.field_procurement_order_website_message_ids
#: model:ir.model.fields,help:website_mail.field_product_product_website_message_ids
#: model:ir.model.fields,help:website_mail.field_project_issue_website_message_ids
#: model:ir.model.fields,help:website_mail.field_project_project_website_message_ids
#: model:ir.model.fields,help:website_mail.field_project_task_website_message_ids
#: model:ir.model.fields,help:website_mail.field_purchase_order_website_message_ids
#: model:ir.model.fields,help:website_mail.field_purchase_requisition_website_message_ids
#: model:ir.model.fields,help:website_mail.field_res_partner_website_message_ids
#: model:ir.model.fields,help:website_mail.field_sale_order_website_message_ids
#: model:ir.model.fields,help:website_mail.field_slide_channel_website_message_ids
#: model:ir.model.fields,help:website_mail.field_stock_landed_cost_website_message_ids
#: model:ir.model.fields,help:website_mail.field_stock_picking_wave_website_message_ids
#: model:ir.model.fields,help:website_mail.field_stock_picking_website_message_ids
#: model:ir.model.fields,help:website_mail.field_stock_production_lot_website_message_ids
#: model:ir.model.fields,help:website_mail.field_survey_survey_website_message_ids
msgid "Website communication history"
msgstr ""

#. module: website_mail
>>>>>>> 9ad5f26b
#: model:ir.ui.view,arch_db:website_mail.message_thread
msgid "Write a message..."
msgstr ""

#. module: website_mail
#: model:ir.ui.view,arch_db:website_mail.message_thread
msgid "You must be"
msgstr ""

#. module: website_mail
#: model:mail.template,subject:website_mail.mail_template_data_module_install_website_mail
msgid "Your business is reachable from anywhere, anytime !"
msgstr ""

#. module: website_mail
#. openerp-web
#: code:addons/website_mail/static/src/xml/chatter_message.xml:8
#, python-format
msgid "just now"
msgstr ""

#. module: website_mail
#: model:ir.ui.view,arch_db:website_mail.message_thread
msgid "logged in"
msgstr ""

#. module: website_mail
#: model:ir.ui.view,arch_db:website_mail.message_thread
msgid "on"
msgstr ""

#. module: website_mail
#: model:ir.model,name:website_mail.model_publisher_warranty_contract
msgid "publisher_warranty.contract"
msgstr ""

#. module: website_mail
#: model:ir.ui.view,arch_db:website_mail.message_thread
msgid "to post a comment."
msgstr ""

#. module: website_mail
<<<<<<< HEAD
=======
#: model:ir.model.fields,field_description:website_mail.field_mail_compose_message_description
#: model:ir.model.fields,field_description:website_mail.field_mail_message_description
#: model:ir.model.fields,field_description:website_mail.field_survey_mail_compose_message_description
msgid "unknown"
msgstr ""

#. module: website_mail
>>>>>>> 9ad5f26b
#: model:ir.ui.view,arch_db:website_mail.follow
msgid "your email..."
msgstr ""
<|MERGE_RESOLUTION|>--- conflicted
+++ resolved
@@ -4,17 +4,10 @@
 #
 msgid ""
 msgstr ""
-<<<<<<< HEAD
-"Project-Id-Version: Odoo Server 10.0alpha1e\n"
-"Report-Msgid-Bugs-To: \n"
-"POT-Creation-Date: 2016-08-18 08:38+0000\n"
-"PO-Revision-Date: 2016-08-18 08:38+0000\n"
-=======
 "Project-Id-Version: Odoo Server 9.saas~10c\n"
 "Report-Msgid-Bugs-To: \n"
 "POT-Creation-Date: 2016-08-18 14:08+0000\n"
 "PO-Revision-Date: 2016-08-18 14:08+0000\n"
->>>>>>> 9ad5f26b
 "Last-Translator: <>\n"
 "Language-Team: \n"
 "MIME-Version: 1.0\n"
@@ -44,15 +37,6 @@
 "                        <td style=\"padding:15px 10px;font-size:20px\">\n"
 "                            <p style=\"color:#a24689;margin:0\" >Awesome!</p><br>\n"
 "                            <p dir=\"ltr\" style=\"font-size:15px;margin-top:0pt;margin-bottom:0pt;\">\n"
-<<<<<<< HEAD
-"                                <span>Your website is now online!</span></p><br>\n"
-"                            <p dir=\"ltr\" style=\"margin-top:0pt;margin-bottom:8pt;\">\n"
-"                                <span style=\"font-size:13px;font-weight:bold; \">Did you know?</span></p>\n"
-"                            <ul style=\"margin-top:0pt;margin-bottom:0pt;font-size:13px;list-style-type:disc;\">\n"
-"                                <li dir=\"ltr\">\n"
-"                                    <p dir=\"ltr\" style=\"margin-top:0pt;margin-bottom:0pt;\">\n"
-"                                        <span>From the Customize / Install Apps menu, you can install new features (forum, blog, eCommerce, jobs, ...)</span>\n"
-=======
 "                                <span>Your website is now online !</span></p><br>\n"
 "                            <p dir=\"ltr\" style=\"margin-top:0pt;margin-bottom:8pt;\">\n"
 "                                <span style=\"font-size:13px;font-weight:bold; \">Did you know ?</span></p>\n"
@@ -60,18 +44,13 @@
 "                                <li dir=\"ltr\">\n"
 "                                    <p dir=\"ltr\" style=\"margin-top:0pt;margin-bottom:0pt;\">\n"
 "                                        <span>Enhance your online business with astonishing apps like : Forum, Blog, e-Commerce, Events, online jobs...</span>\n"
->>>>>>> 9ad5f26b
 "                                    </p>\n"
 "                                </li>\n"
 "                                <li dir=\"ltr\">\n"
 "                                    <p dir=\"ltr\" style=\"margin-top:0pt;margin-bottom:8pt;\">\n"
-<<<<<<< HEAD
-"                                        <span>Customize the look of your website with the Customize menu.</span>\n"
-=======
 "                                        <span>Customize the look of your website with our </span>\n"
 "                                        <span style=\"font-weight:bold;text-decoration:underline;\"><a href=\"https://www.odoo.com/apps/themes\">magnificent themes</a></span>\n"
 "                                        <span>to easily create a unique website.</span>\n"
->>>>>>> 9ad5f26b
 "                                    </p>\n"
 "                                </li>\n"
 "                            </ul> <br>\n"
@@ -90,33 +69,22 @@
 "                                </li>\n"
 "                                <li dir=\"ltr\">\n"
 "                                    <p dir=\"ltr\" style=\"margin-top:0pt;margin-bottom:0pt;\">\n"
-<<<<<<< HEAD
-=======
 "                                        <span>Test different versions of a page to perform better in reaching your business objectives,</span>\n"
 "                                    </p>\n"
 "                                </li>\n"
 "                                <li dir=\"ltr\">\n"
 "                                    <p dir=\"ltr\" style=\"margin-top:0pt;margin-bottom:0pt;\">\n"
->>>>>>> 9ad5f26b
 "                                        <span>Improve your conversion from visitor to customer with the Website Live support,</span>\n"
 "                                    </p>\n"
 "                                </li>\n"
 "                                <li dir=\"ltr\">\n"
 "                                    <p dir=\"ltr\" style=\"margin-top:0pt;margin-bottom:0pt;\">\n"
-<<<<<<< HEAD
-"                                        <span>Broaden your audience with the multi-language support,</span>\n"
-=======
 "                                        <span>Broaden your audience by translating your website automatically with Gengo,</span>\n"
->>>>>>> 9ad5f26b
-"                                    </p>\n"
-"                                </li>\n"
-"                                <li dir=\"ltr\">\n"
-"                                    <p dir=\"ltr\" style=\"margin-top:0pt;margin-bottom:0pt;\">\n"
-<<<<<<< HEAD
-"                                        <span>Go further into the customization with our advanced HTML editor,</span>\n"
-=======
+"                                    </p>\n"
+"                                </li>\n"
+"                                <li dir=\"ltr\">\n"
+"                                    <p dir=\"ltr\" style=\"margin-top:0pt;margin-bottom:0pt;\">\n"
 "                                        <span>Go further into the customizing with our advanced HTML editor,</span>\n"
->>>>>>> 9ad5f26b
 "                                    </p>\n"
 "                                </li>\n"
 "                                <li dir=\"ltr\">\n"
@@ -135,14 +103,6 @@
 "                                <a href=\"mailto:help@odoo.com\"><span style=\"text-decoration:underline;\">\n"
 "                                help@odoo.com</span></a> if you have any question. You can also discover \n"
 "                                how to get the best out of Odoo with our </span>\n"
-<<<<<<< HEAD
-"                                <a href=\"https://www.odoo.com/documentation/user\">\n"
-"                                <span style=\"text-decoration:underline;\">User Documentation</span></a>\n"
-"                                </span><span> or with our </span>\n"
-"                                <a href=\"https://www.odoo.com/documentation\">\n"
-"                                <span style=\"text-decoration:underline;\">API Documentation</span></a>\n"
-"                            </p>\n"
-=======
 "                                <a href=\"https://www.odoo.com/documentation/user/9.0/project.html\">\n"
 "                                <span style=\"text-decoration:underline;\">User Documentation</span></a>\n"
 "                                </span><span> or with our </span>\n"
@@ -150,7 +110,6 @@
 "                                <span style=\"text-decoration:underline;\">API Documentation</span></a>\n"
 "                            </p>\n"
 "                            <br>\n"
->>>>>>> 9ad5f26b
 "                            <p dir=\"ltr\" style=\"font-size:13px;margin-top:0pt;margin-bottom:8pt;\"><span>Enjoy your Odoo experience,</span></p>\n"
 "                        </td>\n"
 "                    </tr>\n"
@@ -163,12 +122,6 @@
 msgstr ""
 
 #. module: website_mail
-<<<<<<< HEAD
-#: model:ir.model.fields,field_description:website_mail.field_mail_compose_message_description
-#: model:ir.model.fields,field_description:website_mail.field_mail_message_description
-#: model:ir.model.fields,field_description:website_mail.field_survey_mail_compose_message_description
-msgid "Description"
-=======
 #: model:ir.model,name:website_mail.model_account_analytic_account
 msgid "Analytic Account"
 msgstr ""
@@ -181,7 +134,6 @@
 #. module: website_mail
 #: model:ir.model,name:website_mail.model_hr_department
 msgid "Department"
->>>>>>> 9ad5f26b
 msgstr ""
 
 #. module: website_mail
@@ -190,15 +142,6 @@
 msgstr ""
 
 #. module: website_mail
-<<<<<<< HEAD
-#: model:ir.model,name:website_mail.model_mail_compose_message
-msgid "Email composition wizard"
-msgstr ""
-
-#. module: website_mail
-#: model:ir.model,name:website_mail.model_survey_mail_compose_message
-msgid "Email composition wizard for Survey"
-=======
 #: model:ir.model,name:website_mail.model_mail_channel
 msgid "Discussion channel"
 msgstr ""
@@ -206,7 +149,6 @@
 #. module: website_mail
 #: model:ir.model,name:website_mail.model_mail_thread
 msgid "Email Thread"
->>>>>>> 9ad5f26b
 msgstr ""
 
 #. module: website_mail
@@ -282,8 +224,6 @@
 msgstr ""
 
 #. module: website_mail
-<<<<<<< HEAD
-=======
 #: model:ir.model,name:website_mail.model_res_partner
 msgid "Partner"
 msgstr ""
@@ -299,7 +239,6 @@
 msgstr ""
 
 #. module: website_mail
->>>>>>> 9ad5f26b
 #: model:ir.model.fields,field_description:website_mail.field_mail_compose_message_website_published
 #: model:ir.model.fields,field_description:website_mail.field_mail_message_website_published
 #: model:ir.model.fields,field_description:website_mail.field_survey_mail_compose_message_website_published
@@ -322,16 +261,12 @@
 msgstr ""
 
 #. module: website_mail
-<<<<<<< HEAD
-#: code:addons/website_mail/models/mail_message.py:57
-=======
 #: model:ir.model,name:website_mail.model_survey_survey
 msgid "Survey"
 msgstr ""
 
 #. module: website_mail
 #: code:addons/website_mail/models/mail_message.py:69
->>>>>>> 9ad5f26b
 #, python-format
 msgid "The requested operation cannot be completed due to security restrictions. Please contact your system administrator.\n"
 "\n"
@@ -351,8 +286,6 @@
 msgstr ""
 
 #. module: website_mail
-<<<<<<< HEAD
-=======
 #: model:ir.model.fields,field_description:website_mail.field_product_template_website_message_ids
 msgid "Website Comments"
 msgstr ""
@@ -470,7 +403,6 @@
 msgstr ""
 
 #. module: website_mail
->>>>>>> 9ad5f26b
 #: model:ir.ui.view,arch_db:website_mail.message_thread
 msgid "Write a message..."
 msgstr ""
@@ -513,8 +445,6 @@
 msgstr ""
 
 #. module: website_mail
-<<<<<<< HEAD
-=======
 #: model:ir.model.fields,field_description:website_mail.field_mail_compose_message_description
 #: model:ir.model.fields,field_description:website_mail.field_mail_message_description
 #: model:ir.model.fields,field_description:website_mail.field_survey_mail_compose_message_description
@@ -522,7 +452,6 @@
 msgstr ""
 
 #. module: website_mail
->>>>>>> 9ad5f26b
 #: model:ir.ui.view,arch_db:website_mail.follow
 msgid "your email..."
 msgstr ""
