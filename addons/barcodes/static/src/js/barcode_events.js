--- conflicted
+++ resolved
@@ -2,12 +2,8 @@
 "use strict";
 
 var core = require('web.core');
-<<<<<<< HEAD
 var mixins = require('web.mixins');
-=======
 var session = require('web.session');
-var mixins = core.mixins;
->>>>>>> e0422bfd
 
 
 // For IE >= 9, use this, new CustomEvent(), instead of new Event()
