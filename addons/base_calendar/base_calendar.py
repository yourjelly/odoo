--- conflicted
+++ resolved
@@ -223,44 +223,6 @@
             event.add('location').value = event_obj.location
         if event_obj.rrule:
             event.add('rrule').value = event_obj.rrule
-<<<<<<< HEAD
-=======
-        if event_obj.organizer:
-            # deprecated: will be removed with OpenERP v8: use organizer_id instead
-            event_org = event.add('organizer')
-            event_org.params['CN'] = [event_obj.organizer]
-            event_org.value = 'MAILTO:' + (event_obj.organizer)
-        elif event_obj.user_id or event_obj.organizer_id:
-            event_org = event.add('organizer')
-            organizer = event_obj.organizer_id
-            if not organizer:
-                organizer = event_obj.user_id
-            event_org.params['CN'] = [organizer.name]
-            event_org.value = 'MAILTO:' + (organizer.email or organizer.name)
-
-        if event_obj.alarm_id:
-            # computes alarm data
-            valarm = event.add('valarm')
-            alarm_object = self.pool.get('res.alarm')
-            alarm_data = alarm_object.read(cr, uid, event_obj.alarm_id.id, context=context)
-            # Compute trigger data
-            interval = alarm_data['trigger_interval']
-            occurs = alarm_data['trigger_occurs']
-            duration = (occurs == 'after' and alarm_data['trigger_duration']) \
-                                            or -(alarm_data['trigger_duration'])
-            related = alarm_data['trigger_related']
-            trigger = valarm.add('TRIGGER')
-            trigger.params['related'] = [related.upper()]
-            if interval == 'days':
-                delta = timedelta(days=duration)
-            if interval == 'hours':
-                delta = timedelta(hours=duration)
-            if interval == 'minutes':
-                delta = timedelta(minutes=duration)
-            trigger.value = delta
-            # Compute other details
-            valarm.add('DESCRIPTION').value = alarm_data['name'] or 'OpenERP'
->>>>>>> 9bc8665d
 
         if event_obj.alarm_ids:
               for alarm in event_obj.alarm_ids:
@@ -283,6 +245,7 @@
                 trigger.value = delta
                 # Compute other details
                 valarm.add('DESCRIPTION').value = alarm.name or 'OpenERP'
+
         for attendee in event_obj.attendee_ids:
             attendee_add = event.add('attendee')
             attendee_add.value = 'MAILTO:' + (attendee.email or '')
@@ -1222,96 +1185,11 @@
             self.unlink(cr, uid, r_ids, context=context)
         return True
 
-<<<<<<< HEAD
     def new_invitation_token(self, cr, uid, record, partner_id):
         db_uuid = self.pool.get('ir.config_parameter').get_param(cr, uid, 'database.uuid')
         invitation_token = hashlib.sha256('%s-%s-%s-%s-%s' % (time.time(), db_uuid, record._name, record.id, partner_id)).hexdigest()
         return invitation_token
         
-=======
-    _columns = {
-        'id': fields.integer('ID', readonly=True),
-        'sequence': fields.integer('Sequence'),
-        'name': fields.char('Description', size=64, required=False, states={'done': [('readonly', True)]}),
-        'date': fields.datetime('Date', states={'done': [('readonly', True)]}, required=True,),
-        'date_deadline': fields.datetime('End Date', states={'done': [('readonly', True)]}, required=True,),
-        'create_date': fields.datetime('Created', readonly=True),
-        'duration': fields.float('Duration', states={'done': [('readonly', True)]}),
-        'description': fields.text('Description', states={'done': [('readonly', True)]}),
-        'class': fields.selection([('public', 'Public'), ('private', 'Private'), \
-             ('confidential', 'Public for Employees')], 'Privacy', states={'done': [('readonly', True)]}),
-        'location': fields.char('Location', size=264, help="Location of Event", states={'done': [('readonly', True)]}),
-        'show_as': fields.selection([('free', 'Free'), ('busy', 'Busy')], \
-                                                'Show Time as', states={'done': [('readonly', True)]}),
-        'base_calendar_url': fields.char('Caldav URL', size=264),
-        'state': fields.selection([
-            ('tentative', 'Uncertain'),
-            ('cancelled', 'Cancelled'),
-            ('confirmed', 'Confirmed'),
-            ], 'Status', readonly=True),
-        'exdate': fields.text('Exception Date/Times', help="This property \
-defines the list of date/time exceptions for a recurring calendar component."),
-        'exrule': fields.char('Exception Rule', size=352, help="Defines a \
-rule or repeating pattern of time to exclude from the recurring rule."),
-        'rrule': fields.function(_get_rulestring, type='char', size=124, \
-                    fnct_inv=_rrule_write, store=True, string='Recurrent Rule'),
-        'rrule_type': fields.selection([
-            ('daily', 'Day(s)'),
-            ('weekly', 'Week(s)'),
-            ('monthly', 'Month(s)'),
-            ('yearly', 'Year(s)')
-            ], 'Recurrency', states={'done': [('readonly', True)]},
-            help="Let the event automatically repeat at that interval"),
-        'alarm_id': fields.many2one('res.alarm', 'Reminder', states={'done': [('readonly', True)]},
-                        help="Set an alarm at this time, before the event occurs" ),
-        'base_calendar_alarm_id': fields.many2one('calendar.alarm', 'Alarm'),
-        'recurrent_id': fields.integer('Recurrent ID'),
-        'recurrent_id_date': fields.datetime('Recurrent ID date'),
-        'vtimezone': fields.selection(_tz_get, size=64, string='Timezone'),
-        'user_id': fields.many2one('res.users', 'Responsible', states={'done': [('readonly', True)]}),
-        'organizer': fields.char("Organizer (deprecated)", size=256, states={'done': [('readonly', True)]},
-            deprecated='Will be removed with OpenERP v8; use organizer_id field instead'), # Map with organizer attribute of VEvent.
-        'organizer_id': fields.many2one('res.users', 'Organizer', states={'done': [('readonly', True)]}),
-        'end_type' : fields.selection([('count', 'Number of repetitions'), ('end_date','End date')], 'Recurrence Termination'),
-        'interval': fields.integer('Repeat Every', help="Repeat every (Days/Week/Month/Year)"),
-        'count': fields.integer('Repeat', help="Repeat x times"),
-        'mo': fields.boolean('Mon'),
-        'tu': fields.boolean('Tue'),
-        'we': fields.boolean('Wed'),
-        'th': fields.boolean('Thu'),
-        'fr': fields.boolean('Fri'),
-        'sa': fields.boolean('Sat'),
-        'su': fields.boolean('Sun'),
-        'select1': fields.selection([('date', 'Date of month'),
-                                    ('day', 'Day of month')], 'Option'),
-        'day': fields.integer('Date of month'),
-        'week_list': fields.selection([
-            ('MO', 'Monday'),
-            ('TU', 'Tuesday'),
-            ('WE', 'Wednesday'),
-            ('TH', 'Thursday'),
-            ('FR', 'Friday'),
-            ('SA', 'Saturday'),
-            ('SU', 'Sunday')], 'Weekday'),
-        'byday': fields.selection([
-            ('1', 'First'),
-            ('2', 'Second'),
-            ('3', 'Third'),
-            ('4', 'Fourth'),
-            ('5', 'Fifth'),
-            ('-1', 'Last')], 'By day'),
-        'month_list': fields.selection(months.items(), 'Month'),
-        'end_date': fields.date('Repeat Until'),
-        'attendee_ids': fields.many2many('calendar.attendee', 'event_attendee_rel', \
-                                 'event_id', 'attendee_id', 'Attendees'),
-        'allday': fields.boolean('All Day', states={'done': [('readonly', True)]}),
-        'active': fields.boolean('Active', help="If the active field is set to \
-         true, it will allow you to hide the event alarm information without removing it."),
-        'recurrency': fields.boolean('Recurrent', help="Recurrent Meeting"),
-        'partner_ids': fields.many2many('res.partner', string='Attendees', states={'done': [('readonly', True)]}),
-    }
-
->>>>>>> 9bc8665d
     def create_attendees(self, cr, uid, ids, context):
         att_obj = self.pool.get('calendar.attendee')
         user_obj = self.pool.get('res.users')
@@ -1339,7 +1217,6 @@
 #                     mail_to = mail_to + " " + partner.email
                 
                 new_attendees.append(att_id)
-<<<<<<< HEAD
                 new_att_partner_ids.append(partner.id)
                 
                 
@@ -1378,49 +1255,6 @@
                     }
         return res
 
-=======
-
-            if mail_to and current_user.email:
-                att_obj._send_mail(cr, uid, new_attendees, mail_to,
-                    email_from = current_user.email, context=context)
-        return True
-
-    def default_organizer(self, cr, uid, context=None):
-        """
-            .. deprecated:: 8.0
-            Use organizer_id field and its default value instead.
-        """
-        user_pool = self.pool.get('res.users')
-        user = user_pool.browse(cr, uid, uid, context=context)
-        res = user.name
-        if user.email:
-            res += " <%s>" %(user.email)
-        return res
-
-    _defaults = {
-            'end_type': 'count',
-            'count': 1,
-            'rrule_type': False,
-            'state': 'tentative',
-            'class': 'public',
-            'show_as': 'busy',
-            'select1': 'date',
-            'interval': 1,
-            'active': 1,
-            'user_id': lambda self, cr, uid, ctx: uid,
-    }
-
-    def _check_closing_date(self, cr, uid, ids, context=None):
-        for event in self.browse(cr, uid, ids, context=context):
-            if event.date_deadline < event.date:
-                return False
-        return True
-
-    _constraints = [
-        (_check_closing_date, 'Error ! End date cannot be set before start date.', ['date_deadline']),
-    ]
-
->>>>>>> 9bc8665d
     def get_recurrent_ids(self, cr, uid, select, domain, limit=100, context=None):
         """Gives virtual event ids for recurring events based on value of Recurrence Rule
         This method gives ids of dates that comes between start date and end date of calendar views
