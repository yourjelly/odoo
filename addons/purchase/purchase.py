--- conflicted
+++ resolved
@@ -791,11 +791,6 @@
         pricelist_obj = self.pool.get('product.pricelist')
         prod_obj = self.pool.get('product.product')
         acc_pos_obj = self.pool.get('account.fiscal.position')
-<<<<<<< HEAD
-        po_obj = self.pool.get('purchase.order')
-        wharehouse_obj = self.pool.get('stock.warehouse')
-=======
->>>>>>> b612f256
         for procurement in self.browse(cr, uid, ids, context=context):
             res_id = procurement.move_id.id
             partner = procurement.product_id.seller_id # Taken Main Supplier of Product of Procurement.
@@ -835,17 +830,7 @@
                 'taxes_id': [(6,0,taxes)],
             }
 
-<<<<<<< HEAD
-            taxes_ids = procurement.product_id.product_tmpl_id.supplier_taxes_id
-            taxes = acc_pos_obj.map_tax(cr, uid, partner.property_account_position, taxes_ids)
-            line.update({
-                'taxes_id': [(6,0,taxes)]
-            })
-            purchase_id = po_obj.create(cr, uid, {
-                'name': self.pool.get('ir.sequence').get(cr, uid, 'purchase.order') or _('PO:%s') %procurement.name,
-=======
             po_vals = {
->>>>>>> b612f256
                 'origin': procurement.origin,
                 'partner_id': partner_id,
                 'partner_address_id': address_id,
