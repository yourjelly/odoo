--- conflicted
+++ resolved
@@ -39,13 +39,8 @@
                             <action colspan="4" height="220" name="%(purchase_waiting)d" string="Purchase Order in Waiting"  width="510"/>
                         </child1>
                         <child2>
-<<<<<<< HEAD
-                            <action colspan="4" height="220" name="%(purchase.action_purchase_order_report_graph)d" string="Total Qty and Amount by month"  />
-                            <action colspan="4" height="220" name="%(purchase.action_purchase_order_by_user_all)d" string="Total Orders Lines by User per month"  />
-=======
                             <action colspan="4" height="220" name="%(purchase.action_purchase_order_report_all)d" string="Total Qty and Amount by month"  />
                             <action colspan="4" height="220" name="%(purchase.action_stock_move_report_po)d" string="Total Orders by User per month"  />
->>>>>>> 2f70093b
                         </child2>
                     </hpaned>
                 </form>
