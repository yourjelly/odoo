<openerp>
    <data>

        <record id="view_partner_property_form" model="ir.ui.view">
            <field name="name">res.partner.purchase.property.form.inherit</field>
            <field name="model">res.partner</field>
            <field name="type">form</field>
            <field name="inherit_id" ref="base.view_partner_form"/>
            <field name="priority">36</field>
            <field name="arch" type="xml">
<<<<<<< HEAD
	            <page string="Sales &amp; Purchases" position="inside">
	                <group groups="base.group_extended">
	                    <group colspan="2" col="2" groups="base.group_extended">
	                        <separator string="Purchases Properties" colspan="2"/>
	                        <field name="property_product_pricelist_purchase"/>
	                    </group>
	                </group>
	             </page>
=======
                <page string="Sales &amp; Purchases" position="inside">
                    <group colspan="4" col="2" groups="base.group_extended">
                        <separator string="Purchases Properties" colspan="2"/>
                        <field name="property_product_pricelist_purchase" />
                    </group>
                </page>
>>>>>>> 21130108
            </field>
        </record>

    </data>
</openerp><|MERGE_RESOLUTION|>--- conflicted
+++ resolved
@@ -8,23 +8,12 @@
             <field name="inherit_id" ref="base.view_partner_form"/>
             <field name="priority">36</field>
             <field name="arch" type="xml">
-<<<<<<< HEAD
-	            <page string="Sales &amp; Purchases" position="inside">
-	                <group groups="base.group_extended">
-	                    <group colspan="2" col="2" groups="base.group_extended">
-	                        <separator string="Purchases Properties" colspan="2"/>
-	                        <field name="property_product_pricelist_purchase"/>
-	                    </group>
-	                </group>
-	             </page>
-=======
                 <page string="Sales &amp; Purchases" position="inside">
                     <group colspan="4" col="2" groups="base.group_extended">
                         <separator string="Purchases Properties" colspan="2"/>
                         <field name="property_product_pricelist_purchase" />
                     </group>
                 </page>
->>>>>>> 21130108
             </field>
         </record>
 
