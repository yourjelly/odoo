odoo.define('website_sale.cart', function (require) {
    "use strict";

    var base = require('web_editor.base');
    var core = require('web.core');
    var _t = core._t;

    var shopping_cart_link = $('ul#top_menu li a[href$="/shop/cart"]');
    var shopping_cart_link_counter;
    shopping_cart_link.popover({
        trigger: 'manual',
        animation: true,
        html: true,
        title: function () {
            return _t("My Cart");
        },
        container: 'body',
        placement: 'auto',
        template: '<div class="popover mycart-popover" role="tooltip"><div class="arrow"></div><h3 class="popover-title"></h3><div class="popover-content"></div></div>'
    }).on("mouseenter",function () {
        var self = this;
        clearTimeout(shopping_cart_link_counter);
        shopping_cart_link.not(self).popover('hide');
        shopping_cart_link_counter = setTimeout(function(){
            if($(self).is(':hover') && !$(".mycart-popover:visible").length)
            {
                $.get("/shop/cart", {'type': 'popover'})
                    .then(function (data) {
                        $(self).data("bs.popover").options.content =  data;
                        $(self).popover("show");
                        $(".popover").on("mouseleave", function () {
                            $(self).trigger('mouseleave');
                        });
                    });
            }
        }, 100);
    }).on("mouseleave", function () {
        var self = this;
        setTimeout(function () {
            if (!$(".popover:hover").length) {
                if(!$(self).is(':hover')) {
                   $(self).popover('hide');
                }
            }
        }, 1000);
    });
});

odoo.define('website_sale.website_sale_category', function (require) {
    "use strict";

    var base = require('web_editor.base');

    if(!$('#o_shop_collapse_category').length) {
        return $.Deferred().reject("DOM doesn't contain '#o_shop_collapse_category'");
    }

    $('#o_shop_collapse_category').on('click', '.fa-chevron-right',function(){
        $(this).parent().siblings().find('.fa-chevron-down:first').click();
        $(this).parents('li').find('ul:first').show('normal');
        $(this).toggleClass('fa-chevron-down fa-chevron-right');
    });

    $('#o_shop_collapse_category').on('click', '.fa-chevron-down',function(){
        $(this).parent().find('ul:first').hide('normal');
        $(this).toggleClass('fa-chevron-down fa-chevron-right');
    });
});

odoo.define('website_sale.website_sale', function (require) {
    "use strict";

    var base = require('web_editor.base');
    var ajax = require('web.ajax');
    var utils = require('web.utils');
    var core = require('web.core');
    var _t = core._t;

    if(!$('.oe_website_sale').length) {
        return $.Deferred().reject("DOM doesn't contain '.oe_website_sale'");
    }

    $('.oe_website_sale').each(function () {
        var oe_website_sale = this;

        $(oe_website_sale).on("change", 'input[name="add_qty"]', function (event) {
            var product_ids = [];
            var product_dom = $(".js_product .js_add_cart_variants[data-attribute_value_ids]").last();
            if (!product_dom.length) {
                return;
            }
            _.each(product_dom.data("attribute_value_ids"), function(entry) {
                product_ids.push(entry[0]);});
            var qty = $(event.target).closest('form').find('input[name="add_qty"]').val();

            if ($("#product_detail").length) {
                // display the reduction from the pricelist in function of the quantity
                ajax.jsonRpc("/shop/get_unit_price", 'call', {'product_ids': product_ids,'add_qty': parseInt(qty)})
                .then(function (data) {
                    var current = product_dom.data("attribute_value_ids");
                    for(var j=0; j < current.length; j++){
                        current[j][2] = data[current[j][0]];
                    }
                    product_dom.attr("data-attribute_value_ids", JSON.stringify(current)).trigger("change");
                });
            }
        });

        // change for css
        $(oe_website_sale).on('mouseup touchend', '.js_publish', function (ev) {
            $(ev.currentTarget).parents(".thumbnail").toggleClass("disabled");
        });

        var clickwatch = (function(){
              var timer = 0;
              return function(callback, ms){
                clearTimeout(timer);
                timer = setTimeout(callback, ms);
              };
        })();

        $(oe_website_sale).on("change", ".oe_cart input.js_quantity[data-product-id]", function () {
          var $input = $(this);
            if ($input.data('update_change')) {
                return;
            }
          var value = parseInt($input.val() || 0, 10);
          var $dom = $(this).closest('tr');
          //var default_price = parseFloat($dom.find('.text-danger > span.oe_currency_value').text());
          var $dom_optional = $dom.nextUntil(':not(.optional_product.info)');
          var line_id = parseInt($input.data('line-id'),10);
          var product_ids = [parseInt($input.data('product-id'),10)];
          clickwatch(function(){
            $dom_optional.each(function(){
                $(this).find('.js_quantity').text(value);
                product_ids.push($(this).find('span[data-product-id]').data('product-id'));
            });
            $input.data('update_change', true);

            ajax.jsonRpc("/shop/cart/update_json", 'call', {
                'line_id': line_id,
                'product_id': parseInt($input.data('product-id'), 10),
                'set_qty': value
            }).then(function (data) {
                $input.data('update_change', false);
                if (value !== parseInt($input.val() || 0, 10)) {
                    $input.trigger('change');
                    return;
                }
                var $q = $(".my_cart_quantity");
                if (data.cart_quantity) {
                    $q.parents('li:first').removeClass("hidden");
                }
                else {
                    $q.parents('li:first').addClass("hidden");
                    $('a[href^="/shop/checkout"]').addClass("hidden");
                }

                $q.html(data.cart_quantity).hide().fadeIn(600);
                $input.val(data.quantity);
                $('.js_quantity[data-line-id='+line_id+']').val(data.quantity).html(data.quantity);

                $(".js_cart_lines").first().before(data['website_sale.cart_lines']).end().remove();

                if (data.warning) {
                    var cart_alert = $('.oe_cart').parent().find('#data_warning');
                    if (cart_alert.length === 0) {
                        $('.oe_cart').prepend('<div class="alert alert-danger alert-dismissable" role="alert" id="data_warning">'+
                                '<button type="button" class="close" data-dismiss="alert" aria-hidden="true">&times;</button> ' + data.warning + '</div>');
                    }
                    else {
                        cart_alert.html('<button type="button" class="close" data-dismiss="alert" aria-hidden="true">&times;</button> ' + data.warning);
                    }
                    $input.val(data.quantity);
                }
            });
          }, 500);
        });

<<<<<<< HEAD
        $(oe_website_sale).on("click", ".oe_cart a.js_add_suggested_products", function () {
            $(this).prev('input').val(1).trigger('change');
        });
=======
    // hack to add and rome from cart with json
    $(oe_website_sale).on('click', 'a.js_add_cart_json', function (ev) {
        ev.preventDefault();
        var $link = $(ev.currentTarget);
        var $input = $link.parent().find("input");
        var product_id = +$input.closest('*:has(input[name="product_id"])').find('input[name="product_id"]').val();
        var min = parseFloat($input.data("min") || 0);
        var max = parseFloat($input.data("max") || Infinity);
        var quantity = ($link.has(".fa-minus").length ? -1 : 1) + parseFloat($input.val() || 0, 10);
        // if they are more of one input for this product (eg: option modal)
        $('input[name="'+$input.attr("name")+'"]').add($input).filter(function () {
            var $prod = $(this).closest('*:has(input[name="product_id"])');
            return !$prod.length || +$prod.find('input[name="product_id"]').val() === product_id;
        }).val(quantity > min ? (quantity < max ? quantity : max) : min);
        $input.change();
        return false;
    });

    $('.oe_website_sale .a-submit, #comment .a-submit').off('click').on('click', function (event) {
        if (!event.isDefaultPrevented() && !$(this).is(".disabled")) {
            $(this).closest('form').submit();
            if ($(this).hasClass('a-submit-disable')){
                $(this).addClass("disabled");
            }
            if ($(this).hasClass('a-submit-loading')){
                var loading = '<span class="fa fa-cog fa-spin"/>';
                var fa_span = $(this).find('span[class*="fa"]');
                if (fa_span.length){
                    fa_span.replaceWith(loading);
                }
                else{
                    $(this).append(loading);
                }
            }
        }
    });
    $('form.js_attributes input, form.js_attributes select', oe_website_sale).on('change', function (event) {
        if (!event.isDefaultPrevented()) {
            $(this).closest("form").submit();
        }
    });
>>>>>>> 50322783

        // hack to add and remove from cart with json
        $(oe_website_sale).on('click', 'a.js_add_cart_json', function (ev) {
            ev.preventDefault();
            var $link = $(ev.currentTarget);
            var $input = $link.parent().find("input");
            var product_id = +$input.closest('*:has(input[name="product_id"])').find('input[name="product_id"]').val();
            var min = parseFloat($input.data("min") || 0);
            var max = parseFloat($input.data("max") || Infinity);
            var quantity = ($link.has(".fa-minus").length ? -1 : 1) + parseFloat($input.val() || 0, 10);
            // if they are more of one input for this product (eg: option modal)
            $('input[name="'+$input.attr("name")+'"]').add($input).filter(function () {
                var $prod = $(this).closest('*:has(input[name="product_id"])');
                return !$prod.length || +$prod.find('input[name="product_id"]').val() === product_id;
            }).val(quantity > min ? (quantity < max ? quantity : max) : min);
            $input.change();
            return false;
        });

        $('.oe_website_sale .a-submit, #comment .a-submit').off('click').on('click', function (event) {
            if (!event.isDefaultPrevented() && !$(this).is(".disabled")) {
                $(this).closest('form').submit();
            }
        });
        $('form.js_attributes input, form.js_attributes select', oe_website_sale).on('change', function (event) {
            if (!event.isDefaultPrevented()) {
                $(this).closest("form").submit();
            }
        });

        // change price when they are variants
        $('form.js_add_cart_json label', oe_website_sale).on('mouseup touchend', function () {
            var $label = $(this);
            var $price = $label.parents("form:first").find(".oe_price .oe_currency_value");
            if (!$price.data("price")) {
                $price.data("price", parseFloat($price.text()));
            }
            var value = $price.data("price") + parseFloat($label.find(".badge span").text() || 0);

            var dec = value % 1;
            $price.html(value + (dec < 0.01 ? ".00" : (dec < 1 ? "0" : "") ));
        });
        // hightlight selected color
        $('.css_attribute_color input', oe_website_sale).on('change', function () {
            $('.css_attribute_color').removeClass("active");
            $('.css_attribute_color:has(input:checked)').addClass("active");
        });

        function price_to_str(price) {
            var l10n = _t.database.parameters;
            var precision = 2;

            if ($(".decimal_precision").length) {
                precision = parseInt($(".decimal_precision").last().data('precision'));
            }
            var formatted = _.str.sprintf('%.' + precision + 'f', price).split('.');
            formatted[0] = utils.insert_thousand_seps(formatted[0]);
            return formatted.join(l10n.decimal_point);
        }

        function update_product_image(event_source, product_id) {
            if ($('#o-carousel-product').length) {
                var $img = $(event_source).closest('tr.js_product, .oe_website_sale').find('img.js_variant_img');
                $img.attr("src", "/web/image/product.product/" + product_id + "/image");
                $img.parent().attr('data-oe-model', 'product.product').attr('data-oe-id', product_id)
                    .data('oe-model', 'product.product').data('oe-id', product_id);

                var $thumbnail = $(event_source).closest('tr.js_product, .oe_website_sale').find('img.js_variant_img_small');
                if ($thumbnail.length !== 0) { // if only one, thumbnails are not displayed
                    $thumbnail.attr("src", "/web/image/product.product/" + product_id + "/image/90x90");
                    $('.carousel').carousel(0);
                }
            }
            else {
                var $img = $(event_source).closest('tr.js_product, .oe_website_sale').find('span[data-oe-model^="product."][data-oe-type="image"] img:first, img.product_detail_img');
                $img.attr("src", "/web/image/product.product/" + product_id + "/image");
                $img.parent().attr('data-oe-model', 'product.product').attr('data-oe-id', product_id)
                    .data('oe-model', 'product.product').data('oe-id', product_id);
            }
            // reset zooming constructs
            $img.filter('[data-zoom-image]').attr('data-zoom-image', $img.attr('src'));
            if ($img.data('zoomOdoo') !== undefined) {
                $img.data('zoomOdoo').isReady = false;
            }
        }

        $(oe_website_sale).on('change', 'input.js_product_change', function () {
            var self = this;
            var $parent = $(this).closest('.js_product');
            $.when(base.ready()).then(function() {
                $parent.find(".oe_default_price:first .oe_currency_value").html( price_to_str(+$(self).data('lst_price')) );
                $parent.find(".oe_price:first .oe_currency_value").html(price_to_str(+$(self).data('price')) );
            });
            update_product_image(this, +$(this).val());
        });

        $(oe_website_sale).on('change', 'input.js_variant_change, select.js_variant_change, ul[data-attribute_value_ids]', function (ev) {
            var $ul = $(ev.target).closest('.js_add_cart_variants');
            var $parent = $ul.closest('.js_product');
            var $product_id = $parent.find('input.product_id').first();
            var $price = $parent.find(".oe_price:first .oe_currency_value");
            var $default_price = $parent.find(".oe_default_price:first .oe_currency_value");
            var $optional_price = $parent.find(".oe_optional:first .oe_currency_value");
            var variant_ids = $ul.data("attribute_value_ids");
            var values = [];
            $parent.find('input.js_variant_change:checked, select.js_variant_change').each(function () {
                values.push(+$(this).val());
            });

            $parent.find("label").removeClass("text-muted css_not_available");

            var product_id = false;
            for (var k in variant_ids) {
                if (_.isEmpty(_.difference(variant_ids[k][1], values))) {
                    $.when(base.ready()).then(function() {
                        $price.html(price_to_str(variant_ids[k][2]));
                        $default_price.html(price_to_str(variant_ids[k][3]));
                    });
                    if (variant_ids[k][3]-variant_ids[k][2]>0.01) {
                        $default_price.closest('.oe_website_sale').addClass("discount");
                        $optional_price.closest('.oe_optional').show().css('text-decoration', 'line-through');
                    } else {
                        $optional_price.closest('.oe_optional').hide();
                    }
                    product_id = variant_ids[k][0];
                    update_product_image(this, product_id);
                    break;
                }
            }

            $parent.find("input.js_variant_change:radio, select.js_variant_change").each(function () {
                var $input = $(this);
                var id = +$input.val();
                var values = [id];

                $parent.find("ul:not(:has(input.js_variant_change[value='" + id + "'])) input.js_variant_change:checked, select.js_variant_change").each(function () {
                    values.push(+$(this).val());
                });

                for (var k in variant_ids) {
                    if (!_.difference(values, variant_ids[k][1]).length) {
                        return;
                    }
                }
                $input.closest("label").addClass("css_not_available");
                $input.find("option[value='" + id + "']").addClass("css_not_available");
            });

            if (product_id) {
                $parent.removeClass("css_not_available");
                $product_id.val(product_id);
                $parent.find("#add_to_cart").removeClass("disabled");
            } else {
                $parent.addClass("css_not_available");
                $product_id.val(0);
                $parent.find("#add_to_cart").addClass("disabled");
            }
        });

        $('div.js_product', oe_website_sale).each(function () {
            $('input.js_product_change', this).first().trigger('change');
        });

        $('.js_add_cart_variants', oe_website_sale).each(function () {
            $('input.js_variant_change, select.js_variant_change', this).first().trigger('change');
        });

        $('.oe_cart').on('click', '.js_change_shipping', function() {
          if (!$('body.editor_enable').length) { //allow to edit button text with editor
            var $old = $('.all_shipping').find('.panel.border_primary');
            $old.find('.btn-ship').toggle();
            $old.addClass('js_change_shipping');
            $old.removeClass('border_primary');

            var $new = $(this).parent('div.one_kanban').find('.panel');
            $new.find('.btn-ship').toggle();
            $new.removeClass('js_change_shipping');
            $new.addClass('border_primary');

            var $form = $(this).parent('div.one_kanban').find('form.hide');
            $.post($form.attr('action'), $form.serialize()+'&xhr=1');
          }
        });
        $('.oe_cart').on('click', '.js_edit_address', function() {
            $(this).parent('div.one_kanban').find('form.hide').attr('action', '/shop/address').submit();
        });
        $('.oe_cart').on('click', '.js_delete_product', function(e) {
            e.preventDefault();
            $(this).closest('tr').find('.js_quantity').val(0).trigger('change');
        });

        if ($('.oe_website_sale .dropdown_sorty_by').length) {
            // this method allow to keep current get param from the action, with new search query
            $('.oe_website_sale .o_website_sale_search').on('submit', function (event) {
                var $this = $(this);
                if (!event.isDefaultPrevented() && !$this.is(".disabled")) {
                    event.preventDefault();
                    var oldurl = $this.attr('action');
                    oldurl += (oldurl.indexOf("?")===-1) ? "?" : "";
                    var search = $this.find('input.search-query');
                    window.location = oldurl + '&' + search.attr('name') + '=' + encodeURIComponent(search.val());
                }
            });
        }

        if ($(".checkout_autoformat").length) {
            $(oe_website_sale).on('change', "select[name='country_id']", function () {
                clickwatch(function() {
                    if ($("#country_id").val()) {
                        ajax.jsonRpc("/shop/country_infos/" + $("#country_id").val(), 'call', {mode: 'shipping'}).then(
                            function(data) {
                                // placeholder phone_code
                                //$("input[name='phone']").attr('placeholder', data.phone_code !== 0 ? '+'+ data.phone_code : '');

                                // populate states and display
                                var selectStates = $("select[name='state_id']");
                                // dont reload state at first loading (done in qweb)
                                if (selectStates.data('init')===0 || selectStates.find('option').length===1) {
                                    if (data.states.length) {
                                        selectStates.html('');
                                        _.each(data.states, function(x) {
                                            var opt = $('<option>').text(x[1])
                                                .attr('value', x[0])
                                                .attr('data-code', x[2]);
                                            selectStates.append(opt);
                                        });
                                        selectStates.parent('div').show();
                                    }
                                    else {
                                        selectStates.val('').parent('div').hide();
                                    }
                                    selectStates.data('init', 0);
                                }
                                else {
                                    selectStates.data('init', 0);
                                }

                                // manage fields order / visibility
                                if (data.fields) {
                                    if ($.inArray('zip', data.fields) > $.inArray('city', data.fields)){
                                        $(".div_zip").before($(".div_city"));
                                    }
                                    else {
                                        $(".div_zip").after($(".div_city"));
                                    }
                                    var all_fields = ["street", "zip", "city", "country_name"]; // "state_code"];
                                    _.each(all_fields, function(field) {
                                        $(".checkout_autoformat .div_" + field.split('_')[0]).toggle($.inArray(field, data.fields)>=0);
                                    });
                                }
                            }
                        );
                    }
                }, 500);
            });
        }
        $("select[name='country_id']").change();
    });

    $('.ecom-zoomable img[data-zoom]').zoomOdoo({ attach: '#o-carousel-product'});
});<|MERGE_RESOLUTION|>--- conflicted
+++ resolved
@@ -177,53 +177,9 @@
           }, 500);
         });
 
-<<<<<<< HEAD
         $(oe_website_sale).on("click", ".oe_cart a.js_add_suggested_products", function () {
             $(this).prev('input').val(1).trigger('change');
         });
-=======
-    // hack to add and rome from cart with json
-    $(oe_website_sale).on('click', 'a.js_add_cart_json', function (ev) {
-        ev.preventDefault();
-        var $link = $(ev.currentTarget);
-        var $input = $link.parent().find("input");
-        var product_id = +$input.closest('*:has(input[name="product_id"])').find('input[name="product_id"]').val();
-        var min = parseFloat($input.data("min") || 0);
-        var max = parseFloat($input.data("max") || Infinity);
-        var quantity = ($link.has(".fa-minus").length ? -1 : 1) + parseFloat($input.val() || 0, 10);
-        // if they are more of one input for this product (eg: option modal)
-        $('input[name="'+$input.attr("name")+'"]').add($input).filter(function () {
-            var $prod = $(this).closest('*:has(input[name="product_id"])');
-            return !$prod.length || +$prod.find('input[name="product_id"]').val() === product_id;
-        }).val(quantity > min ? (quantity < max ? quantity : max) : min);
-        $input.change();
-        return false;
-    });
-
-    $('.oe_website_sale .a-submit, #comment .a-submit').off('click').on('click', function (event) {
-        if (!event.isDefaultPrevented() && !$(this).is(".disabled")) {
-            $(this).closest('form').submit();
-            if ($(this).hasClass('a-submit-disable')){
-                $(this).addClass("disabled");
-            }
-            if ($(this).hasClass('a-submit-loading')){
-                var loading = '<span class="fa fa-cog fa-spin"/>';
-                var fa_span = $(this).find('span[class*="fa"]');
-                if (fa_span.length){
-                    fa_span.replaceWith(loading);
-                }
-                else{
-                    $(this).append(loading);
-                }
-            }
-        }
-    });
-    $('form.js_attributes input, form.js_attributes select', oe_website_sale).on('change', function (event) {
-        if (!event.isDefaultPrevented()) {
-            $(this).closest("form").submit();
-        }
-    });
->>>>>>> 50322783
 
         // hack to add and remove from cart with json
         $(oe_website_sale).on('click', 'a.js_add_cart_json', function (ev) {
@@ -246,6 +202,19 @@
         $('.oe_website_sale .a-submit, #comment .a-submit').off('click').on('click', function (event) {
             if (!event.isDefaultPrevented() && !$(this).is(".disabled")) {
                 $(this).closest('form').submit();
+            }
+            if ($(this).hasClass('a-submit-disable')){
+                $(this).addClass("disabled");
+            }
+            if ($(this).hasClass('a-submit-loading')){
+                var loading = '<span class="fa fa-cog fa-spin"/>';
+                var fa_span = $(this).find('span[class*="fa"]');
+                if (fa_span.length){
+                    fa_span.replaceWith(loading);
+                }
+                else{
+                    $(this).append(loading);
+                }
             }
         });
         $('form.js_attributes input, form.js_attributes select', oe_website_sale).on('change', function (event) {
