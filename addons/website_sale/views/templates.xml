<?xml version="1.0" encoding="utf-8"?>
<odoo>
    <!-- Layout and common templates -->
    <template id="assets_backend" inherit_id="web.assets_backend">
        <xpath expr="." position="inside">
            <script type="text/javascript" src="/website_sale/static/src/js/website_sale_backend.js"></script>
        </xpath>
    </template>

    <template id="assets_frontend" inherit_id="website.assets_frontend" name="Shop">
        <xpath expr="." position="inside">
            <link rel="stylesheet" href="/website_sale/static/src/css/website_sale.css" />
            <link rel="stylesheet" href="/website_sale/static/src/css/website_mail.css" />
            <script type="text/javascript" src="/website_sale/static/src/js/website_sale.js"></script>
            <script type="text/javascript" src="/website_sale/static/src/js/website_sale_payment.js"></script>
            <script type="text/javascript" src="/website_sale/static/src/js/website_sale_validate.js"></script>
            <script type="text/javascript" src="/website_sale/static/src/js/website_sale_tour_buy.js"></script>
            <script type="text/javascript" src="/website_sale/static/src/js/website_sale_rating.js"></script>
            <script type="text/javascript" src="/website_sale/static/src/js/website_sale_tracking.js"></script>
        </xpath>
    </template>

    <template id="assets_editor" inherit_id="website.assets_editor" name="Shop Editor">
        <xpath expr="." position="inside">
            <script type="text/javascript" src="/website_sale/static/src/js/website_sale.editor.js"></script>
            <script type="text/javascript" src="/website_sale/static/src/js/website_sale_tour_shop.js"></script>
        </xpath>
    </template>

    <template id="header" inherit_id="website.layout" name="Header Shop My Cart Link">
        <xpath expr="//header//ul[@id='top_menu']/li" position="before">
            <t t-set="website_sale_order" t-value="website.sale_get_order()" />
            <li t-att-class="'' if website_sale_order and website_sale_order.cart_quantity else 'hidden'">
                <a href="/shop/cart">
                    <i class="fa fa-shopping-cart"></i>
                    My cart <sup t-attf-class="my_cart_quantity label label-primary" t-esc="website_sale_order and website_sale_order.cart_quantity or ''" />
                </a>
            </li>
        </xpath>
    </template>

    <template id="search" name="Search Box">
        <form t-att-action="keep('/shop'+ ('/category/'+slug(category)) if category else None, search=0)" method="get" t-att-class="search_class">
            <t t-if="attrib_values">
                <t t-foreach="attrib_values" t-as="a">
                    <input type="hidden" name="attrib" t-att-value="'%s-%s' % (a[0], a[1])" />
                </t>
            </t>
            <t t-call="website.website_search_box" />
        </form>
    </template>

    <template id="search count" inherit_id="website.website_search_box" active="False" customize_show="True" name="Show # found">
        <xpath expr="//button[contains(@class, 'oe_search_button')]" position="inside">
            <span t-if='search and search_count' class='oe_search_found'> <small>(<t t-esc="search_count"/> found)</small></span>
        </xpath>
    </template>

    <template id="404">
        <t t-call="website.layout">
            <div id="wrap">
                <div class="oe_structure oe_empty">
                    <div class="container">
                        <h1 class="mt32">Product not found!</h1>
                        <p>Sorry, this product is not available anymore.</p>
                        <p>
                            <a t-attf-href="/shop">Return to the product list.</a>
                        </p>
                    </div>
                </div>
            </div>
        </t>
    </template>

    <!-- Product item used by /shop and /shop/cart -->
    <template id="products_item" name="Products item">
        <form action="/shop/cart/update" method="post">
            <input type="hidden" name="csrf_token" t-att-value="request.csrf_token()" />
            <div itemscope="itemscope" itemtype="http://schema.org/Product">
                <div class="ribbon-wrapper">
                    <div class="ribbon btn btn-danger">Sale</div>
                </div>
                <div class="oe_product_image">
                    <a itemprop="url" t-att-href="keep('/shop/product/%s' % slug(product), page=(pager['page']['num'] if pager['page']['num']&gt;1 else None))">
                        <span itemprop="image" t-field="product.image" t-options="{'widget': 'image', 'resize': None if product_image_big else '300x300', 'zoom': 'image'}" t-att-alt="product.name" />
                    </a>
                </div>
                <t t-if="show_publish">
                    <div id="website_published_button" class="" groups="sales_team.group_sale_manager">
                        <t t-call="website.publish_management">
                            <t t-set="object" t-value="product" />
                            <t t-set="publish_edit" t-value="True" />
                            <t t-set="action" t-value="'product.product_template_action'" />
                        </t>
                    </div>
                </t>
                <section>
                    <h5>
                        <strong>
                            <a itemprop="name" t-att-href="keep('/shop/product/%s' % slug(product), page=(pager['page']['num'] if pager['page']['num']&gt;1 else None))" t-field="product.name" />
                        </strong>
                    </h5>
                    <div itemprop="offers" itemscope="itemscope" itemtype="http://schema.org/Offer" class="product_price" t-if="product.product_variant_ids">
                        <b>
                            <t t-if="(compute_currency(product.lst_price) - product.website_price ) &gt; 0.01  and website.get_current_pricelist().discount_policy=='without_discount'">
                                <del class="text-danger mr8" style="white-space: nowrap;" t-esc="compute_currency(product.website_public_price)" t-options="{'widget': 'monetary', 'display_currency': website.get_current_pricelist().currency_id, 'from_currency': website.currency_id}" />
                            </t>

                            <span t-esc="product.website_price" t-options="{'widget': 'monetary', 'display_currency': website.currency_id}"/>
                            <span itemprop="price" style="display:none;" t-esc="product.website_price" />
                            <span itemprop="priceCurrency" style="display:none;" t-esc="website.currency_id.name" />
                        </b>
                    </div>
                </section>
            </div>
        </form>
    </template>

    <template id="products_description" inherit_id="website_sale.products_item" active="False" customize_show="True" name="Product Description">
        <xpath expr="//div[@class='product_price']" position="before">
            <div class="text-info oe_subdescription" contenteditable="false">
                <div itemprop="description" t-field="product.description_sale"></div>
            </div>
        </xpath>
    </template>

    <template id="products_add_to_cart" inherit_id="website_sale.products_item" active="False" customize_show="True" name="Add to Cart">
        <xpath expr="//div[@class='product_price']" position="inside">
            <input name="product_id" t-att-value="product.product_variant_id.id" type="hidden" />
            <t t-if="len(product.product_variant_ids) == 1">
                <a class="btn btn-default btn-xs a-submit">
                    <span class="fa fa-shopping-cart" />
                </a>
            </t>
            <t t-if="len(product.product_variant_ids) &gt; 1">
                <a class="btn btn-default btn-xs" t-att-href="keep('/shop/product/%s' % slug(product), page=(pager['page']['num'] if pager['page']['num']&gt;1 else None))">
                    <span class="fa fa-shopping-cart" />
                </a>
            </t>
        </xpath>
    </template>

    <template id="pricelist_list" name="Pricelists Dropdown">
        <t t-set="website_sale_pricelists" t-value="website.get_pricelist_available(show_visible=True)" />
        <div t-attf-class="#{website_sale_pricelists and len(website_sale_pricelists)&gt;1 and 'dropdown' or 'hidden'} btn-group">
            <t t-set="curr_pl" t-value="website.get_current_pricelist()" />
            <a href="#" class="dropdown-toggle btn btn-default" data-toggle="dropdown">
                <t t-esc="curr_pl and curr_pl.name or ' - '" />
                <span class="caret"></span>
            </a>
            <ul class="dropdown-menu" role="menu">
                <li t-foreach="website_sale_pricelists" t-as="pl">
                    <a t-att-href="'/shop/change_pricelist/%s' % pl.id">
                        <span class="switcher_pricelist" t-att-data-pl_id="pl.id" t-esc="pl.name" />
                    </a>
                </li>
            </ul>
        </div>
    </template>

    <!-- /shop product listing -->
    <template id="products" name="Products">
        <t t-call="website.layout">
            <t t-set="additional_title">Shop</t>
            <div id="wrap" class="js_sale">
                <div class="oe_structure" />
                <div class="container oe_website_sale">
                    <div class="products_pager">
                        <div class="row" style="width: 100%;">
                            <t t-call="website_sale.search">
                                <t t-set="search_class">pagination form-inline o_website_sale_search</t>
                            </t>
                            <t t-call="website_sale.pricelist_list" />
                            <t t-call="website.pager" />
                        </div>
                    </div>
                    <div class="row">
                        <div class="hidden" id="products_grid_before"></div>
                        <div class="col-md-12" id="products_grid">
                            <table width="100%">
                                <tbody>
                                    <tr t-ignore="true">
                                        <td t-foreach="range(0,rows)" t-as="row" t-attf-width="#{100/rows}%"></td>
                                    </tr>
                                    <tr t-foreach="bins" t-as="tr_product">
                                        <t t-foreach="tr_product" t-as="td_product">
                                            <t t-if="td_product">
                                                <t t-set="product" t-value="td_product['product']" />
                                                <td t-att-colspan="td_product['x'] != 1 and td_product['x']" t-att-rowspan="td_product['y'] != 1 and td_product['y']" t-attf-class="oe_product oe_grid oe-height-#{td_product['y']*2} #{ td_product['class'] }">
                                                    <div class="oe_product_cart" t-att-data-publish="product.website_published and 'on' or 'off'">
                                                        <t t-set="product_image_big" t-value="td_product['x']+td_product['y'] &gt; 2" />
                                                        <t t-call="website_sale.products_item" />
                                                    </div>
                                                </td>
                                            </t>
                                            <td t-if="not td_product" class="oe-height-2" />
                                        </t>
                                    </tr>
                                </tbody>
                            </table>
                            <t t-if="not bins">
                                <div class="text-center text-muted">
                                    <h3 class="css_editable_display">No product defined.</h3>
                                    <p groups="sales_team.group_sale_manager">Click <i>'New'</i> in the top-right corner to create your first product.</p>
                                </div>
                            </t>
                        </div>
                    </div>
                    <div class="products_pager">
                        <t t-call="website.pager" />
                    </div>
                </div>
                <div class="oe_structure mb32" />
            </div>
        </t>
    </template>

    <template id="sort" inherit_id="website_sale.products" active="True" customize_show="True" name="Show Sort by">
        <xpath expr="//div[@class='products_pager']/div/t[@t-call][last()]" position="after">
            <t t-set="list_price_desc_label">Price <i class="fa fa-arrow-up" aria-hidden="true"/></t>
            <t t-set="list_price_asc_label">Price <i class="fa fa-arrow-down" aria-hidden="true"/></t>
            <t t-set="name_asc_label">Name</t>
            <t t-set="website_sale_sortable" t-value="[
<<<<<<< HEAD
                ('Price &lt;i class=\'fa fa-caret-up\' aria-hidden=\'true\'&gt;&lt;/i&gt;', 'list_price desc'),
                ('Price &lt;i class=\'fa fa-caret-down\' aria-hidden=\'true\'&gt;&lt;/i&gt;', 'list_price asc'),
                ('Name  &lt;i class=\'fa fa-caret-down\' aria-hidden=\'true\'&gt;&lt;/i&gt;', 'name asc')
=======
                (list_price_desc_label, 'list_price desc'),
                (list_price_asc_label, 'list_price asc'),
                (name_asc_label, 'name asc')
>>>>>>> 18456b9d
            ]"/>
            <t t-set="website_sale_sortable_current" t-value="[sort for sort in website_sale_sortable if sort[1]==request.params.get('order', '')]"/>
            <div class="dropdown btn-group dropdown_sorty_by">
                <a href="#" class="dropdown-toggle btn btn-default" data-toggle="dropdown">
                    <t t-if='len(website_sale_sortable_current)'>
                        <span>Sorting by : <t t-raw='website_sale_sortable_current[0][0]'/></span>
                    </t>
                    <t t-else='1'>
                        <span>Sort by</span>
                        <span class="caret"></span>
                    </t>
                </a>
                <ul class="dropdown-menu" role="menu">
                    <li t-foreach="website_sale_sortable" t-as="sortby">
                        <a t-att-href="keep('/shop', order=sortby[1])">
                            <span t-raw="sortby[0]"/>
                        </a>
                    </li>
                </ul>
            </div>
        </xpath>
    </template>


    <!-- Add to cart button-->
    <template id="categories_recursive" name="Category list">
        <li t-att-class="'active' if c.id == int(category or 0) else None">
            <a t-att-href="keep('/shop/category/' + slug(c), category=0)" t-field="c.name"></a>
            <ul t-if="c.child_id" class="nav nav-pills nav-stacked nav-hierarchy">
                <t t-foreach="c.child_id" t-as="c">
                    <t t-call="website_sale.categories_recursive" />
                </t>
            </ul>
        </li>
    </template>

    <template id="products_categories" inherit_id="website_sale.products" active="False" customize_show="True" name="Product Categories">
        <xpath expr="//div[@id='products_grid_before']" position="inside">
            <ul class="nav nav-pills nav-stacked mt16">
                <li t-att-class=" '' if category else 'active' ">
                    <a t-att-href="keep('/shop',category=0)" class="o_not_editable">All Products</a>
                </li>
                <t t-foreach="categories" t-as="c">
                    <t t-call="website_sale.categories_recursive" />
                </t>
            </ul>
        </xpath>
        <xpath expr="//div[@id='products_grid_before']" position="attributes">
            <attribute name="class">col-md-3 col-sm-4 col-xs-12</attribute>
        </xpath>
        <xpath expr="//div[@id='products_grid']" position="attributes">
            <attribute name="class">col-md-9 col-sm-8</attribute>
        </xpath>
    </template>

    <template id="option_collapse_categories_recursive" name="Collapse Category Recursive">
        <li t-att-class="'active' if categ.id == int(category or 0) else None">
            <i t-if="categ.child_id" t-attf-class="text-primary fa #{'fa-chevron-down' if categ.id in parent_category_ids else 'fa-chevron-right'}" />
            <a t-att-href="keep('/shop/category/' + slug(categ), category=0)" t-field="categ.name"></a>
            <ul t-if="categ.child_id" class="nav nav-pills nav-stacked nav-hierarchy" t-att-style="'display:block;' if categ.id in parent_category_ids else 'display:none;'">
                <t t-foreach="categ.child_id" t-as="categ">
                    <t t-call="website_sale.option_collapse_categories_recursive" />
                </t>
            </ul>
        </li>
    </template>

    <template id="option_collapse_products_categories" name="Collapsible Category List" inherit_id="website_sale.products_categories" active="False" customize_show="True">
        <xpath expr="//div[@id='products_grid_before']/ul" position="replace">
            <ul class="nav nav-pills nav-stacked mt16" id="o_shop_collapse_category">
                <li t-att-class=" '' if category else 'active' ">
                    <a t-att-href="keep('/shop',category=0)" class="o_not_editable">All Products</a>
                </li>
                <t t-foreach="categories" t-as="categ">
                    <t t-call="website_sale.option_collapse_categories_recursive" />
                </t>
            </ul>
        </xpath>
    </template>

    <template id="products_attributes" inherit_id="website_sale.products" active="False" customize_show="True" name="Product Attribute's Filters">
        <xpath expr="//div[@id='products_grid_before']" position="inside">
            <form class="js_attributes" method="get">
                <input type="hidden" name="search" t-att-value="search" />
                <ul class="nav nav-pills nav-stacked mt16">
                    <t t-foreach="attributes" t-as="a">
                        <t t-if="a.type != 'hidden'">
                            <li t-if="a.value_ids and len(a.value_ids) &gt; 1">
                                <div>
                                    <strong t-field="a.name" />
                                </div>
                                <t t-if="a.type == 'select'">
                                    <select class="form-control" name="attrib">
                                        <option value="" />
                                        <t t-foreach="a.value_ids" t-as="v">
                                            <option t-att-value="'%s-%s' % (a.id,v.id)" t-esc="v.name" t-att-selected="v.id in attrib_set" />
                                        </t>
                                    </select>
                                </t>
                                <t t-if="a.type == 'radio'">
                                    <ul class="nav nav-pills nav-stacked">
                                        <t t-foreach="a.value_ids" t-as="v">
                                            <li t-att-class="'active' if v.id in attrib_set else None">
                                                <label style="margin: 0 20px;">
                                                    <input type="checkbox" name="attrib" t-att-value="'%s-%s' % (a.id,v.id)" t-att-checked="'checked' if v.id in attrib_set else None" />
                                                    <span style="font-weight: normal" t-field="v.name" />
                                                </label>
                                            </li>
                                        </t>
                                    </ul>
                                </t>
                                <t t-if="a.type == 'color'">
                                    <t t-foreach="a.value_ids" t-as="v">
                                        <label t-attf-style="background-color:#{v.html_color or v.name}" t-attf-class="css_attribute_color #{'active' if v.id in attrib_set else ''}">
                                            <input type="checkbox" name="attrib" t-att-value="'%s-%s' % (a.id,v.id)" t-att-checked="'checked' if v.id in attrib_set else None" t-att-title="v.name" />
                                        </label>
                                    </t>
                                </t>
                            </li>
                        </t>
                    </t>
                </ul>
            </form>
        </xpath>
        <xpath expr="//div[@id='products_grid_before']" position="attributes">
            <attribute name="class">col-md-3 hidden-xs</attribute>
        </xpath>
        <xpath expr="//div[@id='products_grid']" position="attributes">
            <attribute name="class">col-md-9</attribute>
        </xpath>
    </template>

    <template id="products_list_view" inherit_id="website_sale.products" active="False" customize_show="True" name="List View">
        <xpath expr="//div[@id='products_grid']//table" position="replace">
            <t t-foreach="products" t-as="product">
                <div class="oe_product oe_list oe_product_cart" t-att-data-publish="product.website_published and 'on' or 'off'">
                    <t t-call="website_sale.products_item">
                        <t t-set="show_publish" t-value="True" />
                    </t>
                </div>
            </t>
        </xpath>
    </template>

    <!-- /shop/product product page -->
    <template id="product" name="Product">
        <t t-call="website.layout">
            <t t-set="additional_title" t-value="product.name" />
            <div itemscope="itemscope" itemtype="http://schema.org/Product" id="wrap" class="js_sale">
                <section t-attf-class="container mt8 oe_website_sale #{(compute_currency(product.lst_price) - product.website_price) &gt; 0.01 and website.get_current_pricelist().discount_policy == 'without_discount'  and 'discount'}" id="product_detail">
                    <div class="row">
                        <div class="col-sm-4">
                            <ol class="breadcrumb">
                                <li>
                                    <a t-att-href="keep(category=0)">Products</a>
                                </li>
                                <li t-if="category">
                                    <a t-att-href="keep('/shop/category/%s' % slug(category), category=0)" t-field="category.name" />
                                </li>
                                <li class="active">
                                    <span t-field="product.name" />
                                </li>
                            </ol>
                        </div>
                        <div class="col-sm-3 mb8">
                            <t t-call="website_sale.search" />
                        </div>
                        <div id="website_published_button" class="col-sm-3">
                            <t t-call="website.publish_management" groups="sales_team.group_sale_manager">
                                <t t-set="object" t-value="product" />
                                <t t-set="publish_edit" t-value="True" />
                                <t t-set="action" t-value="'product.product_template_action'" />
                            </t>
                        </div>
                        <div class="col-sm-2 text-right">
                            <t t-call="website_sale.pricelist_list" />
                        </div>
                    </div>
                    <div class="row">
                        <div class="col-sm-7">
                            <span itemprop="image" t-field="product.image" t-options="{'widget': 'image', 'class': 'product_detail_img', 'alt-field': 'name', 'zoom': 'image'}" groups="!website_sale.group_website_multi_image"/>
                            <t groups="website_sale.group_website_multi_image">
                                <t t-set="variant_img" t-value="product.product_variant_ids[0].image_variant"/>
                                <t t-set="image_ids"  t-value="product.product_image_ids"/>
                                <div id="o-carousel-product" class="carousel slide" data-ride="carousel" data-interval="0">
                                  <div class="carousel-outer">
                                    <div class="carousel-inner">
                                        <div class="item active" itemprop="image" t-field="product.product_variant_ids[0].image" t-options='{"widget": "image", "class": "product_detail_img js_variant_img", "alt-field": "name", "zoom": "image"}'/>
                                        <div t-if="variant_img" class="item" itemprop="image" t-field="product.image" t-options='{"widget": "image", "class": "product_detail_img", "alt-field": "name", "zoom": "image"}'/>
                                        <t t-if="len(image_ids)" t-foreach="image_ids" t-as="pimg">
                                            <div class="item" t-field="pimg.image" t-options='{"widget": "image", "class": "product_detail_img", "alt-field": "name", "zoom": "image" }'/>
                                        </t>
                                    </div>

                                    <t t-if="len(image_ids) or variant_img">
                                        <a class="carousel-control left" href="#o-carousel-product" role="button" data-slide="prev" >
                                            <span class="fa fa-chevron-left" aria-hidden="true"/>
                                            <span class="sr-only">Previous</span>
                                        </a>
                                        <a class="carousel-control right" href="#o-carousel-product" role="button" data-slide="next">
                                            <span class="fa fa-chevron-right" aria-hidden="true"/>
                                            <span class="sr-only">Next</span>
                                        </a>
                                    </t>
                                  </div>

                                  <ol class="carousel-indicators" t-if="len(image_ids) or variant_img">
                                    <li data-target="#o-carousel-product" data-slide-to="0" class="active">
                                        <img class="img img-responsive js_variant_img_small" t-attf-src="/website/image/product.product/{{product.product_variant_ids[0].id}}/image/90x90" t-att-alt="product.name"/>
                                    </li>
                                    <li t-if="variant_img" data-target="#o-carousel-product" data-slide-to="1" class="">
                                        <img class="img img-responsive" t-attf-src="/website/image/product.template/{{product.id}}/image/90x90" t-att-alt="product.name"/>
                                    </li>
                                    <t t-if="len(image_ids)" t-foreach="image_ids" t-as="pimg">
                                        <li data-target="#o-carousel-product" t-att-data-slide-to="pimg_index + (variant_img and 2 or 1)">
                                            <img class="img img-responsive" t-attf-src="/website/image/product.image/{{pimg.id}}/image/90x90" t-att-alt="pimg.name"/>
                                        </li>
                                    </t>
                                  </ol>
                                </div>
                            </t>
                        </div>
                        <div class="col-sm-5 col-lg-4 col-lg-offset-1" id="product_details">
                            <h1 itemprop="name" t-field="product.name">Product Name</h1>
                            <span itemprop="url" style="display:none;" t-esc="'/shop/product/%s' % slug(product)" />
                            <form action="/shop/cart/update" class="js_add_cart_variants" t-att-data-attribute_value_ids="product.product_variant_ids.ids" method="POST">
                                <input type="hidden" name="csrf_token" t-att-value="request.csrf_token()" />
                                <div class="js_product" t-if="product.product_variant_ids">
                                    <t t-placeholder="select">
                                        <input type="hidden" class="product_id" name="product_id" t-att-value="product.product_variant_id.id if len(product.product_variant_ids) == 1 else '0'" />
                                        <t t-call="website_sale.variants">
                                            <t t-set="ul_class" t-value="'nav-stacked'" />
                                        </t>
                                    </t>
                                    <t t-call="website_sale.product_price" />
                                    <p t-if="len(product.product_variant_ids) &gt; 1" class="css_not_available_msg bg-danger" style="padding: 15px;">Product not available</p>
                                    <a id="add_to_cart" class="btn btn-primary btn-lg mt8 js_check_product a-submit" href="#">Add to Cart</a>
                                </div>
                            </form>
                            <hr />
                            <div t-if="product.availability == 'in_stock'" class="alert alert-success">
                                <span class="fa fa-check" />
                                <span>In Stock</span>
                            </div>
                            <div t-if="product.availability == 'warning'" class="alert alert-warning">
                                <span class="fa fa-warning" />
                                <span t-field="product.availability_warning" />
                            </div>
                            <hr t-if="product.description_sale" />
                            <div>
                                <p t-field="product.description_sale" class="text-muted" />
                            </div>
                            <hr />
                            <p class="text-muted">
                              30-day money-back guarantee<br />
                              Free Shipping in U.S.<br />
                              Buy now, get in 2 days
                            </p>
                        </div>
                    </div>
                </section>
                <div itemprop="description" t-field="product.website_description" class="oe_structure mt16" id="product_full_description" />
                <t t-set="head">
                    <!-- Facebook and linkedin sharing data -->
                    <meta property="og:type" content="website" />
                    <meta property="og:url" t-att-content="request.httprequest.url" />
                    <meta property="og:image" t-attf-content="#{request.httprequest.url_root}web/image/product.template/#{product.id}/image" />
                    <meta property="og:description" t-att-content="product.description_sale" />
                    <!--  Twitter sharing data -->
                    <meta name="twitter:card" content="summary_large_image" />
                    <meta name="twitter:site" t-attf-content="@#{res_company.name}" />
                    <meta name="twitter:title" t-att-content="product.name" />
                    <meta name="twitter:description" t-att-content="product.description_sale" />
                    <meta name="twitter:image" t-attf-content="#{request.httprequest.url_root}web/image/product.template/#{product.id}/image" />
                </t>
            </div>
        </t>
    </template>

    <template inherit_id='website_sale.product' id="product_picture_magnify" customize_show="True" name="Activate Magnify">
        <xpath expr='//div[contains(@class, "js_sale")]' position='attributes'>
            <attribute name="class" separator=" " add="ecom-zoomable zoomodoo-hover" />
        </xpath>
    </template>

    <template id="recommended_products" inherit_id="website_sale.product" customize_show="True" name="Alternative Products">
        <xpath expr="//div[@id='product_full_description']" position="after">
            <div class="container mt32" t-if="product.alternative_product_ids">
                <h3>Alternative Products:</h3>
                <div class="row mt16" style="">
                    <t t-foreach="product.alternative_product_ids" t-as="alt_product">
                        <div class="col-md-2 thumbnail" style="width: 170px; height:130px; float:left; display:inline; margin-right: 10px; overflow:hidden;">
                            <div class="mt16 text-center" style="height: 100%;">
                                <div t-field="alt_product.image_small" t-options="{'widget': 'image', 'class': 'img-rounded shadow o_alternative_product' }" />
                                <h5>
                                    <a t-attf-href="/shop/product/#{ slug(alt_product) }" style="display: block">
                                        <span t-att-title="alt_product.name" t-field="alt_product.name" style="display: block;" />
                                    </a>
                                </h5>
                            </div>
                        </div>
                    </t>
                </div>
            </div>
        </xpath>
    </template>

    <template id="product_attributes" inherit_id="website_sale.product" customize_show="True" name="Product attributes">
        <xpath expr="//p[@t-field='product.description_sale']" position="after">
            <hr t-if="sum([(1 if len(l.value_ids)==1 else 0) for l in product.attribute_line_ids])" />
            <p class="text-muted">
                <t t-foreach="product.attribute_line_ids.sorted(key=lambda x: x.attribute_id.sequence)" t-as="variant_id">
                    <t t-if="len(variant_id.value_ids)==1">
                        <span t-field="variant_id.attribute_id" />: <span t-field="variant_id.value_ids[0].name" /><br /></t>
                </t>
            </p>
        </xpath>
    </template>

    <!-- Product options: OpenChatter -->
    <template id="product_comment" inherit_id="website_sale.product" active="False" customize_show="True" name="Discussion and Rating">
        <xpath expr="//div[@id='product_details']" position="inside">
            <t t-call="rating.rating_card">
                <t t-set="rating_stat" t-value="rating_product"/>
                <t t-set="max_rate" t-value="5"/>
                <t t-set="min_rate" t-value="1"/>
            </t>
        </xpath>
        <xpath expr="//div[@t-field='product.website_description']" position="after">
            <hr class="mb32"/>
            <section class="container">
                <div class="row col-md-10 col-md-offset-1">
                    <div class="text-muted">
                        <h3 class="fa fa-comment-o">
                            <a id="comments">
                                <t t-if="len(product.website_message_ids) &lt;= 1" ><t t-esc="len(product.website_message_ids)"/> comment</t>
                                <t t-if="len(product.website_message_ids) > 1"><t t-esc="len(product.website_message_ids)"/> comments</t>
                            </a>
                        </h3>
                    </div>
                    <t t-call="website_mail.message_thread">
                        <t t-set="object" t-value="product"/>
                        <t t-set="chatter_mode" t-value="'json'"/>
                        <t t-set="rating_enable" t-value="True"/>
                    </t>
                </div>
            </section>
        </xpath>
    </template>

    <template id="product_quantity" inherit_id="website_sale.product" customize_show="True" name="Select Quantity">
      <xpath expr="//a[@id='add_to_cart']" position="before">
        <div class="css_quantity input-group oe_website_spinner" contenteditable="false">
            <a t-attf-href="#" class="mb8 input-group-addon js_add_cart_json">
                <i class="fa fa-minus"></i>
            </a>
            <input type="text" class="form-control" data-min="1" name="add_qty" value="1"/>
            <a t-attf-href="#" class="mb8 input-group-addon float_left js_add_cart_json">
                <i class="fa fa-plus"></i>
            </a>
        </div>
      </xpath>
    </template>

    <template id="product_price">
      <div itemprop="offers" itemscope="itemscope" itemtype="http://schema.org/Offer" class="product_price mt16">
          <h4 class="oe_price_h4 css_editable_mode_hidden">
              <span class="text-danger oe_default_price" style="text-decoration: line-through; white-space: nowrap;"
                t-esc="compute_currency(product.website_public_price)" t-options="{'widget': 'monetary', 'display_currency': website.get_current_pricelist().currency_id, 'from_currency': website.currency_id}" t-att-style="'text-decoration: line-through; white-space: nowrap; ' + '' if (compute_currency(product.lst_price) - product.website_price) &gt; 0.01 and website.get_current_pricelist().discount_policy == 'without_discount' else 'display: none;'"
              />
              <b class="oe_price" style="white-space: nowrap;" t-esc="product.website_price" t-options="{'widget': 'monetary', 'display_currency': website.currency_id}"/>
              <span itemprop="price" style="display:none;" t-esc="product.website_price"/>
              <span itemprop="priceCurrency" style="display:none;" t-esc="website.currency_id.name"/>
          </h4>
          <h4 class="css_non_editable_mode_hidden decimal_precision" t-att-data-precision="product.currency_id.decimal_places">
            <span t-field="product.lst_price"
                t-options='{
                   "widget": "monetary",
                   "display_currency": product.currency_id,
               }'/>
          </h4>
          <h4 class="hidden oe_not_available bg-warning">Product not available</h4>
      </div>
    </template>

    <template id="product_variants" inherit_id="website_sale.product" active="False" customize_show="True" name="List View of Variants">
      <xpath expr="//t[@t-placeholder='select']" position="replace">
        <input type="hidden" t-if="len(product.product_variant_ids) == 1" name="product_id" t-att-value="product.product_variant_id.id"/>
        <t t-call="website_sale.variants">
          <t t-set="ul_class" t-value="'nav-stacked'"/>
        </t>
        <t t-if="len(product.product_variant_ids) &gt; 1">
          <label label-default="label-default" class="radio" t-foreach="product.product_variant_ids" t-as="variant_id">
            <input type="radio" name="product_id" class="js_product_change" t-att-checked="'checked' if variant_id_index == 0 else None" t-att-value="variant_id.id" t-att-data-lst_price="variant_id.lst_price" t-att-data-price="variant_id.price"/>
            <span t-esc="variant_id.name_get()[0][1]"/>
            <span class="badge" t-if="variant_id.price_extra">
              <t t-esc="variant_id.price_extra > 0 and '+' or ''"/><span t-field="variant_id.price_extra" style="white-space: nowrap;" t-options='{
                    "widget": "monetary",
                    "from_currency": product.currency_id,
                    "display_currency": website.currency_id
                  }'/>
            </span>
          </label>
        </t>
      </xpath>
    </template>

    <template id="variants">
      <t t-set="attribute_value_ids" t-value="get_attribute_value_ids(product)"/>
      <ul t-attf-class="list-unstyled js_add_cart_variants #{ul_class}" t-att-data-attribute_value_ids="attribute_value_ids">
        <t t-foreach="product.attribute_line_ids.sorted(key=lambda x: x.attribute_id.sequence)" t-as="variant_id">
          <li t-if="len(variant_id.value_ids) > 1">

            <strong t-field="variant_id.attribute_id.name"/>

            <t t-if="variant_id.attribute_id.type in ['select', 'hidden']">
              <select t-attf-class="form-control #{'js_variant_change' if variant_id.attribute_id.create_variant else ''}" t-att-name="'attribute-%s-%s' % (product.id, variant_id.attribute_id.id)">
                <t t-foreach="variant_id.value_ids" t-as="value_id">
                  <option t-att-value="value_id.id">
                      <span t-field="value_id.name"/>
                      <span t-if="value_id.price_extra">
                          <t t-esc="value_id.price_extra > 0 and '+' or ''"/><span t-field="value_id.price_extra" style="white-space: nowrap;" t-options='{
                                   "widget": "monetary",
                                    "from_currency": product.currency_id,
                                   "display_currency": website.currency_id
                               }'/>
                      </span>
                  </option>
                </t>
              </select>
            </t>

            <t t-if="variant_id.attribute_id.type == 'radio'">
              <ul class="list-unstyled">
                  <t t-set="inc" t-value="0"/>
                  <t t-foreach="variant_id.value_ids" t-as="value_id">
                      <li class="form-group js_attribute_value" style="margin: 0;">
                          <label class="control-label" style="margin: 0 20px;">
                              <input type="radio" t-att-class="'js_variant_change' if variant_id.attribute_id.create_variant else None" t-att-checked="'checked' if not inc else None" t-att-name="'attribute-%s-%s' % (product.id, variant_id.attribute_id.id)" t-att-value="value_id.id" style="vertical-align: top; margin-right: 10px;"/>
                              <span t-field="value_id.name"/>
                              <span class="badge" t-if="value_id.price_extra">
                                  <t t-esc="value_id.price_extra > 0 and '+' or ''"/><span t-field="value_id.price_extra" style="white-space: nowrap;" t-options='{
                                          "widget": "monetary",
                                          "from_currency": product.currency_id,
                                          "display_currency": website.currency_id
                                       }'/>
                              </span>
                          </label>
                      </li>
                      <t t-set="inc" t-value="inc+1"/>
                  </t>
              </ul>
            </t>

            <t t-if="variant_id.attribute_id.type == 'color'">
              <ul class="list-inline">
                  <t t-set="inc" t-value="0"/>
                  <li t-foreach="variant_id.value_ids" t-as="value_id">
                      <label t-attf-style="background-color:#{value_id.html_color or value_id.name}"
                          t-attf-class="css_attribute_color #{'active' if not inc else ''}">
                        <input type="radio" t-att-class="'js_variant_change' if variant_id.attribute_id.create_variant else None"
                          t-att-checked="'checked' if not inc else None"
                          t-att-name="'attribute-%s-%s' % (product.id, variant_id.attribute_id.id)"
                          t-att-value="value_id.id"
                          t-att-title="value_id.name"/>
                      </label>
                      <t t-set="inc" t-value="inc+1"/>
                  </li>
              </ul>
            </t>

          </li>
        </t>
      </ul>
    </template>

    <!-- extend the generic mail thread message template to add rating widget -->
    <template id="message_thread_rating" inherit_id="website_mail.message_thread" name="Chatter with rating">
        <xpath expr="//section[contains(@class, 'o_website_mail_thread')]" position="attributes">
            <attribute name="t-att-data-rating-enabled">rating_message_values and 1 or 0</attribute>
        </xpath>
        <xpath expr="//textarea[@name='message']" position="before">
            <t t-if="rating_enable">
                <t t-call="rating.rating_star_card">
                    <t t-set="rating_input_name" t-value="'rating'" />
                </t>
            </t>
        </xpath>
        <xpath expr="//ul[contains(@class, 'o_website_comments')]//h5" position="after">
            <t t-if="rating_enable">
                <div t-if="rating_message_values.get(message.id)">
                    <t t-call="rating.rating_star_card">
                        <t t-set="rating_default_value" t-value="rating_message_values.get(message.id)" />
                        <t t-set="rating_disabled" t-value="True" />
                    </t>
                </div>
            </t>
        </xpath>
    </template>

    <template id="wizard_checkout" name="Wizard Checkout">
        <ul class="wizard pull-right hidden-xs">
            <li t-att-class="step==10 and 'text-primary' or 'text-muted'" id="step10">
                <t t-if="step&gt;10 and step&lt;50">
                    <a href="/shop/cart" class="text-success">
                        Review Order<span class="chevron"></span>
                    </a>
                </t>
                <t t-if="not (step&gt;10 and step&lt;50)">
                    Review Order<span class="chevron"></span>
                </t>
            </li>
            <li t-att-class="(step==20 and 'text-primary') or 'text-muted'" id="step20">
                <t t-if="step&gt;20 and step&lt;50">
                    <a href="/shop/checkout" class="text-success">
                        <!-- billing if not loggedin - TODO -->
                        <t t-if="not website_sale_order or not website_sale_order.website_order_line or not website_sale_order.only_services">Shipping &amp;</t>
                            Billing<span class="chevron"/>
                    </a>
                </t>
                <t t-if="not (step&gt;20 and step&lt;50)">
                    <t t-if="not website_sale_order or not website_sale_order.website_order_line or not website_sale_order.only_services">Shipping &amp;</t>
                        Billing<span class="chevron"/>
                </t>
            </li>
            <li t-att-class="(step==40 and 'text-primary') or 'text-muted'" id="step40">
                Payment<span class="chevron"></span>
            </li>
            <li t-att-class="(step==50 and 'text-primary') or 'text-muted'" id="step50">
                Confirmation<span class="chevron"></span>
            </li>
        </ul>
    </template>

    <template id="extra_info" name="Checkout Extra Info">
        <t t-call="website.layout">
            <div id="wrap">
                <div class="container oe_website_sale">
                    <t t-call="website_sale.wizard_checkout">
                        <t t-set="step" t-value="30" />
                    </t>
                    <h1 class="mb32">Extra Step</h1>
                </div>
                <div class="oe_structure">
                    <form action="/website_form/" method="post" class="s_website_form form-horizontal container-fluid mt32" enctype="multipart/form-data" data-force_action="shop.sale.order" data-model_name="sale.order" data-success_page="/shop/payment">
                        <div class="form-group form-field o_website_form_custom">
                            <div class="col-md-3 col-sm-4 text-right">
                                <label class="control-label" for="client_order_ref">
                                  Your Reference
                                </label>
                            </div>
                            <div class="col-md-7 col-sm-8">
                                <input type="text" class="form-control o_website_form_input" name="client_order_ref"/>
                            </div>
                        </div>
                        <div class="form-group form-field o_website_form_custom">
                            <div class="col-md-3 col-sm-4 text-right">
                                <label class="control-label" for="Give us your feedback...">Give us your feedback...</label>
                            </div>
                            <div class="col-md-7 col-sm-8">
                                <textarea class="form-control o_website_form_input" name="Give us your feedback..." />
                            </div>
                        </div>
                        <div class="form-group form-field o_website_form_custom">
                            <div class="col-md-3 col-sm-4 text-right">
                                <label class="control-label" for="a_document">A document to provide ? </label>
                            </div>
                            <div class="col-md-7 col-sm-8">
                                <input type="file" class="form-control o_website_form_input" name="a_document" />
                            </div>
                        </div>
                        <div class="form-group">
                            <div class="col-md-offset-3 col-sm-offset-4 col-sm-8 col-md-7">
                                <span class="btn btn-primary pull-right btn-lg o_website_form_send o_default_snippet_text">
                                    <span>Next </span><span class="fa fa-long-arrow-right" />
                                </span>
                                <span id="o_website_form_result" class="text-danger ml8" />
                            </div>
                        </div>
                    </form>
                    <!--
                        <t t-set="website_sale_order" t-value="website.sale_get_order()" />
                        <script>
                            $("input[name='client_order_ref']").val(_.unescape('<t t-esc="escape(website_sale_order.client_order_ref or '') or ''"/>'));
                        </script>
                    -->
                </div>
            </div>
        </t>
    </template>

    <template id="extra_info_option" name="Extra Step Option" inherit_id="wizard_checkout" active="False" customize_show="True">
        <xpath expr="//li[@id='step40']" position="replace">
            <li t-att-class="(step==40 and 'text-primary') or 'text-muted'" id="step40">
                <t t-if="step&gt;40 and step&lt;50">
                    <a href="/shop/payment" class="text-success">
                        Payment<span class="chevron"></span>
                    </a>
                </t>
                <t t-if="not (step&gt;40 and step&lt;50)">
                    Payment<span class="chevron"></span>
                </t>
            </li>
        </xpath>
        <xpath expr="//li[@id='step20']" position="after">
            <li t-att-class="(step==30 and 'text-primary') or 'text-muted'" id="step30">
                <t t-if="step&gt;30 and step&lt;50">
                    <a href="/shop/extra_info" class="text-success">
                        Extra Info<span class="chevron"></span>
                    </a>
                </t>
                <t t-if="not (step&gt;30 and step&lt;50)">
                    Extra Info<span class="chevron"></span>
                </t>
            </li>
        </xpath>
    </template>

    <template id="cart_lines" name="Shopping Cart Lines">
        <div t-if="not website_sale_order or not website_sale_order.website_order_line" class="js_cart_lines well well-lg">
          Your cart is empty!
        </div>
        <table class="table table-striped table-condensed js_cart_lines" id="cart_products" t-if="website_sale_order and website_sale_order.website_order_line">
            <thead>
                <tr>
                    <th class="td-img">Product</th>
                    <th></th>
                    <th class="text-center td-qty">Quantity</th>
                    <th class="text-center td-price">Price</th>
                </tr>
            </thead>
            <tbody>
                <t t-foreach="website_sale_order.website_order_line" t-as="line">
                    <tr>
                        <td colspan="2" t-if="not line.product_id.product_tmpl_id" class='td-img'></td>
                        <td align="center" t-if="line.product_id.product_tmpl_id" class='td-img'>
                            <span t-field="line.product_id.image_small" t-options="{'widget': 'image', 'class': 'img-rounded'}" />
                        </td>
                        <td t-if="line.product_id.product_tmpl_id" class='td-product_name'>
                            <div>
                                <a t-attf-href="/shop/product/#{ slug(line.product_id.product_tmpl_id) }">
                                    <strong t-esc="line.product_id.with_context(display_default_code=False).display_name" />
                                </a>
                            </div>
                            <div class="text-muted hidden-xs small">
                                <t t-foreach="line.name.splitlines()[1:]" t-as="name_line">
                                    <span><t t-esc="name_line"/></span><br/>
                                </t>
                            </div>
                            <a href='#' class='js_delete_product hidden-xs no-decoration'> <small><i class='fa fa-trash-o'></i> Remove</small></a>
                        </td>
                        <td class="text-center td-qty">
                            <div class="css_quantity input-group oe_website_spinner">
                                <a t-attf-href="#" class="mb8 input-group-addon js_add_cart_json hidden-xs">
                                    <i class="fa fa-minus"></i>
                                </a>
                                <input type="text" class="js_quantity form-control" t-att-data-line-id="line.id" t-att-data-product-id="line.product_id.id" t-att-value="int(line.product_uom_qty)" />
                                <a t-attf-href="#" class="mb8 input-group-addon float_left js_add_cart_json hidden-xs">
                                    <i class="fa fa-plus"></i>
                                </a>
                            </div>
                        </td>
                        <td class="text-center td-price" name="price">
                            <t t-if="(compute_currency(line.product_id.lst_price) - line.price_reduce ) &gt; 0.01  and website.get_current_pricelist().discount_policy=='without_discount'">
                                <del t-attf-class="#{'text-danger mr8'}" style="white-space: nowrap;" t-esc="compute_currency(line.product_id.website_public_price)" t-options="{'widget': 'monetary', 'display_currency': website.get_current_pricelist().currency_id, 'from_currency': website.currency_id}" />
                            </t>
                            <span t-field="line.price_reduce_taxexcl" style="white-space: nowrap;" t-options="{'widget': 'monetary', 'from_currency': website_sale_order.pricelist_id.currency_id, 'display_currency': website.currency_id}" groups="sale.group_show_price_subtotal" />
                            <span t-field="line.price_reduce_taxinc" style="white-space: nowrap;" t-options="{'widget': 'monetary', 'from_currency': website_sale_order.pricelist_id.currency_id, 'display_currency': website.currency_id}" groups="sale.group_show_price_total" />
                        </td>
                    </tr>
                </t>
            </tbody>
        </table>
        <div class="js_cart_lines row">
            <t t-call="website_sale.total">
                <t t-set='extra_class' t-value='"col-sm-4 col-sm-offset-8 col-xs-8 col-xs-offset-4"'/>
            </t>
        </div>
    </template>

    <template id="cart" name="Shopping Cart">
        <t t-call="website.layout">
            <div id="wrap">
                <div class="container oe_website_sale">
                    <t t-call="website_sale.wizard_checkout">
                        <t t-set="step" t-value="10" />
                    </t>
                    <h1 class="mb32">Shopping Cart</h1>
                    <div class="row">
                        <div class="col-md-8 col-sm-9 oe_cart">
                            <t t-call="website_sale.cart_lines" />
                            <div class="clearfix" />
                            <a t-if="not optional_products and website_sale_order and website_sale_order.website_order_line" class="btn btn-primary pull-right mb32" href="/shop/checkout">
                                <span class="hidden-xs">Process Checkout</span>
                                <span class="visible-xs-inline">Checkout</span>
                                <span class="fa fa-long-arrow-right" />
                            </a>
                            <div class="oe_structure" />
                        </div>
                        <div class="col-lg-3 col-lg-offset-1 col-sm-3 col-md-3 hidden-xs text-muted" id="right_column">
                            <h4>Policies</h4>
                            <ul class="list-unstyled mb32">
                                <li>☑ 30-days money-back guarantee</li>
                                <li>☑ Invoice sent by e-Mail</li>
                            </ul>
                            <h4>Secure Payment</h4>
                            <ul class="list-unstyled mb32">
                                <li>☑ 256 bit encryption</li>
                                <li>☑ Processed by Ogone</li>
                            </ul>
                        </div>
                    </div>
                </div>
                <div class="oe_structure" />
            </div>
        </t>
    </template>

    <template id="cart_popover" name="Cart Popover">
        <div t-if="not website_sale_order or not website_sale_order.website_order_line" class="well well-lg">
                  Your cart is empty!
                </div>
        <t t-if="website_sale_order and website_sale_order.website_order_line">
            <t t-foreach="website_sale_order.website_order_line" t-as="line">
                <div class="row mb8 cart_line">
                    <div class="col-xs-3">
                        <span t-field="line.product_id.image_small" t-options="{'widget': 'image', 'class': 'img-rounded'}" />
                    </div>
                    <div class="col-xs-9">
                        <a t-attf-href="/shop/product/#{ slug(line.product_id.product_tmpl_id) }">
                            <span t-esc="line.product_id.with_context(display_default_code=False).display_name" class="h6" />
                        </a>
                        <br />
                        <small>Qty: <t t-esc="int(line.product_uom_qty)" /></small>
                    </div>
                </div>
            </t>
            <div class="text-center">
                <span class="h5">
                    <t t-call="website_sale.total" />
                </span>
                <a class="btn btn-primary" href="/shop/cart">
                       View Cart (<t t-esc="website_sale_order.cart_quantity" /> items)
                     </a>
            </div>
        </t>
    </template>

    <template id="suggested_products_list" inherit_id="website_sale.cart_lines" customize_show="True" name="Alternative Products in my cart">
        <xpath expr="//table[@id='cart_products']" position="after">
            <h5 class='text-muted' t-if="suggested_products">Suggested Accessories:</h5>
            <table t-if="suggested_products" class="js_cart_lines table table-striped table-condensed">
                <tbody>
                    <tr t-foreach="suggested_products" t-as="product">
                        <td class='td-img'>
                            <a t-attf-href="/shop/product/#{ slug(product.product_tmpl_id) }">
                                <span t-field="product.image_small" t-options="{'widget': 'image', 'class': 'img-rounded'}" />
                            </a>
                        </td>
                        <td class='td-product_name'>
                            <div>
                                <a t-attf-href="/shop/product/#{ slug(product.product_tmpl_id) }">
                                    <strong t-field="product.display_name" />
                                </a>
                            </div>
                            <div class="text-muted hidden-xs" t-field="product.description_sale" />
                        </td>
                        <td class='td-price'>
                            <t t-if="(compute_currency(product.lst_price) - product.website_price) &gt; 0.01  and website.get_current_pricelist().discount_policy=='without_discount'">
                                <del class="text-danger mr8" style="white-space: nowrap;" t-field="product.lst_price" t-options="{'widget': 'monetary','from_currency': product.currency_id, 'display_currency': website.currency_id}" />
                            </t>
                            <span t-field="product.website_price" style="white-space: nowrap;" t-options="{'widget': 'monetary','display_currency': website.currency_id}" />
                        </td>
                        <td class="col-md-2 col-sm-3 col-xs-4 text-center">
                            <input class="js_quantity" name="product_id" t-att-data-product-id="product.id" type="hidden" />
                            <a class="btn btn-link js_add_suggested_products">
                                <strong>Add to Cart</strong>
                            </a>
                        </td>
                    </tr>
                </tbody>
            </table>
        </xpath>
    </template>

    <template id="continue_shopping" inherit_id="website_sale.cart" customize_show="True" name="Continue Shopping Button">
        <xpath expr="//a[@href='/shop/checkout']" position="before">
            <a href="/shop" class="btn btn-default mb32">
                <span class="fa fa-long-arrow-left" />
                <span class="hidden-xs">Continue Shopping</span>
                <span class="visible-xs-inline">Continue</span>
            </a>
        </xpath>
    </template>

    <template id="reduction_code" inherit_id="website_sale.cart" active="False" customize_show="True" name="Coupon Code">
        <xpath expr="//div[@id='right_column']" position="inside">
            <h4>Coupon Code</h4>
            <p>
                        Have a coupon code? Fill in this field and apply.
                      </p>
            <t t-if="code_not_available">
                <p class="bg-warning">This promo code is not available</p>
            </t>
            <form t-if="website_sale_order and website_sale_order.website_order_line" action="/shop/pricelist" method="post" class="mb32">
                <input type="hidden" name="csrf_token" t-att-value="request.csrf_token()" />
                <div class="input-group">
                    <input name="promo" class="form-control" type="text" placeholder="code..." t-att-value="website_sale_order.pricelist_id.code or None" />
                    <div class="input-group-btn">
                        <a class="btn btn-default a-submit">Apply</a>
                    </div>
                </div>
            </form>
        </xpath>
    </template>

    <template id="checkout">
        <t t-call="website.layout">
            <t t-set="additional_title">Shop - Checkout</t>
            <t t-set="no_footer">1</t>
            <div id="wrap">
                <div class="container oe_website_sale">
                    <t t-set="same_shipping" t-value="bool(order.partner_shipping_id==order.partner_id or only_services)" />
                    <div class="row">
                        <div class="col-md-8 col-md-offset-2 oe_cart">
                            <div class='row'>
                                <t t-call="website_sale.wizard_checkout">
                                    <t t-set="step" t-value="20" />
                                </t>
                            </div>
                            <div class="row">
                                <div class="col-md-12">
                                    <h3 class="page-header">Billing Address</h3>
                                </div>
                                <div class="col-md-6 one_kanban">
                                    <t t-call="website_sale.address_kanban">
                                        <t t-set='contact' t-value="order.partner_id"/>
                                        <t t-set='selected' t-value="1"/>
                                        <t t-set='readonly' t-value="1"/>
                                    </t>
                                </div>
                            </div>
                            <t t-if="not only_services">
                                <div class="row">
                                    <div class="col-md-12">
                                        <h3 class="page-header mt16">Shipping Address
                                        </h3>
                                    </div>
                                </div>
                                <div class="row all_shipping">
                                    <div class="col-md-12">
                                        <div class="row mt8">
                                            <div class="col-sm-12 col-md-12 one_kanban">
                                                <form action="/shop/address" method="post" class=''>
                                                    <input type="hidden" name="csrf_token" t-att-value="request.csrf_token()" />
                                                    <a class='a-submit btn btn-default mb16 btn-block'>
                                                        <i class="fa fa-plus-square" aria-hidden="true"></i> Add an address
                                                    </a>
                                                </form>
                                            </div>
                                            <t t-foreach="shippings" t-as="ship">
                                                <div class="col-sm-12 col-md-6 one_kanban">
                                                    <t t-call="website_sale.address_kanban">
                                                        <t t-set='contact' t-value="ship"/>
                                                        <t t-set='selected' t-value="order.partner_shipping_id==ship"/>
                                                        <t t-set='readonly' t-value="bool(len(shippings)==1)"/>
                                                        <t t-set='edit_billing' t-value="bool(ship==order.partner_id)"/>
                                                    </t>
                                                </div>
                                            </t>
                                        </div>
                                    </div>
                                </div>
                            </t>
                            <div class="clearfix" />
                            <div>
                                <a href="/shop/cart" class="btn btn-default mb32">
                                    <span class="fa fa-long-arrow-left" /> Return to Cart</a>
                                <a class="btn btn-default btn-primary pull-right mb32 " href="/shop/confirm_order">Confirm <span class="fa fa-long-arrow-right" /></a>
                            </div>
                        </div>
                    </div>
                </div>
            </div>
        </t>
    </template>

    <template id="address_kanban" name="Kanban address">
            <form action="/shop/checkout" method="POST" class='hide'>
                <input type="hidden" name="csrf_token" t-att-value="request.csrf_token()" />
                <input type="hidden" name="partner_id" t-att-value="contact.id" />
                <t t-if='edit_billing'>
                    <input type="hidden" name="callback" value="/shop/checkout?use_billing" />
                </t>
                <input type='submit'/>
            </form>
            <a class='btn btn-link pull-right fa fa-edit js_edit_address no-decoration' title="Edit this address"></a>
            <div t-att-class="'panel panel-default %s' % (selected and 'border_primary' or 'js_change_shipping')">
                <div class='panel-body' style='min-height: 130px;'>
                    <t t-esc="contact" t-options="dict(widget='contact', fields=['name', 'address'], no_marker=True)"/>
                </div>
                <div class='panel-footer' t-if='not readonly'>
                    <span class='btn-ship' t-att-style="'' if selected else 'display:none;'">
                        <a class="btn btn-block btn-primary">
                            <i class='fa fa-check'></i> Ship to this address
                        </a>
                    </span>
                    <span class='btn-ship' t-att-style="'' if not selected else 'display:none;'">
                        <a class="btn btn-block btn-default">
                            Select this address
                        </a>
                    </span>
                </div>
            </div>
    </template>

    <template id="address" name="Address Management">
        <t t-call="website.layout">
            <div id="wrap">
                <div class="container oe_website_sale">
                    <div class='row'>
                        <t t-call="website_sale.wizard_checkout">
                            <t t-set="step" t-value="20" />
                        </t>
                    </div>
                    <div class="row">
                        <div class="col-md-9 oe_cart">
                            <div class="row">
                                <t t-if="mode == ('new', 'billing')">
                                    <h2 class="page-header mt16">Your Address
                                        <small> or </small>
                                        <t t-set='connect' t-value="request.env['ir.config_parameter'].sudo().get_param('auth_signup.allow_uninvited') == 'True' and ('signup', 'Sign Up') or ('login', 'Log In')"/>
                                        <a t-attf-href='/web/{{connect[0]}}?redirect=/shop/checkout' class='btn btn-primary' style="margin-top: -11px"><t t-esc='connect[1]'/></a>
                                    </h2>
                                </t>
                                <t t-if="mode == ('edit', 'billing')">
                                    <h2 class="page-header mt16">Your Address</h2>
                                </t>
                                <t t-if="mode[1] == 'shipping'">
                                    <h2 class="page-header mt16">Shipping Address </h2>
                                </t>
                                <t t-if="error" t-foreach="error.get('error_message', [])" t-as="err">
                                    <h4 class="text-danger" t-esc="err" />
                                </t>
                                <form name="/shop/checkout" method="post" class="checkout_autoformat">
                                    <div t-attf-class="form-group #{error.get('name') and 'has-error' or ''} col-md-12 div_name">
                                        <label class="control-label" for="name">Name</label>
                                        <input type="text" name="name" class="form-control" t-att-value="'name' in checkout and checkout['name']" />
                                    </div>
                                    <div class="clearfix" />
                                    <t t-if="mode[1] == 'billing'">
                                        <div t-attf-class="form-group #{error.get('email') and 'has-error' or ''} col-md-6" id="div_email">
                                            <label class="control-label" for="email">Email</label>
                                            <input type="email" name="email" class="form-control" t-att-value="'email' in checkout and checkout['email']" />
                                        </div>
                                    </t>
                                    <div t-attf-class="form-group #{error.get('phone') and 'has-error' or ''} col-md-6" id="div_phone">
                                        <label class="control-label" for="phone">Phone</label>
                                        <input type="tel" name="phone" class="form-control" t-att-value="'phone' in checkout and checkout['phone']" />
                                    </div>
                                    <div class="clearfix" />
                                    <t t-if="mode == ('new', 'billing')">
                                        <div t-attf-class="form-group #{error.get('company_name') and 'has-error' or ''} col-md-6">
                                            <label class="control-label" for="company_name">Company Name</label>
                                            <input type="text" name="company_name" class="form-control" t-att-value="'company_name' in checkout and checkout['company_name']" />
                                        </div>
                                        <div t-attf-class="form-group #{error.get('vat') and 'has-error' or ''} col-md-6 div_vat">
                                            <label class="control-label" for="vat">TIN / VAT </label>
                                            <input type="text" name="vat" class="form-control" t-att-value="'vat' in checkout and checkout['vat']" />
                                        </div>
                                    </t>
                                    <div class="clearfix" />
                                    <div t-attf-class="form-group #{error.get('street') and 'has-error' or ''} col-md-12 div_street">
                                        <label class="control-label" for="street">Street <span class="hidden-xs"> and Number</span></label>
                                        <input type="text" name="street" class="form-control" t-att-value="'street' in checkout and checkout['street']" />
                                    </div>
                                    <div t-attf-class="form-group #{error.get('street2') and 'has-error' or ''} col-md-12 div_street2">
                                        <label class="control-label" for="street2">Street 2</label>
                                        <input type="text" name="street2" class="form-control" t-att-value="'street2' in checkout and checkout['street2']" />
                                    </div>
                                    <div class="clearfix" />
                                    <t t-set='zip_city' t-value='country and [x for x in country.get_address_fields() if x in ["zip", "city"]] or ["city", "zip"]'/>
                                    <t t-if="'zip' in zip_city and zip_city.index('zip') &lt; zip_city.index('city')">
                                        <div t-attf-class="form-group #{error.get('zip') and 'has-error' or ''} col-sm-4 div_zip">
                                            <label class="control-label" for="zip">Zip Code</label>
                                            <input type="text" name="zip" class="form-control" t-att-value="'zip' in checkout and checkout['zip']" />
                                        </div>
                                    </t>
                                    <div t-attf-class="form-group #{error.get('city') and 'has-error' or ''} col-sm-8 div_city">
                                        <label class="control-label" for="city">City</label>
                                        <input type="text" name="city" class="form-control" t-att-value="'city' in checkout and checkout['city']" />
                                    </div>
                                    <t t-if="'zip' in zip_city and zip_city.index('zip') &gt; zip_city.index('city')">
                                        <div t-attf-class="form-group #{error.get('zip') and 'has-error' or ''} col-sm-4 div_zip">
                                            <label class="control-label" for="zip">Zip Code</label>
                                            <input type="text" name="zip" class="form-control" t-att-value="'zip' in checkout and checkout['zip']" />
                                        </div>
                                    </t>
                                    <div class="clearfix" />
                                    <div t-attf-class="form-group #{error.get('country_id') and 'has-error' or ''} col-md-6 div_country">
                                        <label class="control-label" for="country_id">Country</label>
                                        <select id="country_id" name="country_id" class="form-control">
                                            <option value="">Country...</option>
                                            <t t-foreach="countries" t-as="c">
                                                <option t-att-value="c.id" t-att-selected="c.id == (country and country.id or -1)">
                                                    <t t-esc="c.name" />
                                                </option>
                                            </t>
                                        </select>
                                    </div>
                                    <div t-attf-class="form-group #{error.get('state_id') and 'has-error' or ''} col-md-6 div_state" t-att-style="(not country or not country.state_ids) and 'display: none'">
                                        <label class="control-label" for="state_id">State / Province</label>
                                        <select name="state_id" class="form-control" data-init="1">
                                            <option value="">State / Province...</option>
                                            <t t-foreach="country and country.state_ids or []" t-as="s">
                                                <option t-att-value="s.id" t-att-selected="s.id == ('state_id' in checkout and country and checkout['state_id'] != '' and int(checkout['state_id']))">
                                                    <t t-esc="s.name" />
                                                </option>
                                            </t>
                                        </select>
                                    </div>

                                    <input type="hidden" name="csrf_token" t-att-value="request.csrf_token()" />
                                    <input type="hidden" name="submitted" value="1" />
                                    <input type="hidden" name="partner_id" t-att-value="partner_id or '0'" />
                                    <input type="hidden" name="callback" t-att-value="callback" />
                                    <!-- Example -->
                                    <input type="hidden" name="field_required" t-att-value="mode[1] == 'billing' and 'phone,name' or ''" />

                                    <div class="clearfix"/>
                                    <div style='padding: 0 15px'>
                                        <a t-att-href="mode == ('new', 'billing') and '/shop/cart' or '/shop/checkout'" class="btn btn-default mb32">
                                            <span class="fa fa-long-arrow-left" /> Back
                                        </a>
                                        <a class="btn btn-default btn-primary pull-right mb32 a-submit">
                                            <span>Next </span><span class="fa fa-long-arrow-right" />
                                        </a>
                                    </div>
                                </form>
                            </div>
                        </div>
                        <div class="col-md-3 text-muted hidden-sm hidden-xs">
                            <h2 class="page-header mt16 text-center">Your Order</h2>
                            <t t-set="website_sale_order" t-value="website.sale_get_order()" />
                            <t t-call="website_sale.total" />
                        </div>
                    </div>
                </div>
            </div>
        </t>
    </template>
    <template id="payment" name="Payment">
        <t t-call="website.layout">
            <t t-set="additional_title">Shop - Select Payment Method</t>
            <t t-set="no_footer">1</t>

            <div id="wrap">
                <div class="container oe_website_sale">
                    <div class="row">
                        <div class="col-lg-8 col-sm-9">
                            <t t-foreach="errors" t-as="error">
                                <div class="alert alert-danger" t-if="error">
                                    <h4>
                                        <t t-esc="error[0]" />
                                    </h4>
                                    <t t-esc="error[1]" />
                                </div>
                            </t>
                        </div>
                        <div class="col-md-8 col-md-offset-2 oe_cart">
                            <div class='row'>
                                <t t-call="website_sale.wizard_checkout">
                                    <t t-set="step" t-value="40" />
                                </t>
                                <h1 class="mb32">Confirm Order</h1>
                            </div>
                            <table class="table table-striped table-condensed" id="cart_products" t-if="website_sale_order and website_sale_order.website_order_line">
                                <thead>
                                    <tr>
                                        <th class='td-img'>Product</th>
                                        <th></th>
                                        <th class='td-qty'>Quantity</th>
                                        <th class='text-center td-price'>Price</th>
                                    </tr>
                                </thead>
                                <tbody>
                                    <tr t-foreach="website_sale_order.website_order_line" t-as="line">
                                        <td class='' colspan="2" t-if="not line.product_id.product_tmpl_id"></td>
                                        <td class='td-img' t-if="line.product_id.product_tmpl_id">
                                            <a t-attf-href="/shop/product/#{ slug(line.product_id.product_tmpl_id) }">
                                                <span t-field="line.product_id.image_small" t-options="{'widget': 'image', 'class': 'img-rounded'}" />
                                            </a>
                                        </td>
                                        <td class='td-product_name' t-if="line.product_id.product_tmpl_id">
                                            <div>
                                                <strong t-field="line.product_id.with_context(display_default_code=False).display_name" />
                                            </div>
                                            <div class="text-muted hidden-xs small">
                                                <t t-foreach="line.name.splitlines()[1:]" t-as="name_line">
                                                    <span><t t-esc="name_line"/></span><br/>
                                                </t>
                                            </div>
                                        </td>
                                        <td class='td-qty'>
                                            <div t-esc="line.product_uom_qty" />
                                        </td>
                                        <td class="text-center td-price">
                                            <span t-field="line.price_unit" style="white-space: nowrap;" t-options="{'widget': 'monetary','from_currency': website_sale_order.pricelist_id.currency_id,'display_currency': website.currency_id}" />
                                        </td>
                                    </tr>
                                </tbody>
                            </table>
                            <div>
                                <t t-call="website_sale.total">
                                    <t t-set='extra_class' t-value='"col-sm-4 col-sm-offset-8 col-xs-8 col-xs-offset-4"'/>
                                </t>
                            </div>
                            <div class="clearfix" />
                            <div class="oe_structure" />

                            <div class="js_payment mb64 row" t-if="acquirers and website_sale_order.amount_total" id="payment_method">
                                <div class="col-lg-5 col-sm-6">
                                    <h4>Payment Method:</h4>
                                    <ul class="list-unstyled">
                                        <t t-set="payment_methods_available" t-value="False"/>
                                        <t t-set="partner_country" t-value="website_sale_order and website_sale_order.partner_invoice_id.country_id"/>
                                        <t t-foreach="acquirers or []" t-as="acquirer">
                                          <li t-if="not acquirer.country_ids or partner_country in acquirer.country_ids">
                                            <label t-if="acquirer.button">
                                                <input t-att-value="acquirer.id" type="radio" name="acquirer" t-att-checked="acquirers[0] == acquirer" />
                                                <span t-field="acquirer.image_small" t-att-title="acquirer.name" t-options='{"widget": "image", "style":"max-width: 60px; display: inline-block"}'/>
                                                <span t-field="acquirer.name" />
                                                <span t-if="acquirer.fees_active">(processing fees apply)</span>
                                            </label>
                                            <t t-set="payment_methods_available" t-value="True"/>
                                          </li>
                                        </t>
                                        <li t-if="not payment_methods_available">
                                          <div class="alert alert-warning">
                                            <span>No payment gateway is available for your country</span>
                                          </div>
                                        </li>
                                        <li t-if="any(token for token in tokens if not token.acquirer_id.country_ids or partner_country in token.acquirer_id.country_ids)">
                                            <label>
                                                <input type="radio" name="acquirer" />
                                                <span class='fa fa-2x fa-credit-card'/>
                                                Saved Cards
                                            </label>

                                            <div class="list-group">
                                                <t t-foreach='tokens' t-as='token'>
                                                    <a t-if="not token.acquirer_id.country_ids or partner_country in token.acquirer_id.country_ids" class="list-group-item btn_payment_token" t-att-data-acquirer="token.acquirer_id.id" t-att-data-token='token.id'>
                                                        <span class="js_radio fa fa-circle-o"></span>&amp;nbsp;
                                                        <t t-esc="token.name" />
                                                        <t t-if="len(set(tokens.mapped('acquirer_id')))>1">
                                                            (<t t-esc='token.acquirer_id.name'/>)
                                                        </t>
                                                        <span t-if="token.acquirer_id.fees_active">(processing fees apply)</span>
                                                    </a>
                                                </t>
                                            </div>
                                        </li>
                                    </ul>
                                </div>
                                <div class="col-lg-5 col-lg-offset-2 col-sm-6 text-right">
                                    <t t-foreach="acquirers or []" t-as="acquirer" id="acquirers_list">
                                        <div t-att-data-id="acquirer.id" class="oe_sale_acquirer_button hidden pull-right">
                                            <div t-raw="acquirer.button" />
                                            <div class="token_hide">
                                                <div t-if="acquirer.save_token == 'ask'">
                                                    <input type="checkbox" name="odoo_save_token" id="odoo_save_token"/>
                                                    <label for="odoo_save_token">Save my payment data</label>
                                                </div>
                                                <div class="pre_msg" t-field="acquirer.pre_msg" />
                                            </div>
                                        </div>
                                    </t>
                                </div>
                            </div>
                            <div class="js_payment mb64 row" t-if="not website_sale_order.amount_total" id="payment_method">
                                <div class="col-sm-12">
                                    <form target="_self" action="/shop/payment/validate" method="post" class="pull-right">
                                        <input type="hidden" name="csrf_token" t-att-value="request.csrf_token()" />
                                        <a style="width:127px;" class="btn btn-primary a-submit">
                                            <span t-if="order.amount_total &gt; 0">Pay Now <span class="fa fa-long-arrow-right"></span></span>
                                            <span t-if="order.amount_total == 0">Confirm Order <span class="fa fa-long-arrow-right"></span></span>
                                        </a>
                                    </form>
                                </div>
                            </div>
                        </div>


                    </div>
                </div>
                <div class="oe_structure" />
            </div>
        </t>
    </template>

    <template id="payment_sale_note" inherit_id="payment" name="Accept Terms &amp; Conditions" customize_show="True" active="False">
        <xpath expr="//t[@id='acquirers_list']" position="before">
            <div class="oe_accept_cgv_button">
                <label>
                    <input type="checkbox" checked="checked" id="checkbox_cgv" />
                    I agree to the <a target='_BLANK' href='/shop/terms'>terms &amp; conditions</a>

                </label>
            </div>
        </xpath>
    </template>

    <template id="confirmation">
        <t t-call="website.layout">
            <t t-set="additional_title">Shop - Confirmed</t>
            <div id="wrap">
                <div class="container oe_website_sale">
                    <div class="row">
                        <div class="col-md-9">
                            <h1 class="mb32">Order <em t-field="order.name" /> Confirmed</h1>
                            <div class="thanks_msg">
                                <h2>Thank you for your order.
                                          <a class="btn btn-primary pull-right hidden-xs" href="/shop/print" target="_blank"><i class="fa fa-print"></i> Print
                                          </a></h2>
                                <div class="oe_website_sale_tx_status" t-att-data-order-id="order.id"></div>
                            </div>
                        </div>
                    </div>
                        <div class="row">
                            <div class="col-md-9">
                                <div class="oe_cart">
                                    <h3 class="mt32 text-left">
                                        <strong>Order Details:</strong>
                                    </h3>
                                    <table class="table table-striped table-condensed">
                                        <thead>
                                            <tr>
                                                <th class='td-product_name'>Products</th>
                                                <th class='td-qty'>Quantity</th>
                                                <th class="text-right td-price">Unit Price</th>
                                                <th class="text-right td-price-total">Subtotal</th>
                                            </tr>
                                        </thead>
                                        <tbody>
                                          <tr t-foreach="order.order_line" t-as="line">
                                              <td class='td-product_name'>
                                                  <div>
                                                      <a t-attf-href="/shop/product/#{ slug(line.product_id.product_tmpl_id) }">
                                                          <strong t-esc="line.product_id.with_context(display_default_code=False).display_name"/>
                                                      </a>
                                                  </div>
                                                  <div class="text-muted hidden-xs small">
                                                      <t t-foreach="line.name.splitlines()[1:]" t-as="name_line">
                                                          <span><t t-esc="name_line"/></span><br/>
                                                      </t>
                                                  </div>
                                              </td>
                                              <td class='td-qty'>
                                                  <div id="quote_qty">
                                                      <span t-field="line.product_uom_qty"/>
                                                      <span class='hidden-xs' t-field="line.product_uom"/>
                                                  </div>
                                              </td>
                                              <td class='td-price'>
                                                  <span class="text-right">
                                                      <div t-field="line.price_unit"
                                                          t-options='{"widget": "monetary", "display_currency": order.pricelist_id.currency_id}'/>
                                                  </span>
                                              </td>
                                              <td class='td-price-total'>
                                                  <div class="text-right"
                                                      t-field="line.price_subtotal"
                                                      t-options='{"widget": "monetary", "display_currency": order.pricelist_id.currency_id}'/>
                                              </td>
                                          </tr>
                                        </tbody>
                                    </table>
                                    <table class='table'>
                                      <tr>
                                          <td class="col-md-8"></td>
                                          <td class="text-right col-sm-2 col-xs-3">Subtotal:</td>
                                          <td class="text-right-not-xs text-left-xs col-sm-2 col-xs-3">
                                              <span t-field="order.amount_untaxed" style="white-space: nowrap;" t-options="{'widget': 'monetary','from_currency': order.pricelist_id.currency_id,'display_currency': website.currency_id}" />
                                          </td>
                                      </tr>
                                      <tr>
                                          <td class='noborder'></td>
                                          <td class="text-right noborder">Taxes:</td>
                                          <td class="text-right-not-xs text-left-xs noborder">
                                               <span t-field="order.amount_tax" style="white-space: nowrap;" t-options="{'widget': 'monetary', 'from_currency': order.pricelist_id.currency_id, 'display_currency': website.currency_id}" />
                                          </td>
                                      </tr>
                                      <tr>
                                          <td class='noborder'></td>
                                          <td class="text-right"><strong>Total:</strong></td>
                                          <td class="text-right-not-xs text-left-xs">
                                              <strong t-field="order.amount_total"
                                                  t-options='{"widget": "monetary", "display_currency": order.pricelist_id.currency_id}'/>
                                          </td>
                                      </tr>
                                    </table>
                                    <div class="clearfix" />
                                    <div class="oe_structure" />
                                    <h3 class="text-left">
                                        <strong>Payment information:</strong>
                                    </h3>
                                    <table class="table">
                                        <tbody>
                                            <tr>
                                                <td colspan="2">
                                                    <t t-esc="order.payment_acquirer_id.name" />
                                                </td>
                                                <td class="text-right" width="100">
                                                    <strong>Total:</strong>
                                                </td>
                                                <td class="text-right" width="100">
                                                    <strong t-field="order.amount_total" t-options="{'widget': 'monetary', 'display_currency': order.pricelist_id.currency_id}" />
                                                </td>
                                            </tr>
                                        </tbody>
                                    </table>
                                    <t t-call="website_sale.payment_confirmation_status" />
                                </div>
                            </div>
                            <div class="col-md-3 hidden-sm hidden-xs text-muted">
                                <h3 class='mt32'>&amp;nbsp;</h3>
                                <t t-call='website_sale.bill_to'>
                                    <t t-set="order" t-value= "order"/>
                                </t>
                            </div>
                        </div>
                </div>
                <div class="oe_structure" />
            </div>
        </t>
    </template>

    <template id="order_state_message" name="Order State Message">
        <t groups="base.group_system">
            <a class="btn btn-primary pull-right" target="_blank" t-att-href="'/web#model=%s&amp;id=%s&amp;action=%s&amp;view_type=form' % ('payment.acquirer',acquirer_id.id, 'payment.action_payment_acquirer')">
                <i class="fa fa-cog"></i> Configure Transfer Details</a>
        </t>
        <t t-if="(not_order and state == 'error') or (not tx_ids and state == 'error')">
            <p>There seems to be an error with your request.</p>
        </t>
        <t t-if="not tx_ids and state == 'done'">
            <p>Your order has been confirmed, thank you for your loyalty.</p>
        </t>
        <t t-if="tx_ids and state == 'done'">
            <p>Your payment has been received.</p>
        </t>
        <t t-if="tx_ids and state == 'authorized'">
            <p>Your payment has been authorized.</p>
        </t>
        <t t-if="tx_ids and state == 'cancel'">
            <p>The payment seems to have been canceled.</p>
        </t>
        <t t-if="tx_ids and state == 'pending' and validation">
            <p>Your transaction is waiting a manual confirmation.</p>
            <br />
            <t t-if="tx_post_msg">
                <div class="hidden-print">
                    <t t-raw="tx_post_msg" />
                </div>
            </t>
        </t>
        <t t-if="tx_ids and state not in ['done', 'cancel', 'pending', 'authorized']">
            <p>Your transaction is waiting confirmation.</p>
        </t>
    </template>

    <template id="total">
        <div id="cart_total" t-att-class="extra_class or ''" t-if="website_sale_order">
            <div class="row" id="order_total_untaxed">
                <span class="col-xs-6 text-right text-muted">Subtotal:</span>
                <span class="col-xs-6 text-right-not-xs text-left-xs text-muted">
                    <span t-field="website_sale_order.amount_untaxed" style="white-space: nowrap;" t-options="{'widget': 'monetary','from_currency': website_sale_order.pricelist_id.currency_id,'display_currency': website.currency_id}" />
                </span>
            </div>
            <div class="row" id="order_total_taxes">
                <span class="col-xs-6 text-right text-muted" title="Taxes may be updated after providing shipping address"> Taxes:</span>
                <span class="col-xs-6 text-right-not-xs text-left-xs text-muted">
                    <span t-field="website_sale_order.amount_tax" style="white-space: nowrap;" t-options="{'widget': 'monetary', 'from_currency': website_sale_order.pricelist_id.currency_id, 'display_currency': website.currency_id}" />
                </span>
            </div>
            <div class="row" id="order_total">
                <span class="col-xs-6 text-right h4">Total:</span>
                <span class="col-xs-6 text-right-not-xs text-left-xs h4" style="white-space: nowrap;">
                    <span t-field="website_sale_order.amount_total" style="white-space: nowrap;" t-options="{'widget': 'monetary','from_currency': website_sale_order.pricelist_id.currency_id,'display_currency': website.currency_id}" />
                </span>
            </div>
        </div>
    </template>

    <template id="payment_confirmation_status">
        <t t-if="order.payment_acquirer_id.auto_confirm == 'none'">
            <div class="panel panel-info">
                <div class="panel-heading" t-raw="order.payment_acquirer_id.pending_msg" />
                <div class="panel-body" t-if="order.payment_acquirer_id.post_msg">
                    <t t-raw="order.payment_acquirer_id.post_msg" />
                </div>
            </div>
        </t>
        <t t-if="order.payment_acquirer_id.auto_confirm != 'none'">
            <t t-if="order.payment_tx_id.state == 'pending'">
                <div class="alert alert-info" role="alert">
                    <t t-raw="order.payment_acquirer_id.pending_msg" />
                </div>
            </t>
            <t t-if="order.payment_tx_id.state == 'done'">
                <div class="alert alert-success" role="alert">
                    <t t-raw="order.payment_acquirer_id.done_msg" />
                </div>
            </t>
            <t t-if="order.payment_tx_id.state == 'cancel'">
                <div class="alert alert-danger" role="alert">
                    <t t-raw="order.payment_acquirer_id.cancel_msg" />
                </div>
            </t>
            <t t-if="order.payment_tx_id.state == 'error'">
                <div class="alert alert-danger" role="alert">
                    <t t-raw="order.payment_acquirer_id.error_msg" />
                </div>
            </t>
        </t>
    </template>

    <template id="payment_token_form">
        <form method='POST' action="/shop/payment/transaction_token">
            <input type="hidden" name="csrf_token" t-att-value="request.csrf_token()"/>
            <input type="hidden" name="tx_id" t-att-value="tx.id"/>
        </form>
    </template>

    <template id="payment_token_form_confirm">
        <t t-call="website.layout">
            <t t-set="additional_title">Shop - Confirm payment</t>
            <div id="wrap">
                <div class="container oe_website_sale">
                    <t t-call="website_sale.wizard_checkout">
                        <t t-set="step" t-value="40" />
                    </t>
                    <h1 class="mb32">Confirm <em t-field="tx.sale_order_id.name" /> Payment</h1>
                    <div class="row">
                        <div class="col-lg-8 col-md-9 col-sm-12">
                            <div class='row'>
                                <div class='col-sm-4 well'>
                                    <div class="h4 text-center">Summary</div>
                                    <t t-call="website_sale.total">
                                        <t t-set='website_sale_order' t-value='tx.sale_order_id'/>
                                    </t>
                                    <i class='text-danger' t-if="tx.acquirer_id.fees_active">! Some processing fees will be applied</i>
                                </div>
                                <div class="oe_pay_token col-sm-8">
                                  <div class="panel panel-info">
                                    <div class="panel-body">
                                        <div class='js_token_load' style='display:none;'>Transaction processing ...</div>
                                        <div class='js_token_load'>
                                            <p class="text-center">
                                                <i class="fa fa-3x fa-credit-card text-muted" aria-hidden="true"></i><br/>
                                                Are you sure you want to pay with this card: <br/>
                                                <b><t t-esc='tx.payment_token_id.short_name'/></b>
                                            </p>

                                            <div class='mt16 text-center'>
                                                <form action="/shop/payment/transaction_token/confirm" method='POST'>
                                                    <input type="hidden" name="csrf_token" t-att-value="request.csrf_token()"/>
                                                    <input type='hidden' name='tx' t-att-value='tx.id'/>
                                                    <a class="btn btn-success btn-md js_btn_valid_tx">Yes, pay with this card</a>
                                                    <a href='/shop/payment' class="btn btn-danger btn-md">No, choose another method</a>
                                                </form>
                                            </div>
                                        </div>
                                    </div>
                                  </div>
                                </div>
                            </div>
                        </div>
                        <div class="col-lg-3 col-lg-offset-1 col-md-3 hidden-xs hidden-sm text-muted">
                            <t t-call='website_sale.bill_to'>
                                <t t-set="order" t-value= "tx.sale_order_id"/>
                            </t>
                        </div>
                    </div>
                </div>
                <div class="oe_structure" />
            </div>
        </t>


    </template>

    <template id='website_sale.bill_to' name="Bill to">
        <div class="panel panel-info break-word">
          <div class="panel-heading">Bill To:</div>
          <div class="panel-body">
            <div t-field="order.partner_invoice_id" t-options="{'widget': 'contact','fields': ['address', 'name', 'phone', 'email']}" />
          </div>
        </div>
        <t t-if="not order.only_services">
            <div class="panel panel-info break-word">
              <div class="panel-heading">Ship To:</div>
              <div class="panel-body">
                <div t-field="order.partner_shipping_id" t-options="{'widget': 'contact','fields': ['address', 'name', 'phone']}" />
              </div>
            </div>
        </t>
    </template>

    <template id="website.layout_footer_copyright" inherit_id="website.layout" name="Footer Copyright">
        <xpath expr="//footer" position="inside">
            <div class="container mt16 mb8">
                <div class="pull-right" t-ignore="true" t-if="not editable">
                                                      Powered by <a class="label label-danger" href="http://www.odoo.com/page/website-builder">Odoo</a>,
                                                      the #1 <a href="http://www.odoo.com/page/e-commerce">Open Source eCommerce</a>.
                                                    </div>
                <div class="pull-left text-muted">
                                                      Copyright &amp;copy; <span t-field="res_company.name">Company name</span></div>
            </div>
        </xpath>
    </template>

    <!-- User Navbar -->
    <template id="content_new_product" inherit_id="website.user_navbar">
        <xpath expr="//div[@id='o_website_add_page_modal']//ul" position="inside">
            <li groups="sales_team.group_sale_manager">
                <a id="create-new-product" href="#" data-action="new_product">
                    <i class="fa fa-shopping-cart" />
                    <p>New Product</p>
                </a>
            </li>
        </xpath>
    </template>

    <template id="orders_followup_products_links" name="Orders Followup Products Links" inherit_id="website_portal_sale.orders_followup">
        <xpath expr="//div[@id='product_name']/*" position="replace">
            <a t-if="ol.product_id.website_published" t-att-href="ol.product_id.website_url">
                <span t-esc="ol.name" />
            </a>
            <t t-if="not ol.product_id.website_published">
                <span t-esc="ol.name" />
            </t>
        </xpath>
    </template>

    <template id="terms" name="Terms &amp; Conditions">
        <t t-call="website.layout">
          <div id="wrap">
              <div class="oe_structure">
                <section class="s_title">
                  <div class="container">
                    <div class="row">
                      <div class="col-md-12">
                        <h1 class="text-center">Terms &amp;amp; Conditions</h1>
                        <div class="well s_well clearfix">
                            <ul>
                                <li>The <b>Intellectual Property</b> disclosure will inform users that the contents, logo and other visual media you created is your property and is protected by copyright laws.</li>
                                <li>A <b>Termination</b> clause will inform that users’ accounts on your website and mobile app or users’ access to your website and mobile (if users can’t have an account with you) can be terminated in case of abuses or at your sole discretion.</li>
                                <li>A <b>Governing Law</b> will inform users which laws govern the agreement. This should the country in which your company is headquartered or the country from which you operate your web site and mobile app.</li>
                                <li>A <b>Links To Other Web Sites</b> clause will inform users that you are not responsible for any third party web sites that you link to. This kind of clause will generally inform users that they are responsible for reading and agreeing (or disagreeing) with the Terms and Conditions or Privacy Policies of these third parties.</li>
                                <li>If your website or mobile apps allows users to create content and make that content public to other users, a <b>Content</b> section will inform users that they own the rights to the content they have created.<br/>The “Content” clause usually mentions that users must give you (the website or mobile app developer) a license so that you can share this content on your website/mobile app and to make it available to other users.<br/>Because the content created by users is public to other users, a DMCA notice clause (or Copyright Infringement ) section is helpful to inform users and copyright authors that, if any content is found to be a copyright infringement, you will respond to any DMCA take down notices received and you will take down the content.</li>
                                <li>A <b>Limit What Users Can Do</b> clause can inform users that by agreeing to use your service, they’re also agreeing to not do certain things. This can be part of a very long and thorough list in your Terms and Conditions agreements so as to encompass the most amount of negative uses.</li>
                           </ul>
                           <small class="text-muted pull-right">Source: https://termsfeed.com/blog/sample-terms-and-conditions-template</small>
                        </div>
                      </div>
                    </div>
                  </div>
                </section>
                <section class="s_text_block">
                  <div class="container">
                    <div class="row">
                      <div class="col-md-12 mb16 mt16">
                        <p style='white-space:pre' t-esc="website.company_id.sale_note"/>
                      </div>
                    </div>
                  </div>
                </section>
              </div>
              <div class="oe_structure"/>
          </div>
        </t>
    </template>
</odoo><|MERGE_RESOLUTION|>--- conflicted
+++ resolved
@@ -217,19 +217,13 @@
 
     <template id="sort" inherit_id="website_sale.products" active="True" customize_show="True" name="Show Sort by">
         <xpath expr="//div[@class='products_pager']/div/t[@t-call][last()]" position="after">
-            <t t-set="list_price_desc_label">Price <i class="fa fa-arrow-up" aria-hidden="true"/></t>
-            <t t-set="list_price_asc_label">Price <i class="fa fa-arrow-down" aria-hidden="true"/></t>
-            <t t-set="name_asc_label">Name</t>
+            <t t-set="list_price_desc_label">Price <i class="fa fa-carret-up" aria-hidden="true"/></t>
+            <t t-set="list_price_asc_label">Price <i class="fa fa-carret-down" aria-hidden="true"/></t>
+            <t t-set="name_asc_label">Name <i class="fa fa-carret-down" aria-hidden="true"/></t>
             <t t-set="website_sale_sortable" t-value="[
-<<<<<<< HEAD
-                ('Price &lt;i class=\'fa fa-caret-up\' aria-hidden=\'true\'&gt;&lt;/i&gt;', 'list_price desc'),
-                ('Price &lt;i class=\'fa fa-caret-down\' aria-hidden=\'true\'&gt;&lt;/i&gt;', 'list_price asc'),
-                ('Name  &lt;i class=\'fa fa-caret-down\' aria-hidden=\'true\'&gt;&lt;/i&gt;', 'name asc')
-=======
                 (list_price_desc_label, 'list_price desc'),
                 (list_price_asc_label, 'list_price asc'),
                 (name_asc_label, 'name asc')
->>>>>>> 18456b9d
             ]"/>
             <t t-set="website_sale_sortable_current" t-value="[sort for sort in website_sale_sortable if sort[1]==request.params.get('order', '')]"/>
             <div class="dropdown btn-group dropdown_sorty_by">
