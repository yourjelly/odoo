--- conflicted
+++ resolved
@@ -1,34 +1,25 @@
-# Italian translation for openobject-addons
-# Copyright (c) 2014 Rosetta Contributors and Canonical Ltd 2014
-# This file is distributed under the same license as the openobject-addons package.
-# FIRST AUTHOR <EMAIL@ADDRESS>, 2014.
-#
+# Translation of Odoo Server.
+# This file contains the translation of the following modules:
+# * website_sale
+# 
+# Translators:
+# FIRST AUTHOR <EMAIL@ADDRESS>, 2014
 msgid ""
 msgstr ""
-<<<<<<< HEAD
-"Project-Id-Version: openobject-addons\n"
-"Report-Msgid-Bugs-To: FULL NAME <EMAIL@ADDRESS>\n"
-"POT-Creation-Date: 2014-09-23 16:28+0000\n"
-"PO-Revision-Date: 2014-09-18 10:58+0000\n"
-"Last-Translator: Simone Bernini <simone@aperturelabs.it>\n"
-"Language-Team: Italian <it@li.org>\n"
-=======
 "Project-Id-Version: Odoo 8.0\n"
 "Report-Msgid-Bugs-To: \n"
 "POT-Creation-Date: 2015-01-21 14:09+0000\n"
 "PO-Revision-Date: 2016-01-10 23:43+0000\n"
 "Last-Translator: Martin Trigaux\n"
 "Language-Team: Italian (http://www.transifex.com/odoo/odoo-8/language/it/)\n"
->>>>>>> 1812b8f3
 "MIME-Version: 1.0\n"
 "Content-Type: text/plain; charset=UTF-8\n"
-"Content-Transfer-Encoding: 8bit\n"
-"X-Launchpad-Export-Date: 2014-09-24 09:43+0000\n"
-"X-Generator: Launchpad (build 17196)\n"
-
-#. module: website_sale
-#: view:website:website_sale.cart
-#: view:website:website_sale.products_item
+"Content-Transfer-Encoding: \n"
+"Language: it\n"
+"Plural-Forms: nplurals=2; plural=(n != 1);\n"
+
+#. module: website_sale
+#: view:website:website_sale.cart view:website:website_sale.products_item
 msgid "&nbsp;"
 msgstr "&nbsp;"
 
@@ -40,12 +31,12 @@
 #. module: website_sale
 #: view:website:website_sale.checkout
 msgid "-- Create a new address --"
-msgstr ""
+msgstr "-- Crea un nuovo indirizzo --"
 
 #. module: website_sale
 #: view:website:website_sale.product
 msgid "30-day money-back guarantee"
-msgstr ""
+msgstr "30giorni, soddisfatti o rimborsati"
 
 #. module: website_sale
 #: model:ir.actions.act_window,help:website_sale.product_public_category_action
@@ -69,8 +60,7 @@
 msgstr ""
 
 #. module: website_sale
-#: view:website:website_sale.cart
-#: view:website:website_sale.product
+#: view:website:website_sale.cart view:website:website_sale.product
 msgid "Add to Cart"
 msgstr "Aggiungi al Carrello"
 
@@ -97,7 +87,7 @@
 #. module: website_sale
 #: view:website:website_sale.cart
 msgid "Apply"
-msgstr ""
+msgstr "Applica"
 
 #. module: website_sale
 #: field:product.template,website_published:0
@@ -105,8 +95,7 @@
 msgstr "Disponibile sul sito web"
 
 #. module: website_sale
-#: view:website:website_sale.confirmation
-#: view:website:website_sale.payment
+#: view:website:website_sale.confirmation view:website:website_sale.payment
 msgid "Bill To:"
 msgstr ""
 
@@ -118,12 +107,12 @@
 #. module: website_sale
 #: view:website:website_sale.product
 msgid "Buy now, get in 2 days"
-msgstr ""
+msgstr "Acquista ora e ricevi in 2 giorni"
 
 #. module: website_sale
 #: field:sale.order,cart_quantity:0
 msgid "Cart Quantity"
-msgstr ""
+msgstr "Quantità nel Carrello"
 
 #. module: website_sale
 #: view:website:website_sale.payment
@@ -140,7 +129,7 @@
 #. module: website_sale
 #: field:product.public.category,child_id:0
 msgid "Children Categories"
-msgstr ""
+msgstr "Sottocategorie"
 
 #. module: website_sale
 #. openerp-web
@@ -187,9 +176,7 @@
 #: code:addons/website_sale/static/src/js/website_sale_tour_shop.js:104
 #, python-format
 msgid "Click to publish your product so your customers can see it."
-msgstr ""
-"Fai Click per pubblicare il prodotto in modo che sia visibile ai visitatori "
-"del sito."
+msgstr "Fai Click per pubblicare il prodotto in modo che sia visibile ai visitatori del sito."
 
 #. module: website_sale
 #. openerp-web
@@ -214,10 +201,8 @@
 msgstr "Conferma"
 
 #. module: website_sale
-#: view:website:website_sale.cart
-#: view:website:website_sale.checkout
-#: view:website:website_sale.confirmation
-#: view:website:website_sale.payment
+#: view:website:website_sale.cart view:website:website_sale.checkout
+#: view:website:website_sale.confirmation view:website:website_sale.payment
 msgid "Confirmation"
 msgstr "Conferma"
 
@@ -238,8 +223,7 @@
 #: code:addons/website_sale/static/src/js/website_sale_tour_shop.js:109
 #, python-format
 msgid "Congratulations! You just created and published your first product."
-msgstr ""
-"Congratulazioni! Hai appena creato e pubblicato il tuo primo prodotto."
+msgstr "Congratulazioni! Hai appena creato e pubblicato il tuo primo prodotto."
 
 #. module: website_sale
 #. openerp-web
@@ -251,17 +235,17 @@
 #. module: website_sale
 #: view:website:website_sale.cart
 msgid "Continue Shopping"
-msgstr ""
+msgstr "Continua lo Shopping"
 
 #. module: website_sale
 #: view:website:website_sale.checkout
 msgid "Country"
-msgstr ""
+msgstr "Nazione"
 
 #. module: website_sale
 #: view:website:website_sale.checkout
 msgid "Country..."
-msgstr ""
+msgstr "Nazione..."
 
 #. module: website_sale
 #: view:website:website_sale.cart
@@ -297,8 +281,7 @@
 msgstr "Crea il tuo primo prodotto"
 
 #. module: website_sale
-#: field:product.public.category,create_uid:0
-#: field:product.style,create_uid:0
+#: field:product.public.category,create_uid:0 field:product.style,create_uid:0
 msgid "Created by"
 msgstr "Creato da"
 
@@ -323,7 +306,7 @@
 #: code:addons/website_sale/static/src/js/website_sale_tour_shop.js:81
 #, python-format
 msgid "Describe the Product"
-msgstr ""
+msgstr "Descrivi il Prodotto"
 
 #. module: website_sale
 #: help:product.template,website_sequence:0
@@ -375,10 +358,8 @@
 
 #. module: website_sale
 #: help:product.public.category,sequence:0
-msgid ""
-"Gives the sequence order when displaying a list of product categories."
-msgstr ""
-"Stabilisce la sequenza in cui visualizzare una lista di categorie prodotto."
+msgid "Gives the sequence order when displaying a list of product categories."
+msgstr "Stabilisce la sequenza in cui visualizzare una lista di categorie prodotto."
 
 #. module: website_sale
 #: field:product.style,html_class:0
@@ -388,7 +369,7 @@
 #. module: website_sale
 #: field:product.attribute.value,color:0
 msgid "HTML Color Index"
-msgstr ""
+msgstr "Indice colori HTML"
 
 #. module: website_sale
 #: view:website:website_sale.cart
@@ -400,7 +381,7 @@
 msgid ""
 "Here you can set a specific HTML color index (e.g. #ff0000) to display the "
 "color on the website if the attibute type is 'Color'."
-msgstr ""
+msgstr "Qui puoi specificare un codice colore HTML (e.s. #ff0000) per visualizzare il colore sul sito web, se l'attributo è di tipo 'Colore'."
 
 #. module: website_sale
 #: selection:product.attribute,type:0
@@ -408,8 +389,7 @@
 msgstr "Nascosto"
 
 #. module: website_sale
-#: field:product.public.category,id:0
-#: field:product.style,id:0
+#: field:product.public.category,id:0 field:product.style,id:0
 msgid "ID"
 msgstr "ID"
 
@@ -424,28 +404,24 @@
 #, python-format
 msgid ""
 "Insert blocks like text-image, or gallery to fully describe the product."
-msgstr ""
-"Inserisci dei blocchi di testi-immagini, o gallerie per descrivere il "
-"prodotto."
-
-#. module: website_sale
-#: field:product.public.category,write_uid:0
-#: field:product.style,write_uid:0
+msgstr "Inserisci dei blocchi di testi-immagini, o gallerie per descrivere il prodotto."
+
+#. module: website_sale
+#: field:product.public.category,write_uid:0 field:product.style,write_uid:0
 msgid "Last Updated by"
-msgstr ""
-
-#. module: website_sale
-#: field:product.public.category,write_date:0
-#: field:product.style,write_date:0
+msgstr "Ultima modifica di"
+
+#. module: website_sale
+#: field:product.public.category,write_date:0 field:product.style,write_date:0
 msgid "Last Updated on"
-msgstr ""
+msgstr "Ultima modifica il"
 
 #. module: website_sale
 #. openerp-web
 #: code:addons/website_sale/static/src/js/website_sale_tour_shop.js:68
 #, python-format
 msgid "Let's select an ipad image."
-msgstr ""
+msgstr "Seleziona un immagine dell'ipad."
 
 #. module: website_sale
 #: field:product.public.category,image_medium:0
@@ -474,11 +450,11 @@
 #. module: website_sale
 #: view:website:website_sale.checkout
 msgid "Name (Shipping)"
-msgstr ""
-
-#. module: website_sale
-#. openerp-web
-#: code:addons/website_sale/controllers/main.py:812
+msgstr "Nome (Spedizione)"
+
+#. module: website_sale
+#. openerp-web
+#: code:addons/website_sale/controllers/main.py:845
 #: code:addons/website_sale/static/src/js/website_sale.editor.js:11
 #: view:website:website.layout
 #, python-format
@@ -529,7 +505,7 @@
 #. module: website_sale
 #: model:product.public.category,name:website_sale.categ_others
 msgid "Others"
-msgstr ""
+msgstr "Altri"
 
 #. module: website_sale
 #: field:product.public.category,parent_id:0
@@ -537,17 +513,15 @@
 msgstr "Categoria Superiore"
 
 #. module: website_sale
-#: code:addons/website_sale/controllers/main.py:622
+#: code:addons/website_sale/controllers/main.py:654
 #: view:website:website_sale.payment
 #, python-format
 msgid "Pay Now"
 msgstr "Paga Ora"
 
 #. module: website_sale
-#: view:website:website_sale.cart
-#: view:website:website_sale.checkout
-#: view:website:website_sale.confirmation
-#: view:website:website_sale.payment
+#: view:website:website_sale.cart view:website:website_sale.checkout
+#: view:website:website_sale.confirmation view:website:website_sale.payment
 msgid "Payment"
 msgstr "Pagamento"
 
@@ -564,7 +538,7 @@
 #. module: website_sale
 #: model:ir.model,name:website_sale.model_payment_transaction
 msgid "Payment Transaction"
-msgstr ""
+msgstr "Transazione Pagamento"
 
 #. module: website_sale
 #: view:website:website_sale.checkout
@@ -579,18 +553,17 @@
 #. module: website_sale
 #: view:website:website_sale.product
 msgid "Post"
-msgstr ""
-
-#. module: website_sale
-#: view:website:website_sale.cart
-#: view:website:website_sale.payment
+msgstr "Emetti"
+
+#. module: website_sale
+#: view:website:website_sale.cart view:website:website_sale.payment
 msgid "Price"
 msgstr "Prezzo"
 
 #. module: website_sale
 #: model:ir.model,name:website_sale.model_product_pricelist
 msgid "Pricelist"
-msgstr ""
+msgstr "Listino Prezzi"
 
 #. module: website_sale
 #: view:website:website_sale.cart
@@ -599,15 +572,14 @@
 
 #. module: website_sale
 #: model:ir.model,name:website_sale.model_product_product
-#: view:website:website_sale.cart
-#: view:website:website_sale.payment
+#: view:website:website_sale.cart view:website:website_sale.payment
 msgid "Product"
 msgstr "Prodotto"
 
 #. module: website_sale
 #: model:ir.model,name:website_sale.model_product_attribute
 msgid "Product Attribute"
-msgstr ""
+msgstr "Attributo Prodotto"
 
 #. module: website_sale
 #: view:website:website_sale.product
@@ -622,11 +594,10 @@
 #. module: website_sale
 #: model:ir.model,name:website_sale.model_product_template
 msgid "Product Template"
-msgstr ""
-
-#. module: website_sale
-#: view:website:website_sale.product
-#: view:website:website_sale.product_price
+msgstr "Template Prodotto"
+
+#. module: website_sale
+#: view:website:website_sale.product view:website:website_sale.product_price
 msgid "Product not available"
 msgstr "Prodotto non disponibile"
 
@@ -653,50 +624,49 @@
 #. module: website_sale
 #: view:product.public.category:website_sale.product_public_category_form_view
 msgid "Public Categories"
-msgstr ""
+msgstr "Categorie Pubbliche"
 
 #. module: website_sale
 #: model:ir.model,name:website_sale.model_product_public_category
 #: field:product.template,public_categ_ids:0
 msgid "Public Category"
-msgstr ""
+msgstr "Categoria Pubblica"
 
 #. module: website_sale
 #: model:ir.actions.act_window,name:website_sale.product_public_category_action
 #: model:ir.ui.menu,name:website_sale.menu_product_public_category
 msgid "Public Product Categories"
-msgstr ""
+msgstr "Pubblica Categorie Prodotto"
 
 #. module: website_sale
 #. openerp-web
 #: code:addons/website_sale/static/src/js/website_sale_tour_shop.js:103
 #, python-format
 msgid "Publish your product"
-msgstr ""
+msgstr "Pubblica il prodotto"
 
 #. module: website_sale
 #: view:website:website_sale.products
 msgid "Push down"
-msgstr ""
+msgstr "Sposta in giù"
 
 #. module: website_sale
 #: view:website:website_sale.products
 msgid "Push to bottom"
-msgstr ""
+msgstr "Sposta in fondo"
 
 #. module: website_sale
 #: view:website:website_sale.products
 msgid "Push to top"
-msgstr ""
+msgstr "Sposta in cima"
 
 #. module: website_sale
 #: view:website:website_sale.products
 msgid "Push up"
-msgstr ""
-
-#. module: website_sale
-#: view:website:website_sale.cart
-#: view:website:website_sale.payment
+msgstr "Sposta sù"
+
+#. module: website_sale
+#: view:website:website_sale.cart view:website:website_sale.payment
 msgid "Quantity"
 msgstr "Quantità"
 
@@ -716,17 +686,15 @@
 msgstr "Ritorna all'elenco prodotti."
 
 #. module: website_sale
-#: view:website:website_sale.cart
-#: view:website:website_sale.checkout
-#: view:website:website_sale.confirmation
-#: view:website:website_sale.payment
+#: view:website:website_sale.cart view:website:website_sale.checkout
+#: view:website:website_sale.confirmation view:website:website_sale.payment
 msgid "Review Order"
 msgstr ""
 
 #. module: website_sale
 #: view:website:website_sale.products_item
 msgid "Sale"
-msgstr ""
+msgstr "Vendita"
 
 #. module: website_sale
 #: field:payment.transaction,sale_order_id:0
@@ -774,9 +742,7 @@
 msgid ""
 "Select 'New Product' to create it and manage its properties to boost your "
 "sales."
-msgstr ""
-"Seleziona 'Nuovo Prodotto' per creare un nuovo prodotto, modificarlo, e "
-"incrementare le vendite."
+msgstr "Seleziona 'Nuovo Prodotto' per creare un nuovo prodotto, modificarlo, e incrementare le vendite."
 
 #. module: website_sale
 #. openerp-web
@@ -792,17 +758,15 @@
 msgstr "Sequenza"
 
 #. module: website_sale
-#: view:website:website_sale.confirmation
-#: view:website:website_sale.payment
+#: view:website:website_sale.confirmation view:website:website_sale.payment
 msgid "Ship To:"
-msgstr ""
-
-#. module: website_sale
-#: view:website:website_sale.checkout
-#: view:website:website_sale.confirmation
+msgstr "Spedisci a:"
+
+#. module: website_sale
+#: view:website:website_sale.checkout view:website:website_sale.confirmation
 #: view:website:website_sale.payment
 msgid "Ship to the same address"
-msgstr ""
+msgstr "Spedisci allo stesso indirizzo"
 
 #. module: website_sale
 #: view:website:website_sale.checkout
@@ -810,10 +774,8 @@
 msgstr "Spedizione"
 
 #. module: website_sale
-#: view:website:website_sale.cart
-#: view:website:website_sale.checkout
-#: view:website:website_sale.confirmation
-#: view:website:website_sale.payment
+#: view:website:website_sale.cart view:website:website_sale.checkout
+#: view:website:website_sale.confirmation view:website:website_sale.payment
 msgid "Shipping & Billing"
 msgstr ""
 
@@ -856,7 +818,7 @@
 #. module: website_sale
 #: view:website:website_sale.products
 msgid "Size"
-msgstr ""
+msgstr "Dimensioni"
 
 #. module: website_sale
 #: field:product.template,website_size_x:0
@@ -873,20 +835,20 @@
 #: code:addons/website_sale/static/src/js/website_sale_tour_shop.js:13
 #, python-format
 msgid "Skip It"
-msgstr ""
+msgstr "Salta"
 
 #. module: website_sale
 #: field:product.public.category,image_small:0
 msgid "Smal-sized image"
-msgstr ""
+msgstr "Immagine piccola"
 
 #. module: website_sale
 #: help:product.public.category,image_small:0
 msgid ""
 "Small-sized image of the category. It is automatically resized as a 64x64px "
-"image, with aspect ratio preserved. Use this field anywhere a small image is "
-"required."
-msgstr ""
+"image, with aspect ratio preserved. Use this field anywhere a small image is"
+" required."
+msgstr "Immagine piccola della categoria. Viene automaticamente ridimensionata a 64x64px, conservando le proporzioni. Questo campo viene usato ovunque un immagine piccola è richiesta."
 
 #. module: website_sale
 #: view:website:website_sale.404
@@ -903,12 +865,12 @@
 #. module: website_sale
 #: view:website:website_sale.checkout
 msgid "State / Province"
-msgstr ""
+msgstr "Provincia"
 
 #. module: website_sale
 #: view:website:website_sale.checkout
 msgid "State / Province..."
-msgstr ""
+msgstr "Provincia"
 
 #. module: website_sale
 #: view:website:website_sale.checkout
@@ -924,12 +886,12 @@
 #: field:product.template,website_style_ids:0
 #: view:website:website_sale.products
 msgid "Styles"
-msgstr ""
+msgstr "Stili"
 
 #. module: website_sale
 #: view:website:website_sale.checkout
 msgid "Subtotal:"
-msgstr ""
+msgstr "Subtotale:"
 
 #. module: website_sale
 #: view:website:website_sale.product
@@ -947,8 +909,7 @@
 msgstr "Le imposte potrebbero variare in base all'indirizzo di spedizione"
 
 #. module: website_sale
-#: view:website:website_sale.checkout
-#: view:website:website_sale.total
+#: view:website:website_sale.checkout view:website:website_sale.total
 msgid "Taxes:"
 msgstr "Imposte:"
 
@@ -958,14 +919,14 @@
 msgstr "Grazie per il tuo ordine."
 
 #. module: website_sale
-#: code:addons/website_sale/controllers/main.py:723
+#: code:addons/website_sale/controllers/main.py:752
 #, python-format
 msgid "The payment seems to have been canceled."
-msgstr ""
-
-#. module: website_sale
-#: code:addons/website_sale/controllers/main.py:699
-#: code:addons/website_sale/controllers/main.py:711
+msgstr "La procedura di pagamento sembra non sia andata a buon fine."
+
+#. module: website_sale
+#: code:addons/website_sale/controllers/main.py:728
+#: code:addons/website_sale/controllers/main.py:740
 #, python-format
 msgid "There seems to be an error with your request."
 msgstr "C'è stato un errore durante la richiesta."
@@ -973,7 +934,7 @@
 #. module: website_sale
 #: help:product.public.category,image:0
 msgid ""
-"This field holds the image used as image for the cateogry, limited to "
+"This field holds the image used as image for the category, limited to "
 "1024x1024px."
 msgstr ""
 
@@ -982,8 +943,7 @@
 #: code:addons/website_sale/static/src/js/website_sale_tour_shop.js:46
 #, python-format
 msgid "This page contains all the information related to the new product."
-msgstr ""
-"Questa pagina contiene tutte le informazioni relative al nuovo prodotto."
+msgstr "Questa pagina contiene tutte le informazioni relative al nuovo prodotto."
 
 #. module: website_sale
 #: help:product.template,public_categ_ids:0
@@ -1041,22 +1001,22 @@
 #. module: website_sale
 #: field:product.template,website_message_ids:0
 msgid "Website Comments"
-msgstr ""
+msgstr "Commenti Sito Web"
 
 #. module: website_sale
 #: model:ir.actions.act_url,name:website_sale.action_open_website
 msgid "Website Shop"
-msgstr ""
+msgstr "Negozio Sito Web"
 
 #. module: website_sale
 #: field:product.template,website_meta_description:0
 msgid "Website meta description"
-msgstr ""
+msgstr "Descrizioni meta del sito"
 
 #. module: website_sale
 #: field:product.template,website_meta_keywords:0
 msgid "Website meta keywords"
-msgstr ""
+msgstr "Meta parole chiave del sito"
 
 #. module: website_sale
 #: field:product.template,website_meta_title:0
@@ -1064,8 +1024,7 @@
 msgstr "Website meta title"
 
 #. module: website_sale
-#: field:product.product,website_url:0
-#: field:product.template,website_url:0
+#: field:product.product,website_url:0 field:product.template,website_url:0
 msgid "Website url"
 msgstr "Url sito web"
 
@@ -1074,7 +1033,7 @@
 #: code:addons/website_sale/static/src/js/website_sale_tour_shop.js:11
 #, python-format
 msgid "Welcome to your shop"
-msgstr ""
+msgstr "Benvenuto nel tuo negozio"
 
 #. module: website_sale
 #: view:website:website_sale.product
@@ -1088,24 +1047,22 @@
 msgid ""
 "You successfully installed the e-commerce. This guide will help you to "
 "create your product and promote your sales."
-msgstr ""
-"Hai installato l'e-commerce con successo. Questa guida ti aiuterà a creare i "
-"tuoi prodotti e a promuovere il tuo negozio."
+msgstr "Hai installato l'e-commerce con successo. Questa guida ti aiuterà a creare i tuoi prodotti e a promuovere il tuo negozio."
 
 #. module: website_sale
 #: view:website:website_sale.checkout
 msgid "Your Address"
-msgstr ""
+msgstr "Il tuo indirizzo"
 
 #. module: website_sale
 #: view:website:website_sale.checkout
 msgid "Your Name"
-msgstr ""
+msgstr "Il tuo nome"
 
 #. module: website_sale
 #: view:website:website_sale.checkout
 msgid "Your Order"
-msgstr ""
+msgstr "Il tuo Ordine"
 
 #. module: website_sale
 #: view:website:website_sale.cart
@@ -1113,14 +1070,14 @@
 msgstr "Il carrello è vuoto!"
 
 #. module: website_sale
-#: code:addons/website_sale/controllers/main.py:721
+#: code:addons/website_sale/controllers/main.py:750
 #, python-format
 msgid "Your payment has been received."
 msgstr "Il pagamento è stato ricevuto."
 
 #. module: website_sale
-#: code:addons/website_sale/controllers/main.py:725
-#: code:addons/website_sale/controllers/main.py:729
+#: code:addons/website_sale/controllers/main.py:754
+#: code:addons/website_sale/controllers/main.py:758
 #, python-format
 msgid "Your transaction is waiting confirmation."
 msgstr "La transazione è in attesa di conferma."
@@ -1133,7 +1090,7 @@
 #. module: website_sale
 #: view:website:website_sale.checkout
 msgid "change"
-msgstr ""
+msgstr "modifica"
 
 #. module: website_sale
 #: view:website:website_sale.cart
@@ -1141,19 +1098,9 @@
 msgstr "codice..."
 
 #. module: website_sale
-#: view:website:website_sale.products
-msgid "col-md-3 hidden-xs"
-msgstr "col-md-3 hidden-xs"
-
-#. module: website_sale
-#: view:website:website_sale.products
-msgid "col-md-9"
-msgstr "col-md-9"
-
-#. module: website_sale
 #: view:website:website_sale.product
 msgid "comment"
-msgstr ""
+msgstr "commento"
 
 #. module: website_sale
 #: view:website:website_sale.product
@@ -1161,14 +1108,14 @@
 msgstr "commenti"
 
 #. module: website_sale
-#: view:website:website_sale.products
-msgid "pagination form-inline col-md-3"
-msgstr ""
-
-#. module: website_sale
 #: view:website:website_sale.product
-msgid "pull-right"
-msgstr ""
+msgid "on"
+msgstr "su"
+
+#. module: website_sale
+#: view:website:website_sale.checkout
+msgid "or"
+msgstr "o"
 
 #. module: website_sale
 #: view:website:website_sale.checkout
@@ -1178,7 +1125,7 @@
 #. module: website_sale
 #: view:website:website_sale.products
 msgid "top menu to create a new product."
-msgstr ""
+msgstr "menu in alto per creare un nuovo prodotto."
 
 #. module: website_sale
 #: view:website:website_sale.cart
@@ -1188,12 +1135,12 @@
 #. module: website_sale
 #: view:website:website_sale.cart
 msgid "☑ 30-days money-back guarantee"
-msgstr ""
+msgstr "☑ 30 giorni, soddisfatti o rimborsati"
 
 #. module: website_sale
 #: view:website:website_sale.cart
 msgid "☑ Invoice sent by e-Mail"
-msgstr ""
+msgstr "☑ Fattura inviata via email"
 
 #. module: website_sale
 #: view:website:website_sale.cart
