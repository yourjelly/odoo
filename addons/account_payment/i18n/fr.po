# Translation of OpenERP Server.
# This file contains the translation of the following modules:
#	* account_payment
#
msgid ""
msgstr ""
"Project-Id-Version: OpenERP Server 6.0dev\n"
"Report-Msgid-Bugs-To: support@openerp.com\n"
<<<<<<< HEAD
"POT-Creation-Date: 2010-10-18 17:46+0000\n"
"PO-Revision-Date: 2010-10-21 11:22+0000\n"
"Last-Translator: OpenERP Administrators <Unknown>\n"
=======
"POT-Creation-Date: 2010-11-18 16:11+0000\n"
"PO-Revision-Date: 2010-11-24 09:28+0000\n"
"Last-Translator: Maxime Chambreuil (http://www.savoirfairelinux.com) "
"<maxime.chambreuil@savoirfairelinux.com>\n"
>>>>>>> cc7031ec
"Language-Team: \n"
"MIME-Version: 1.0\n"
"Content-Type: text/plain; charset=UTF-8\n"
"Content-Transfer-Encoding: 8bit\n"
<<<<<<< HEAD
"X-Launchpad-Export-Date: 2010-10-30 05:33+0000\n"
=======
"X-Launchpad-Export-Date: 2010-11-25 04:56+0000\n"
>>>>>>> cc7031ec
"X-Generator: Launchpad (build Unknown)\n"

#. module: account_payment
#: view:account.move.line:0
msgid "Total debit"
msgstr "Débit total"

#. module: account_payment
#: constraint:ir.ui.view:0
msgid "Invalid XML for View Architecture!"
msgstr "XML non valide pour l'architecture de la vue !"

#. module: account_payment
#: view:account.move.line:0
msgid "Total credit"
msgstr "Crédit total"

#. module: account_payment
#: constraint:ir.model:0
msgid ""
"The Object name must start with x_ and not contain any special character !"
msgstr ""
"Le nom de l'objet doit commencer par x_ et ne doit pas contenir de "
"caractères spéciaux !"

#. module: account_payment
#: field:payment.order,date_scheduled:0
msgid "Scheduled date if fixed"
msgstr "Date prévue si fixe"

#. module: account_payment
#: field:payment.line,currency:0
msgid "Partner Currency"
msgstr "Devise du partenaire"

#. module: account_payment
#: view:payment.order:0
msgid "Set to draft"
msgstr "Remettre en brouillon"

#. module: account_payment
#: help:payment.order,mode:0
msgid "Select the Payment Mode to be applied."
msgstr "Sélectionnez le mode de paiement à appliquer"

#. module: account_payment
#: view:payment.mode:0
#: view:payment.order:0
msgid "Group By..."
msgstr ""

#. module: account_payment
#: constraint:ir.actions.act_window:0
msgid "Invalid model name in the action definition."
msgstr "Nom de modèle non valide dans la définition de l'action."

#. module: account_payment
#: view:payment.line:0
#: field:payment.line,info_owner:0
#: view:payment.order:0
msgid "Owner Account"
msgstr "Compte du Partenaire principal"

#. module: account_payment
#: help:payment.order,state:0
msgid ""
"When an order is placed the state is 'Draft'.\n"
" Once the bank is confirmed the state is set to 'Confirmed'.\n"
" Then the order is paid the state is 'Done'."
msgstr ""

#. module: account_payment
#: help:account.invoice,amount_to_pay:0
msgid ""
"The amount which should be paid at the current date\n"
"minus the amount which is already in payment order"
msgstr ""
"Le montant qui doit être payé à la date courante\n"
"moins le montant qui se trouve déjà dans l'ordre de paiement"

#. module: account_payment
#: help:payment.line,date:0
msgid ""
"If no payment date is specified, the bank will treat this payment line "
"directly"
msgstr ""
"Si aucune date de paiement n'est spécifiée, la banque traitera cette ligne "
"de paiement directement"

#. module: account_payment
#: field:payment.order,date_prefered:0
msgid "Preferred date"
msgstr "Date préférée"

#. module: account_payment
#: selection:payment.line,state:0
msgid "Free"
msgstr "Libre"

#. module: account_payment
#: field:payment.order.create,entries:0
msgid "Entries"
msgstr "Ecritures"

#. module: account_payment
#: report:payment.order:0
msgid "Used Account"
msgstr ""

#. module: account_payment
#: field:payment.line,ml_maturity_date:0
#: field:payment.order.create,duedate:0
msgid "Due Date"
msgstr "Date d'échéance"

#. module: account_payment
#: view:account.move.line:0
msgid "Account Entry Line"
msgstr "Ligne d'écriture comptable"

#. module: account_payment
#: view:payment.order.create:0
msgid "_Add to payment order"
msgstr "_Ajouter à l'ordre de paiement"

#. module: account_payment
#: model:ir.actions.act_window,name:account_payment.action_account_payment_populate_statement
#: model:ir.actions.act_window,name:account_payment.action_account_populate_statement_confirm
msgid "Payment Populate statement"
msgstr ""

#. module: account_payment
#: report:payment.order:0
#: view:payment.order:0
msgid "Amount"
msgstr "Montant"

#. module: account_payment
#: view:payment.order:0
msgid "Total in Company Currency"
msgstr "Total dans la devise de l'entreprise"

#. module: account_payment
#: selection:payment.order,state:0
msgid "Cancelled"
msgstr "Annulé"

#. module: account_payment
#: model:ir.actions.act_window,name:account_payment.action_payment_order_tree_new
msgid "New Payment Order"
msgstr "Nouvel ordre de paiement"

#. module: account_payment
#: report:payment.order:0
#: field:payment.order,reference:0
msgid "Reference"
msgstr "Référence"

#. module: account_payment
#: model:ir.actions.act_window,name:account_payment.action_payment_order_tree
#: model:ir.ui.menu,name:account_payment.menu_action_payment_order_form
msgid "Payment Orders"
msgstr "Ordres de paiement"

#. module: account_payment
#: selection:payment.order,date_prefered:0
msgid "Directly"
msgstr "Directement"

#. module: account_payment
#: view:payment.order:0
#: selection:payment.order,state:0
msgid "Draft"
msgstr "Brouillon"

#. module: account_payment
#: view:payment.line:0
msgid "Amount Total"
msgstr "Montant total"

#. module: account_payment
#: view:payment.order:0
#: selection:payment.order,state:0
msgid "Confirmed"
msgstr "Confirmé"

#. module: account_payment
#: help:payment.line,ml_date_created:0
msgid "Invoice Effective Date"
msgstr "Date effective de la facture"

#. module: account_payment
#: field:payment.order,line_ids:0
msgid "Payment lines"
msgstr "Lignes de paiement"

#. module: account_payment
#: report:payment.order:0
msgid "Execution Type"
msgstr ""

#. module: account_payment
#: selection:payment.line,state:0
msgid "Structured"
msgstr "Structuré"

#. module: account_payment
#: view:payment.order:0
#: field:payment.order,state:0
msgid "State"
msgstr "État"

#. module: account_payment
#: view:payment.line:0
#: view:payment.order:0
msgid "Transaction Information"
msgstr "Informations sur la transaction"

#. module: account_payment
#: model:ir.actions.act_window,name:account_payment.action_payment_mode_form
#: model:ir.model,name:account_payment.model_payment_mode
#: model:ir.ui.menu,name:account_payment.menu_action_payment_mode_form
#: view:payment.mode:0
#: view:payment.order:0
msgid "Payment Mode"
msgstr "Mode de paiement"

#. module: account_payment
#: field:payment.line,ml_date_created:0
msgid "Effective Date"
msgstr "Date d'effet"

#. module: account_payment
#: field:payment.line,ml_inv_ref:0
msgid "Invoice Ref."
msgstr "Réf. facture"

#. module: account_payment
#: help:payment.order,date_prefered:0
msgid ""
"Choose an option for the Payment Order:'Fixed' stands for a date specified "
"by you.'Directly' stands for the direct execution.'Due date' stands for the "
"scheduled date of execution."
msgstr ""
"Choisissez une option pour l'ordre de paiement : \r\n"
"« Date fixe » signifie une date déterminée par vous. \r\n"
"« Directement » signifie un exécution directe. \r\n"
"« Date d'échéance » représente la date d'exécution prévue."

#. module: account_payment
#: code:addons/account_payment/account_move_line.py:0
#, python-format
msgid "Error !"
msgstr "Erreur !"

#. module: account_payment
#: field:payment.order,date_done:0
msgid "Execution date"
msgstr "Date d'exécution"

#. module: account_payment
#: selection:payment.order,date_prefered:0
msgid "Fixed date"
msgstr "Date fixe"

#. module: account_payment
#: field:payment.line,info_partner:0
#: view:payment.order:0
msgid "Destination Account"
msgstr "Compte de destination"

#. module: account_payment
#: view:payment.line:0
msgid "Desitination Account"
msgstr "Compte de destination"

#. module: account_payment
#: view:payment.order:0
msgid "Search Payment Orders"
msgstr ""

#. module: account_payment
#: field:payment.line,create_date:0
msgid "Created"
msgstr "Date de création"

#. module: account_payment
#: view:payment.order:0
msgid "Select Invoices to Pay"
msgstr "Sélectionnez les factures à Payer"

#. module: account_payment
#: view:payment.line:0
msgid "Currency Amount Total"
msgstr "Montant total en devise"

#. module: account_payment
#: view:payment.order:0
msgid "Make Payments"
msgstr "Effectuer les paiements"

#. module: account_payment
#: field:payment.line,state:0
msgid "Communication Type"
msgstr "Type de communication"

#. module: account_payment
#: model:ir.module.module,shortdesc:account_payment.module_meta_information
msgid "Payment Management"
msgstr "Gestion des paiements"

#. module: account_payment
#: field:payment.line,bank_statement_line_id:0
msgid "Bank statement line"
msgstr ""

#. module: account_payment
#: selection:payment.order,date_prefered:0
msgid "Due date"
msgstr "Date d'échéance"

#. module: account_payment
#: field:account.invoice,amount_to_pay:0
msgid "Amount to be paid"
msgstr "Montant à payer"

#. module: account_payment
#: report:payment.order:0
msgid "Currency"
msgstr ""

#. module: account_payment
#: view:account.payment.make.payment:0
msgid "Yes"
msgstr ""

#. module: account_payment
#: help:payment.line,info_owner:0
msgid "Address of the Main Partner"
msgstr "Adresse du partenaire principal"

#. module: account_payment
#: field:payment.mode,company_id:0
msgid "Company"
msgstr ""

#. module: account_payment
#: model:ir.model,name:account_payment.model_account_payment_populate_statement
msgid "Account Payment Populate Statement"
msgstr ""

#. module: account_payment
#: help:payment.mode,name:0
msgid "Mode of Payment"
msgstr "Mode de paiement"

#. module: account_payment
#: report:payment.order:0
msgid "Value Date"
msgstr ""

#. module: account_payment
#: report:payment.order:0
msgid "Payment Type"
msgstr "Type de paiement"

#. module: account_payment
#: help:payment.line,amount_currency:0
msgid "Payment amount in the partner currency"
msgstr "Montant du paiement dans la devise du partenaire"

#. module: account_payment
#: model:ir.actions.act_window,name:account_payment.action_payment_line_form
#: model:ir.model,name:account_payment.model_payment_line
#: view:payment.line:0
#: view:payment.order:0
msgid "Payment Line"
msgstr "Ligne de paiement"

#. module: account_payment
#: constraint:ir.ui.menu:0
msgid "Error ! You can not create recursive Menu."
msgstr ""

#. module: account_payment
#: help:payment.line,communication2:0
msgid "The successor message of Communication."
msgstr "Le message remplaçant \"Communication\"."

#. module: account_payment
#: code:addons/account_payment/account_move_line.py:0
#, python-format
msgid "No partner defined on entry line"
msgstr "Pas de partenaire défini sur la ligne d'écriture"

#. module: account_payment
#: help:payment.line,info_partner:0
msgid "Address of the Ordering Customer."
msgstr "Adresse du client qui a passé la commande"

#. module: account_payment
#: view:account.payment.populate.statement:0
msgid "Populate Statement:"
msgstr ""

#. module: account_payment
#: help:payment.order,date_scheduled:0
msgid "Select a date if you have chosen Preferred Date to be fixed."
msgstr ""
"Sélectionnez une date si vous avez choisi \"Date fixe\" comme date préférée"

#. module: account_payment
#: field:payment.order,user_id:0
msgid "User"
msgstr "Utilisateur"

#. module: account_payment
#: field:account.payment.populate.statement,lines:0
#: model:ir.actions.act_window,name:account_payment.act_account_invoice_2_payment_line
msgid "Payment Lines"
msgstr "Lignes de paiement"

#. module: account_payment
#: model:ir.model,name:account_payment.model_account_move_line
msgid "Journal Items"
msgstr ""

#. module: account_payment
#: help:payment.line,move_line_id:0
msgid ""
"This Entry Line will be referred for the information of the ordering "
"customer."
msgstr ""
"Cette ligne d'écriture servira de référence pour les information sur le "
"client ayant passé la commande."

#. module: account_payment
#: view:payment.order.create:0
msgid "Search"
msgstr ""

#. module: account_payment
#: field:payment.line,date:0
msgid "Payment Date"
msgstr "Date de paiement"

#. module: account_payment
#: report:payment.order:0
msgid "Total:"
msgstr ""

#. module: account_payment
#: field:payment.order,date_created:0
msgid "Creation date"
msgstr "Date de création"

#. module: account_payment
#: view:account.payment.populate.statement:0
msgid "ADD"
msgstr ""

#. module: account_payment
#: view:account.bank.statement:0
msgid "Import payment lines"
msgstr "Importer les lignes de paiement"

#. module: account_payment
#: field:account.move.line,amount_to_pay:0
msgid "Amount to pay"
msgstr "Montant à payer"

#. module: account_payment
#: field:payment.line,amount:0
msgid "Amount in Company Currency"
msgstr "Montant dans la devise de la société"

#. module: account_payment
#: help:payment.line,partner_id:0
msgid "The Ordering Customer"
msgstr "Le client ayant passé la commande"

#. module: account_payment
#: model:ir.model,name:account_payment.model_account_payment_make_payment
msgid "Account make payment"
msgstr ""

#. module: account_payment
#: report:payment.order:0
msgid "Invoice Ref"
msgstr ""

#. module: account_payment
#: field:payment.line,name:0
msgid "Your Reference"
msgstr "Votre référence"

#. module: account_payment
#: field:payment.order,mode:0
msgid "Payment mode"
msgstr "Mode de paiement"

#. module: account_payment
#: view:payment.order:0
msgid "Payment order"
msgstr "Ordre de paiement"

#. module: account_payment
#: view:payment.line:0
#: view:payment.order:0
msgid "General Information"
msgstr "informations générales"

#. module: account_payment
#: view:payment.order:0
#: selection:payment.order,state:0
msgid "Done"
msgstr "Effectué"

#. module: account_payment
#: model:ir.model,name:account_payment.model_account_invoice
msgid "Invoice"
msgstr ""

#. module: account_payment
#: field:payment.line,communication:0
msgid "Communication"
msgstr "Communication"

#. module: account_payment
#: view:account.payment.make.payment:0
#: view:account.payment.populate.statement:0
#: view:payment.order:0
#: view:payment.order.create:0
msgid "Cancel"
msgstr "Annuler"

#. module: account_payment
#: view:payment.line:0
#: view:payment.order:0
msgid "Information"
msgstr "Informations"

#. module: account_payment
#: model:ir.actions.report.xml,name:account_payment.payment_order1
#: model:ir.model,name:account_payment.model_payment_order
msgid "Payment Order"
msgstr "Ordre de Paiement"

#. module: account_payment
#: help:payment.line,amount:0
msgid "Payment amount in the company currency"
msgstr "Montant du paiement dans la devise de la société"

#. module: account_payment
#: view:payment.order.create:0
msgid "Search Payment lines"
msgstr "Chercher parmi les lignes de paiement"

#. module: account_payment
#: field:payment.line,amount_currency:0
msgid "Amount in Partner Currency"
msgstr "Montant dans la devise du partenaire"

#. module: account_payment
#: field:payment.line,communication2:0
msgid "Communication 2"
msgstr "Communication 2"

#. module: account_payment
#: field:payment.line,bank_id:0
msgid "Destination Bank account"
msgstr "Compte bancaire de destination"

#. module: account_payment
#: view:account.payment.make.payment:0
msgid "Are you sure you want to make payment?"
msgstr ""

#. module: account_payment
#: help:payment.mode,journal:0
msgid "Cash Journal for the Payment Mode"
msgstr "Journal de caisse pour le mode de paiement"

#. module: account_payment
#: field:payment.mode,bank_id:0
msgid "Bank account"
msgstr "Compte bancaire"

#. module: account_payment
#: view:payment.order:0
msgid "Confirm Payments"
msgstr "Confirmer les paiements"

#. module: account_payment
#: field:payment.line,company_currency:0
#: report:payment.order:0
msgid "Company Currency"
msgstr "Devise de la société"

#. module: account_payment
#: model:ir.ui.menu,name:account_payment.menu_main_payment
#: view:payment.line:0
#: view:payment.order:0
msgid "Payment"
msgstr "Paiement"

#. module: account_payment
#: report:payment.order:0
msgid "Payment Order / Payment"
msgstr ""

#. module: account_payment
#: field:payment.line,move_line_id:0
msgid "Entry line"
msgstr "Ligne d'écriture"

#. module: account_payment
#: help:payment.line,communication:0
msgid ""
"Used as the message between ordering customer and current company. Depicts "
"'What do you want to say to the recipient about this order ?'"
msgstr ""
"Utilisé comme message entre le client et la société actuelle. Décrit : \"Que "
"voulez vous dire au destinataire à propos de cette commande ?\""

#. module: account_payment
#: field:payment.mode,name:0
msgid "Name"
msgstr "Nom"

#. module: account_payment
#: report:payment.order:0
msgid "Bank Account"
msgstr ""

#. module: account_payment
#: view:payment.line:0
#: view:payment.order:0
msgid "Entry Information"
msgstr "Informations sur l'écriture"

#. module: account_payment
#: model:ir.model,name:account_payment.model_payment_order_create
msgid "payment.order.create"
msgstr ""

#. module: account_payment
#: field:payment.line,order_id:0
msgid "Order"
msgstr "Commande"

#. module: account_payment
#: field:payment.order,total:0
msgid "Total"
msgstr "Total"

#. module: account_payment
#: constraint:ir.rule:0
msgid "Rules are not supported for osv_memory objects !"
msgstr ""

#. module: account_payment
#: view:account.payment.make.payment:0
#: model:ir.actions.act_window,name:account_payment.action_account_payment_make_payment
msgid "Make Payment"
msgstr ""

#. module: account_payment
#: field:payment.line,partner_id:0
#: report:payment.order:0
msgid "Partner"
msgstr "Partenaire"

#. module: account_payment
#: model:ir.actions.act_window,name:account_payment.action_create_payment_order
msgid "Populate Payment"
msgstr ""

#. module: account_payment
#: help:payment.mode,bank_id:0
msgid "Bank Account for the Payment Mode"
msgstr "Compte bancaire pour le mode de paiement"

#. module: account_payment
#: view:payment.mode:0
#: field:payment.mode,journal:0
msgid "Journal"
msgstr "Journal"

#~ msgid "Execution date:"
#~ msgstr "Date d'exécution :"

#~ msgid "Suitable bank types"
#~ msgstr "Types de banques appropriés"

#~ msgid "_Cancel"
#~ msgstr "_Annuler"

#~ msgid "Date"
#~ msgstr "Date"

#~ msgid "Code"
#~ msgstr "Code"

#~ msgid "Pay"
#~ msgstr "Payer"

#~ msgid "_Search"
#~ msgstr "Re_chercher"

#~ msgid "Payment type"
#~ msgstr "Type de paiement"

#~ msgid "_Add"
#~ msgstr "_Ajouter"

#~ msgid "Draft Payment Order"
#~ msgstr "Ordre de paiement en brouillon"

#~ msgid "Populate payment"
#~ msgstr "Récupérer les lignes de paiement"

#~ msgid "Reference:"
#~ msgstr "Référence :"

#~ msgid "Specify the Code for Payment Type"
#~ msgstr "Indiquez le code pour le type de paiement"

#~ msgid "Maturity Date"
#~ msgstr "Date d'échéance"

#~ msgid "Payment Orders to Validate"
#~ msgstr "Ordres de paiement à valider"

#~ msgid "Populate Statement with Payment lines"
#~ msgstr "Remplir le relevé avec les lignes de paiement"

#~ msgid "Select the Payment Type for the Payment Mode."
#~ msgstr "Choisissez le type de paiement pour le mode de paiement."<|MERGE_RESOLUTION|>--- conflicted
+++ resolved
@@ -6,25 +6,15 @@
 msgstr ""
 "Project-Id-Version: OpenERP Server 6.0dev\n"
 "Report-Msgid-Bugs-To: support@openerp.com\n"
-<<<<<<< HEAD
-"POT-Creation-Date: 2010-10-18 17:46+0000\n"
-"PO-Revision-Date: 2010-10-21 11:22+0000\n"
-"Last-Translator: OpenERP Administrators <Unknown>\n"
-=======
 "POT-Creation-Date: 2010-11-18 16:11+0000\n"
 "PO-Revision-Date: 2010-11-24 09:28+0000\n"
 "Last-Translator: Maxime Chambreuil (http://www.savoirfairelinux.com) "
 "<maxime.chambreuil@savoirfairelinux.com>\n"
->>>>>>> cc7031ec
 "Language-Team: \n"
 "MIME-Version: 1.0\n"
 "Content-Type: text/plain; charset=UTF-8\n"
 "Content-Transfer-Encoding: 8bit\n"
-<<<<<<< HEAD
-"X-Launchpad-Export-Date: 2010-10-30 05:33+0000\n"
-=======
 "X-Launchpad-Export-Date: 2010-11-25 04:56+0000\n"
->>>>>>> cc7031ec
 "X-Generator: Launchpad (build Unknown)\n"
 
 #. module: account_payment
@@ -38,19 +28,19 @@
 msgstr "XML non valide pour l'architecture de la vue !"
 
 #. module: account_payment
+#: constraint:ir.model:0
+msgid ""
+"The Object name must start with x_ and not contain any special character !"
+msgstr ""
+"Le nom de l'objet doit commencer par x_ et ne doit pas contenir de "
+"caractères spéciaux !"
+
+#. module: account_payment
 #: view:account.move.line:0
 msgid "Total credit"
 msgstr "Crédit total"
 
 #. module: account_payment
-#: constraint:ir.model:0
-msgid ""
-"The Object name must start with x_ and not contain any special character !"
-msgstr ""
-"Le nom de l'objet doit commencer par x_ et ne doit pas contenir de "
-"caractères spéciaux !"
-
-#. module: account_payment
 #: field:payment.order,date_scheduled:0
 msgid "Scheduled date if fixed"
 msgstr "Date prévue si fixe"
@@ -61,6 +51,11 @@
 msgstr "Devise du partenaire"
 
 #. module: account_payment
+#: sql_constraint:ir.module.module:0
+msgid "The certificate ID of the module must be unique !"
+msgstr ""
+
+#. module: account_payment
 #: view:payment.order:0
 msgid "Set to draft"
 msgstr "Remettre en brouillon"
@@ -74,7 +69,7 @@
 #: view:payment.mode:0
 #: view:payment.order:0
 msgid "Group By..."
-msgstr ""
+msgstr "Regrouper par..."
 
 #. module: account_payment
 #: constraint:ir.actions.act_window:0
@@ -106,13 +101,9 @@
 "moins le montant qui se trouve déjà dans l'ordre de paiement"
 
 #. module: account_payment
-#: help:payment.line,date:0
-msgid ""
-"If no payment date is specified, the bank will treat this payment line "
-"directly"
-msgstr ""
-"Si aucune date de paiement n'est spécifiée, la banque traitera cette ligne "
-"de paiement directement"
+#: field:payment.mode,company_id:0
+msgid "Company"
+msgstr "Société"
 
 #. module: account_payment
 #: field:payment.order,date_prefered:0
@@ -195,10 +186,12 @@
 msgstr "Directement"
 
 #. module: account_payment
-#: view:payment.order:0
-#: selection:payment.order,state:0
-msgid "Draft"
-msgstr "Brouillon"
+#: model:ir.actions.act_window,name:account_payment.action_payment_line_form
+#: model:ir.model,name:account_payment.model_payment_line
+#: view:payment.line:0
+#: view:payment.order:0
+msgid "Payment Line"
+msgstr "Ligne de paiement"
 
 #. module: account_payment
 #: view:payment.line:0
@@ -212,6 +205,11 @@
 msgstr "Confirmé"
 
 #. module: account_payment
+#: view:payment.order:0
+msgid "Select Invoices to Pay"
+msgstr "Sélectionnez les factures à Payer"
+
+#. module: account_payment
 #: help:payment.line,ml_date_created:0
 msgid "Invoice Effective Date"
 msgstr "Date effective de la facture"
@@ -230,6 +228,11 @@
 #: selection:payment.line,state:0
 msgid "Structured"
 msgstr "Structuré"
+
+#. module: account_payment
+#: sql_constraint:ir.module.module:0
+msgid "The name of the module must be unique !"
+msgstr ""
 
 #. module: account_payment
 #: view:payment.order:0
@@ -286,6 +289,11 @@
 msgstr "Date d'exécution"
 
 #. module: account_payment
+#: help:payment.mode,journal:0
+msgid "Bank or Cash Journal for the Payment Mode"
+msgstr ""
+
+#. module: account_payment
 #: selection:payment.order,date_prefered:0
 msgid "Fixed date"
 msgstr "Date fixe"
@@ -312,9 +320,9 @@
 msgstr "Date de création"
 
 #. module: account_payment
-#: view:payment.order:0
-msgid "Select Invoices to Pay"
-msgstr "Sélectionnez les factures à Payer"
+#: sql_constraint:ir.rule:0
+msgid "Rule must have at least one checked access right !"
+msgstr ""
 
 #. module: account_payment
 #: view:payment.line:0
@@ -339,7 +347,7 @@
 #. module: account_payment
 #: field:payment.line,bank_statement_line_id:0
 msgid "Bank statement line"
-msgstr ""
+msgstr "Ligne de relevé bancaire"
 
 #. module: account_payment
 #: selection:payment.order,date_prefered:0
@@ -354,12 +362,12 @@
 #. module: account_payment
 #: report:payment.order:0
 msgid "Currency"
-msgstr ""
+msgstr "Devise"
 
 #. module: account_payment
 #: view:account.payment.make.payment:0
 msgid "Yes"
-msgstr ""
+msgstr "Oui"
 
 #. module: account_payment
 #: help:payment.line,info_owner:0
@@ -367,9 +375,13 @@
 msgstr "Adresse du partenaire principal"
 
 #. module: account_payment
-#: field:payment.mode,company_id:0
-msgid "Company"
-msgstr ""
+#: help:payment.line,date:0
+msgid ""
+"If no payment date is specified, the bank will treat this payment line "
+"directly"
+msgstr ""
+"Si aucune date de paiement n'est spécifiée, la banque traitera cette ligne "
+"de paiement directement"
 
 #. module: account_payment
 #: model:ir.model,name:account_payment.model_account_payment_populate_statement
@@ -384,7 +396,7 @@
 #. module: account_payment
 #: report:payment.order:0
 msgid "Value Date"
-msgstr ""
+msgstr "Date de valeur"
 
 #. module: account_payment
 #: report:payment.order:0
@@ -397,12 +409,10 @@
 msgstr "Montant du paiement dans la devise du partenaire"
 
 #. module: account_payment
-#: model:ir.actions.act_window,name:account_payment.action_payment_line_form
-#: model:ir.model,name:account_payment.model_payment_line
-#: view:payment.line:0
-#: view:payment.order:0
-msgid "Payment Line"
-msgstr "Ligne de paiement"
+#: view:payment.order:0
+#: selection:payment.order,state:0
+msgid "Draft"
+msgstr "Brouillon"
 
 #. module: account_payment
 #: constraint:ir.ui.menu:0
@@ -431,6 +441,11 @@
 msgstr ""
 
 #. module: account_payment
+#: sql_constraint:res.groups:0
+msgid "The name of the group must be unique !"
+msgstr ""
+
+#. module: account_payment
 #: help:payment.order,date_scheduled:0
 msgid "Select a date if you have chosen Preferred Date to be fixed."
 msgstr ""
@@ -464,7 +479,7 @@
 #. module: account_payment
 #: view:payment.order.create:0
 msgid "Search"
-msgstr ""
+msgstr "Recherche"
 
 #. module: account_payment
 #: field:payment.line,date:0
@@ -474,7 +489,7 @@
 #. module: account_payment
 #: report:payment.order:0
 msgid "Total:"
-msgstr ""
+msgstr "Total :"
 
 #. module: account_payment
 #: field:payment.order,date_created:0
@@ -484,7 +499,7 @@
 #. module: account_payment
 #: view:account.payment.populate.statement:0
 msgid "ADD"
-msgstr ""
+msgstr "Ajouter"
 
 #. module: account_payment
 #: view:account.bank.statement:0
@@ -514,7 +529,7 @@
 #. module: account_payment
 #: report:payment.order:0
 msgid "Invoice Ref"
-msgstr ""
+msgstr "Réf. facture"
 
 #. module: account_payment
 #: field:payment.line,name:0
@@ -546,7 +561,7 @@
 #. module: account_payment
 #: model:ir.model,name:account_payment.model_account_invoice
 msgid "Invoice"
-msgstr ""
+msgstr "Facture"
 
 #. module: account_payment
 #: field:payment.line,communication:0
@@ -560,6 +575,11 @@
 #: view:payment.order.create:0
 msgid "Cancel"
 msgstr "Annuler"
+
+#. module: account_payment
+#: sql_constraint:ir.model.fields:0
+msgid "Size of the field can never be less than 1 !"
+msgstr ""
 
 #. module: account_payment
 #: view:payment.line:0
@@ -601,112 +621,7 @@
 #. module: account_payment
 #: view:account.payment.make.payment:0
 msgid "Are you sure you want to make payment?"
-msgstr ""
-
-#. module: account_payment
-#: help:payment.mode,journal:0
-msgid "Cash Journal for the Payment Mode"
-msgstr "Journal de caisse pour le mode de paiement"
-
-#. module: account_payment
-#: field:payment.mode,bank_id:0
-msgid "Bank account"
-msgstr "Compte bancaire"
-
-#. module: account_payment
-#: view:payment.order:0
-msgid "Confirm Payments"
-msgstr "Confirmer les paiements"
-
-#. module: account_payment
-#: field:payment.line,company_currency:0
-#: report:payment.order:0
-msgid "Company Currency"
-msgstr "Devise de la société"
-
-#. module: account_payment
-#: model:ir.ui.menu,name:account_payment.menu_main_payment
-#: view:payment.line:0
-#: view:payment.order:0
-msgid "Payment"
-msgstr "Paiement"
-
-#. module: account_payment
-#: report:payment.order:0
-msgid "Payment Order / Payment"
-msgstr ""
-
-#. module: account_payment
-#: field:payment.line,move_line_id:0
-msgid "Entry line"
-msgstr "Ligne d'écriture"
-
-#. module: account_payment
-#: help:payment.line,communication:0
-msgid ""
-"Used as the message between ordering customer and current company. Depicts "
-"'What do you want to say to the recipient about this order ?'"
-msgstr ""
-"Utilisé comme message entre le client et la société actuelle. Décrit : \"Que "
-"voulez vous dire au destinataire à propos de cette commande ?\""
-
-#. module: account_payment
-#: field:payment.mode,name:0
-msgid "Name"
-msgstr "Nom"
-
-#. module: account_payment
-#: report:payment.order:0
-msgid "Bank Account"
-msgstr ""
-
-#. module: account_payment
-#: view:payment.line:0
-#: view:payment.order:0
-msgid "Entry Information"
-msgstr "Informations sur l'écriture"
-
-#. module: account_payment
-#: model:ir.model,name:account_payment.model_payment_order_create
-msgid "payment.order.create"
-msgstr ""
-
-#. module: account_payment
-#: field:payment.line,order_id:0
-msgid "Order"
-msgstr "Commande"
-
-#. module: account_payment
-#: field:payment.order,total:0
-msgid "Total"
-msgstr "Total"
-
-#. module: account_payment
-#: constraint:ir.rule:0
-msgid "Rules are not supported for osv_memory objects !"
-msgstr ""
-
-#. module: account_payment
-#: view:account.payment.make.payment:0
-#: model:ir.actions.act_window,name:account_payment.action_account_payment_make_payment
-msgid "Make Payment"
-msgstr ""
-
-#. module: account_payment
-#: field:payment.line,partner_id:0
-#: report:payment.order:0
-msgid "Partner"
-msgstr "Partenaire"
-
-#. module: account_payment
-#: model:ir.actions.act_window,name:account_payment.action_create_payment_order
-msgid "Populate Payment"
-msgstr ""
-
-#. module: account_payment
-#: help:payment.mode,bank_id:0
-msgid "Bank Account for the Payment Mode"
-msgstr "Compte bancaire pour le mode de paiement"
+msgstr "Etes-vous sûr de vouloir réaliser le paiement ?"
 
 #. module: account_payment
 #: view:payment.mode:0
@@ -714,6 +629,115 @@
 msgid "Journal"
 msgstr "Journal"
 
+#. module: account_payment
+#: field:payment.mode,bank_id:0
+msgid "Bank account"
+msgstr "Compte bancaire"
+
+#. module: account_payment
+#: view:payment.order:0
+msgid "Confirm Payments"
+msgstr "Confirmer les paiements"
+
+#. module: account_payment
+#: field:payment.line,company_currency:0
+#: report:payment.order:0
+msgid "Company Currency"
+msgstr "Devise de la société"
+
+#. module: account_payment
+#: model:ir.ui.menu,name:account_payment.menu_main_payment
+#: view:payment.line:0
+#: view:payment.order:0
+msgid "Payment"
+msgstr "Paiement"
+
+#. module: account_payment
+#: report:payment.order:0
+msgid "Payment Order / Payment"
+msgstr ""
+
+#. module: account_payment
+#: field:payment.line,move_line_id:0
+msgid "Entry line"
+msgstr "Ligne d'écriture"
+
+#. module: account_payment
+#: help:payment.line,communication:0
+msgid ""
+"Used as the message between ordering customer and current company. Depicts "
+"'What do you want to say to the recipient about this order ?'"
+msgstr ""
+"Utilisé comme message entre le client et la société actuelle. Décrit : \"Que "
+"voulez vous dire au destinataire à propos de cette commande ?\""
+
+#. module: account_payment
+#: field:payment.mode,name:0
+msgid "Name"
+msgstr "Nom"
+
+#. module: account_payment
+#: report:payment.order:0
+msgid "Bank Account"
+msgstr "Compte bancaire"
+
+#. module: account_payment
+#: view:payment.line:0
+#: view:payment.order:0
+msgid "Entry Information"
+msgstr "Informations sur l'écriture"
+
+#. module: account_payment
+#: model:ir.model,name:account_payment.model_payment_order_create
+msgid "payment.order.create"
+msgstr "payment.order.create"
+
+#. module: account_payment
+#: field:payment.line,order_id:0
+msgid "Order"
+msgstr "Commande"
+
+#. module: account_payment
+#: field:payment.order,total:0
+msgid "Total"
+msgstr "Total"
+
+#. module: account_payment
+#: model:ir.actions.act_window,help:account_payment.action_payment_order_tree
+msgid ""
+"A payment order is a payment request that your company does in order to pay "
+"a supplier invoice or a customer credit note. Here you can register all "
+"payment orders that should be done, keep track of all payment orders and "
+"mention the invoice reference and the partner the payment should be done for."
+msgstr ""
+
+#. module: account_payment
+#: constraint:ir.rule:0
+msgid "Rules are not supported for osv_memory objects !"
+msgstr ""
+
+#. module: account_payment
+#: view:account.payment.make.payment:0
+#: model:ir.actions.act_window,name:account_payment.action_account_payment_make_payment
+msgid "Make Payment"
+msgstr ""
+
+#. module: account_payment
+#: field:payment.line,partner_id:0
+#: report:payment.order:0
+msgid "Partner"
+msgstr "Partenaire"
+
+#. module: account_payment
+#: model:ir.actions.act_window,name:account_payment.action_create_payment_order
+msgid "Populate Payment"
+msgstr ""
+
+#. module: account_payment
+#: help:payment.mode,bank_id:0
+msgid "Bank Account for the Payment Mode"
+msgstr "Compte bancaire pour le mode de paiement"
+
 #~ msgid "Execution date:"
 #~ msgstr "Date d'exécution :"
 
@@ -756,6 +780,9 @@
 #~ msgid "Maturity Date"
 #~ msgstr "Date d'échéance"
 
+#~ msgid "Cash Journal for the Payment Mode"
+#~ msgstr "Journal de caisse pour le mode de paiement"
+
 #~ msgid "Payment Orders to Validate"
 #~ msgstr "Ordres de paiement à valider"
 
