# -*- coding: utf-8 -*-
##############################################################################
#
#    OpenERP, Open Source Management Solution
#    Copyright (C) 2004-2010 Tiny SPRL (<http://tiny.be>).
#
#    This program is free software: you can redistribute it and/or modify
#    it under the terms of the GNU Affero General Public License as
#    published by the Free Software Foundation, either version 3 of the
#    License, or (at your option) any later version.
#
#    This program is distributed in the hope that it will be useful,
#    but WITHOUT ANY WARRANTY; without even the implied warranty of
#    MERCHANTABILITY or FITNESS FOR A PARTICULAR PURPOSE.  See the
#    GNU Affero General Public License for more details.
#
#    You should have received a copy of the GNU Affero General Public License
#    along with this program.  If not, see <http://www.gnu.org/licenses/>.
#
##############################################################################

from openerp.osv import fields, osv
from openerp.tools.translate import _
<<<<<<< HEAD
from openerp.exceptions import UserError
=======
from operator import itemgetter
>>>>>>> c0496ed0

class account_move_line(osv.osv):
    _inherit = "account.move.line"

    def _amount_residual(self, cr, uid, ids, field_names, args, context=None):
        return self._amount_residual(self, cr, uid, ids, field_names, args, context=context)

    def _to_pay_search(self, cr, uid, obj, name, args, context=None):
        if not args:
            return []
        line_obj = self.pool.get('account.move.line')
        query = line_obj._query_get(cr, uid, context={})
        where = ' and '.join(map(lambda x: '''(SELECT
        CASE WHEN l.amount_currency < 0
            THEN - l.amount_currency
            ELSE l.credit
        END - coalesce(sum(pl.amount_currency), 0)
        FROM payment_line pl
        INNER JOIN payment_order po ON (pl.order_id = po.id)
        WHERE move_line_id = l.id
        AND po.state != 'cancel'
        ) %(operator)s %%s ''' % {'operator': x[1]}, args))
        sql_args = tuple(map(itemgetter(2), args))

        cr.execute(('''SELECT id
            FROM account_move_line l
            WHERE account_id IN (select id
                FROM account_account
                WHERE type=%s AND active)
            AND reconcile_id IS null
            AND credit > 0
            AND ''' + where + ' and ' + query), ('payable',)+sql_args )

        res = cr.fetchall()
        if not res:
            return [('id', '=', '0')]
        return [('id', 'in', map(lambda x:x[0], res))]

    def line2bank(self, cr, uid, ids, payment_type=None, context=None):
        """
        Try to return for each Ledger Posting line a corresponding bank
        account according to the payment type.  This work using one of
        the bank of the partner defined on the invoice eventually
        associated to the line.
        Return the first suitable bank for the corresponding partner.
        """
        payment_mode_obj = self.pool.get('payment.mode')
        line2bank = {}
        if not ids:
            return {}
        bank_type = payment_mode_obj.suitable_bank_types(cr, uid, payment_type,
                context=context)
        for line in self.browse(cr, uid, ids, context=context):
            line2bank[line.id] = False
            if line.invoice and line.invoice.partner_bank_id:
                line2bank[line.id] = line.invoice.partner_bank_id.id
            elif line.partner_id:
                if not line.partner_id.bank_ids:
                    line2bank[line.id] = False
                else:
                    for bank in line.partner_id.bank_ids:
                        if bank.state in bank_type:
                            line2bank[line.id] = bank.id
                            break
                if not line2bank.get(line.id) and line.partner_id.bank_ids:
                    line2bank[line.id] = line.partner_id.bank_ids[0].id
            else:
<<<<<<< HEAD
                raise UserError(_('There is no partner defined on the entry line.'))
        return line2bank
=======
                raise osv.except_osv(_('Error!'), _('There is no partner defined on the entry line.'))
        return line2bank

    _columns = {
        'amount_to_pay': fields.function(_amount_residual,
            type='float', string='Amount to pay', fnct_search=_to_pay_search),
    }


# vim:expandtab:smartindent:tabstop=4:softtabstop=4:shiftwidth=4:
>>>>>>> c0496ed0
<|MERGE_RESOLUTION|>--- conflicted
+++ resolved
@@ -21,11 +21,8 @@
 
 from openerp.osv import fields, osv
 from openerp.tools.translate import _
-<<<<<<< HEAD
 from openerp.exceptions import UserError
-=======
 from operator import itemgetter
->>>>>>> c0496ed0
 
 class account_move_line(osv.osv):
     _inherit = "account.move.line"
@@ -93,18 +90,10 @@
                 if not line2bank.get(line.id) and line.partner_id.bank_ids:
                     line2bank[line.id] = line.partner_id.bank_ids[0].id
             else:
-<<<<<<< HEAD
                 raise UserError(_('There is no partner defined on the entry line.'))
-        return line2bank
-=======
-                raise osv.except_osv(_('Error!'), _('There is no partner defined on the entry line.'))
         return line2bank
 
     _columns = {
         'amount_to_pay': fields.function(_amount_residual,
             type='float', string='Amount to pay', fnct_search=_to_pay_search),
-    }
-
-
-# vim:expandtab:smartindent:tabstop=4:softtabstop=4:shiftwidth=4:
->>>>>>> c0496ed0
+    }