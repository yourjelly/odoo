# -*- coding: utf-8 -*-
# Part of Odoo. See LICENSE file for full copyright and licensing details.

from odoo.http import request

from odoo.addons.account.controllers import portal
from odoo.addons.payment.controllers.portal import PaymentPortal
from odoo.addons.portal.controllers.portal import _build_url_w_params


class PortalAccount(portal.PortalAccount):

    def _invoice_get_page_view_values(self, invoice, access_token, **kwargs):
        values = super()._invoice_get_page_view_values(invoice, access_token, **kwargs)
        logged_in = not request.env.user._is_public()
        # We set partner_id to the partner id of the current user if logged in, otherwise we set it
        # to the invoice partner id. We do this to ensure that payment tokens are assigned to the
        # correct partner and to avoid linking tokens to the public user.
        partner = request.env.user.partner_id if logged_in else invoice.partner_id

        # Make sure that the partner's company matches the invoice's company.
        invoice_company = invoice.company_id or request.env.company
<<<<<<< HEAD
        PaymentPortal.ensure_matching_companies(partner, invoice_company)
=======
        PaymentPortal._ensure_matching_companies(partner, invoice_company)
>>>>>>> bd72796d

        acquirers_sudo = request.env['payment.acquirer'].sudo()._get_compatible_acquirers(
            invoice_company.id, partner.id, currency_id=invoice.currency_id.id
        )  # In sudo mode to read the fields of acquirers and partner (if not logged in)
        tokens = request.env['payment.token'].search(
            [('acquirer_id', 'in', acquirers_sudo.ids), ('partner_id', '=', partner.id)]
        )  # Tokens are cleared at the end if the user is not logged in
        fees_by_acquirer = {
            acq_sudo: acq_sudo._compute_fees(
                invoice.amount_total, invoice.currency_id, invoice.partner_id.country_id
            ) for acq_sudo in acquirers_sudo.filtered('fees_active')
        }
        values.update({
            'acquirers': acquirers_sudo,
            'tokens': tokens,
            'fees_by_acquirer': fees_by_acquirer,
            'show_tokenize_input': logged_in,  # Prevent public partner from saving payment methods
            'amount': invoice.amount_residual,
            'currency': invoice.currency_id,
            'partner_id': partner.id,
            'access_token': access_token,
            'transaction_route': f'/invoice/transaction/{invoice.id}/',
            'landing_route': _build_url_w_params(invoice.access_url, {'access_token': access_token})
        })
        if not logged_in:
            # Don't display payment tokens of the invoice partner if the user is not logged in, but
            # inform that logging in will make them available.
            values.update({
                'existing_token': bool(tokens),
                'tokens': request.env['payment.token'],
            })
        return values<|MERGE_RESOLUTION|>--- conflicted
+++ resolved
@@ -20,11 +20,7 @@
 
         # Make sure that the partner's company matches the invoice's company.
         invoice_company = invoice.company_id or request.env.company
-<<<<<<< HEAD
-        PaymentPortal.ensure_matching_companies(partner, invoice_company)
-=======
         PaymentPortal._ensure_matching_companies(partner, invoice_company)
->>>>>>> bd72796d
 
         acquirers_sudo = request.env['payment.acquirer'].sudo()._get_compatible_acquirers(
             invoice_company.id, partner.id, currency_id=invoice.currency_id.id
