--- conflicted
+++ resolved
@@ -1,10 +1,3 @@
-<<<<<<< HEAD
-# Italian translation for openobject-addons
-# Copyright (c) 2014 Rosetta Contributors and Canonical Ltd 2014
-# This file is distributed under the same license as the openobject-addons package.
-# FIRST AUTHOR <EMAIL@ADDRESS>, 2014.
-#
-=======
 # Translation of OpenERP Server.
 # This file contains the translation of the following modules:
 # * l10n_fr
@@ -12,35 +5,27 @@
 # Translators:
 # FIRST AUTHOR <EMAIL@ADDRESS>, 2014
 # Paolo Valier, 2016
->>>>>>> 8651d081
 msgid ""
 msgstr ""
-"Project-Id-Version: openobject-addons\n"
-"Report-Msgid-Bugs-To: FULL NAME <EMAIL@ADDRESS>\n"
+"Project-Id-Version: Odoo 8.0\n"
+"Report-Msgid-Bugs-To: \n"
 "POT-Creation-Date: 2012-11-24 02:53+0000\n"
-<<<<<<< HEAD
-"PO-Revision-Date: 2014-08-14 16:10+0000\n"
-"Last-Translator: FULL NAME <EMAIL@ADDRESS>\n"
-"Language-Team: Italian <it@li.org>\n"
-=======
 "PO-Revision-Date: 2016-04-30 10:13+0000\n"
 "Last-Translator: Paolo Valier\n"
 "Language-Team: Italian (http://www.transifex.com/odoo/odoo-8/language/it/)\n"
->>>>>>> 8651d081
 "MIME-Version: 1.0\n"
 "Content-Type: text/plain; charset=UTF-8\n"
-"Content-Transfer-Encoding: 8bit\n"
-"X-Launchpad-Export-Date: 2014-08-15 07:22+0000\n"
-"X-Generator: Launchpad (build 17156)\n"
+"Content-Transfer-Encoding: \n"
+"Language: it\n"
+"Plural-Forms: nplurals=2; plural=(n != 1);\n"
 
 #. module: l10n_fr
 #: constraint:res.company:0
 msgid "Error! You can not create recursive companies."
-msgstr ""
+msgstr "Errore! Non è possibile creare aziende ricorsive."
 
 #. module: l10n_fr
-#: view:account.bilan.report:0
-#: view:account.cdr.report:0
+#: view:account.bilan.report:0 view:account.cdr.report:0
 msgid "Print"
 msgstr "Stampa"
 
@@ -62,7 +47,7 @@
 #. module: l10n_fr
 #: model:account.fiscal.position.template,note:l10n_fr.fiscal_position_template_import_export
 msgid "French VAT exemption according to articles 262 I of \"CGI\""
-msgstr ""
+msgstr "Esenzione VAT francese in accordo agli articoli 262 I del \"CGI\""
 
 #. module: l10n_fr
 #: field:l10n.fr.line,report_id:0
@@ -72,7 +57,7 @@
 #. module: l10n_fr
 #: view:account.cdr.report:0
 msgid "Compte de resultat"
-msgstr ""
+msgstr "Conto economico"
 
 #. module: l10n_fr
 #: model:ir.model,name:l10n_fr.model_l10n_fr_line
@@ -87,30 +72,29 @@
 #. module: l10n_fr
 #: sql_constraint:res.company:0
 msgid "The company name must be unique !"
-msgstr ""
+msgstr "Il nome azienda deve essere univoco!"
 
 #. module: l10n_fr
-#: field:l10n.fr.line,name:0
-#: field:l10n.fr.report,name:0
+#: field:l10n.fr.line,name:0 field:l10n.fr.report,name:0
 msgid "Name"
 msgstr "Nome"
 
 #. module: l10n_fr
 #: model:ir.actions.act_window,name:l10n_fr.action_account_cdr_report
 msgid "Compte de resultat Report"
-msgstr ""
+msgstr "Report Conto Economico"
 
 #. module: l10n_fr
 #: model:account.fiscal.position.template,note:l10n_fr.fiscal_position_template_intraeub2b
 msgid ""
 "French VAT exemption according to articles 262 ter I (for products) and/or "
 "283-2 (for services) of \"CGI\""
-msgstr ""
+msgstr "Esenzione VAT francese in accordo agli articoli 262 I del \"CGI\" (per i prodotti) e/o 283-2 (per i servizi) del \"CGI\""
 
 #. module: l10n_fr
 #: model:ir.model,name:l10n_fr.model_res_company
 msgid "Companies"
-msgstr ""
+msgstr "Aziende"
 
 #. module: l10n_fr
 #: sql_constraint:l10n.fr.report:0
@@ -131,7 +115,7 @@
 #. module: l10n_fr
 #: field:res.company,siret:0
 msgid "SIRET"
-msgstr ""
+msgstr "SIRET"
 
 #. module: l10n_fr
 #: sql_constraint:l10n.fr.line:0
@@ -150,8 +134,7 @@
 msgstr "Report bilancio"
 
 #. module: l10n_fr
-#: view:account.bilan.report:0
-#: view:account.cdr.report:0
+#: view:account.bilan.report:0 view:account.cdr.report:0
 msgid "Cancel"
 msgstr "Annulla"
 
@@ -161,12 +144,11 @@
 msgstr "Nome variabile"
 
 #. module: l10n_fr
-#: view:account.bilan.report:0
-#: view:account.cdr.report:0
+#: view:account.bilan.report:0 view:account.cdr.report:0
 msgid "or"
-msgstr ""
+msgstr "o"
 
 #. module: l10n_fr
 #: field:res.company,ape:0
 msgid "APE"
-msgstr ""+msgstr "APE"