--- conflicted
+++ resolved
@@ -1,30 +1,22 @@
-# Danish translation for openobject-addons
-# Copyright (c) 2014 Rosetta Contributors and Canonical Ltd 2014
-# This file is distributed under the same license as the openobject-addons package.
-# FIRST AUTHOR <EMAIL@ADDRESS>, 2014.
-#
-msgid ""
-msgstr ""
-<<<<<<< HEAD
-"Project-Id-Version: openobject-addons\n"
-"Report-Msgid-Bugs-To: FULL NAME <EMAIL@ADDRESS>\n"
-"POT-Creation-Date: 2014-09-23 16:28+0000\n"
-"PO-Revision-Date: 2014-08-14 16:10+0000\n"
-"Last-Translator: FULL NAME <EMAIL@ADDRESS>\n"
-"Language-Team: Danish <da@li.org>\n"
-=======
+# Translation of Odoo Server.
+# This file contains the translation of the following modules:
+# * portal
+# 
+# Translators:
+# jonas jensen <j.jensen@tcomp.dk>, 2015
+msgid ""
+msgstr ""
 "Project-Id-Version: Odoo 8.0\n"
 "Report-Msgid-Bugs-To: \n"
 "POT-Creation-Date: 2015-01-21 14:08+0000\n"
 "PO-Revision-Date: 2016-04-12 11:24+0000\n"
 "Last-Translator: Hans Henrik Gabelgaard <hhg@gabelgaard.org>\n"
 "Language-Team: Danish (http://www.transifex.com/odoo/odoo-8/language/da/)\n"
->>>>>>> 0410d118
 "MIME-Version: 1.0\n"
 "Content-Type: text/plain; charset=UTF-8\n"
-"Content-Transfer-Encoding: 8bit\n"
-"X-Launchpad-Export-Date: 2014-09-24 09:24+0000\n"
-"X-Generator: Launchpad (build 17196)\n"
+"Content-Transfer-Encoding: \n"
+"Language: da\n"
+"Plural-Forms: nplurals=2; plural=(n != 1);\n"
 
 #. module: portal
 #: model:ir.actions.client,help:portal.action_mail_inbox_feeds_portal
@@ -32,10 +24,8 @@
 "<p>\n"
 "                    <b>Good Job!</b> Your inbox is empty.\n"
 "                </p><p>\n"
-"                    Your inbox contains private messages or emails sent to "
-"you\n"
-"                    as well as information related to documents or people "
-"you\n"
+"                    Your inbox contains private messages or emails sent to you\n"
+"                    as well as information related to documents or people you\n"
 "                    follow.\n"
 "                </p>\n"
 "            "
@@ -47,10 +37,8 @@
 "<p>\n"
 "                    <b>No todo.</b>\n"
 "                </p><p>\n"
-"                    When you process messages in your inbox, you can mark "
-"some\n"
-"                    as <i>todo</i>. From this menu, you can process all your "
-"todo.\n"
+"                    When you process messages in your inbox, you can mark some\n"
+"                    as <i>todo</i>. From this menu, you can process all your todo.\n"
 "                </p>\n"
 "            "
 msgstr ""
@@ -62,8 +50,7 @@
 "                    No message found and no message sent yet.\n"
 "                </p><p>\n"
 "                    Click on the top-right icon to compose a message. This\n"
-"                    message will be sent by email if it's an internal "
-"contact.\n"
+"                    message will be sent by email if it's an internal contact.\n"
 "                </p>\n"
 "            "
 msgstr ""
@@ -72,7 +59,7 @@
 #: code:addons/portal/mail_message.py:59
 #, python-format
 msgid "Access Denied"
-msgstr ""
+msgstr "Adgang nægtet"
 
 #. module: portal
 #: model:ir.model,name:portal.model_res_groups
@@ -87,33 +74,33 @@
 #. module: portal
 #: view:portal.wizard:portal.wizard_view
 msgid "Apply"
-msgstr ""
+msgstr "Anvend"
 
 #. module: portal
 #: model:ir.actions.client,name:portal.action_mail_archives_feeds_portal
 #: model:ir.ui.menu,name:portal.portal_mail_archivesfeeds
 msgid "Archives"
-msgstr ""
+msgstr "Arkiverede"
 
 #. module: portal
 #: model:ir.ui.menu,name:portal.portal_orders
 msgid "Billing"
-msgstr ""
+msgstr "Fakturering"
 
 #. module: portal
 #: view:portal.wizard:portal.wizard_view
 msgid "Cancel"
-msgstr ""
+msgstr "Annuller"
 
 #. module: portal
 #: field:portal.wizard.user,partner_id:0
 msgid "Contact"
-msgstr ""
+msgstr "Kontakt"
 
 #. module: portal
 #: view:portal.wizard.user:portal.wizard_user_tree_view
 msgid "Contacts"
-msgstr ""
+msgstr "Kontakter"
 
 #. module: portal
 #: code:addons/portal/wizard/portal_wizard.py:163
@@ -122,16 +109,14 @@
 msgstr "Kontakter fejl"
 
 #. module: portal
-#: field:portal.wizard,create_uid:0
-#: field:portal.wizard.user,create_uid:0
+#: field:portal.wizard,create_uid:0 field:portal.wizard.user,create_uid:0
 msgid "Created by"
-msgstr ""
-
-#. module: portal
-#: field:portal.wizard,create_date:0
-#: field:portal.wizard.user,create_date:0
+msgstr "Oprettet af"
+
+#. module: portal
+#: field:portal.wizard,create_date:0 field:portal.wizard.user,create_date:0
 msgid "Created on"
-msgstr ""
+msgstr "Oprettet den"
 
 #. module: portal
 #: code:addons/portal/wizard/portal_wizard.py:34
@@ -159,12 +144,12 @@
 #. module: portal
 #: view:share.wizard:portal.share_step2_form_portal
 msgid "Details"
-msgstr ""
+msgstr "Detaljer:"
 
 #. module: portal
 #: field:portal.wizard.user,email:0
 msgid "Email"
-msgstr ""
+msgstr "E-mail"
 
 #. module: portal
 #: code:addons/portal/wizard/portal_wizard.py:225
@@ -196,10 +181,9 @@
 msgstr ""
 
 #. module: portal
-#: field:portal.wizard,id:0
-#: field:portal.wizard.user,id:0
+#: field:portal.wizard,id:0 field:portal.wizard.user,id:0
 msgid "ID"
-msgstr ""
+msgstr "Id"
 
 #. module: portal
 #: help:res.groups,is_portal:0
@@ -215,7 +199,7 @@
 #: model:ir.actions.client,name:portal.action_mail_inbox_feeds_portal
 #: model:ir.ui.menu,name:portal.portal_inbox
 msgid "Inbox"
-msgstr ""
+msgstr "Indbakke"
 
 #. module: portal
 #: field:portal.wizard,welcome_message:0
@@ -223,21 +207,19 @@
 msgstr ""
 
 #. module: portal
-#: field:portal.wizard,write_uid:0
-#: field:portal.wizard.user,write_uid:0
+#: field:portal.wizard,write_uid:0 field:portal.wizard.user,write_uid:0
 msgid "Last Updated by"
-msgstr ""
-
-#. module: portal
-#: field:portal.wizard,write_date:0
-#: field:portal.wizard.user,write_date:0
+msgstr "Sidst opdateret af"
+
+#. module: portal
+#: field:portal.wizard,write_date:0 field:portal.wizard.user,write_date:0
 msgid "Last Updated on"
-msgstr ""
+msgstr "Sidst opdateret den"
 
 #. module: portal
 #: model:ir.model,name:portal.model_mail_message
 msgid "Message"
-msgstr ""
+msgstr "Besked"
 
 #. module: portal
 #: model:ir.ui.menu,name:portal.portal_messages
@@ -252,13 +234,13 @@
 #. module: portal
 #: model:ir.model,name:portal.model_mail_mail
 msgid "Outgoing Mails"
-msgstr ""
+msgstr "Udgående mails"
 
 #. module: portal
 #: code:addons/portal/wizard/share_wizard.py:54
 #, python-format
 msgid "Please select at least one group to share with"
-msgstr ""
+msgstr "Venligst vælg mindst en gruppe at dele med"
 
 #. module: portal
 #: code:addons/portal/wizard/share_wizard.py:50
@@ -267,8 +249,7 @@
 msgstr ""
 
 #. module: portal
-#: model:ir.ui.menu,name:portal.portal_menu
-#: field:portal.wizard,portal_id:0
+#: model:ir.ui.menu,name:portal.portal_menu field:portal.wizard,portal_id:0
 #: field:res.groups,is_portal:0
 msgid "Portal"
 msgstr ""
@@ -293,16 +274,14 @@
 #. module: portal
 #: model:ir.ui.menu,name:portal.portal_projects
 msgid "Projects"
-msgstr ""
+msgstr "Projekter"
 
 #. module: portal
 #: view:portal.wizard:portal.wizard_view
 msgid ""
 "Select which contacts should belong to the portal in the list below.\n"
-"                        The email address of each selected contact must be "
-"valid and unique.\n"
-"                        If necessary, you can fix any contact's email "
-"address directly in the list."
+"                        The email address of each selected contact must be valid and unique.\n"
+"                        If necessary, you can fix any contact's email address directly in the list."
 msgstr ""
 
 #. module: portal
@@ -337,8 +316,7 @@
 #: code:addons/portal/mail_message.py:60
 #, python-format
 msgid ""
-"The requested operation cannot be completed due to security restrictions. "
-"Please contact your system administrator.\n"
+"The requested operation cannot be completed due to security restrictions. Please contact your system administrator.\n"
 "\n"
 "(Document type: %s, Operation: %s)"
 msgstr "Du har ikke rettigheder til at udføre den ønskede handling. Kontakt supporten, hvis du mener det skyldes en fejl i systemet.\n\n(Model: %s, Operation: %s)"
@@ -371,7 +349,7 @@
 #. module: portal
 #: field:portal.wizard,user_ids:0
 msgid "Users"
-msgstr ""
+msgstr "Brugere"
 
 #. module: portal
 #: code:addons/portal/wizard/share_wizard.py:38
@@ -382,7 +360,7 @@
 #. module: portal
 #: field:portal.wizard.user,wizard_id:0
 msgid "Wizard"
-msgstr ""
+msgstr "Guide"
 
 #. module: portal
 #: code:addons/portal/wizard/portal_wizard.py:226
@@ -402,6 +380,11 @@
 #, python-format
 msgid "access directly to"
 msgstr ""
+
+#. module: portal
+#: view:portal.wizard:portal.wizard_view
+msgid "or"
+msgstr "eller"
 
 #. module: portal
 #: code:addons/portal/mail_mail.py:48
