# -*- coding: utf-8 -*-
# Part of Odoo. See LICENSE file for full copyright and licensing details.

import re
import urlparse
import werkzeug.urls

from odoo import api, fields, models, tools

from openerp.addons.link_tracker.models.link_tracker import URL_REGEX


class MailMail(models.Model):
    """Add the mass mailing campaign data to mail"""
    _inherit = ['mail.mail']

    mailing_id = fields.Many2one('mail.mass_mailing', string='Mass Mailing')
    statistics_ids = fields.One2many('mail.mail.statistics', 'mail_mail_id', string='Statistics')

    @api.model
    def create(self, values):
        """ Override mail_mail creation to create an entry in mail.mail.statistics """
        # TDE note: should be after 'all values computed', to have values (FIXME after merging other branch holding create refactoring)
        mail = super(MailMail, self).create(values)
        if values.get('statistics_ids'):
            mail_sudo = mail.sudo()
            mail_sudo.statistics_ids.write({'message_id': mail_sudo.message_id, 'state': 'outgoing'})
        return mail

    def _get_tracking_url(self, partner=None):
        base_url = self.env['ir.config_parameter'].get_param('web.base.url')
        track_url = urlparse.urljoin(
            base_url, 'mail/track/%(mail_id)s/blank.gif?%(params)s' % {
                'mail_id': self.id,
                'params': werkzeug.url_encode({'db': self.env.cr.dbname})
            }
        )
        return '<img src="%s" alt=""/>' % track_url

    def _get_unsubscribe_url(self, email_to):
        base_url = self.env['ir.config_parameter'].get_param('web.base.url')
        url = urlparse.urljoin(
            base_url, 'mail/mailing/%(mailing_id)s/unsubscribe?%(params)s' % {
                'mailing_id': self.mailing_id.id,
                'params': werkzeug.url_encode({'db': self.env.cr.dbname, 'res_id': self.res_id, 'email': email_to})
            }
        )
        return url

    @api.multi
    def send_get_mail_body(self, partner=None):
        """ Override to add the tracking URL to the body and to add
        Statistic_id in shorted urls """
        # TDE: temporary addition (mail was parameter) due to semi-new-API
        self.ensure_one()
        body = super(MailMail, self).send_get_mail_body(partner=partner)

<<<<<<< HEAD
        links_blacklist = ['/unsubscribe_from_list']

        if self.mailing_id and body and self.statistics_ids:
            for match in re.findall(URL_REGEX, self.body_html):

                href = match[0]
                url = match[1]

                if not [s for s in links_blacklist if s in href]:
                    new_href = href.replace(url, url + '/m/' + str(self.statistics_ids[0].id))
=======
        if mail.mailing_id and body and mail.statistics_ids:
            for match in re.findall(URL_REGEX, mail.body_html):
                href = match[0]
                url = match[1]

                parsed = urlparse.urlparse(url, scheme='http')

                if parsed.scheme.startswith('http') and parsed.path.startswith('/r/'):
                    new_href = href.replace(url, url + '/m/' + str(mail.statistics_ids[0].id))
>>>>>>> f081f19f
                    body = body.replace(href, new_href)

        # prepend <base> tag for images using absolute urls
        domain = self.env["ir.config_parameter"].get_param("web.base.url")
        base = "<base href='%s'>" % domain
        body = tools.append_content_to_html(base, body, plaintext=False, container_tag='div')
        # resolve relative image url to absolute for outlook.com
        def _sub_relative2absolute(match):
            return match.group(1) + urlparse.urljoin(domain, match.group(2))
        body = re.sub('(<img(?=\s)[^>]*\ssrc=")(/[^/][^"]+)', _sub_relative2absolute, body)
        body = re.sub(r'(<[^>]+\bstyle="[^"]+\burl\(\'?)(/[^/\'][^\'")]+)', _sub_relative2absolute, body)

        # generate tracking URL
        if self.statistics_ids:
            tracking_url = self._get_tracking_url(partner)
            if tracking_url:
                body = tools.append_content_to_html(body, tracking_url, plaintext=False, container_tag='div')
        return body

    @api.multi
    def send_get_email_dict(self, partner=None):
        # TDE: temporary addition (mail was parameter) due to semi-new-API
        res = super(MailMail, self).send_get_email_dict(partner)
        base_url = self.env['ir.config_parameter'].get_param('web.base.url')
        if self.mailing_id and res.get('body') and res.get('email_to'):
            emails = tools.email_split(res.get('email_to')[0])
            email_to = emails and emails[0] or False
            unsubscribe_url = self._get_unsubscribe_url(email_to)
            link_to_replace = base_url + '/unsubscribe_from_list'
            if link_to_replace in res['body']:
                res['body'] = res['body'].replace(link_to_replace, unsubscribe_url if unsubscribe_url else '#')
        return res

    @api.multi
    def _postprocess_sent_message(self, mail_sent=True):
        for mail in self:
            if mail_sent is True and mail.statistics_ids:
                mail.statistics_ids.write({'sent': fields.Datetime.now(), 'exception': False})
            elif mail_sent is False and mail.statistics_ids:
                mail.statistics_ids.write({'exception': fields.Datetime.now()})
        return super(MailMail, self)._postprocess_sent_message(mail_sent=mail_sent)<|MERGE_RESOLUTION|>--- conflicted
+++ resolved
@@ -55,28 +55,15 @@
         self.ensure_one()
         body = super(MailMail, self).send_get_mail_body(partner=partner)
 
-<<<<<<< HEAD
-        links_blacklist = ['/unsubscribe_from_list']
-
         if self.mailing_id and body and self.statistics_ids:
             for match in re.findall(URL_REGEX, self.body_html):
-
-                href = match[0]
-                url = match[1]
-
-                if not [s for s in links_blacklist if s in href]:
-                    new_href = href.replace(url, url + '/m/' + str(self.statistics_ids[0].id))
-=======
-        if mail.mailing_id and body and mail.statistics_ids:
-            for match in re.findall(URL_REGEX, mail.body_html):
                 href = match[0]
                 url = match[1]
 
                 parsed = urlparse.urlparse(url, scheme='http')
 
                 if parsed.scheme.startswith('http') and parsed.path.startswith('/r/'):
-                    new_href = href.replace(url, url + '/m/' + str(mail.statistics_ids[0].id))
->>>>>>> f081f19f
+                    new_href = href.replace(url, url + '/m/' + str(self.statistics_ids[0].id))
                     body = body.replace(href, new_href)
 
         # prepend <base> tag for images using absolute urls
