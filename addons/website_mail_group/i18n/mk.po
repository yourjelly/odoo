# Macedonian translation for openobject-addons
# Copyright (c) 2014 Rosetta Contributors and Canonical Ltd 2014
# This file is distributed under the same license as the openobject-addons package.
# FIRST AUTHOR <EMAIL@ADDRESS>, 2014.
#
msgid ""
msgstr ""
<<<<<<< HEAD
"Project-Id-Version: openobject-addons\n"
"Report-Msgid-Bugs-To: FULL NAME <EMAIL@ADDRESS>\n"
"POT-Creation-Date: 2014-08-14 13:09+0000\n"
"PO-Revision-Date: 2014-10-22 09:40+0000\n"
"Last-Translator: Tome Barbov <tome.barbov@eskon.com.mk>\n"
"Language-Team: Macedonian <mk@li.org>\n"
=======
"Project-Id-Version: Odoo 8.0\n"
"Report-Msgid-Bugs-To: \n"
"POT-Creation-Date: 2015-01-21 14:09+0000\n"
"PO-Revision-Date: 2016-05-05 11:52+0000\n"
"Last-Translator: Martin Trigaux\n"
"Language-Team: Macedonian (http://www.transifex.com/odoo/odoo-8/language/mk/)\n"
>>>>>>> 3a320211
"MIME-Version: 1.0\n"
"Content-Type: text/plain; charset=UTF-8\n"
"Content-Transfer-Encoding: 8bit\n"
"X-Launchpad-Export-Date: 2014-10-23 07:53+0000\n"
"X-Generator: Launchpad (build 17203)\n"

#. module: website_mail_group
#. openerp-web
#: code:addons/website_mail_group/static/src/js/website_mail_group.editor.js:12
#, python-format
msgid "Add a Subscribe Button"
msgstr "Додади копче за претплата"

#. module: website_mail_group
#: view:website:website_mail_group.mail_groups
msgid "Alone we can do so little, together we can do so much"
msgstr ""
"Сами можеме да направиме малку, но заедно можеме да направиме многу повеќе"

#. module: website_mail_group
#: view:website:website_mail_group.group_messages
msgid "Archives"
msgstr "Архива"

#. module: website_mail_group
#: view:website:website_mail_group.group_message
msgid "Browse archives"
msgstr "Прегледај архива"

#. module: website_mail_group
#: view:website:website_mail_group.group_message
#: view:website:website_mail_group.group_messages
msgid "By date"
msgstr "Според датум"

#. module: website_mail_group
#: view:website:website_mail_group.group_message
#: view:website:website_mail_group.group_messages
msgid "By thread"
msgstr "Според тема"

#. module: website_mail_group
#: view:website:website.snippets
msgid "Change Discussion List"
msgstr ""

#. module: website_mail_group
#: view:website:website.snippets
msgid "Discussion Group"
msgstr "Група за дискусија"

#. module: website_mail_group
#. openerp-web
#: code:addons/website_mail_group/static/src/js/website_mail_group.editor.js:13
#, python-format
msgid "Discussion List"
msgstr ""

#. module: website_mail_group
#: model:ir.model,name:website_mail_group.model_mail_group
msgid "Discussion group"
msgstr "Група за дискусија"

#. module: website_mail_group
#: view:website:website_mail_group.group_message
msgid "Follow-Ups"
msgstr "Проследувања"

#. module: website_mail_group
#: view:website:website.layout
msgid "Mailing List"
msgstr "е-маил листа"

#. module: website_mail_group
#: view:website:website_mail_group.group_message
#: view:website:website_mail_group.group_messages
msgid "Mailing Lists"
msgstr "е-маил листи"

#. module: website_mail_group
#: code:addons/website_mail_group/models/mail_group.py:43
#, python-format
msgid "Mailing-List"
msgstr "е-маил листа"

#. module: website_mail_group
#: view:website:website_mail_group.mail_groups
msgid "Need to unsubscribe? It's right here!"
msgstr ""

#. module: website_mail_group
#: model:ir.model,name:website_mail_group.model_mail_mail
msgid "Outgoing Mails"
msgstr "Пратени Е-маил пораки"

#. module: website_mail_group
#: code:addons/website_mail_group/models/mail_group.py:44
#, python-format
msgid "Post to"
msgstr ""

#. module: website_mail_group
#: view:website:website_mail_group.group_message
msgid "Reference"
msgstr "Референца"

#. module: website_mail_group
#: view:website:website_mail_group.mail_groups
msgid "Stay in touch with our Community"
msgstr "Останете во контакт со нашата заедница"

#. module: website_mail_group
#: view:website:website.snippets
msgid "Subscribe"
msgstr "Претплати се"

#. module: website_mail_group
#: code:addons/website_mail_group/models/mail_group.py:45
#, python-format
msgid "Unsubscribe"
msgstr "Откажи ја претплатата"

#. module: website_mail_group
#: view:website:website.snippets
msgid "archives"
msgstr "архива"

#. module: website_mail_group
#: view:website:website_mail_group.group_message
msgid "attachments"
msgstr "прикачени датотеки"

#. module: website_mail_group
#: view:website:website_mail_group.group_message
#: view:website:website_mail_group.group_messages
msgid "mailing list archives"
msgstr "архива на е-маил листа"

#. module: website_mail_group
#: view:website:website_mail_group.mail_groups
msgid "messages / month"
msgstr "пораки / месец"

#. module: website_mail_group
#: view:website:website_mail_group.messages_short
msgid "more replies"
msgstr "повеќе одговори"

#. module: website_mail_group
#: view:website:website_mail_group.mail_groups
msgid "participants"
msgstr "учесници"

#. module: website_mail_group
#: view:website:website_mail_group.messages_short
msgid "replies"
msgstr "одговори"

#. module: website_mail_group
#: view:website:website.snippets
msgid "send mail"
msgstr "испрати пошта"

#. module: website_mail_group
#: view:website:website_mail_group.messages_short
msgid "show"
msgstr "прикажи"

#. module: website_mail_group
#: view:website:website.snippets
msgid "unsubscribe"
msgstr "откажи ја претплатата"

#. module: website_mail_group
#: view:website:website.snippets
msgid "your email..."
msgstr "ваш е-маил..."<|MERGE_RESOLUTION|>--- conflicted
+++ resolved
@@ -1,30 +1,22 @@
-# Macedonian translation for openobject-addons
-# Copyright (c) 2014 Rosetta Contributors and Canonical Ltd 2014
-# This file is distributed under the same license as the openobject-addons package.
-# FIRST AUTHOR <EMAIL@ADDRESS>, 2014.
-#
+# Translation of Odoo Server.
+# This file contains the translation of the following modules:
+# * website_mail_group
+# 
+# Translators:
+# FIRST AUTHOR <EMAIL@ADDRESS>, 2014
 msgid ""
 msgstr ""
-<<<<<<< HEAD
-"Project-Id-Version: openobject-addons\n"
-"Report-Msgid-Bugs-To: FULL NAME <EMAIL@ADDRESS>\n"
-"POT-Creation-Date: 2014-08-14 13:09+0000\n"
-"PO-Revision-Date: 2014-10-22 09:40+0000\n"
-"Last-Translator: Tome Barbov <tome.barbov@eskon.com.mk>\n"
-"Language-Team: Macedonian <mk@li.org>\n"
-=======
 "Project-Id-Version: Odoo 8.0\n"
 "Report-Msgid-Bugs-To: \n"
 "POT-Creation-Date: 2015-01-21 14:09+0000\n"
 "PO-Revision-Date: 2016-05-05 11:52+0000\n"
 "Last-Translator: Martin Trigaux\n"
 "Language-Team: Macedonian (http://www.transifex.com/odoo/odoo-8/language/mk/)\n"
->>>>>>> 3a320211
 "MIME-Version: 1.0\n"
 "Content-Type: text/plain; charset=UTF-8\n"
-"Content-Transfer-Encoding: 8bit\n"
-"X-Launchpad-Export-Date: 2014-10-23 07:53+0000\n"
-"X-Generator: Launchpad (build 17203)\n"
+"Content-Transfer-Encoding: \n"
+"Language: mk\n"
+"Plural-Forms: nplurals=2; plural=(n % 10 == 1 && n % 100 != 11) ? 0 : 1;\n"
 
 #. module: website_mail_group
 #. openerp-web
@@ -36,8 +28,7 @@
 #. module: website_mail_group
 #: view:website:website_mail_group.mail_groups
 msgid "Alone we can do so little, together we can do so much"
-msgstr ""
-"Сами можеме да направиме малку, но заедно можеме да направиме многу повеќе"
+msgstr "Сами можеме да направиме малку, но заедно можеме да направиме многу повеќе"
 
 #. module: website_mail_group
 #: view:website:website_mail_group.group_messages
@@ -154,6 +145,12 @@
 
 #. module: website_mail_group
 #: view:website:website_mail_group.group_message
+#: view:website:website_mail_group.messages_short
+msgid "by"
+msgstr "од"
+
+#. module: website_mail_group
+#: view:website:website_mail_group.group_message
 #: view:website:website_mail_group.group_messages
 msgid "mailing list archives"
 msgstr "архива на е-маил листа"
