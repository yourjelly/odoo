--- conflicted
+++ resolved
@@ -1,30 +1,22 @@
-# Romanian translation for openobject-addons
-# Copyright (c) 2014 Rosetta Contributors and Canonical Ltd 2014
-# This file is distributed under the same license as the openobject-addons package.
-# FIRST AUTHOR <EMAIL@ADDRESS>, 2014.
-#
+# Translation of Odoo Server.
+# This file contains the translation of the following modules:
+# * sale_margin
+# 
+# Translators:
+# FIRST AUTHOR <EMAIL@ADDRESS>, 2014
 msgid ""
 msgstr ""
-<<<<<<< HEAD
-"Project-Id-Version: openobject-addons\n"
-"Report-Msgid-Bugs-To: FULL NAME <EMAIL@ADDRESS>\n"
-"POT-Creation-Date: 2014-08-14 13:09+0000\n"
-"PO-Revision-Date: 2014-08-14 16:10+0000\n"
-"Last-Translator: FULL NAME <EMAIL@ADDRESS>\n"
-"Language-Team: Romanian <ro@li.org>\n"
-=======
 "Project-Id-Version: Odoo 8.0\n"
 "Report-Msgid-Bugs-To: \n"
 "POT-Creation-Date: 2015-01-21 14:08+0000\n"
 "PO-Revision-Date: 2016-10-21 18:55+0000\n"
 "Last-Translator: Martin Trigaux\n"
 "Language-Team: Romanian (http://www.transifex.com/odoo/odoo-8/language/ro/)\n"
->>>>>>> 8f484fd1
 "MIME-Version: 1.0\n"
 "Content-Type: text/plain; charset=UTF-8\n"
-"Content-Transfer-Encoding: 8bit\n"
-"X-Launchpad-Export-Date: 2014-08-15 07:49+0000\n"
-"X-Generator: Launchpad (build 17156)\n"
+"Content-Transfer-Encoding: \n"
+"Language: ro\n"
+"Plural-Forms: nplurals=3; plural=(n==1?0:(((n%100>19)||((n%100==0)&&(n!=0)))?2:1));\n"
 
 #. module: sale_margin
 #: field:sale.order.line,purchase_price:0
@@ -36,13 +28,10 @@
 msgid ""
 "It gives profitability by calculating the difference between the Unit Price "
 "and the cost price."
-msgstr ""
-"Prezinta profitabilitatea prin calcularea diferentei dintre Pretul Unitar si "
-"pretul de cost."
+msgstr "Prezinta profitabilitatea prin calcularea diferentei dintre Pretul Unitar si pretul de cost."
 
 #. module: sale_margin
-#: field:sale.order,margin:0
-#: field:sale.order.line,margin:0
+#: field:sale.order,margin:0 field:sale.order.line,margin:0
 msgid "Margin"
 msgstr "Marja"
 
