--- conflicted
+++ resolved
@@ -114,7 +114,7 @@
 
         _.each($('textarea.load_editor'), function (textarea) {
             var $textarea = $(textarea);
-            var editorKarma = $textarea.data('karma') || 30; // default value for backward compatibility
+            var editorKarma = $textarea.data('karma') || 0; // default value for backward compatibility
             if (!$textarea.val().match(/\S/)) {
                 $textarea.val('<p><br/></p>');
             }
@@ -462,19 +462,6 @@
                     notification_id: $link.attr('id'),
                 },
             });
-<<<<<<< HEAD
-=======
-            element.val('');
-            callback(data);
-        },
-    });
-
-    $('textarea.load_editor').each(function () {
-        var $textarea = $(this);
-        var editor_karma = $textarea.data('karma') || 0;  // default value for backward compatibility
-        if (!$textarea.val().match(/\S/)) {
-            $textarea.val("<p><br/></p>");
->>>>>>> cd21c016
         }
     },
     /**
