--- conflicted
+++ resolved
@@ -438,32 +438,19 @@
                     (count_user_questions and current_user.karma > forum.karma_unlink_all))):
             return request.website.render("website_forum.private_profile", values)
 
-<<<<<<< HEAD
-        # displaying only the 20 most recent questions
-        user_questions = user_question_ids[:20]
-
+        # limit length of visible posts by default for performance reasons, except for the high
+        # karma users (not many of them, and they need it to properly moderate the forum)
+        post_display_limit = None
+        if current_user.karma < forum.karma_unlink_all:
+            post_display_limit = 20
+
+        user_questions = user_question_ids[:post_display_limit]
         user_answer_ids = Post.search([
             ('parent_id', '!=', False),
             ('forum_id', '=', forum.id), ('create_uid', '=', user.id)],
             order='create_date desc')
         count_user_answers = len(user_answer_ids)
-        # displaying only the 20  most recent answers
-        user_answers = user_answer_ids[:20]
-=======
-        # limit length of visible posts by default for performance reasons, except for the high
-        # karma users (not many of them, and they need it to properly moderate the forum)
-        post_display_limit = None
-        if current_user.karma < forum.karma_unlink_all:
-            post_display_limit = 20
-
-        user_questions = Post.browse(cr, uid, user_question_ids[:post_display_limit], context=context)
-        user_answer_ids = Post.search(cr, uid, [
-                ('parent_id', '!=', False),
-                ('forum_id', '=', forum.id), ('create_uid', '=', user.id),
-            ], order='create_date desc', context=context)
-        count_user_answers = len(user_answer_ids)
-        user_answers = Post.browse(cr, uid, user_answer_ids[:post_display_limit], context=context)
->>>>>>> edbb1414
+        user_answers = user_answer_ids[:post_display_limit]
 
         # showing questions which user following
         post_ids = [follower.res_id for follower in Followers.sudo().search([('res_model', '=', 'forum.post'), ('partner_id', '=', user.partner_id.id)])]
