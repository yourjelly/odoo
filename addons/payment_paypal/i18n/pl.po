# Translation of Odoo Server.
# This file contains the translation of the following modules:
# * payment_paypal
#
# Translators:
# zbik2607 <darek@krokus.com.pl>, 2016
# Piotr Szlązak <szlazakpiotr@gmail.com>, 2016
msgid ""
msgstr ""
"Project-Id-Version: Odoo 9.0\n"
"Report-Msgid-Bugs-To: \n"
<<<<<<< HEAD
"POT-Creation-Date: 2016-08-19 10:25+0000\n"
=======
"POT-Creation-Date: 2016-08-18 14:07+0000\n"
>>>>>>> bc1a0a32
"PO-Revision-Date: 2016-07-11 09:16+0000\n"
"Last-Translator: Piotr Szlązak <szlazakpiotr@gmail.com>\n"
"Language-Team: Polish (http://www.transifex.com/odoo/odoo-9/language/pl/)\n"
"Language: pl\n"
"MIME-Version: 1.0\n"
"Content-Type: text/plain; charset=UTF-8\n"
"Content-Transfer-Encoding: \n"
"Plural-Forms: nplurals=3; plural=(n==1 ? 0 : n%10>=2 && n%10<=4 && (n%100<10 "
"|| n%100>=20) ? 1 : 2);\n"
<<<<<<< HEAD
=======

#. module: payment_paypal
#: model:payment.acquirer,cancel_msg:payment_paypal.payment_acquirer_paypal
msgid "<span><i>Cancel,</i> Your payment has been cancelled.</span>"
msgstr "<span><i>Anulowano,</i> Twoje zapłata została anulowana.</span>"

#. module: payment_paypal
#: model:payment.acquirer,done_msg:payment_paypal.payment_acquirer_paypal
msgid ""
"<span><i>Done,</i> Your online payment has been successfully processed. "
"Thank you for your order.</span>"
msgstr ""
"<span><i>Gotowe,</i> Twoja zapłata online została pomyślnie przetworzona. "
"Dziękujemy za Twoje zamówienie.</span>"

#. module: payment_paypal
#: model:payment.acquirer,error_msg:payment_paypal.payment_acquirer_paypal
msgid ""
"<span><i>Error,</i> Please be aware that an error occurred during the "
"transaction. The order has been confirmed but won't be paid. Don't hesitate "
"to contact us if you have any questions on the status of your order.</span>"
msgstr ""
"<span><i>Błąd,</i> Należy pamiętać, że ten błąd wystąpił podczas transakcji. "
"Zamówienie zostało potwierdzone, ale nie będzie zapłacone. Nie wahaj się aby "
"skontaktować się z nami, jeśli masz jakieś pytania o statusu twojego "
"zamówienia.</span>"

#. module: payment_paypal
#: model:payment.acquirer,pending_msg:payment_paypal.payment_acquirer_paypal
msgid ""
"<span><i>Pending,</i> Your online payment has been successfully processed. "
"But your order is not validated yet.</span>"
msgstr ""
"<span><i>W oczekiwaniu,</i> Twoja zapłata online została pomyślnie "
"przetworzona. Ale twoje zamówienie nie zostało jeszcze zatwierdzone.</span>"
>>>>>>> bc1a0a32

#. module: payment_paypal
#: model:ir.model.fields,field_description:payment_paypal.field_payment_acquirer_paypal_api_access_token
msgid "Access Token"
msgstr "Token dostępu"

#. module: payment_paypal
#: model:ir.model.fields,field_description:payment_paypal.field_payment_acquirer_paypal_api_access_token_validity
msgid "Access Token Validity"
msgstr "Ważność klucza dostępu"

#. module: payment_paypal
#: model:ir.ui.view,arch_db:payment_paypal.acquirer_form_paypal
msgid "How to configure your paypal account?"
msgstr "Jak konfigurować twoje konto paypal?"

#. module: payment_paypal
#: model:ir.model,name:payment_paypal.model_payment_acquirer
msgid "Payment Acquirer"
msgstr "Beneficjent płatności"

#. module: payment_paypal
#: model:ir.model,name:payment_paypal.model_payment_transaction
msgid "Payment Transaction"
msgstr "Transakcja płatności"

#. module: payment_paypal
#: model:ir.model.fields,field_description:payment_paypal.field_payment_acquirer_paypal_email_account
msgid "Paypal Email ID"
msgstr "Paypal Email ID"

#. module: payment_paypal
#: model:ir.model.fields,help:payment_paypal.field_payment_acquirer_paypal_use_ipn
msgid "Paypal Instant Payment Notification"
msgstr "Paypal IPN - Natychmiastowe Powiadomienia o Płatnościach"

#. module: payment_paypal
#: model:ir.model.fields,field_description:payment_paypal.field_payment_acquirer_paypal_seller_account
msgid "Paypal Merchant ID"
msgstr "Paypal Merchant ID"

#. module: payment_paypal
#: model:ir.ui.view,arch_db:payment_paypal.transaction_form_paypal
msgid "Paypal TX Details"
msgstr "Szczegóły TX Paypal"

#. module: payment_paypal
<<<<<<< HEAD
#: code:addons/payment_paypal/models/paypal.py:164
=======
#: code:addons/payment_paypal/models/paypal.py:183
>>>>>>> bc1a0a32
#, python-format
msgid "Paypal: received data with missing reference (%s) or txn_id (%s)"
msgstr ""

#. module: payment_paypal
#: model:ir.model.fields,field_description:payment_paypal.field_payment_acquirer_paypal_api_password
msgid "Rest API Password"
msgstr "Hasło Rest API"

#. module: payment_paypal
#: model:ir.model.fields,field_description:payment_paypal.field_payment_acquirer_paypal_api_username
msgid "Rest API Username"
msgstr "Nazwa użytkownika Rest API"

#. module: payment_paypal
#: model:ir.model.fields,help:payment_paypal.field_payment_acquirer_paypal_seller_account
msgid ""
"The Merchant ID is used to ensure communications coming from Paypal are "
"valid and secured."
msgstr ""
"Merchant ID jest wykorzystywane w celu zapewnienia bezpieczeństwa "
"komunikacji z Paypal."

#. module: payment_paypal
#: model:ir.model.fields,field_description:payment_paypal.field_payment_transaction_paypal_txn_type
msgid "Transaction type"
msgstr "Typ transakcji"

#. module: payment_paypal
#: model:ir.model.fields,field_description:payment_paypal.field_payment_acquirer_paypal_use_ipn
msgid "Use IPN"
msgstr "Używaj IPN"

#. module: payment_paypal
#: model:ir.model.fields,field_description:payment_paypal.field_payment_acquirer_paypal_api_enabled
msgid "Use Rest API"
msgstr "Używaj Rest API"

#~ msgid "<span><i>Cancel,</i> Your payment has been cancelled.</span>"
#~ msgstr "<span><i>Anulowano,</i> Twoje zapłata została anulowana.</span>"

#~ msgid ""
#~ "<span><i>Done,</i> Your online payment has been successfully processed. "
#~ "Thank you for your order.</span>"
#~ msgstr ""
#~ "<span><i>Gotowe,</i> Twoja zapłata online została pomyślnie przetworzona. "
#~ "Dziękujemy za Twoje zamówienie.</span>"

#~ msgid ""
#~ "<span><i>Error,</i> Please be aware that an error occurred during the "
#~ "transaction. The order has been confirmed but won't be paid. Don't "
#~ "hesitate to contact us if you have any questions on the status of your "
#~ "order.</span>"
#~ msgstr ""
#~ "<span><i>Błąd,</i> Należy pamiętać, że ten błąd wystąpił podczas "
#~ "transakcji. Zamówienie zostało potwierdzone, ale nie będzie zapłacone. "
#~ "Nie wahaj się aby skontaktować się z nami, jeśli masz jakieś pytania o "
#~ "statusu twojego zamówienia.</span>"

#~ msgid ""
#~ "<span><i>Pending,</i> Your online payment has been successfully "
#~ "processed. But your order is not validated yet.</span>"
#~ msgstr ""
#~ "<span><i>W oczekiwaniu,</i> Twoja zapłata online została pomyślnie "
#~ "przetworzona. Ale twoje zamówienie nie zostało jeszcze zatwierdzone.</"
#~ "span>"

#~ msgid "Companies"
#~ msgstr "Firmy"

#~ msgid "Paypal"
#~ msgstr "Paypal"<|MERGE_RESOLUTION|>--- conflicted
+++ resolved
@@ -9,11 +9,7 @@
 msgstr ""
 "Project-Id-Version: Odoo 9.0\n"
 "Report-Msgid-Bugs-To: \n"
-<<<<<<< HEAD
-"POT-Creation-Date: 2016-08-19 10:25+0000\n"
-=======
 "POT-Creation-Date: 2016-08-18 14:07+0000\n"
->>>>>>> bc1a0a32
 "PO-Revision-Date: 2016-07-11 09:16+0000\n"
 "Last-Translator: Piotr Szlązak <szlazakpiotr@gmail.com>\n"
 "Language-Team: Polish (http://www.transifex.com/odoo/odoo-9/language/pl/)\n"
@@ -23,8 +19,6 @@
 "Content-Transfer-Encoding: \n"
 "Plural-Forms: nplurals=3; plural=(n==1 ? 0 : n%10>=2 && n%10<=4 && (n%100<10 "
 "|| n%100>=20) ? 1 : 2);\n"
-<<<<<<< HEAD
-=======
 
 #. module: payment_paypal
 #: model:payment.acquirer,cancel_msg:payment_paypal.payment_acquirer_paypal
@@ -60,7 +54,6 @@
 msgstr ""
 "<span><i>W oczekiwaniu,</i> Twoja zapłata online została pomyślnie "
 "przetworzona. Ale twoje zamówienie nie zostało jeszcze zatwierdzone.</span>"
->>>>>>> bc1a0a32
 
 #. module: payment_paypal
 #: model:ir.model.fields,field_description:payment_paypal.field_payment_acquirer_paypal_api_access_token
@@ -71,6 +64,11 @@
 #: model:ir.model.fields,field_description:payment_paypal.field_payment_acquirer_paypal_api_access_token_validity
 msgid "Access Token Validity"
 msgstr "Ważność klucza dostępu"
+
+#. module: payment_paypal
+#: model:ir.model,name:payment_paypal.model_res_company
+msgid "Companies"
+msgstr "Firmy"
 
 #. module: payment_paypal
 #: model:ir.ui.view,arch_db:payment_paypal.acquirer_form_paypal
@@ -86,6 +84,11 @@
 #: model:ir.model,name:payment_paypal.model_payment_transaction
 msgid "Payment Transaction"
 msgstr "Transakcja płatności"
+
+#. module: payment_paypal
+#: model:payment.acquirer,name:payment_paypal.payment_acquirer_paypal
+msgid "Paypal"
+msgstr "Paypal"
 
 #. module: payment_paypal
 #: model:ir.model.fields,field_description:payment_paypal.field_payment_acquirer_paypal_email_account
@@ -108,11 +111,7 @@
 msgstr "Szczegóły TX Paypal"
 
 #. module: payment_paypal
-<<<<<<< HEAD
-#: code:addons/payment_paypal/models/paypal.py:164
-=======
 #: code:addons/payment_paypal/models/paypal.py:183
->>>>>>> bc1a0a32
 #, python-format
 msgid "Paypal: received data with missing reference (%s) or txn_id (%s)"
 msgstr ""
@@ -151,37 +150,9 @@
 msgid "Use Rest API"
 msgstr "Używaj Rest API"
 
-#~ msgid "<span><i>Cancel,</i> Your payment has been cancelled.</span>"
-#~ msgstr "<span><i>Anulowano,</i> Twoje zapłata została anulowana.</span>"
-
-#~ msgid ""
-#~ "<span><i>Done,</i> Your online payment has been successfully processed. "
-#~ "Thank you for your order.</span>"
-#~ msgstr ""
-#~ "<span><i>Gotowe,</i> Twoja zapłata online została pomyślnie przetworzona. "
-#~ "Dziękujemy za Twoje zamówienie.</span>"
-
-#~ msgid ""
-#~ "<span><i>Error,</i> Please be aware that an error occurred during the "
-#~ "transaction. The order has been confirmed but won't be paid. Don't "
-#~ "hesitate to contact us if you have any questions on the status of your "
-#~ "order.</span>"
-#~ msgstr ""
-#~ "<span><i>Błąd,</i> Należy pamiętać, że ten błąd wystąpił podczas "
-#~ "transakcji. Zamówienie zostało potwierdzone, ale nie będzie zapłacone. "
-#~ "Nie wahaj się aby skontaktować się z nami, jeśli masz jakieś pytania o "
-#~ "statusu twojego zamówienia.</span>"
-
-#~ msgid ""
-#~ "<span><i>Pending,</i> Your online payment has been successfully "
-#~ "processed. But your order is not validated yet.</span>"
-#~ msgstr ""
-#~ "<span><i>W oczekiwaniu,</i> Twoja zapłata online została pomyślnie "
-#~ "przetworzona. Ale twoje zamówienie nie zostało jeszcze zatwierdzone.</"
-#~ "span>"
-
-#~ msgid "Companies"
-#~ msgstr "Firmy"
-
-#~ msgid "Paypal"
-#~ msgstr "Paypal"+#. module: payment_paypal
+#: model:payment.acquirer,pre_msg:payment_paypal.payment_acquirer_paypal
+msgid ""
+"You will be redirected to the Paypal website after clicking on the payment "
+"button."
+msgstr ""