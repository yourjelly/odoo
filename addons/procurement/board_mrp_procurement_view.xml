--- conflicted
+++ resolved
@@ -15,11 +15,7 @@
             <field name="model">board.board</field>
             <field name="inherit_id" ref="stock.board_warehouse_form"/>
             <field name="arch" type="xml">
-<<<<<<< HEAD
-              <xpath expr="/form/board/column/action[@string='Incoming Products']" position="before">
-=======
               <xpath expr="//column" position="inside">
->>>>>>> d045cc9b
                 <action name="%(procurement_action_board)d" string="Procurements in Exception"/>
               </xpath>
             </field>
