# Indonesian translation for openobject-addons
# Copyright (c) 2011 Rosetta Contributors and Canonical Ltd 2011
# This file is distributed under the same license as the openobject-addons package.
# FIRST AUTHOR <EMAIL@ADDRESS>, 2011.
#
msgid ""
msgstr ""
"Project-Id-Version: openobject-addons\n"
"Report-Msgid-Bugs-To: FULL NAME <EMAIL@ADDRESS>\n"
"POT-Creation-Date: 2011-01-11 11:15+0000\n"
<<<<<<< HEAD
"PO-Revision-Date: 2011-02-25 09:22+0000\n"
=======
"PO-Revision-Date: 2011-03-22 06:13+0000\n"
>>>>>>> dea0358c
"Last-Translator: moelyana <Unknown>\n"
"Language-Team: Indonesian <id@li.org>\n"
"MIME-Version: 1.0\n"
"Content-Type: text/plain; charset=UTF-8\n"
"Content-Transfer-Encoding: 8bit\n"
<<<<<<< HEAD
"X-Launchpad-Export-Date: 2011-02-26 05:00+0000\n"
"X-Generator: Launchpad (build 12351)\n"
=======
"X-Launchpad-Export-Date: 2011-03-23 04:36+0000\n"
"X-Generator: Launchpad (build 12559)\n"
>>>>>>> dea0358c

#. module: procurement
#: view:make.procurement:0
msgid "Ask New Products"
msgstr "Tanyakan Produk Baru"

#. module: procurement
#: model:ir.ui.menu,name:procurement.menu_stock_sched
msgid "Schedulers"
msgstr "Penjadwalan"

#. module: procurement
#: model:ir.model,name:procurement.model_make_procurement
msgid "Make Procurements"
msgstr "Buat Procurements"

#. module: procurement
#: help:procurement.order.compute.all,automatic:0
msgid ""
"Triggers an automatic procurement for all products that have a virtual stock "
"under 0. You should probably not use this option, we suggest using a MTO "
"configuration on products."
msgstr ""
"Memicu pengadaan otomatis untuk semua produk yang memiliki stok virtual "
"dalam 0. Anda mungkin sebaiknya tidak menggunakan  opsi ini, kami sarankan "
"menggunakan  konfigurasi  MTO pada produk."

#. module: procurement
#: view:stock.warehouse.orderpoint:0
msgid "Group By..."
msgstr "Dikelompokan berdasarkan ..."

#. module: procurement
#: help:stock.warehouse.orderpoint,procurement_draft_ids:0
msgid "Draft procurement of the product and location of that orderpoint"
msgstr "Draft pengadaan produk dan lokasi orderpoint yang"

#. module: procurement
#: code:addons/procurement/procurement.py:288
#, python-format
msgid "No supplier defined for this product !"
msgstr "Tidak ada supplier yang ditentukan untuk produk  ini!"

#. module: procurement
#: field:make.procurement,uom_id:0
msgid "Unit of Measure"
msgstr "Satuan Ukuran"

#. module: procurement
#: field:procurement.order,procure_method:0
msgid "Procurement Method"
msgstr "Metode Pengadaan"

#. module: procurement
#: code:addons/procurement/procurement.py:298
#, python-format
msgid "No address defined for the supplier"
msgstr "Tidak ada alamat yang ditetapkan  untuk  suplier"

#. module: procurement
#: model:ir.actions.act_window,name:procurement.action_procurement_compute
msgid "Compute Stock Minimum Rules Only"
msgstr ""

#. module: procurement
#: field:procurement.order,company_id:0
#: field:stock.warehouse.orderpoint,company_id:0
msgid "Company"
msgstr ""

#. module: procurement
#: field:procurement.order,product_uos_qty:0
msgid "UoS Quantity"
msgstr ""

#. module: procurement
#: view:procurement.order:0
#: field:procurement.order,name:0
msgid "Reason"
msgstr ""

#. module: procurement
#: view:procurement.order.compute:0
msgid "Compute Procurements"
msgstr ""

#. module: procurement
#: field:procurement.order,message:0
msgid "Latest error"
msgstr ""

#. module: procurement
#: help:mrp.property,composition:0
msgid "Not used in computations, for information purpose only."
msgstr ""

#. module: procurement
#: field:stock.warehouse.orderpoint,procurement_id:0
msgid "Latest procurement"
msgstr ""

#. module: procurement
#: view:procurement.order:0
msgid "Notes"
msgstr ""

#. module: procurement
#: selection:procurement.order,procure_method:0
msgid "on order"
msgstr ""

#. module: procurement
#: help:procurement.order,message:0
msgid "Exception occurred while computing procurement orders."
msgstr ""

#. module: procurement
#: help:procurement.order,state:0
msgid ""
"When a procurement is created the state is set to 'Draft'.\n"
" If the procurement is confirmed, the state is set to 'Confirmed'.           "
" \n"
"After confirming the state is set to 'Running'.\n"
" If any exception arises in the order then the state is set to 'Exception'.\n"
" Once the exception is removed the state becomes 'Ready'.\n"
" It is in 'Waiting'. state when the procurement is waiting for another one "
"to finish."
msgstr ""

#. module: procurement
#: view:stock.warehouse.orderpoint:0
msgid "Minimum Stock Rules Search"
msgstr ""

#. module: procurement
#: help:stock.warehouse.orderpoint,product_min_qty:0
msgid ""
"When the virtual stock goes belong the Min Quantity, OpenERP generates a "
"procurement to bring the virtual stock to the Max Quantity."
msgstr ""

#. module: procurement
#: view:procurement.order.compute.all:0
msgid "Scheduler Parameters"
msgstr ""

#. module: procurement
#: model:ir.model,name:procurement.model_stock_move
msgid "Stock Move"
msgstr ""

#. module: procurement
#: view:procurement.order:0
msgid "Planification"
msgstr ""

#. module: procurement
#: selection:procurement.order,state:0
msgid "Ready"
msgstr ""

#. module: procurement
#: field:procurement.order.compute.all,automatic:0
msgid "Automatic orderpoint"
msgstr ""

#. module: procurement
#: field:mrp.property,composition:0
msgid "Properties composition"
msgstr ""

#. module: procurement
#: selection:procurement.order,state:0
msgid "Confirmed"
msgstr ""

#. module: procurement
#: view:procurement.order:0
msgid "Retry"
msgstr ""

#. module: procurement
#: view:procurement.order.compute:0
#: view:procurement.orderpoint.compute:0
msgid "Parameters"
msgstr ""

#. module: procurement
#: view:procurement.order:0
msgid "Confirm"
msgstr ""

#. module: procurement
#: help:procurement.order,origin:0
msgid ""
"Reference of the document that created this Procurement.\n"
"This is automatically completed by OpenERP."
msgstr ""

#. module: procurement
#: view:stock.warehouse.orderpoint:0
msgid "Procurement Orders to Process"
msgstr ""

#. module: procurement
#: constraint:res.company:0
msgid "Error! You can not create recursive companies."
msgstr ""

#. module: procurement
#: field:procurement.order,priority:0
msgid "Priority"
msgstr ""

#. module: procurement
#: view:procurement.order:0
#: field:procurement.order,state:0
msgid "State"
msgstr ""

#. module: procurement
#: field:procurement.order,location_id:0
#: view:stock.warehouse.orderpoint:0
#: field:stock.warehouse.orderpoint,location_id:0
msgid "Location"
msgstr ""

#. module: procurement
#: model:ir.model,name:procurement.model_stock_picking
msgid "Picking List"
msgstr ""

#. module: procurement
#: field:make.procurement,warehouse_id:0
#: view:stock.warehouse.orderpoint:0
#: field:stock.warehouse.orderpoint,warehouse_id:0
msgid "Warehouse"
msgstr ""

#. module: procurement
#: selection:stock.warehouse.orderpoint,logic:0
msgid "Best price (not yet active!)"
msgstr ""

#. module: procurement
#: view:procurement.order:0
msgid "Product & Location"
msgstr ""

#. module: procurement
#: model:ir.model,name:procurement.model_procurement_order_compute
msgid "Compute Procurement"
msgstr ""

#. module: procurement
#: model:ir.module.module,shortdesc:procurement.module_meta_information
#: field:stock.move,procurements:0
msgid "Procurements"
msgstr ""

#. module: procurement
#: field:res.company,schedule_range:0
msgid "Scheduler Range Days"
msgstr ""

#. module: procurement
#: model:ir.actions.act_window,help:procurement.procurement_action
msgid ""
"A procurement order is used to record a need for a specific product at a "
"specific location. A procurement order is usually created automatically from "
"sales orders, a Pull Logistics rule or Minimum Stock Rules. When the "
"procurement order is confirmed, it automatically creates the necessary "
"operations to fullfil the need: purchase order proposition, manufacturing "
"order, etc."
msgstr ""

#. module: procurement
#: field:make.procurement,date_planned:0
msgid "Planned Date"
msgstr ""

#. module: procurement
#: view:procurement.order:0
msgid "Group By"
msgstr ""

#. module: procurement
#: field:make.procurement,qty:0
#: field:procurement.order,product_qty:0
msgid "Quantity"
msgstr ""

#. module: procurement
#: code:addons/procurement/procurement.py:370
#, python-format
msgid "Not enough stock and no minimum orderpoint rule defined."
msgstr ""

#. module: procurement
#: code:addons/procurement/procurement.py:137
#, python-format
msgid "Invalid action !"
msgstr ""

#. module: procurement
#: view:procurement.order:0
msgid "References"
msgstr ""

#. module: procurement
#: view:res.company:0
msgid "Configuration"
msgstr ""

#. module: procurement
#: field:stock.warehouse.orderpoint,qty_multiple:0
msgid "Qty Multiple"
msgstr ""

#. module: procurement
#: help:procurement.order,procure_method:0
msgid ""
"If you encode manually a Procurement, you probably want to use a make to "
"order method."
msgstr ""

#. module: procurement
#: model:ir.ui.menu,name:procurement.menu_stock_procurement
msgid "Automatic Procurements"
msgstr ""

#. module: procurement
#: field:stock.warehouse.orderpoint,product_max_qty:0
msgid "Max Quantity"
msgstr ""

#. module: procurement
#: model:ir.model,name:procurement.model_procurement_order
#: model:process.process,name:procurement.process_process_procurementprocess0
#: view:procurement.order:0
msgid "Procurement"
msgstr ""

#. module: procurement
#: model:ir.actions.act_window,name:procurement.procurement_action
msgid "Procurement Orders"
msgstr ""

#. module: procurement
#: view:procurement.order:0
msgid "To Fix"
msgstr ""

#. module: procurement
#: view:procurement.order:0
msgid "Exceptions"
msgstr ""

#. module: procurement
#: model:process.node,note:procurement.process_node_serviceonorder0
msgid "Assignment from Production or Purchase Order."
msgstr ""

#. module: procurement
#: model:ir.model,name:procurement.model_mrp_property
msgid "Property"
msgstr ""

#. module: procurement
#: model:ir.actions.act_window,name:procurement.act_make_procurement
#: view:make.procurement:0
msgid "Procurement Request"
msgstr ""

#. module: procurement
#: view:procurement.orderpoint.compute:0
msgid "Compute Stock"
msgstr ""

#. module: procurement
#: view:procurement.order:0
msgid "Late"
msgstr ""

#. module: procurement
#: model:process.process,name:procurement.process_process_serviceproductprocess0
msgid "Service"
msgstr ""

#. module: procurement
#: model:ir.module.module,description:procurement.module_meta_information
msgid ""
"\n"
"    This is the module for computing Procurements.\n"
"    "
msgstr ""

#. module: procurement
#: field:stock.warehouse.orderpoint,procurement_draft_ids:0
msgid "Related Procurement Orders"
msgstr ""

#. module: procurement
#: view:procurement.orderpoint.compute:0
msgid ""
"Wizard checks all the stock minimum rules and generate procurement order."
msgstr ""

#. module: procurement
#: field:stock.warehouse.orderpoint,product_min_qty:0
msgid "Min Quantity"
msgstr ""

#. module: procurement
#: selection:procurement.order,priority:0
msgid "Urgent"
msgstr ""

#. module: procurement
#: selection:mrp.property,composition:0
msgid "plus"
msgstr ""

#. module: procurement
#: code:addons/procurement/procurement.py:319
#, python-format
msgid ""
"Please check the Quantity in Procurement Order(s), it should not be less "
"than 1!"
msgstr ""

#. module: procurement
#: help:stock.warehouse.orderpoint,active:0
msgid ""
"If the active field is set to False, it will allow you to hide the "
"orderpoint without removing it."
msgstr ""

#. module: procurement
#: help:stock.warehouse.orderpoint,product_max_qty:0
msgid ""
"When the virtual stock goes belong the Max Quantity, OpenERP generates a "
"procurement to bring the virtual stock to the Max Quantity."
msgstr ""

#. module: procurement
#: help:procurement.orderpoint.compute,automatic:0
msgid "If the stock of a product is under 0, it will act like an orderpoint"
msgstr ""

#. module: procurement
#: view:procurement.order:0
msgid "Procurement Lines"
msgstr ""

#. module: procurement
#: view:procurement.order.compute.all:0
msgid ""
"This wizard allows you to run all procurement, production and/or purchase "
"orders that should be processed based on their configuration. By default, "
"the scheduler is launched automatically every night by OpenERP. You can use "
"this menu to force it to be launched now. Note that it runs in the "
"background, you may have to wait for a few minutes until it has finished "
"computing."
msgstr ""

#. module: procurement
#: view:procurement.order:0
#: field:procurement.order,note:0
msgid "Note"
msgstr ""

#. module: procurement
#: selection:procurement.order,state:0
msgid "Draft"
msgstr ""

#. module: procurement
#: view:procurement.order.compute:0
msgid "This wizard will schedule procurements."
msgstr ""

#. module: procurement
#: view:procurement.order:0
msgid "Status"
msgstr ""

#. module: procurement
#: selection:procurement.order,priority:0
msgid "Normal"
msgstr ""

#. module: procurement
#: constraint:stock.move:0
msgid "You try to assign a lot which is not from the same product"
msgstr ""

#. module: procurement
#: field:stock.warehouse.orderpoint,active:0
msgid "Active"
msgstr ""

#. module: procurement
#: model:process.node,name:procurement.process_node_procureproducts0
msgid "Procure Products"
msgstr ""

#. module: procurement
#: field:procurement.order,date_planned:0
msgid "Scheduled date"
msgstr ""

#. module: procurement
#: selection:procurement.order,state:0
msgid "Exception"
msgstr ""

#. module: procurement
#: code:addons/procurement/schedulers.py:179
#, python-format
msgid "Automatic OP: %s"
msgstr ""

#. module: procurement
#: model:ir.model,name:procurement.model_procurement_orderpoint_compute
msgid "Automatic Order Point"
msgstr ""

#. module: procurement
#: model:ir.model,name:procurement.model_stock_warehouse_orderpoint
msgid "Minimum Inventory Rule"
msgstr ""

#. module: procurement
#: model:ir.model,name:procurement.model_res_company
msgid "Companies"
msgstr ""

#. module: procurement
#: view:procurement.order:0
msgid "Extra Information"
msgstr ""

#. module: procurement
#: help:procurement.order,name:0
msgid "Procurement name."
msgstr ""

#. module: procurement
#: constraint:stock.move:0
msgid "You must assign a production lot for this product"
msgstr ""

#. module: procurement
#: view:procurement.order:0
msgid "Procurement Reason"
msgstr ""

#. module: procurement
#: sql_constraint:stock.warehouse.orderpoint:0
msgid "Qty Multiple must be greater than zero."
msgstr ""

#. module: procurement
#: selection:stock.warehouse.orderpoint,logic:0
msgid "Order to Max"
msgstr ""

#. module: procurement
#: field:procurement.order,date_close:0
msgid "Date Closed"
msgstr ""

#. module: procurement
#: code:addons/procurement/procurement.py:372
#, python-format
msgid "Procurement '%s' is in exception: not enough stock."
msgstr ""

#. module: procurement
#: code:addons/procurement/procurement.py:138
#, python-format
msgid "Cannot delete Procurement Order(s) which are in %s State!"
msgstr ""

#. module: procurement
#: code:addons/procurement/procurement.py:318
#, python-format
msgid "Data Insufficient !"
msgstr ""

#. module: procurement
#: model:ir.model,name:procurement.model_mrp_property_group
#: field:mrp.property,group_id:0
#: field:mrp.property.group,name:0
msgid "Property Group"
msgstr ""

#. module: procurement
#: view:stock.warehouse.orderpoint:0
msgid "Misc"
msgstr ""

#. module: procurement
#: view:stock.warehouse.orderpoint:0
msgid "Locations"
msgstr ""

#. module: procurement
#: selection:procurement.order,procure_method:0
msgid "from stock"
msgstr ""

#. module: procurement
#: view:stock.warehouse.orderpoint:0
msgid "General Information"
msgstr ""

#. module: procurement
#: view:procurement.order:0
msgid "Run Procurement"
msgstr "Jalankan Procurement"

#. module: procurement
#: selection:procurement.order,state:0
msgid "Done"
msgstr "selesai"

#. module: procurement
#: help:stock.warehouse.orderpoint,qty_multiple:0
msgid "The procurement quantity will by rounded up to this multiple."
msgstr ""
"Kuantitas procurement  akan dengan dibulatkan ke atas  ke beberapa bagian "
"ini."

#. module: procurement
#: view:make.procurement:0
#: view:procurement.order:0
#: selection:procurement.order,state:0
#: view:procurement.order.compute:0
#: view:procurement.order.compute.all:0
#: view:procurement.orderpoint.compute:0
msgid "Cancel"
msgstr "Batal"

#. module: procurement
#: field:stock.warehouse.orderpoint,logic:0
msgid "Reordering Mode"
msgstr "Mode order kembali"

#. module: procurement
#: field:procurement.order,origin:0
msgid "Source Document"
msgstr "Sumber berkas"

#. module: procurement
#: selection:procurement.order,priority:0
msgid "Not urgent"
msgstr "Tidak begitu penting"

#. module: procurement
#: model:ir.model,name:procurement.model_procurement_order_compute_all
msgid "Compute all schedulers"
msgstr "Hitung semua penjadwalan"

#. module: procurement
#: view:procurement.order:0
msgid "Current"
msgstr "Saat Ini"

#. module: procurement
#: view:board.board:0
msgid "Procurements in Exception"
msgstr "Procurement dalam pengecualian"

#. module: procurement
#: view:procurement.order:0
msgid "Details"
msgstr "Rincian"

#. module: procurement
#: model:ir.actions.act_window,name:procurement.procurement_action5
#: model:ir.actions.act_window,name:procurement.procurement_action_board
#: model:ir.actions.act_window,name:procurement.procurement_exceptions
#: model:ir.ui.menu,name:procurement.menu_stock_procurement_action
msgid "Procurement Exceptions"
msgstr "Pengadaan Pengecualian"

#. module: procurement
#: model:ir.actions.act_window,name:procurement.act_procurement_2_stock_warehouse_orderpoint
#: model:ir.actions.act_window,name:procurement.act_product_product_2_stock_warehouse_orderpoint
#: model:ir.actions.act_window,name:procurement.act_stock_warehouse_2_stock_warehouse_orderpoint
#: model:ir.actions.act_window,name:procurement.action_orderpoint_form
#: model:ir.ui.menu,name:procurement.menu_stock_order_points
#: view:stock.warehouse.orderpoint:0
msgid "Minimum Stock Rules"
msgstr ""

#. module: procurement
#: field:procurement.order,close_move:0
msgid "Close Move at end"
msgstr ""

#. module: procurement
#: view:procurement.order:0
msgid "Scheduled Date"
msgstr "Tanggal terjadwal"

#. module: procurement
#: field:make.procurement,product_id:0
#: view:procurement.order:0
#: field:procurement.order,product_id:0
#: field:stock.warehouse.orderpoint,product_id:0
msgid "Product"
msgstr "Produk"

#. module: procurement
#: view:procurement.order:0
msgid "Temporary"
msgstr "Sementara"

#. module: procurement
#: field:mrp.property,description:0
#: field:mrp.property.group,description:0
msgid "Description"
msgstr "Keterangan"

#. module: procurement
#: selection:mrp.property,composition:0
msgid "min"
msgstr "min"

#. module: procurement
#: view:stock.warehouse.orderpoint:0
msgid "Quantity Rules"
msgstr "Aturan Kuantitas"

#. module: procurement
#: selection:procurement.order,state:0
msgid "Running"
msgstr ""

#. module: procurement
#: field:stock.warehouse.orderpoint,product_uom:0
msgid "Product UOM"
msgstr ""

#. module: procurement
#: model:process.node,name:procurement.process_node_serviceonorder0
msgid "Make to Order"
msgstr ""

#. module: procurement
#: view:procurement.order:0
msgid "UOM"
msgstr ""

#. module: procurement
#: selection:procurement.order,state:0
msgid "Waiting"
msgstr ""

#. module: procurement
#: model:ir.actions.act_window,help:procurement.action_orderpoint_form
msgid ""
"You can define your minimum stock rules, so that OpenERP will automatically "
"create draft manufacturing orders or purchase quotations according to the "
"stock level. Once the virtual stock of a product (= stock on hand minus all "
"confirmed orders and reservations) is below the minimum quantity, OpenERP "
"will generate a procurement request to increase the stock up to the maximum "
"quantity."
msgstr ""

#. module: procurement
#: field:procurement.order,move_id:0
msgid "Reservation"
msgstr ""

#. module: procurement
#: model:process.node,note:procurement.process_node_procureproducts0
msgid "The way to procurement depends on the product type."
msgstr ""

#. module: procurement
#: view:make.procurement:0
msgid ""
"This wizard will plan the procurement for this product. This procurement may "
"generate task, production orders or purchase orders."
msgstr ""

#. module: procurement
#: view:res.company:0
msgid "MRP & Logistics Scheduler"
msgstr ""

#. module: procurement
#: field:mrp.property,name:0
#: field:stock.warehouse.orderpoint,name:0
msgid "Name"
msgstr ""

#. module: procurement
#: selection:mrp.property,composition:0
msgid "max"
msgstr ""

#. module: procurement
#: field:procurement.order,product_uos:0
msgid "Product UoS"
msgstr ""

#. module: procurement
#: code:addons/procurement/procurement.py:347
#, python-format
msgid "from stock: products assigned."
msgstr ""

#. module: procurement
#: model:ir.actions.act_window,name:procurement.action_compute_schedulers
#: model:ir.ui.menu,name:procurement.menu_stock_proc_schedulers
#: view:procurement.order.compute.all:0
msgid "Compute Schedulers"
msgstr ""

#. module: procurement
#: model:ir.actions.act_window,help:procurement.procurement_exceptions
msgid ""
"Procurement Orders represent the need for a certain quantity of products, at "
"a given time, in a given location. Sales Orders are one typical source of "
"Procurement Orders (but these are distinct documents). Depending on the "
"procurement parameters and the product configuration, the procurement engine "
"will attempt to satisfy the need by reserving products from stock, ordering "
"products from a supplier, or passing a manufacturing order, etc. A "
"Procurement Exception occurs when the system cannot find a way to fulfill a "
"procurement. Some exceptions will resolve themselves automatically, but "
"others require manual intervention (those are identified by a specific error "
"message)."
msgstr ""

#. module: procurement
#: field:procurement.order,product_uom:0
msgid "Product UoM"
msgstr ""

#. module: procurement
#: view:procurement.order:0
msgid "Search Procurement"
msgstr ""

#. module: procurement
#: help:res.company,schedule_range:0
msgid ""
"This is the time frame analysed by the scheduler when computing "
"procurements. All procurements that are not between today and today+range "
"are skipped for future computation."
msgstr ""

#. module: procurement
#: selection:procurement.order,priority:0
msgid "Very Urgent"
msgstr ""

#. module: procurement
#: field:procurement.orderpoint.compute,automatic:0
msgid "Automatic Orderpoint"
msgstr ""

#. module: procurement
#: view:procurement.order:0
msgid "Procurement Details"
msgstr ""

#. module: procurement
#: code:addons/procurement/schedulers.py:180
#, python-format
msgid "SCHEDULER"
msgstr ""<|MERGE_RESOLUTION|>--- conflicted
+++ resolved
@@ -8,23 +8,14 @@
 "Project-Id-Version: openobject-addons\n"
 "Report-Msgid-Bugs-To: FULL NAME <EMAIL@ADDRESS>\n"
 "POT-Creation-Date: 2011-01-11 11:15+0000\n"
-<<<<<<< HEAD
-"PO-Revision-Date: 2011-02-25 09:22+0000\n"
-=======
 "PO-Revision-Date: 2011-03-22 06:13+0000\n"
->>>>>>> dea0358c
 "Last-Translator: moelyana <Unknown>\n"
 "Language-Team: Indonesian <id@li.org>\n"
 "MIME-Version: 1.0\n"
 "Content-Type: text/plain; charset=UTF-8\n"
 "Content-Transfer-Encoding: 8bit\n"
-<<<<<<< HEAD
-"X-Launchpad-Export-Date: 2011-02-26 05:00+0000\n"
-"X-Generator: Launchpad (build 12351)\n"
-=======
 "X-Launchpad-Export-Date: 2011-03-23 04:36+0000\n"
 "X-Generator: Launchpad (build 12559)\n"
->>>>>>> dea0358c
 
 #. module: procurement
 #: view:make.procurement:0
@@ -93,28 +84,28 @@
 #: field:procurement.order,company_id:0
 #: field:stock.warehouse.orderpoint,company_id:0
 msgid "Company"
-msgstr ""
+msgstr "Perusahaan"
 
 #. module: procurement
 #: field:procurement.order,product_uos_qty:0
 msgid "UoS Quantity"
-msgstr ""
+msgstr "Kuwantitas UoS"
 
 #. module: procurement
 #: view:procurement.order:0
 #: field:procurement.order,name:0
 msgid "Reason"
-msgstr ""
+msgstr "Alasan"
 
 #. module: procurement
 #: view:procurement.order.compute:0
 msgid "Compute Procurements"
-msgstr ""
+msgstr "Hitung Procurements"
 
 #. module: procurement
 #: field:procurement.order,message:0
 msgid "Latest error"
-msgstr ""
+msgstr "Kesalahan yang terbaru"
 
 #. module: procurement
 #: help:mrp.property,composition:0
@@ -124,22 +115,22 @@
 #. module: procurement
 #: field:stock.warehouse.orderpoint,procurement_id:0
 msgid "Latest procurement"
-msgstr ""
+msgstr "Procurement terbaru"
 
 #. module: procurement
 #: view:procurement.order:0
 msgid "Notes"
-msgstr ""
+msgstr "Catatan"
 
 #. module: procurement
 #: selection:procurement.order,procure_method:0
 msgid "on order"
-msgstr ""
+msgstr "pada order"
 
 #. module: procurement
 #: help:procurement.order,message:0
 msgid "Exception occurred while computing procurement orders."
-msgstr ""
+msgstr "Pengecualian terjadi ketika komputasi order procurement"
 
 #. module: procurement
 #: help:procurement.order,state:0
@@ -165,16 +156,18 @@
 "When the virtual stock goes belong the Min Quantity, OpenERP generates a "
 "procurement to bring the virtual stock to the Max Quantity."
 msgstr ""
+"Ketika stok virtual terjadi ada di dalam  Kuantitas  Min, OpenERP "
+"menghasilkan suatu  procurement   membawa stok virtual ke Kuantitas Max."
 
 #. module: procurement
 #: view:procurement.order.compute.all:0
 msgid "Scheduler Parameters"
-msgstr ""
+msgstr "Parameter Penjadwalan"
 
 #. module: procurement
 #: model:ir.model,name:procurement.model_stock_move
 msgid "Stock Move"
-msgstr ""
+msgstr "Perpindahan Stok"
 
 #. module: procurement
 #: view:procurement.order:0
@@ -184,38 +177,38 @@
 #. module: procurement
 #: selection:procurement.order,state:0
 msgid "Ready"
-msgstr ""
+msgstr "Siap"
 
 #. module: procurement
 #: field:procurement.order.compute.all,automatic:0
 msgid "Automatic orderpoint"
-msgstr ""
+msgstr "Orderpoint Otomatis"
 
 #. module: procurement
 #: field:mrp.property,composition:0
 msgid "Properties composition"
-msgstr ""
+msgstr "Properties komposisi"
 
 #. module: procurement
 #: selection:procurement.order,state:0
 msgid "Confirmed"
-msgstr ""
+msgstr "Dikonfirmasi"
 
 #. module: procurement
 #: view:procurement.order:0
 msgid "Retry"
-msgstr ""
+msgstr "Ulangi"
 
 #. module: procurement
 #: view:procurement.order.compute:0
 #: view:procurement.orderpoint.compute:0
 msgid "Parameters"
-msgstr ""
+msgstr "Parameter"
 
 #. module: procurement
 #: view:procurement.order:0
 msgid "Confirm"
-msgstr ""
+msgstr "Konfirmasi"
 
 #. module: procurement
 #: help:procurement.order,origin:0
@@ -227,42 +220,42 @@
 #. module: procurement
 #: view:stock.warehouse.orderpoint:0
 msgid "Procurement Orders to Process"
-msgstr ""
+msgstr "Orders Procurement untuk diproses"
 
 #. module: procurement
 #: constraint:res.company:0
 msgid "Error! You can not create recursive companies."
-msgstr ""
+msgstr "Error! Anda tidak dapat membuat perusahaan secara berulang ulang"
 
 #. module: procurement
 #: field:procurement.order,priority:0
 msgid "Priority"
-msgstr ""
+msgstr "Prioritas"
 
 #. module: procurement
 #: view:procurement.order:0
 #: field:procurement.order,state:0
 msgid "State"
-msgstr ""
+msgstr "Status"
 
 #. module: procurement
 #: field:procurement.order,location_id:0
 #: view:stock.warehouse.orderpoint:0
 #: field:stock.warehouse.orderpoint,location_id:0
 msgid "Location"
-msgstr ""
+msgstr "Lokasi"
 
 #. module: procurement
 #: model:ir.model,name:procurement.model_stock_picking
 msgid "Picking List"
-msgstr ""
+msgstr "Daftar pengambilan"
 
 #. module: procurement
 #: field:make.procurement,warehouse_id:0
 #: view:stock.warehouse.orderpoint:0
 #: field:stock.warehouse.orderpoint,warehouse_id:0
 msgid "Warehouse"
-msgstr ""
+msgstr "Gudang"
 
 #. module: procurement
 #: selection:stock.warehouse.orderpoint,logic:0
@@ -272,12 +265,12 @@
 #. module: procurement
 #: view:procurement.order:0
 msgid "Product & Location"
-msgstr ""
+msgstr "Produk dan lokasi"
 
 #. module: procurement
 #: model:ir.model,name:procurement.model_procurement_order_compute
 msgid "Compute Procurement"
-msgstr ""
+msgstr "Hitung procurement"
 
 #. module: procurement
 #: model:ir.module.module,shortdesc:procurement.module_meta_information
@@ -288,7 +281,7 @@
 #. module: procurement
 #: field:res.company,schedule_range:0
 msgid "Scheduler Range Days"
-msgstr ""
+msgstr "Rentang Hari Penjadwalan"
 
 #. module: procurement
 #: model:ir.actions.act_window,help:procurement.procurement_action
@@ -300,44 +293,51 @@
 "operations to fullfil the need: purchase order proposition, manufacturing "
 "order, etc."
 msgstr ""
+"Order procurement digunakan untuk mencatat kebutuhan untuk  produk tertentu "
+"di lokasi tertentu. Order procurement biasanya dibuat secara otomatis dari "
+"order penjualan, aturan Tarik Logistik atau Minimum Stock Rules. Ketika "
+"urutan procurement  dikonfirmasi, secara otomatis  menciptakan  operasi  "
+"yang diperlukan untuk memenuhi kebutuhan: proposisi order pembelian, order "
+"manufaktur, dll"
 
 #. module: procurement
 #: field:make.procurement,date_planned:0
 msgid "Planned Date"
-msgstr ""
+msgstr "Tanggal yang di rencanakan"
 
 #. module: procurement
 #: view:procurement.order:0
 msgid "Group By"
-msgstr ""
+msgstr "Dikelompokan berdasarkan .."
 
 #. module: procurement
 #: field:make.procurement,qty:0
 #: field:procurement.order,product_qty:0
 msgid "Quantity"
-msgstr ""
+msgstr "Kuantitas"
 
 #. module: procurement
 #: code:addons/procurement/procurement.py:370
 #, python-format
 msgid "Not enough stock and no minimum orderpoint rule defined."
 msgstr ""
+"Tidak cukup stok dan tidak ada aturan orderpoint minimum yang  didefinisikan."
 
 #. module: procurement
 #: code:addons/procurement/procurement.py:137
 #, python-format
 msgid "Invalid action !"
-msgstr ""
+msgstr "Tindakan tidak valid !"
 
 #. module: procurement
 #: view:procurement.order:0
 msgid "References"
-msgstr ""
+msgstr "Referensi"
 
 #. module: procurement
 #: view:res.company:0
 msgid "Configuration"
-msgstr ""
+msgstr "Konfigurasi"
 
 #. module: procurement
 #: field:stock.warehouse.orderpoint,qty_multiple:0
@@ -350,11 +350,13 @@
 "If you encode manually a Procurement, you probably want to use a make to "
 "order method."
 msgstr ""
+"Jika Anda meng-encode secara manual sebuah Procurement, Anda mungkin ingin "
+"menggunakan metode make to order."
 
 #. module: procurement
 #: model:ir.ui.menu,name:procurement.menu_stock_procurement
 msgid "Automatic Procurements"
-msgstr ""
+msgstr "Procurements otomatis"
 
 #. module: procurement
 #: field:stock.warehouse.orderpoint,product_max_qty:0
@@ -366,12 +368,12 @@
 #: model:process.process,name:procurement.process_process_procurementprocess0
 #: view:procurement.order:0
 msgid "Procurement"
-msgstr ""
+msgstr "procurement"
 
 #. module: procurement
 #: model:ir.actions.act_window,name:procurement.procurement_action
 msgid "Procurement Orders"
-msgstr ""
+msgstr "Order Procurement"
 
 #. module: procurement
 #: view:procurement.order:0
@@ -381,38 +383,38 @@
 #. module: procurement
 #: view:procurement.order:0
 msgid "Exceptions"
-msgstr ""
+msgstr "Pengecualian"
 
 #. module: procurement
 #: model:process.node,note:procurement.process_node_serviceonorder0
 msgid "Assignment from Production or Purchase Order."
-msgstr ""
+msgstr "Penugasan dari Produksi atau Purchase Order."
 
 #. module: procurement
 #: model:ir.model,name:procurement.model_mrp_property
 msgid "Property"
-msgstr ""
+msgstr "Properti"
 
 #. module: procurement
 #: model:ir.actions.act_window,name:procurement.act_make_procurement
 #: view:make.procurement:0
 msgid "Procurement Request"
-msgstr ""
+msgstr "Permintaan Procurement"
 
 #. module: procurement
 #: view:procurement.orderpoint.compute:0
 msgid "Compute Stock"
-msgstr ""
+msgstr "Hitung Stok"
 
 #. module: procurement
 #: view:procurement.order:0
 msgid "Late"
-msgstr ""
+msgstr "Terlambat"
 
 #. module: procurement
 #: model:process.process,name:procurement.process_process_serviceproductprocess0
 msgid "Service"
-msgstr ""
+msgstr "Layanan"
 
 #. module: procurement
 #: model:ir.module.module,description:procurement.module_meta_information
@@ -432,16 +434,18 @@
 msgid ""
 "Wizard checks all the stock minimum rules and generate procurement order."
 msgstr ""
+"Bantuan untuk memeriksa semua aturan stok minimum dan menghasilkan  order  "
+"procurement."
 
 #. module: procurement
 #: field:stock.warehouse.orderpoint,product_min_qty:0
 msgid "Min Quantity"
-msgstr ""
+msgstr "Min Kuantitas"
 
 #. module: procurement
 #: selection:procurement.order,priority:0
 msgid "Urgent"
-msgstr ""
+msgstr "Penting"
 
 #. module: procurement
 #: selection:mrp.property,composition:0
@@ -455,6 +459,8 @@
 "Please check the Quantity in Procurement Order(s), it should not be less "
 "than 1!"
 msgstr ""
+"Mohon periksa Kuantitas dalam Procurement Order (s), itu tidak boleh kurang "
+"dari 1!"
 
 #. module: procurement
 #: help:stock.warehouse.orderpoint,active:0
@@ -462,6 +468,8 @@
 "If the active field is set to False, it will allow you to hide the "
 "orderpoint without removing it."
 msgstr ""
+"Jika field aktif disetel ke False, itu akan memungkinkan Anda  untuk  "
+"menyembunyikan  orderpoint  tanpa  menghapusnya."
 
 #. module: procurement
 #: help:stock.warehouse.orderpoint,product_max_qty:0
@@ -469,11 +477,14 @@
 "When the virtual stock goes belong the Max Quantity, OpenERP generates a "
 "procurement to bring the virtual stock to the Max Quantity."
 msgstr ""
+"Ketika stok virtual terjadi ada di dalam  Kuantitas  Max, OpenERP "
+"menghasilkan suatu  procurement  ke membawa stok virtual ke Kuantitas Max."
 
 #. module: procurement
 #: help:procurement.orderpoint.compute,automatic:0
 msgid "If the stock of a product is under 0, it will act like an orderpoint"
 msgstr ""
+"Jika stok produk di bawah 0, itu akan bertindak seperti sebuah orderpoint"
 
 #. module: procurement
 #: view:procurement.order:0
@@ -490,57 +501,64 @@
 "background, you may have to wait for a few minutes until it has finished "
 "computing."
 msgstr ""
+"Wizard ini memungkinkan Anda untuk menjalankan semua procurement, produksi "
+"dan / atau order pembelian yang harus diproses berdasarkan  konfigurasi  "
+"mereka. Secara default, scheduler diluncurkan  secara otomatis setiap malam "
+"oleh OpenERP. Dapat menggunakan menu ini untuk paksakan akan diluncurkan "
+"sekarang. Perhatikan bahwa berjalan di latar belakang, Anda mungkin harus "
+"menunggu beberapa menit  sampai  selesai  komputasi."
 
 #. module: procurement
 #: view:procurement.order:0
 #: field:procurement.order,note:0
 msgid "Note"
-msgstr ""
+msgstr "Catatan"
 
 #. module: procurement
 #: selection:procurement.order,state:0
 msgid "Draft"
-msgstr ""
+msgstr "Draft"
 
 #. module: procurement
 #: view:procurement.order.compute:0
 msgid "This wizard will schedule procurements."
-msgstr ""
+msgstr "Wizard ini akan menjadwalkan procurement"
 
 #. module: procurement
 #: view:procurement.order:0
 msgid "Status"
-msgstr ""
+msgstr "Status"
 
 #. module: procurement
 #: selection:procurement.order,priority:0
 msgid "Normal"
-msgstr ""
+msgstr "Normal"
 
 #. module: procurement
 #: constraint:stock.move:0
 msgid "You try to assign a lot which is not from the same product"
 msgstr ""
+"Anda mencoba untuk menetapkan banyak yang tidak dari produk yang sama"
 
 #. module: procurement
 #: field:stock.warehouse.orderpoint,active:0
 msgid "Active"
-msgstr ""
+msgstr "Aktif"
 
 #. module: procurement
 #: model:process.node,name:procurement.process_node_procureproducts0
 msgid "Procure Products"
-msgstr ""
+msgstr "Procure Produk"
 
 #. module: procurement
 #: field:procurement.order,date_planned:0
 msgid "Scheduled date"
-msgstr ""
+msgstr "Tanggal penjadwalan"
 
 #. module: procurement
 #: selection:procurement.order,state:0
 msgid "Exception"
-msgstr ""
+msgstr "Pengecualian"
 
 #. module: procurement
 #: code:addons/procurement/schedulers.py:179
@@ -551,52 +569,52 @@
 #. module: procurement
 #: model:ir.model,name:procurement.model_procurement_orderpoint_compute
 msgid "Automatic Order Point"
-msgstr ""
+msgstr "Order point otomatis"
 
 #. module: procurement
 #: model:ir.model,name:procurement.model_stock_warehouse_orderpoint
 msgid "Minimum Inventory Rule"
-msgstr ""
+msgstr "Aturan minimum inventory"
 
 #. module: procurement
 #: model:ir.model,name:procurement.model_res_company
 msgid "Companies"
-msgstr ""
+msgstr "Perusahaan"
 
 #. module: procurement
 #: view:procurement.order:0
 msgid "Extra Information"
-msgstr ""
+msgstr "Informasih tambahan"
 
 #. module: procurement
 #: help:procurement.order,name:0
 msgid "Procurement name."
-msgstr ""
+msgstr "Nama Procurement"
 
 #. module: procurement
 #: constraint:stock.move:0
 msgid "You must assign a production lot for this product"
-msgstr ""
+msgstr "Anda harus menetapkan lot produksi untuk produk  ini"
 
 #. module: procurement
 #: view:procurement.order:0
 msgid "Procurement Reason"
-msgstr ""
+msgstr "Alasan Procurement"
 
 #. module: procurement
 #: sql_constraint:stock.warehouse.orderpoint:0
 msgid "Qty Multiple must be greater than zero."
-msgstr ""
+msgstr "Beberapa Qty  harus lebih besar dari nol."
 
 #. module: procurement
 #: selection:stock.warehouse.orderpoint,logic:0
 msgid "Order to Max"
-msgstr ""
+msgstr "Order sampai Maksimum"
 
 #. module: procurement
 #: field:procurement.order,date_close:0
 msgid "Date Closed"
-msgstr ""
+msgstr "Tanggal Tutup"
 
 #. module: procurement
 #: code:addons/procurement/procurement.py:372
@@ -609,12 +627,13 @@
 #, python-format
 msgid "Cannot delete Procurement Order(s) which are in %s State!"
 msgstr ""
+"Tidak dapat menghapus Procurement Order (s) yang berada di% s Negara!"
 
 #. module: procurement
 #: code:addons/procurement/procurement.py:318
 #, python-format
 msgid "Data Insufficient !"
-msgstr ""
+msgstr "Data tidak memadai"
 
 #. module: procurement
 #: model:ir.model,name:procurement.model_mrp_property_group
@@ -626,22 +645,22 @@
 #. module: procurement
 #: view:stock.warehouse.orderpoint:0
 msgid "Misc"
-msgstr ""
+msgstr "Lain-lain"
 
 #. module: procurement
 #: view:stock.warehouse.orderpoint:0
 msgid "Locations"
-msgstr ""
+msgstr "Lokasi"
 
 #. module: procurement
 #: selection:procurement.order,procure_method:0
 msgid "from stock"
-msgstr ""
+msgstr "dari stok"
 
 #. module: procurement
 #: view:stock.warehouse.orderpoint:0
 msgid "General Information"
-msgstr ""
+msgstr "Informasi Umum"
 
 #. module: procurement
 #: view:procurement.order:0
