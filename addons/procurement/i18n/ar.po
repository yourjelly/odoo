# Arabic translation for openobject-addons
# Copyright (c) 2014 Rosetta Contributors and Canonical Ltd 2014
# This file is distributed under the same license as the openobject-addons package.
# FIRST AUTHOR <EMAIL@ADDRESS>, 2014.
#
msgid ""
msgstr ""
<<<<<<< HEAD
"Project-Id-Version: openobject-addons\n"
"Report-Msgid-Bugs-To: FULL NAME <EMAIL@ADDRESS>\n"
"POT-Creation-Date: 2014-08-14 13:09+0000\n"
"PO-Revision-Date: 2014-08-14 16:10+0000\n"
"Last-Translator: FULL NAME <EMAIL@ADDRESS>\n"
"Language-Team: Arabic <ar@li.org>\n"
=======
"Project-Id-Version: Odoo 8.0\n"
"Report-Msgid-Bugs-To: \n"
"POT-Creation-Date: 2015-01-21 14:08+0000\n"
"PO-Revision-Date: 2015-12-29 23:52+0000\n"
"Last-Translator: hoxhe aits <hoxhe0@gmail.com>\n"
"Language-Team: Arabic (http://www.transifex.com/odoo/odoo-8/language/ar/)\n"
>>>>>>> a4e48d4c
"MIME-Version: 1.0\n"
"Content-Type: text/plain; charset=UTF-8\n"
"Content-Transfer-Encoding: 8bit\n"
"X-Launchpad-Export-Date: 2014-08-15 07:36+0000\n"
"X-Generator: Launchpad (build 17156)\n"

#. module: procurement
#: model:ir.actions.act_window,help:procurement.procurement_exceptions
msgid ""
"<p class=\"oe_view_nocontent_create\">\n"
"                 Click to create a Procurement.\n"
"              </p>\n"
"              <p>\n"
"                <b>Procurement Orders</b> represent the need for a certain "
"quantity of products, at a given time, in a given location.\n"
"              </p>\n"
"              <p>\n"
"                <b>Sales Orders</b> are one typical source of Procurement "
"Orders (but these are distinct documents). \n"
"                <br/>Depending on the procurement parameters and the product "
"configuration, the procurement engine will attempt to satisfy the need by "
"reserving products from stock, ordering products from a supplier, or passing "
"a manufacturing order, etc...\n"
"              </p>\n"
"              <p>\n"
"                A <b>Procurement Exception</b> occurs when the system cannot "
"find a way to fulfill a procurement. Some exceptions will resolve themselves "
"automatically, but others require manual intervention (those are identified "
"by a specific error message in the chatter).\n"
"              </p>\n"
"            "
msgstr ""

#. module: procurement
#: model:ir.actions.act_window,help:procurement.procurement_action
msgid ""
"<p class=\"oe_view_nocontent_create\">\n"
"                 Click to create a procurement order.  \n"
"              </p>\n"
"              <p>\n"
"                A <b>procurement order</b> is used to record a need for a "
"specific\n"
"                product at a specific location. Procurement orders are "
"usually\n"
"                created automatically from <i>sales orders, pull logistic "
"rules or\n"
"                minimum stock rules.</i>\n"
"              </p>\n"
"              <p>\n"
"                When the procurement order is confirmed, it automatically\n"
"                creates the necessary operations to fullfil the need: "
"purchase\n"
"                order proposition, manufacturing order, etc.\n"
"              </p>\n"
"            "
msgstr ""

#. module: procurement
#: field:procurement.rule,action:0
msgid "Action"
msgstr ""

#. module: procurement
#: field:procurement.rule,active:0
msgid "Active"
msgstr "نشط"

#. module: procurement
#: selection:procurement.group,move_type:0
msgid "All at once"
msgstr ""

#. module: procurement
#: view:procurement.order.compute.all:procurement.view_compute_schedulers_wizard
msgid "Cancel"
msgstr "إلغاء"

#. module: procurement
#: view:procurement.order:procurement.procurement_form_view
msgid "Cancel Procurement"
msgstr ""

#. module: procurement
#: selection:procurement.order,state:0
msgid "Cancelled"
msgstr ""

#. module: procurement
#: code:addons/procurement/procurement.py:156
#, python-format
msgid "Cannot delete Procurement Order(s) which are in %s state."
msgstr ""

#. module: procurement
#: view:procurement.order:procurement.procurement_form_view
msgid "Check Procurement"
msgstr ""

#. module: procurement
#: help:procurement.order,rule_id:0
msgid ""
"Chosen rule for the procurement resolution. Usually chosen by the system but "
"can be manually set by the procurement manager to force an unusual behavior."
msgstr ""

#. module: procurement
#: field:procurement.order,company_id:0
#: field:procurement.rule,company_id:0
msgid "Company"
msgstr "شركة"

#. module: procurement
#: view:procurement.order.compute.all:procurement.view_compute_schedulers_wizard
msgid "Compute all procurements in the background."
msgstr ""

#. module: procurement
#: model:ir.model,name:procurement.model_procurement_order_compute_all
msgid "Compute all schedulers"
msgstr "إحسب كل عمليات الجدولة"

#. module: procurement
#: selection:procurement.order,state:0
msgid "Confirmed"
msgstr "مؤكد"

#. module: procurement
#: field:procurement.group,create_uid:0
#: field:procurement.order,create_uid:0
#: field:procurement.order.compute.all,create_uid:0
#: field:procurement.rule,create_uid:0
msgid "Created by"
msgstr ""

#. module: procurement
#: field:procurement.group,create_date:0
#: field:procurement.order,create_date:0
#: field:procurement.order.compute.all,create_date:0
#: field:procurement.rule,create_date:0
msgid "Created on"
msgstr ""

#. module: procurement
#: help:procurement.order,message_last_post:0
msgid "Date of the last message posted on the record."
msgstr ""

#. module: procurement
#: field:procurement.group,move_type:0
msgid "Delivery Method"
msgstr ""

#. module: procurement
#: field:procurement.order,name:0
msgid "Description"
msgstr "وصف"

#. module: procurement
#: selection:procurement.order,state:0
msgid "Done"
msgstr "تم"

#. module: procurement
#: selection:procurement.order,state:0
msgid "Exception"
msgstr "استثناء"

#. module: procurement
#: view:procurement.order:procurement.view_procurement_filter
msgid "Exceptions"
msgstr "الإستثنائات"

#. module: procurement
#: view:procurement.order:procurement.procurement_form_view
msgid "External note..."
msgstr ""

#. module: procurement
#: view:procurement.order:procurement.procurement_form_view
msgid "Extra Information"
msgstr "معلومات إضافية"

#. module: procurement
#: selection:procurement.rule,group_propagation_option:0
msgid "Fixed"
msgstr ""

#. module: procurement
#: field:procurement.rule,group_id:0
msgid "Fixed Procurement Group"
msgstr ""

#. module: procurement
#: field:procurement.order,message_follower_ids:0
msgid "Followers"
msgstr ""

#. module: procurement
#: view:procurement.rule:procurement.view_procurement_rule_form
msgid "General Information"
msgstr "معلومات عامة"

#. module: procurement
#: view:procurement.order:procurement.view_procurement_filter
msgid "Group By"
msgstr "تجميع حسب"

#. module: procurement
#: model:ir.actions.act_window,name:procurement.do_view_procurements
#: view:procurement.order:procurement.procurement_form_view
msgid "Group's Procurements"
msgstr ""

#. module: procurement
#: help:procurement.order,message_summary:0
msgid ""
"Holds the Chatter summary (number of messages, ...). This summary is "
"directly in html format in order to be inserted in kanban views."
msgstr ""

#. module: procurement
#: field:procurement.group,id:0
#: field:procurement.order,id:0
#: field:procurement.order.compute.all,id:0
#: field:procurement.rule,id:0
msgid "ID"
msgstr ""

#. module: procurement
#: help:procurement.order,message_unread:0
msgid "If checked new messages require your attention."
msgstr ""

#. module: procurement
#: help:procurement.rule,active:0
msgid "If unchecked, it will allow you to hide the rule without removing it."
msgstr ""

#. module: procurement
#: code:addons/procurement/procurement.py:155
#, python-format
msgid "Invalid Action!"
msgstr ""

#. module: procurement
#: field:procurement.order,message_is_follower:0
msgid "Is a Follower"
msgstr ""

#. module: procurement
#: field:procurement.order,message_last_post:0
msgid "Last Message Date"
msgstr ""

#. module: procurement
#: field:procurement.group,write_uid:0
#: field:procurement.order,write_uid:0
#: field:procurement.order.compute.all,write_uid:0
#: field:procurement.rule,write_uid:0
msgid "Last Updated by"
msgstr ""

#. module: procurement
#: field:procurement.group,write_date:0
#: field:procurement.order,write_date:0
#: field:procurement.order.compute.all,write_date:0
#: field:procurement.rule,write_date:0
msgid "Last Updated on"
msgstr ""

#. module: procurement
#: view:procurement.order:procurement.view_procurement_filter
msgid "Late"
msgstr ""

#. module: procurement
#: selection:procurement.rule,group_propagation_option:0
msgid "Leave Empty"
msgstr ""

#. module: procurement
#: view:res.company:procurement.mrp_company
msgid "Logistics"
msgstr ""

#. module: procurement
#: field:procurement.order,message_ids:0
msgid "Messages"
msgstr ""

#. module: procurement
#: help:procurement.order,message_ids:0
msgid "Messages and communication history"
msgstr ""

#. module: procurement
#: field:procurement.rule,name:0
msgid "Name"
msgstr "الاسم"

#. module: procurement
#: code:addons/procurement/procurement.py:213
#, python-format
msgid "No rule matching this procurement"
msgstr ""

#. module: procurement
#: selection:procurement.order,priority:0
msgid "Normal"
msgstr "عادي"

#. module: procurement
#: selection:procurement.order,priority:0
msgid "Not urgent"
msgstr ""

#. module: procurement
#: view:procurement.order:procurement.procurement_form_view
msgid "Notes"
msgstr "ملاحظات"

#. module: procurement
#: selection:procurement.group,move_type:0
msgid "Partial"
msgstr ""

#. module: procurement
#: field:procurement.order,priority:0
msgid "Priority"
msgstr "أولوية"

#. module: procurement
#: model:ir.model,name:procurement.model_procurement_order
#: view:procurement.order:procurement.procurement_form_view
#: view:procurement.order:procurement.view_procurement_filter
msgid "Procurement"
msgstr "المشتريات"

#. module: procurement
#: model:ir.actions.act_window,name:procurement.procurement_action5
#: view:procurement.order:procurement.view_procurement_filter
msgid "Procurement Exceptions"
msgstr ""

#. module: procurement
#: field:procurement.order,group_id:0
msgid "Procurement Group"
msgstr ""

#. module: procurement
#: view:procurement.order:procurement.procurement_tree_view
msgid "Procurement Lines"
msgstr ""

#. module: procurement
#: model:ir.actions.act_window,name:procurement.procurement_action
msgid "Procurement Orders"
msgstr ""

#. module: procurement
#: model:ir.model,name:procurement.model_procurement_group
msgid "Procurement Requisition"
msgstr ""

#. module: procurement
#: model:ir.model,name:procurement.model_procurement_rule
msgid "Procurement Rule"
msgstr ""

#. module: procurement
#: view:procurement.group:procurement.procurement_group_form_view
msgid "Procurement group"
msgstr ""

#. module: procurement
#: view:procurement.order:procurement.view_procurement_filter
msgid "Procurement started late"
msgstr ""

#. module: procurement
#: model:ir.actions.act_window,name:procurement.procurement_exceptions
#: view:procurement.group:procurement.procurement_group_form_view
#: field:procurement.group,procurement_ids:0
msgid "Procurements"
msgstr ""

#. module: procurement
#: view:procurement.order:procurement.view_procurement_filter
#: field:procurement.order,product_id:0
msgid "Product"
msgstr "المنتج"

#. module: procurement
#: field:procurement.order,product_uom:0
msgid "Product Unit of Measure"
msgstr ""

#. module: procurement
#: field:procurement.order,product_uos:0
msgid "Product UoS"
msgstr ""

#. module: procurement
#: selection:procurement.rule,group_propagation_option:0
msgid "Propagate"
msgstr ""

#. module: procurement
#: view:procurement.rule:procurement.view_procurement_rule_form
msgid "Propagation Options"
msgstr ""

#. module: procurement
#: field:procurement.rule,group_propagation_option:0
msgid "Propagation of Procurement Group"
msgstr ""

#. module: procurement
#: view:procurement.rule:procurement.view_procurement_rule_form
msgid "Pull Rule"
msgstr ""

#. module: procurement
#: view:procurement.rule:procurement.view_procurement_rule_tree
msgid "Pull Rules"
msgstr ""

#. module: procurement
#: field:procurement.order,product_qty:0
msgid "Quantity"
msgstr "كمية"

#. module: procurement
#: view:procurement.order:procurement.procurement_form_view
msgid "Reconfirm Procurement"
msgstr ""

#. module: procurement
#: field:procurement.group,name:0
msgid "Reference"
msgstr ""

#. module: procurement
#: help:procurement.order,origin:0
msgid ""
"Reference of the document that created this Procurement.\n"
"This is automatically completed by Odoo."
msgstr ""

#. module: procurement
#: field:procurement.order,rule_id:0
msgid "Rule"
msgstr ""

#. module: procurement
#: view:procurement.order:procurement.procurement_form_view
msgid "Run Procurement"
msgstr ""

#. module: procurement
#: model:ir.actions.act_window,name:procurement.action_compute_schedulers
#: view:procurement.order.compute.all:procurement.view_compute_schedulers_wizard
msgid "Run Schedulers"
msgstr "تحقق من المخزون"

#. module: procurement
#: selection:procurement.order,state:0
msgid "Running"
msgstr "قيد التنفيذ"

#. module: procurement
#: field:procurement.order,date_planned:0
msgid "Scheduled Date"
msgstr ""

#. module: procurement
#: view:procurement.order:procurement.view_procurement_filter
msgid "Scheduled Month"
msgstr ""

#. module: procurement
#: view:procurement.order.compute.all:procurement.view_compute_schedulers_wizard
msgid "Scheduler Parameters"
msgstr "خصائص الجدولة"

#. module: procurement
#: view:procurement.order:procurement.procurement_form_view
msgid "Scheduling"
msgstr ""

#. module: procurement
#: view:procurement.order:procurement.view_procurement_filter
msgid "Search Procurement"
msgstr ""

#. module: procurement
#: field:procurement.rule,sequence:0
msgid "Sequence"
msgstr ""

#. module: procurement
#: field:procurement.order,origin:0
msgid "Source Document"
msgstr "مستند المصدر"

#. module: procurement
#: view:procurement.order:procurement.view_procurement_filter
#: field:procurement.order,state:0
msgid "Status"
msgstr "الحالة"

#. module: procurement
#: field:procurement.order,message_summary:0
msgid "Summary"
msgstr ""

#. module: procurement
#: help:procurement.rule,name:0
msgid "This field will fill the packing origin and the name of its moves"
msgstr ""

#. module: procurement
#: view:procurement.order:procurement.procurement_tree_view
msgid "Unit of Measure"
msgstr "وحدة القياس"

#. module: procurement
#: field:procurement.order,message_unread:0
msgid "Unread Messages"
msgstr ""

#. module: procurement
#: field:procurement.order,product_uos_qty:0
msgid "UoS Quantity"
msgstr "كمية وحدة التوريد"

#. module: procurement
#: selection:procurement.order,priority:0
msgid "Urgent"
msgstr "عاجل"

#. module: procurement
#: selection:procurement.order,priority:0
msgid "Very Urgent"
msgstr "عاجل جداً"

#. module: procurement
#: view:procurement.order:procurement.procurement_form_view
msgid "e.g. SO005"
msgstr ""<|MERGE_RESOLUTION|>--- conflicted
+++ resolved
@@ -1,30 +1,23 @@
-# Arabic translation for openobject-addons
-# Copyright (c) 2014 Rosetta Contributors and Canonical Ltd 2014
-# This file is distributed under the same license as the openobject-addons package.
-# FIRST AUTHOR <EMAIL@ADDRESS>, 2014.
-#
+# Translation of Odoo Server.
+# This file contains the translation of the following modules:
+# * procurement
+# 
+# Translators:
+# FIRST AUTHOR <EMAIL@ADDRESS>, 2014
+# hoxhe aits <hoxhe0@gmail.com>, 2015
 msgid ""
 msgstr ""
-<<<<<<< HEAD
-"Project-Id-Version: openobject-addons\n"
-"Report-Msgid-Bugs-To: FULL NAME <EMAIL@ADDRESS>\n"
-"POT-Creation-Date: 2014-08-14 13:09+0000\n"
-"PO-Revision-Date: 2014-08-14 16:10+0000\n"
-"Last-Translator: FULL NAME <EMAIL@ADDRESS>\n"
-"Language-Team: Arabic <ar@li.org>\n"
-=======
 "Project-Id-Version: Odoo 8.0\n"
 "Report-Msgid-Bugs-To: \n"
 "POT-Creation-Date: 2015-01-21 14:08+0000\n"
 "PO-Revision-Date: 2015-12-29 23:52+0000\n"
 "Last-Translator: hoxhe aits <hoxhe0@gmail.com>\n"
 "Language-Team: Arabic (http://www.transifex.com/odoo/odoo-8/language/ar/)\n"
->>>>>>> a4e48d4c
 "MIME-Version: 1.0\n"
 "Content-Type: text/plain; charset=UTF-8\n"
-"Content-Transfer-Encoding: 8bit\n"
-"X-Launchpad-Export-Date: 2014-08-15 07:36+0000\n"
-"X-Generator: Launchpad (build 17156)\n"
+"Content-Transfer-Encoding: \n"
+"Language: ar\n"
+"Plural-Forms: nplurals=6; plural=n==0 ? 0 : n==1 ? 1 : n==2 ? 2 : n%100>=3 && n%100<=10 ? 3 : n%100>=11 && n%100<=99 ? 4 : 5;\n"
 
 #. module: procurement
 #: model:ir.actions.act_window,help:procurement.procurement_exceptions
@@ -33,22 +26,14 @@
 "                 Click to create a Procurement.\n"
 "              </p>\n"
 "              <p>\n"
-"                <b>Procurement Orders</b> represent the need for a certain "
-"quantity of products, at a given time, in a given location.\n"
+"                <b>Procurement Orders</b> represent the need for a certain quantity of products, at a given time, in a given location.\n"
 "              </p>\n"
 "              <p>\n"
-"                <b>Sales Orders</b> are one typical source of Procurement "
-"Orders (but these are distinct documents). \n"
-"                <br/>Depending on the procurement parameters and the product "
-"configuration, the procurement engine will attempt to satisfy the need by "
-"reserving products from stock, ordering products from a supplier, or passing "
-"a manufacturing order, etc...\n"
+"                <b>Sales Orders</b> are one typical source of Procurement Orders (but these are distinct documents). \n"
+"                <br/>Depending on the procurement parameters and the product configuration, the procurement engine will attempt to satisfy the need by reserving products from stock, ordering products from a supplier, or passing a manufacturing order, etc...\n"
 "              </p>\n"
 "              <p>\n"
-"                A <b>Procurement Exception</b> occurs when the system cannot "
-"find a way to fulfill a procurement. Some exceptions will resolve themselves "
-"automatically, but others require manual intervention (those are identified "
-"by a specific error message in the chatter).\n"
+"                A <b>Procurement Exception</b> occurs when the system cannot find a way to fulfill a procurement. Some exceptions will resolve themselves automatically, but others require manual intervention (those are identified by a specific error message in the chatter).\n"
 "              </p>\n"
 "            "
 msgstr ""
@@ -60,18 +45,14 @@
 "                 Click to create a procurement order.  \n"
 "              </p>\n"
 "              <p>\n"
-"                A <b>procurement order</b> is used to record a need for a "
-"specific\n"
-"                product at a specific location. Procurement orders are "
-"usually\n"
-"                created automatically from <i>sales orders, pull logistic "
-"rules or\n"
+"                A <b>procurement order</b> is used to record a need for a specific\n"
+"                product at a specific location. Procurement orders are usually\n"
+"                created automatically from <i>sales orders, pull logistic rules or\n"
 "                minimum stock rules.</i>\n"
 "              </p>\n"
 "              <p>\n"
 "                When the procurement order is confirmed, it automatically\n"
-"                creates the necessary operations to fullfil the need: "
-"purchase\n"
+"                creates the necessary operations to fullfil the need: purchase\n"
 "                order proposition, manufacturing order, etc.\n"
 "              </p>\n"
 "            "
@@ -80,7 +61,7 @@
 #. module: procurement
 #: field:procurement.rule,action:0
 msgid "Action"
-msgstr ""
+msgstr "إجراء"
 
 #. module: procurement
 #: field:procurement.rule,active:0
@@ -90,7 +71,7 @@
 #. module: procurement
 #: selection:procurement.group,move_type:0
 msgid "All at once"
-msgstr ""
+msgstr "دفعة واحدة"
 
 #. module: procurement
 #: view:procurement.order.compute.all:procurement.view_compute_schedulers_wizard
@@ -100,12 +81,12 @@
 #. module: procurement
 #: view:procurement.order:procurement.procurement_form_view
 msgid "Cancel Procurement"
-msgstr ""
+msgstr "إلغاء التوريدات"
 
 #. module: procurement
 #: selection:procurement.order,state:0
 msgid "Cancelled"
-msgstr ""
+msgstr "ملغي"
 
 #. module: procurement
 #: code:addons/procurement/procurement.py:156
@@ -116,18 +97,18 @@
 #. module: procurement
 #: view:procurement.order:procurement.procurement_form_view
 msgid "Check Procurement"
-msgstr ""
+msgstr "تحقق من التوريدات"
 
 #. module: procurement
 #: help:procurement.order,rule_id:0
 msgid ""
-"Chosen rule for the procurement resolution. Usually chosen by the system but "
-"can be manually set by the procurement manager to force an unusual behavior."
-msgstr ""
-
-#. module: procurement
-#: field:procurement.order,company_id:0
-#: field:procurement.rule,company_id:0
+"Chosen rule for the procurement resolution. Usually chosen by the system but"
+" can be manually set by the procurement manager to force an unusual "
+"behavior."
+msgstr ""
+
+#. module: procurement
+#: field:procurement.order,company_id:0 field:procurement.rule,company_id:0
 msgid "Company"
 msgstr "شركة"
 
@@ -147,30 +128,28 @@
 msgstr "مؤكد"
 
 #. module: procurement
-#: field:procurement.group,create_uid:0
-#: field:procurement.order,create_uid:0
+#: field:procurement.group,create_uid:0 field:procurement.order,create_uid:0
 #: field:procurement.order.compute.all,create_uid:0
 #: field:procurement.rule,create_uid:0
 msgid "Created by"
-msgstr ""
-
-#. module: procurement
-#: field:procurement.group,create_date:0
-#: field:procurement.order,create_date:0
+msgstr "أُنشئ بواسطة"
+
+#. module: procurement
+#: field:procurement.group,create_date:0 field:procurement.order,create_date:0
 #: field:procurement.order.compute.all,create_date:0
 #: field:procurement.rule,create_date:0
 msgid "Created on"
-msgstr ""
+msgstr "إنشاؤه في"
 
 #. module: procurement
 #: help:procurement.order,message_last_post:0
 msgid "Date of the last message posted on the record."
-msgstr ""
+msgstr "تاريخ آخر رسالة نُشرت لهذا البند"
 
 #. module: procurement
 #: field:procurement.group,move_type:0
 msgid "Delivery Method"
-msgstr ""
+msgstr "طريقة التوصيل"
 
 #. module: procurement
 #: field:procurement.order,name:0
@@ -195,7 +174,7 @@
 #. module: procurement
 #: view:procurement.order:procurement.procurement_form_view
 msgid "External note..."
-msgstr ""
+msgstr "ملاحظة خارجية ..."
 
 #. module: procurement
 #: view:procurement.order:procurement.procurement_form_view
@@ -205,7 +184,7 @@
 #. module: procurement
 #: selection:procurement.rule,group_propagation_option:0
 msgid "Fixed"
-msgstr ""
+msgstr "ثابت"
 
 #. module: procurement
 #: field:procurement.rule,group_id:0
@@ -215,7 +194,7 @@
 #. module: procurement
 #: field:procurement.order,message_follower_ids:0
 msgid "Followers"
-msgstr ""
+msgstr "المتابعون"
 
 #. module: procurement
 #: view:procurement.rule:procurement.view_procurement_rule_form
@@ -238,20 +217,18 @@
 msgid ""
 "Holds the Chatter summary (number of messages, ...). This summary is "
 "directly in html format in order to be inserted in kanban views."
-msgstr ""
-
-#. module: procurement
-#: field:procurement.group,id:0
-#: field:procurement.order,id:0
-#: field:procurement.order.compute.all,id:0
-#: field:procurement.rule,id:0
+msgstr "يحمل ملخص المشارك (عدد الرسائل، ...). هذا ملخص مباشرة بتنسيق HTML من أجل إدراجها في عروض كانبان."
+
+#. module: procurement
+#: field:procurement.group,id:0 field:procurement.order,id:0
+#: field:procurement.order.compute.all,id:0 field:procurement.rule,id:0
 msgid "ID"
-msgstr ""
+msgstr "المعرّف"
 
 #. module: procurement
 #: help:procurement.order,message_unread:0
 msgid "If checked new messages require your attention."
-msgstr ""
+msgstr "عند التفعيل، يجب الانتباه الى الرسائل الجديدة"
 
 #. module: procurement
 #: help:procurement.rule,active:0
@@ -262,58 +239,56 @@
 #: code:addons/procurement/procurement.py:155
 #, python-format
 msgid "Invalid Action!"
-msgstr ""
+msgstr "إجراء خاطئ"
 
 #. module: procurement
 #: field:procurement.order,message_is_follower:0
 msgid "Is a Follower"
-msgstr ""
+msgstr "متابع"
 
 #. module: procurement
 #: field:procurement.order,message_last_post:0
 msgid "Last Message Date"
-msgstr ""
-
-#. module: procurement
-#: field:procurement.group,write_uid:0
-#: field:procurement.order,write_uid:0
+msgstr "تاريخ آخر رسالة"
+
+#. module: procurement
+#: field:procurement.group,write_uid:0 field:procurement.order,write_uid:0
 #: field:procurement.order.compute.all,write_uid:0
 #: field:procurement.rule,write_uid:0
 msgid "Last Updated by"
-msgstr ""
-
-#. module: procurement
-#: field:procurement.group,write_date:0
-#: field:procurement.order,write_date:0
+msgstr "آخر تحديث بواسطة"
+
+#. module: procurement
+#: field:procurement.group,write_date:0 field:procurement.order,write_date:0
 #: field:procurement.order.compute.all,write_date:0
 #: field:procurement.rule,write_date:0
 msgid "Last Updated on"
-msgstr ""
+msgstr "آخر تحديث فى"
 
 #. module: procurement
 #: view:procurement.order:procurement.view_procurement_filter
 msgid "Late"
-msgstr ""
+msgstr "متأخر"
 
 #. module: procurement
 #: selection:procurement.rule,group_propagation_option:0
 msgid "Leave Empty"
-msgstr ""
+msgstr "ترك فارغ"
 
 #. module: procurement
 #: view:res.company:procurement.mrp_company
 msgid "Logistics"
-msgstr ""
+msgstr "الخدمات اللوجستية"
 
 #. module: procurement
 #: field:procurement.order,message_ids:0
 msgid "Messages"
-msgstr ""
+msgstr "الرسائل"
 
 #. module: procurement
 #: help:procurement.order,message_ids:0
 msgid "Messages and communication history"
-msgstr ""
+msgstr "الرسائل و سجل التواصل"
 
 #. module: procurement
 #: field:procurement.rule,name:0
@@ -321,7 +296,7 @@
 msgstr "الاسم"
 
 #. module: procurement
-#: code:addons/procurement/procurement.py:213
+#: code:addons/procurement/procurement.py:212
 #, python-format
 msgid "No rule matching this procurement"
 msgstr ""
@@ -334,7 +309,7 @@
 #. module: procurement
 #: selection:procurement.order,priority:0
 msgid "Not urgent"
-msgstr ""
+msgstr "غير ضروري"
 
 #. module: procurement
 #: view:procurement.order:procurement.procurement_form_view
@@ -344,7 +319,7 @@
 #. module: procurement
 #: selection:procurement.group,move_type:0
 msgid "Partial"
-msgstr ""
+msgstr "جزئي"
 
 #. module: procurement
 #: field:procurement.order,priority:0
@@ -377,7 +352,7 @@
 #. module: procurement
 #: model:ir.actions.act_window,name:procurement.procurement_action
 msgid "Procurement Orders"
-msgstr ""
+msgstr "اوامر المشتريات"
 
 #. module: procurement
 #: model:ir.model,name:procurement.model_procurement_group
@@ -392,7 +367,7 @@
 #. module: procurement
 #: view:procurement.group:procurement.procurement_group_form_view
 msgid "Procurement group"
-msgstr ""
+msgstr "مجموعة التوريدات"
 
 #. module: procurement
 #: view:procurement.order:procurement.view_procurement_filter
@@ -404,7 +379,7 @@
 #: view:procurement.group:procurement.procurement_group_form_view
 #: field:procurement.group,procurement_ids:0
 msgid "Procurements"
-msgstr ""
+msgstr "التدبير"
 
 #. module: procurement
 #: view:procurement.order:procurement.view_procurement_filter
@@ -415,12 +390,12 @@
 #. module: procurement
 #: field:procurement.order,product_uom:0
 msgid "Product Unit of Measure"
-msgstr ""
+msgstr "وحدة قياس المنتج"
 
 #. module: procurement
 #: field:procurement.order,product_uos:0
 msgid "Product UoS"
-msgstr ""
+msgstr "وحدة البيع للمنتج"
 
 #. module: procurement
 #: selection:procurement.rule,group_propagation_option:0
@@ -460,7 +435,7 @@
 #. module: procurement
 #: field:procurement.group,name:0
 msgid "Reference"
-msgstr ""
+msgstr "مرجع"
 
 #. module: procurement
 #: help:procurement.order,origin:0
@@ -472,7 +447,7 @@
 #. module: procurement
 #: field:procurement.order,rule_id:0
 msgid "Rule"
-msgstr ""
+msgstr "قاعدة"
 
 #. module: procurement
 #: view:procurement.order:procurement.procurement_form_view
@@ -493,12 +468,12 @@
 #. module: procurement
 #: field:procurement.order,date_planned:0
 msgid "Scheduled Date"
-msgstr ""
+msgstr "تاريخ مجدول"
 
 #. module: procurement
 #: view:procurement.order:procurement.view_procurement_filter
 msgid "Scheduled Month"
-msgstr ""
+msgstr "شهر الجدولة"
 
 #. module: procurement
 #: view:procurement.order.compute.all:procurement.view_compute_schedulers_wizard
@@ -508,7 +483,7 @@
 #. module: procurement
 #: view:procurement.order:procurement.procurement_form_view
 msgid "Scheduling"
-msgstr ""
+msgstr "الجدولة"
 
 #. module: procurement
 #: view:procurement.order:procurement.view_procurement_filter
@@ -518,7 +493,7 @@
 #. module: procurement
 #: field:procurement.rule,sequence:0
 msgid "Sequence"
-msgstr ""
+msgstr "مسلسل"
 
 #. module: procurement
 #: field:procurement.order,origin:0
@@ -534,7 +509,7 @@
 #. module: procurement
 #: field:procurement.order,message_summary:0
 msgid "Summary"
-msgstr ""
+msgstr "الملخّص"
 
 #. module: procurement
 #: help:procurement.rule,name:0
@@ -549,7 +524,7 @@
 #. module: procurement
 #: field:procurement.order,message_unread:0
 msgid "Unread Messages"
-msgstr ""
+msgstr "رسائل غير مقروءة"
 
 #. module: procurement
 #: field:procurement.order,product_uos_qty:0
@@ -569,4 +544,9 @@
 #. module: procurement
 #: view:procurement.order:procurement.procurement_form_view
 msgid "e.g. SO005"
-msgstr ""+msgstr ""
+
+#. module: procurement
+#: view:procurement.order.compute.all:procurement.view_compute_schedulers_wizard
+msgid "or"
+msgstr "أو"