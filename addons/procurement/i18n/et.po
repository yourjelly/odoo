# Estonian translation for openobject-addons
# Copyright (c) 2014 Rosetta Contributors and Canonical Ltd 2014
# This file is distributed under the same license as the openobject-addons package.
# FIRST AUTHOR <EMAIL@ADDRESS>, 2014.
#
msgid ""
msgstr ""
<<<<<<< HEAD
"Project-Id-Version: openobject-addons\n"
"Report-Msgid-Bugs-To: FULL NAME <EMAIL@ADDRESS>\n"
"POT-Creation-Date: 2014-08-14 13:09+0000\n"
"PO-Revision-Date: 2014-08-14 16:10+0000\n"
"Last-Translator: FULL NAME <EMAIL@ADDRESS>\n"
"Language-Team: Estonian <et@li.org>\n"
=======
"Project-Id-Version: Odoo 8.0\n"
"Report-Msgid-Bugs-To: \n"
"POT-Creation-Date: 2015-01-21 14:08+0000\n"
"PO-Revision-Date: 2016-01-11 22:28+0000\n"
"Last-Translator: Martin Trigaux\n"
"Language-Team: Estonian (http://www.transifex.com/odoo/odoo-8/language/et/)\n"
>>>>>>> 1812b8f3
"MIME-Version: 1.0\n"
"Content-Type: text/plain; charset=UTF-8\n"
"Content-Transfer-Encoding: 8bit\n"
"X-Launchpad-Export-Date: 2014-08-15 07:36+0000\n"
"X-Generator: Launchpad (build 17156)\n"

#. module: procurement
#: model:ir.actions.act_window,help:procurement.procurement_exceptions
msgid ""
"<p class=\"oe_view_nocontent_create\">\n"
"                 Click to create a Procurement.\n"
"              </p>\n"
"              <p>\n"
"                <b>Procurement Orders</b> represent the need for a certain "
"quantity of products, at a given time, in a given location.\n"
"              </p>\n"
"              <p>\n"
"                <b>Sales Orders</b> are one typical source of Procurement "
"Orders (but these are distinct documents). \n"
"                <br/>Depending on the procurement parameters and the product "
"configuration, the procurement engine will attempt to satisfy the need by "
"reserving products from stock, ordering products from a supplier, or passing "
"a manufacturing order, etc...\n"
"              </p>\n"
"              <p>\n"
"                A <b>Procurement Exception</b> occurs when the system cannot "
"find a way to fulfill a procurement. Some exceptions will resolve themselves "
"automatically, but others require manual intervention (those are identified "
"by a specific error message in the chatter).\n"
"              </p>\n"
"            "
msgstr ""

#. module: procurement
#: model:ir.actions.act_window,help:procurement.procurement_action
msgid ""
"<p class=\"oe_view_nocontent_create\">\n"
"                 Click to create a procurement order.  \n"
"              </p>\n"
"              <p>\n"
"                A <b>procurement order</b> is used to record a need for a "
"specific\n"
"                product at a specific location. Procurement orders are "
"usually\n"
"                created automatically from <i>sales orders, pull logistic "
"rules or\n"
"                minimum stock rules.</i>\n"
"              </p>\n"
"              <p>\n"
"                When the procurement order is confirmed, it automatically\n"
"                creates the necessary operations to fullfil the need: "
"purchase\n"
"                order proposition, manufacturing order, etc.\n"
"              </p>\n"
"            "
msgstr ""

#. module: procurement
#: field:procurement.rule,action:0
msgid "Action"
msgstr ""

#. module: procurement
#: field:procurement.rule,active:0
msgid "Active"
msgstr ""

#. module: procurement
#: selection:procurement.group,move_type:0
msgid "All at once"
msgstr ""

#. module: procurement
#: view:procurement.order.compute.all:procurement.view_compute_schedulers_wizard
msgid "Cancel"
msgstr ""

#. module: procurement
#: view:procurement.order:procurement.procurement_form_view
msgid "Cancel Procurement"
msgstr ""

#. module: procurement
#: selection:procurement.order,state:0
msgid "Cancelled"
msgstr ""

#. module: procurement
#: code:addons/procurement/procurement.py:156
#, python-format
msgid "Cannot delete Procurement Order(s) which are in %s state."
msgstr ""

#. module: procurement
#: view:procurement.order:procurement.procurement_form_view
msgid "Check Procurement"
msgstr ""

#. module: procurement
#: help:procurement.order,rule_id:0
msgid ""
"Chosen rule for the procurement resolution. Usually chosen by the system but "
"can be manually set by the procurement manager to force an unusual behavior."
msgstr ""

#. module: procurement
#: field:procurement.order,company_id:0
#: field:procurement.rule,company_id:0
msgid "Company"
msgstr ""

#. module: procurement
#: view:procurement.order.compute.all:procurement.view_compute_schedulers_wizard
msgid "Compute all procurements in the background."
msgstr ""

#. module: procurement
#: model:ir.model,name:procurement.model_procurement_order_compute_all
msgid "Compute all schedulers"
msgstr ""

#. module: procurement
#: selection:procurement.order,state:0
msgid "Confirmed"
msgstr ""

#. module: procurement
#: field:procurement.group,create_uid:0
#: field:procurement.order,create_uid:0
#: field:procurement.order.compute.all,create_uid:0
#: field:procurement.rule,create_uid:0
msgid "Created by"
msgstr "Loonud"

#. module: procurement
#: field:procurement.group,create_date:0
#: field:procurement.order,create_date:0
#: field:procurement.order.compute.all,create_date:0
#: field:procurement.rule,create_date:0
msgid "Created on"
msgstr ""

#. module: procurement
#: help:procurement.order,message_last_post:0
msgid "Date of the last message posted on the record."
msgstr ""

#. module: procurement
#: field:procurement.group,move_type:0
msgid "Delivery Method"
msgstr ""

#. module: procurement
#: field:procurement.order,name:0
msgid "Description"
msgstr ""

#. module: procurement
#: selection:procurement.order,state:0
msgid "Done"
msgstr ""

#. module: procurement
#: selection:procurement.order,state:0
msgid "Exception"
msgstr ""

#. module: procurement
#: view:procurement.order:procurement.view_procurement_filter
msgid "Exceptions"
msgstr ""

#. module: procurement
#: view:procurement.order:procurement.procurement_form_view
msgid "External note..."
msgstr ""

#. module: procurement
#: view:procurement.order:procurement.procurement_form_view
msgid "Extra Information"
msgstr ""

#. module: procurement
#: selection:procurement.rule,group_propagation_option:0
msgid "Fixed"
msgstr ""

#. module: procurement
#: field:procurement.rule,group_id:0
msgid "Fixed Procurement Group"
msgstr ""

#. module: procurement
#: field:procurement.order,message_follower_ids:0
msgid "Followers"
msgstr ""

#. module: procurement
#: view:procurement.rule:procurement.view_procurement_rule_form
msgid "General Information"
msgstr ""

#. module: procurement
#: view:procurement.order:procurement.view_procurement_filter
msgid "Group By"
msgstr ""

#. module: procurement
#: model:ir.actions.act_window,name:procurement.do_view_procurements
#: view:procurement.order:procurement.procurement_form_view
msgid "Group's Procurements"
msgstr ""

#. module: procurement
#: help:procurement.order,message_summary:0
msgid ""
"Holds the Chatter summary (number of messages, ...). This summary is "
"directly in html format in order to be inserted in kanban views."
msgstr ""

#. module: procurement
#: field:procurement.group,id:0
#: field:procurement.order,id:0
#: field:procurement.order.compute.all,id:0
#: field:procurement.rule,id:0
msgid "ID"
msgstr ""

#. module: procurement
#: help:procurement.order,message_unread:0
msgid "If checked new messages require your attention."
msgstr ""

#. module: procurement
#: help:procurement.rule,active:0
msgid "If unchecked, it will allow you to hide the rule without removing it."
msgstr ""

#. module: procurement
#: code:addons/procurement/procurement.py:155
#, python-format
msgid "Invalid Action!"
msgstr ""

#. module: procurement
#: field:procurement.order,message_is_follower:0
msgid "Is a Follower"
msgstr ""

#. module: procurement
#: field:procurement.order,message_last_post:0
msgid "Last Message Date"
msgstr ""

#. module: procurement
#: field:procurement.group,write_uid:0
#: field:procurement.order,write_uid:0
#: field:procurement.order.compute.all,write_uid:0
#: field:procurement.rule,write_uid:0
msgid "Last Updated by"
msgstr ""

#. module: procurement
#: field:procurement.group,write_date:0
#: field:procurement.order,write_date:0
#: field:procurement.order.compute.all,write_date:0
#: field:procurement.rule,write_date:0
msgid "Last Updated on"
msgstr ""

#. module: procurement
#: view:procurement.order:procurement.view_procurement_filter
msgid "Late"
msgstr ""

#. module: procurement
#: selection:procurement.rule,group_propagation_option:0
msgid "Leave Empty"
msgstr ""

#. module: procurement
#: view:res.company:procurement.mrp_company
msgid "Logistics"
msgstr ""

#. module: procurement
#: field:procurement.order,message_ids:0
msgid "Messages"
msgstr ""

#. module: procurement
#: help:procurement.order,message_ids:0
msgid "Messages and communication history"
msgstr ""

#. module: procurement
#: field:procurement.rule,name:0
msgid "Name"
msgstr ""

#. module: procurement
#: code:addons/procurement/procurement.py:213
#, python-format
msgid "No rule matching this procurement"
msgstr ""

#. module: procurement
#: selection:procurement.order,priority:0
msgid "Normal"
msgstr ""

#. module: procurement
#: selection:procurement.order,priority:0
msgid "Not urgent"
msgstr ""

#. module: procurement
#: view:procurement.order:procurement.procurement_form_view
msgid "Notes"
msgstr ""

#. module: procurement
#: selection:procurement.group,move_type:0
msgid "Partial"
msgstr ""

#. module: procurement
#: field:procurement.order,priority:0
msgid "Priority"
msgstr ""

#. module: procurement
#: model:ir.model,name:procurement.model_procurement_order
#: view:procurement.order:procurement.procurement_form_view
#: view:procurement.order:procurement.view_procurement_filter
msgid "Procurement"
msgstr ""

#. module: procurement
#: model:ir.actions.act_window,name:procurement.procurement_action5
#: view:procurement.order:procurement.view_procurement_filter
msgid "Procurement Exceptions"
msgstr ""

#. module: procurement
#: field:procurement.order,group_id:0
msgid "Procurement Group"
msgstr ""

#. module: procurement
#: view:procurement.order:procurement.procurement_tree_view
msgid "Procurement Lines"
msgstr ""

#. module: procurement
#: model:ir.actions.act_window,name:procurement.procurement_action
msgid "Procurement Orders"
msgstr ""

#. module: procurement
#: model:ir.model,name:procurement.model_procurement_group
msgid "Procurement Requisition"
msgstr ""

#. module: procurement
#: model:ir.model,name:procurement.model_procurement_rule
msgid "Procurement Rule"
msgstr ""

#. module: procurement
#: view:procurement.group:procurement.procurement_group_form_view
msgid "Procurement group"
msgstr ""

#. module: procurement
#: view:procurement.order:procurement.view_procurement_filter
msgid "Procurement started late"
msgstr ""

#. module: procurement
#: model:ir.actions.act_window,name:procurement.procurement_exceptions
#: view:procurement.group:procurement.procurement_group_form_view
#: field:procurement.group,procurement_ids:0
msgid "Procurements"
msgstr ""

#. module: procurement
#: view:procurement.order:procurement.view_procurement_filter
#: field:procurement.order,product_id:0
msgid "Product"
msgstr ""

#. module: procurement
#: field:procurement.order,product_uom:0
msgid "Product Unit of Measure"
msgstr ""

#. module: procurement
#: field:procurement.order,product_uos:0
msgid "Product UoS"
msgstr ""

#. module: procurement
#: selection:procurement.rule,group_propagation_option:0
msgid "Propagate"
msgstr ""

#. module: procurement
#: view:procurement.rule:procurement.view_procurement_rule_form
msgid "Propagation Options"
msgstr ""

#. module: procurement
#: field:procurement.rule,group_propagation_option:0
msgid "Propagation of Procurement Group"
msgstr ""

#. module: procurement
#: view:procurement.rule:procurement.view_procurement_rule_form
msgid "Pull Rule"
msgstr ""

#. module: procurement
#: view:procurement.rule:procurement.view_procurement_rule_tree
msgid "Pull Rules"
msgstr ""

#. module: procurement
#: field:procurement.order,product_qty:0
msgid "Quantity"
msgstr ""

#. module: procurement
#: view:procurement.order:procurement.procurement_form_view
msgid "Reconfirm Procurement"
msgstr ""

#. module: procurement
#: field:procurement.group,name:0
msgid "Reference"
msgstr ""

#. module: procurement
#: help:procurement.order,origin:0
msgid ""
"Reference of the document that created this Procurement.\n"
"This is automatically completed by Odoo."
msgstr ""

#. module: procurement
#: field:procurement.order,rule_id:0
msgid "Rule"
msgstr ""

#. module: procurement
#: view:procurement.order:procurement.procurement_form_view
msgid "Run Procurement"
msgstr ""

#. module: procurement
#: model:ir.actions.act_window,name:procurement.action_compute_schedulers
#: view:procurement.order.compute.all:procurement.view_compute_schedulers_wizard
msgid "Run Schedulers"
msgstr ""

#. module: procurement
#: selection:procurement.order,state:0
msgid "Running"
msgstr ""

#. module: procurement
#: field:procurement.order,date_planned:0
msgid "Scheduled Date"
msgstr ""

#. module: procurement
#: view:procurement.order:procurement.view_procurement_filter
msgid "Scheduled Month"
msgstr ""

#. module: procurement
#: view:procurement.order.compute.all:procurement.view_compute_schedulers_wizard
msgid "Scheduler Parameters"
msgstr ""

#. module: procurement
#: view:procurement.order:procurement.procurement_form_view
msgid "Scheduling"
msgstr ""

#. module: procurement
#: view:procurement.order:procurement.view_procurement_filter
msgid "Search Procurement"
msgstr ""

#. module: procurement
#: field:procurement.rule,sequence:0
msgid "Sequence"
msgstr ""

#. module: procurement
#: field:procurement.order,origin:0
msgid "Source Document"
msgstr ""

#. module: procurement
#: view:procurement.order:procurement.view_procurement_filter
#: field:procurement.order,state:0
msgid "Status"
msgstr ""

#. module: procurement
#: field:procurement.order,message_summary:0
msgid "Summary"
msgstr ""

#. module: procurement
#: help:procurement.rule,name:0
msgid "This field will fill the packing origin and the name of its moves"
msgstr ""

#. module: procurement
#: view:procurement.order:procurement.procurement_tree_view
msgid "Unit of Measure"
msgstr ""

#. module: procurement
#: field:procurement.order,message_unread:0
msgid "Unread Messages"
msgstr ""

#. module: procurement
#: field:procurement.order,product_uos_qty:0
msgid "UoS Quantity"
msgstr ""

#. module: procurement
#: selection:procurement.order,priority:0
msgid "Urgent"
msgstr ""

#. module: procurement
#: selection:procurement.order,priority:0
msgid "Very Urgent"
msgstr ""

#. module: procurement
#: view:procurement.order:procurement.procurement_form_view
msgid "e.g. SO005"
msgstr ""<|MERGE_RESOLUTION|>--- conflicted
+++ resolved
@@ -1,30 +1,21 @@
-# Estonian translation for openobject-addons
-# Copyright (c) 2014 Rosetta Contributors and Canonical Ltd 2014
-# This file is distributed under the same license as the openobject-addons package.
-# FIRST AUTHOR <EMAIL@ADDRESS>, 2014.
-#
+# Translation of Odoo Server.
+# This file contains the translation of the following modules:
+# * procurement
+# 
+# Translators:
 msgid ""
 msgstr ""
-<<<<<<< HEAD
-"Project-Id-Version: openobject-addons\n"
-"Report-Msgid-Bugs-To: FULL NAME <EMAIL@ADDRESS>\n"
-"POT-Creation-Date: 2014-08-14 13:09+0000\n"
-"PO-Revision-Date: 2014-08-14 16:10+0000\n"
-"Last-Translator: FULL NAME <EMAIL@ADDRESS>\n"
-"Language-Team: Estonian <et@li.org>\n"
-=======
 "Project-Id-Version: Odoo 8.0\n"
 "Report-Msgid-Bugs-To: \n"
 "POT-Creation-Date: 2015-01-21 14:08+0000\n"
 "PO-Revision-Date: 2016-01-11 22:28+0000\n"
 "Last-Translator: Martin Trigaux\n"
 "Language-Team: Estonian (http://www.transifex.com/odoo/odoo-8/language/et/)\n"
->>>>>>> 1812b8f3
 "MIME-Version: 1.0\n"
 "Content-Type: text/plain; charset=UTF-8\n"
-"Content-Transfer-Encoding: 8bit\n"
-"X-Launchpad-Export-Date: 2014-08-15 07:36+0000\n"
-"X-Generator: Launchpad (build 17156)\n"
+"Content-Transfer-Encoding: \n"
+"Language: et\n"
+"Plural-Forms: nplurals=2; plural=(n != 1);\n"
 
 #. module: procurement
 #: model:ir.actions.act_window,help:procurement.procurement_exceptions
@@ -33,22 +24,14 @@
 "                 Click to create a Procurement.\n"
 "              </p>\n"
 "              <p>\n"
-"                <b>Procurement Orders</b> represent the need for a certain "
-"quantity of products, at a given time, in a given location.\n"
+"                <b>Procurement Orders</b> represent the need for a certain quantity of products, at a given time, in a given location.\n"
 "              </p>\n"
 "              <p>\n"
-"                <b>Sales Orders</b> are one typical source of Procurement "
-"Orders (but these are distinct documents). \n"
-"                <br/>Depending on the procurement parameters and the product "
-"configuration, the procurement engine will attempt to satisfy the need by "
-"reserving products from stock, ordering products from a supplier, or passing "
-"a manufacturing order, etc...\n"
+"                <b>Sales Orders</b> are one typical source of Procurement Orders (but these are distinct documents). \n"
+"                <br/>Depending on the procurement parameters and the product configuration, the procurement engine will attempt to satisfy the need by reserving products from stock, ordering products from a supplier, or passing a manufacturing order, etc...\n"
 "              </p>\n"
 "              <p>\n"
-"                A <b>Procurement Exception</b> occurs when the system cannot "
-"find a way to fulfill a procurement. Some exceptions will resolve themselves "
-"automatically, but others require manual intervention (those are identified "
-"by a specific error message in the chatter).\n"
+"                A <b>Procurement Exception</b> occurs when the system cannot find a way to fulfill a procurement. Some exceptions will resolve themselves automatically, but others require manual intervention (those are identified by a specific error message in the chatter).\n"
 "              </p>\n"
 "            "
 msgstr ""
@@ -60,18 +43,14 @@
 "                 Click to create a procurement order.  \n"
 "              </p>\n"
 "              <p>\n"
-"                A <b>procurement order</b> is used to record a need for a "
-"specific\n"
-"                product at a specific location. Procurement orders are "
-"usually\n"
-"                created automatically from <i>sales orders, pull logistic "
-"rules or\n"
+"                A <b>procurement order</b> is used to record a need for a specific\n"
+"                product at a specific location. Procurement orders are usually\n"
+"                created automatically from <i>sales orders, pull logistic rules or\n"
 "                minimum stock rules.</i>\n"
 "              </p>\n"
 "              <p>\n"
 "                When the procurement order is confirmed, it automatically\n"
-"                creates the necessary operations to fullfil the need: "
-"purchase\n"
+"                creates the necessary operations to fullfil the need: purchase\n"
 "                order proposition, manufacturing order, etc.\n"
 "              </p>\n"
 "            "
@@ -80,22 +59,22 @@
 #. module: procurement
 #: field:procurement.rule,action:0
 msgid "Action"
-msgstr ""
+msgstr "Tegevus"
 
 #. module: procurement
 #: field:procurement.rule,active:0
 msgid "Active"
-msgstr ""
+msgstr "Aktiivne"
 
 #. module: procurement
 #: selection:procurement.group,move_type:0
 msgid "All at once"
-msgstr ""
+msgstr "Kõik korraga"
 
 #. module: procurement
 #: view:procurement.order.compute.all:procurement.view_compute_schedulers_wizard
 msgid "Cancel"
-msgstr ""
+msgstr "Loobu"
 
 #. module: procurement
 #: view:procurement.order:procurement.procurement_form_view
@@ -105,7 +84,7 @@
 #. module: procurement
 #: selection:procurement.order,state:0
 msgid "Cancelled"
-msgstr ""
+msgstr "Tühistatud"
 
 #. module: procurement
 #: code:addons/procurement/procurement.py:156
@@ -121,15 +100,15 @@
 #. module: procurement
 #: help:procurement.order,rule_id:0
 msgid ""
-"Chosen rule for the procurement resolution. Usually chosen by the system but "
-"can be manually set by the procurement manager to force an unusual behavior."
-msgstr ""
-
-#. module: procurement
-#: field:procurement.order,company_id:0
-#: field:procurement.rule,company_id:0
+"Chosen rule for the procurement resolution. Usually chosen by the system but"
+" can be manually set by the procurement manager to force an unusual "
+"behavior."
+msgstr ""
+
+#. module: procurement
+#: field:procurement.order,company_id:0 field:procurement.rule,company_id:0
 msgid "Company"
-msgstr ""
+msgstr "Ettevõte"
 
 #. module: procurement
 #: view:procurement.order.compute.all:procurement.view_compute_schedulers_wizard
@@ -144,23 +123,21 @@
 #. module: procurement
 #: selection:procurement.order,state:0
 msgid "Confirmed"
-msgstr ""
-
-#. module: procurement
-#: field:procurement.group,create_uid:0
-#: field:procurement.order,create_uid:0
+msgstr "Kinnitatud"
+
+#. module: procurement
+#: field:procurement.group,create_uid:0 field:procurement.order,create_uid:0
 #: field:procurement.order.compute.all,create_uid:0
 #: field:procurement.rule,create_uid:0
 msgid "Created by"
 msgstr "Loonud"
 
 #. module: procurement
-#: field:procurement.group,create_date:0
-#: field:procurement.order,create_date:0
+#: field:procurement.group,create_date:0 field:procurement.order,create_date:0
 #: field:procurement.order.compute.all,create_date:0
 #: field:procurement.rule,create_date:0
 msgid "Created on"
-msgstr ""
+msgstr "Loodud"
 
 #. module: procurement
 #: help:procurement.order,message_last_post:0
@@ -170,22 +147,22 @@
 #. module: procurement
 #: field:procurement.group,move_type:0
 msgid "Delivery Method"
-msgstr ""
+msgstr "Tarneviis"
 
 #. module: procurement
 #: field:procurement.order,name:0
 msgid "Description"
-msgstr ""
+msgstr "Kirjeldus"
 
 #. module: procurement
 #: selection:procurement.order,state:0
 msgid "Done"
-msgstr ""
+msgstr "Valmis"
 
 #. module: procurement
 #: selection:procurement.order,state:0
 msgid "Exception"
-msgstr ""
+msgstr "Erand"
 
 #. module: procurement
 #: view:procurement.order:procurement.view_procurement_filter
@@ -200,12 +177,12 @@
 #. module: procurement
 #: view:procurement.order:procurement.procurement_form_view
 msgid "Extra Information"
-msgstr ""
+msgstr "Lisainfo"
 
 #. module: procurement
 #: selection:procurement.rule,group_propagation_option:0
 msgid "Fixed"
-msgstr ""
+msgstr "Fikseeritud"
 
 #. module: procurement
 #: field:procurement.rule,group_id:0
@@ -215,17 +192,17 @@
 #. module: procurement
 #: field:procurement.order,message_follower_ids:0
 msgid "Followers"
-msgstr ""
+msgstr "Jälgijad"
 
 #. module: procurement
 #: view:procurement.rule:procurement.view_procurement_rule_form
 msgid "General Information"
-msgstr ""
+msgstr "Üldine info"
 
 #. module: procurement
 #: view:procurement.order:procurement.view_procurement_filter
 msgid "Group By"
-msgstr ""
+msgstr "Rühmitamine"
 
 #. module: procurement
 #: model:ir.actions.act_window,name:procurement.do_view_procurements
@@ -241,12 +218,10 @@
 msgstr ""
 
 #. module: procurement
-#: field:procurement.group,id:0
-#: field:procurement.order,id:0
-#: field:procurement.order.compute.all,id:0
-#: field:procurement.rule,id:0
+#: field:procurement.group,id:0 field:procurement.order,id:0
+#: field:procurement.order.compute.all,id:0 field:procurement.rule,id:0
 msgid "ID"
-msgstr ""
+msgstr "ID"
 
 #. module: procurement
 #: help:procurement.order,message_unread:0
@@ -275,16 +250,14 @@
 msgstr ""
 
 #. module: procurement
-#: field:procurement.group,write_uid:0
-#: field:procurement.order,write_uid:0
+#: field:procurement.group,write_uid:0 field:procurement.order,write_uid:0
 #: field:procurement.order.compute.all,write_uid:0
 #: field:procurement.rule,write_uid:0
 msgid "Last Updated by"
 msgstr ""
 
 #. module: procurement
-#: field:procurement.group,write_date:0
-#: field:procurement.order,write_date:0
+#: field:procurement.group,write_date:0 field:procurement.order,write_date:0
 #: field:procurement.order.compute.all,write_date:0
 #: field:procurement.rule,write_date:0
 msgid "Last Updated on"
@@ -308,7 +281,7 @@
 #. module: procurement
 #: field:procurement.order,message_ids:0
 msgid "Messages"
-msgstr ""
+msgstr "Sõnumid"
 
 #. module: procurement
 #: help:procurement.order,message_ids:0
@@ -318,10 +291,10 @@
 #. module: procurement
 #: field:procurement.rule,name:0
 msgid "Name"
-msgstr ""
-
-#. module: procurement
-#: code:addons/procurement/procurement.py:213
+msgstr "Nimi"
+
+#. module: procurement
+#: code:addons/procurement/procurement.py:212
 #, python-format
 msgid "No rule matching this procurement"
 msgstr ""
@@ -329,34 +302,34 @@
 #. module: procurement
 #: selection:procurement.order,priority:0
 msgid "Normal"
-msgstr ""
+msgstr "Normaalne"
 
 #. module: procurement
 #: selection:procurement.order,priority:0
 msgid "Not urgent"
-msgstr ""
+msgstr "Pole kiire"
 
 #. module: procurement
 #: view:procurement.order:procurement.procurement_form_view
 msgid "Notes"
-msgstr ""
+msgstr "Märkmed"
 
 #. module: procurement
 #: selection:procurement.group,move_type:0
 msgid "Partial"
-msgstr ""
+msgstr "Osaline"
 
 #. module: procurement
 #: field:procurement.order,priority:0
 msgid "Priority"
-msgstr ""
+msgstr "Prioriteet"
 
 #. module: procurement
 #: model:ir.model,name:procurement.model_procurement_order
 #: view:procurement.order:procurement.procurement_form_view
 #: view:procurement.order:procurement.view_procurement_filter
 msgid "Procurement"
-msgstr ""
+msgstr "Hankimine"
 
 #. module: procurement
 #: model:ir.actions.act_window,name:procurement.procurement_action5
@@ -404,23 +377,23 @@
 #: view:procurement.group:procurement.procurement_group_form_view
 #: field:procurement.group,procurement_ids:0
 msgid "Procurements"
-msgstr ""
+msgstr "Hanked"
 
 #. module: procurement
 #: view:procurement.order:procurement.view_procurement_filter
 #: field:procurement.order,product_id:0
 msgid "Product"
-msgstr ""
+msgstr "Toode"
 
 #. module: procurement
 #: field:procurement.order,product_uom:0
 msgid "Product Unit of Measure"
-msgstr ""
+msgstr "Toote mõõtühik"
 
 #. module: procurement
 #: field:procurement.order,product_uos:0
 msgid "Product UoS"
-msgstr ""
+msgstr "Toote TÜ"
 
 #. module: procurement
 #: selection:procurement.rule,group_propagation_option:0
@@ -450,7 +423,7 @@
 #. module: procurement
 #: field:procurement.order,product_qty:0
 msgid "Quantity"
-msgstr ""
+msgstr "Kogus"
 
 #. module: procurement
 #: view:procurement.order:procurement.procurement_form_view
@@ -460,7 +433,7 @@
 #. module: procurement
 #: field:procurement.group,name:0
 msgid "Reference"
-msgstr ""
+msgstr "Viide"
 
 #. module: procurement
 #: help:procurement.order,origin:0
@@ -488,12 +461,12 @@
 #. module: procurement
 #: selection:procurement.order,state:0
 msgid "Running"
-msgstr ""
+msgstr "Käigus"
 
 #. module: procurement
 #: field:procurement.order,date_planned:0
 msgid "Scheduled Date"
-msgstr ""
+msgstr "Planeeritud kuupäev"
 
 #. module: procurement
 #: view:procurement.order:procurement.view_procurement_filter
@@ -518,23 +491,23 @@
 #. module: procurement
 #: field:procurement.rule,sequence:0
 msgid "Sequence"
-msgstr ""
+msgstr "Jada"
 
 #. module: procurement
 #: field:procurement.order,origin:0
 msgid "Source Document"
-msgstr ""
+msgstr "Alusdokument"
 
 #. module: procurement
 #: view:procurement.order:procurement.view_procurement_filter
 #: field:procurement.order,state:0
 msgid "Status"
-msgstr ""
+msgstr "Olek"
 
 #. module: procurement
 #: field:procurement.order,message_summary:0
 msgid "Summary"
-msgstr ""
+msgstr "Kokkuvõte"
 
 #. module: procurement
 #: help:procurement.rule,name:0
@@ -544,12 +517,12 @@
 #. module: procurement
 #: view:procurement.order:procurement.procurement_tree_view
 msgid "Unit of Measure"
-msgstr ""
+msgstr "Mõõtühik"
 
 #. module: procurement
 #: field:procurement.order,message_unread:0
 msgid "Unread Messages"
-msgstr ""
+msgstr "Lugemata sõnumid"
 
 #. module: procurement
 #: field:procurement.order,product_uos_qty:0
@@ -559,14 +532,19 @@
 #. module: procurement
 #: selection:procurement.order,priority:0
 msgid "Urgent"
-msgstr ""
+msgstr "Kiireloomuline"
 
 #. module: procurement
 #: selection:procurement.order,priority:0
 msgid "Very Urgent"
-msgstr ""
+msgstr "Väga kiireloomuline"
 
 #. module: procurement
 #: view:procurement.order:procurement.procurement_form_view
 msgid "e.g. SO005"
-msgstr ""+msgstr ""
+
+#. module: procurement
+#: view:procurement.order.compute.all:procurement.view_compute_schedulers_wizard
+msgid "or"
+msgstr "või"