--- conflicted
+++ resolved
@@ -6,23 +6,14 @@
 msgstr ""
 "Project-Id-Version: OpenERP Server 6.0dev_rc3\n"
 "Report-Msgid-Bugs-To: support@openerp.com\n"
-<<<<<<< HEAD
-"POT-Creation-Date: 2010-10-18 17:46+0000\n"
-"PO-Revision-Date: 2010-10-25 07:15+0000\n"
-=======
 "POT-Creation-Date: 2010-11-18 16:12+0000\n"
 "PO-Revision-Date: 2010-11-22 07:37+0000\n"
->>>>>>> 192810c7
 "Last-Translator: OpenERP Administrators <Unknown>\n"
 "Language-Team: \n"
 "MIME-Version: 1.0\n"
 "Content-Type: text/plain; charset=UTF-8\n"
 "Content-Transfer-Encoding: 8bit\n"
-<<<<<<< HEAD
-"X-Launchpad-Export-Date: 2010-10-30 05:31+0000\n"
-=======
 "X-Launchpad-Export-Date: 2010-11-23 05:02+0000\n"
->>>>>>> 192810c7
 "X-Generator: Launchpad (build Unknown)\n"
 
 #. module: hr_timesheet
@@ -54,9 +45,13 @@
 msgstr "Ragguppato per..."
 
 #. module: hr_timesheet
-#: constraint:ir.actions.act_window:0
-msgid "Invalid model name in the action definition."
-msgstr "Nome del modello non valido nella definizione dell'azione."
+#: model:ir.actions.act_window,help:hr_timesheet.action_hr_timesheet_sign_in
+msgid ""
+"Employees can encode their time spent on the different projects. A project "
+"is an analytic account and the time spent on a project generate costs on the "
+"analytic account. This feature allows to record at the same time the "
+"attendance and the timesheet."
+msgstr ""
 
 #. module: hr_timesheet
 #: view:hr.analytic.timesheet:0
@@ -109,10 +104,13 @@
 msgstr "Entrata"
 
 #. module: hr_timesheet
-#: selection:hr.analytical.timesheet.employee,month:0
-#: selection:hr.analytical.timesheet.users,month:0
-msgid "avril"
-msgstr "aprile"
+#: view:hr.sign.in.project:0
+msgid ""
+"Employees can encode their time spent on the different projects they are "
+"assigned on. A  project is an analytic account and the time spent on a "
+"project generates costs on the analytic account. This feature allows to "
+"record at the same time the attendance and the timesheet."
+msgstr ""
 
 #. module: hr_timesheet
 #: field:hr.sign.out.project,analytic_amount:0
@@ -185,7 +183,7 @@
 #: code:addons/hr_timesheet/wizard/hr_timesheet_print_employee.py:0
 #, python-format
 msgid "Warning"
-msgstr ""
+msgstr "Attenzione"
 
 #. module: hr_timesheet
 #: model:ir.module.module,shortdesc:hr_timesheet.module_meta_information
@@ -206,11 +204,27 @@
 msgstr "Sab"
 
 #. module: hr_timesheet
+#: constraint:ir.actions.act_window:0
+msgid "Invalid model name in the action definition."
+msgstr "Nome del modello non valido nella definizione dell'azione."
+
+#. module: hr_timesheet
 #: code:addons/hr_timesheet/report/user_timesheet.py:0
 #: code:addons/hr_timesheet/report/users_timesheet.py:0
 #, python-format
 msgid "Sun"
 msgstr "Dom"
+
+#. module: hr_timesheet
+#: sql_constraint:ir.module.module:0
+msgid "The name of the module must be unique !"
+msgstr "Il nome del modulo deve essere unico!"
+
+#. module: hr_timesheet
+#: model:ir.actions.act_window,help:hr_timesheet.act_hr_timesheet_line_evry1_all_form
+msgid ""
+"Working Hours allows you to log your working hours by project every day."
+msgstr ""
 
 #. module: hr_timesheet
 #: view:hr.analytical.timesheet.employee:0
@@ -219,9 +233,9 @@
 msgstr "Stampa"
 
 #. module: hr_timesheet
-#: model:ir.model,name:hr_timesheet.model_hr_sign_out_project
-msgid "Sign Out By Project"
-msgstr "Uscita per Progetto"
+#: sql_constraint:ir.module.module:0
+msgid "The certificate ID of the module must be unique !"
+msgstr "L'ID certificato del modulo deve essere unico!"
 
 #. module: hr_timesheet
 #: view:hr.analytic.timesheet:0
@@ -362,6 +376,14 @@
 "trovarsi nella stessa categoria"
 
 #. module: hr_timesheet
+#: code:addons/hr_timesheet/hr_timesheet.py:0
+#, python-format
+msgid ""
+"Analytic journal is not defined for employee %s \n"
+"Define an employee for the selected user and assign an analytic journal!"
+msgstr ""
+
+#. module: hr_timesheet
 #: view:hr.sign.in.project:0
 msgid "(Keep empty for current time)"
 msgstr "(lasciare vuoto per orario attuale)"
@@ -435,17 +457,6 @@
 #, python-format
 msgid "October"
 msgstr "Ottobre"
-
-#. module: hr_timesheet
-#: code:addons/hr_timesheet/hr_timesheet.py:0
-#, python-format
-msgid ""
-"No analytic account defined on the project.\n"
-"Please set one or we can not automatically fill the timesheet."
-msgstr ""
-"Nessun conto analitico definito sul progetto.\n"
-"Per favore selezionane uno o non sarà possibile riempire in automatico il "
-"timesheet"
 
 #. module: hr_timesheet
 #: code:addons/hr_timesheet/report/user_timesheet.py:0
@@ -520,6 +531,11 @@
 msgstr "febbraio"
 
 #. module: hr_timesheet
+#: sql_constraint:ir.model.fields:0
+msgid "Size of the field can never be less than 1 !"
+msgstr "La dimensione del campo non può mai essere minore di 1!"
+
+#. module: hr_timesheet
 #: view:hr.analytic.timesheet:0
 msgid "Information"
 msgstr ""
@@ -537,6 +553,12 @@
 #: model:ir.model,name:hr_timesheet.model_hr_employee
 msgid "Employee"
 msgstr "Impiegato"
+
+#. module: hr_timesheet
+#: selection:hr.analytical.timesheet.employee,month:0
+#: selection:hr.analytical.timesheet.users,month:0
+msgid "avril"
+msgstr "aprile"
 
 #. module: hr_timesheet
 #: field:hr.sign.in.project,server_date:0
@@ -618,9 +640,9 @@
 msgstr "Riga Analitica"
 
 #. module: hr_timesheet
-#: view:hr.sign.in.project:0
-msgid "This Wizard will make Sign In/Out By Project"
-msgstr ""
+#: model:ir.model,name:hr_timesheet.model_hr_sign_out_project
+msgid "Sign Out By Project"
+msgstr "Uscita per Progetto"
 
 #. module: hr_timesheet
 #: view:hr.analytical.timesheet.users:0
@@ -628,14 +650,6 @@
 msgstr "Dipendenti"
 
 #. module: hr_timesheet
-#: code:addons/hr_timesheet/hr_timesheet.py:0
-#, python-format
-msgid ""
-"Analytic journal is not defined for employee %s \n"
-"Define an employee for the selected user and assign an analytic journal!"
-msgstr ""
-
-#. module: hr_timesheet
 #: selection:hr.analytical.timesheet.employee,month:0
 #: selection:hr.analytical.timesheet.users,month:0
 msgid "octobre"
@@ -647,6 +661,17 @@
 #, python-format
 msgid "April"
 msgstr "Aprile"
+
+#. module: hr_timesheet
+#: code:addons/hr_timesheet/hr_timesheet.py:0
+#, python-format
+msgid ""
+"No analytic account defined on the project.\n"
+"Please set one or we can not automatically fill the timesheet."
+msgstr ""
+"Nessun conto analitico definito sul progetto.\n"
+"Per favore selezionane uno o non sarà possibile riempire in automatico il "
+"timesheet"
 
 #. module: hr_timesheet
 #: selection:hr.analytical.timesheet.employee,month:0
@@ -690,7 +715,7 @@
 #. module: hr_timesheet
 #: view:hr.analytic.timesheet:0
 msgid "Accounting"
-msgstr ""
+msgstr "Contabilità"
 
 #. module: hr_timesheet
 #: field:hr.analytic.timesheet,partner_id:0
