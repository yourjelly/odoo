--- conflicted
+++ resolved
@@ -94,15 +94,9 @@
 class Task(models.Model):
     _inherit = "project.task"
 
-<<<<<<< HEAD
     analytic_account_active = fields.Boolean("Analytic Account", related='project_id.analytic_account_id.active', readonly=True)
     allow_timesheets = fields.Boolean("Allow timesheets", related='project_id.allow_timesheets', help="Timesheets can be logged on this task.")
-    remaining_hours = fields.Float("Remaining Hours", compute='_compute_remaining_hours', inverse='_inverse_remaining_hours', help="Total remaining time, can be re-estimated periodically by the assignee of the task.")
-=======
-    analytic_account_id = fields.Many2one('account.analytic.account', string="Analytic Account", related='project_id.analytic_account_id', readonly=True)
-    allow_timesheets = fields.Boolean("Allow timesheets", compute='_compute_allow_timesheets', help="Timesheets can be logged on this task.")
     remaining_hours = fields.Float("Remaining Hours", compute='_compute_remaining_hours', store=True, readonly=True, help="Total remaining time, can be re-estimated periodically by the assignee of the task.")
->>>>>>> edd58600
     effective_hours = fields.Float("Hours Spent", compute='_compute_effective_hours', compute_sudo=True, store=True, help="Computed using the sum of the task work done.")
     total_hours_spent = fields.Float("Total Hours", compute='_compute_total_hours_spent', store=True, help="Computed as: Time Spent + Sub-tasks Hours.")
     progress = fields.Float("Progress", compute='_compute_progress_hours', store=True, group_operator="avg", help="Display progress of current task.")
