<?xml version="1.0" encoding="utf-8"?>
<openerp>
    <data>
        <record id="act_hr_timesheet_line_by_project" model="ir.actions.act_window">
            <field name="name">Activities</field>
            <field name="res_model">account.analytic.line</field>
            <field name="view_type">form</field>
            <field name="view_mode">tree,form</field>
            <field name="view_id" ref="hr_timesheet_line_tree"/>
            <field name="domain">[('project_id', '!=', False)]</field>
            <field name="context">{"default_project_id": active_id, "search_default_project_id": [active_id]}</field>
            <field name="search_view_id" ref="hr_timesheet_line_search"/>
            <field name="help" type="html">
              <p class="oe_view_nocontent_create">
                Click to record activities.
              </p><p>
                You can register and track your workings hours by project every
                day. Every time spent on a project will become a cost and can be re-invoiced to
                customers if required.
              </p>
            </field>
        </record>
        <record id="project_invoice_form" model="ir.ui.view">
            <field name="name">Inherit project form : Invoicing Data</field>
            <field name="model">project.project</field>
            <field name="inherit_id" ref="project.edit_project"/>
            <field name="arch" type="xml">
                <div name="button_box" position="inside">
                    <button class="oe_stat_button" name="%(act_hr_timesheet_line_by_project)d" type="action" icon="fa-calendar" string="Timesheets"/>
                </div>
                <field name="user_id" position="after">
                    <field name="subtask_project_id" groups="base.group_no_one" />
                </field>
            </field>
        </record>

        <record id="act_project_task_sub_task" model="ir.actions.act_window">
            <field name="name">Sub-tasks</field>
            <field name="res_model">project.task</field>
            <field name="view_mode">kanban,tree,form,calendar,pivot,graph</field>
            <field name="domain">[('id', 'child_of', active_id), ('id', '!=', active_id)]</field>
            <field name="context">
            {
                'default_parent_id' : active_id,
                'default_project_id' : project_id,
                'default_name' : name + ':',
                'default_partner_id' : partner_id,
            }
            </field>
            <field name="search_view_id" ref="project.view_task_search_form"/>
        </record>

        <record model="ir.ui.view" id="view_task_form2_inherited">
            <field name="name">project.task.form.inherited</field>
            <field name="model">project.task</field>
            <field name="inherit_id" ref="project.view_task_form2" />
            <field name="groups_id" eval="[(4, ref('base.group_user'))]"/>
            <field name="arch" type="xml">
                <button name="toggle_active" position="after">
                    <button name="%(act_project_task_sub_task)d" type="action" class="oe_stat_button" icon="fa-tasks"
                            attrs="{'invisible' : [('subtask_project_id', '=', False)]}"
                            context="{'project_id': subtask_project_id, 'name': name, 'partner_id': partner_id}" >
                        <field string="Sub-tasks" name="subtask_count" widget="statinfo"/>
                    </button>
                </button>
                <field name="tag_ids" position="after">
                    <field name="progress" widget="progressbar"/>
                </field>
                <field name="user_id" position="after">
                    <field name="planned_hours" widget="float_time"/>
                </field>
                <field name="partner_id" position="after">
                    <field name="parent_id" attrs="{'invisible' : [('parent_id', '=', False)]}" />
                    <field name="child_ids" invisible="1" />
                    <field name="subtask_project_id" invisible="1" />
                </field>
                <field name="partner_id" position="after">
                    <field name="parent_id" attrs="{'invisible' : [('parent_id', '=', False)]}" />
                    <field name="child_ids" invisible="1" />
                    <field name="subtask_project_id" invisible="1" />
                </field>
                <xpath expr="//notebook/page[@name='description_page']" position="after">
                    <page string="Timesheets">
                    <field name="timesheet_ids" context="{'default_project_id': project_id}">
                        <tree editable="bottom" string="Timesheet Activities" default_order="date">
                            <field name="date"/>
                            <field name="user_id" required="1"/>
                            <field name="name"/>
                            <field name="unit_amount" string="Duration" widget="float_time"/>
                            <field name="project_id" invisible="1"/>
                        </tree>
                    </field>
                    <group>
                     <group class="oe_subtotal_footer oe_right" name="project_hours">
                        <field name="effective_hours" widget="float_time" />
                        <field name="children_hours" widget="float_time" attrs="{'invisible' : [('children_hours', '=', 0.0)]}" />
<<<<<<< HEAD
                        <field name="remaining_hours" widget="float_time" class="oe_subtotal_footer_separator" readonly="1"/>
=======
                        <field name="remaining_hours" widget="float_time" class="oe_subtotal_footer_separator" />
>>>>>>> 24833272
                     </group>
                    </group>
                </page>
                </xpath>
            </field>
        </record>

        <record id="view_task_tree2_inherited" model="ir.ui.view">
            <field name="name">project.task.tree.inherited</field>
            <field name="model">project.task</field>
            <field name="inherit_id" ref="project.view_task_tree2" />
            <field eval="2" name="priority"/>
            <field name="arch" type="xml">
                <field name="user_id" position="after">
                    <field name="planned_hours"/>
                    <field name="remaining_hours" widget="float_time" sum="Remaining Hours" readonly="1"/>
                    <field name="total_hours" invisible="1"/>
                    <field name="effective_hours" widget="float_time" sum="Spent Hours" invisible="1"/>
                </field>
                <field name="stage_id" position="after">
                    <field name="progress" widget="progressbar"/>
                </field>
            </field>
        </record>

        <record id="view_project_kanban_inherited" model="ir.ui.view">
            <field name="name">project.project.timesheet.kanban.inherited</field>
            <field name="model">project.project</field>
            <field name="inherit_id" ref="project.view_project_kanban"/>
            <field name="arch" type="xml">
                <xpath expr="//div[contains(@class, 'o_kanban_manage_reports')]" position="inside">
                    <div>
                        <a name="%(act_hr_timesheet_line_by_project)d" type="action">Timesheets</a>
                    </div>
                </xpath>

            </field>
        </record>

        <record id="view_task_kanban_inherited_progress" model="ir.ui.view">
            <field name="name">project.task.timesheet.kanban.inherited.progress</field>
            <field name="model">project.task</field>
            <field name="inherit_id" ref="project.view_task_kanban"/>
            <field name="arch" type="xml">
                <templates position="before">
                    <field name="progress" />
                    <field name="remaining_hours" />
                </templates>
                <div class="oe_kanban_bottom_left" position="inside">
                   <t t-if="record.progress.raw_value &gt; 80 and record.progress.raw_value &lt; 100">
                       <div t-att-class="'oe_kanban_align label label-' + (record.progress.raw_value &gt;= 99 ? 'danger': 'warning')"
<<<<<<< HEAD
                            title="Remaining hours">
=======
                             groups="project.group_time_work_estimation_tasks" title="Remaining hours">
>>>>>>> 24833272
                              <field name="remaining_hours" widget="float_time" />
                       </div>
                   </t>
                </div>
             </field>
         </record>

    </data>
</openerp><|MERGE_RESOLUTION|>--- conflicted
+++ resolved
@@ -94,11 +94,7 @@
                      <group class="oe_subtotal_footer oe_right" name="project_hours">
                         <field name="effective_hours" widget="float_time" />
                         <field name="children_hours" widget="float_time" attrs="{'invisible' : [('children_hours', '=', 0.0)]}" />
-<<<<<<< HEAD
                         <field name="remaining_hours" widget="float_time" class="oe_subtotal_footer_separator" readonly="1"/>
-=======
-                        <field name="remaining_hours" widget="float_time" class="oe_subtotal_footer_separator" />
->>>>>>> 24833272
                      </group>
                     </group>
                 </page>
@@ -150,11 +146,7 @@
                 <div class="oe_kanban_bottom_left" position="inside">
                    <t t-if="record.progress.raw_value &gt; 80 and record.progress.raw_value &lt; 100">
                        <div t-att-class="'oe_kanban_align label label-' + (record.progress.raw_value &gt;= 99 ? 'danger': 'warning')"
-<<<<<<< HEAD
-                            title="Remaining hours">
-=======
                              groups="project.group_time_work_estimation_tasks" title="Remaining hours">
->>>>>>> 24833272
                               <field name="remaining_hours" widget="float_time" />
                        </div>
                    </t>
