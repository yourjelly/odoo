--- conflicted
+++ resolved
@@ -9,11 +9,7 @@
 msgstr ""
 "Project-Id-Version: Odoo 9.0\n"
 "Report-Msgid-Bugs-To: \n"
-<<<<<<< HEAD
-"POT-Creation-Date: 2016-08-19 10:25+0000\n"
-=======
 "POT-Creation-Date: 2016-08-18 14:07+0000\n"
->>>>>>> bc1a0a32
 "PO-Revision-Date: 2016-01-20 13:05+0000\n"
 "Last-Translator: Wolfgang Taferner\n"
 "Language-Team: German (http://www.transifex.com/odoo/odoo-9/language/de/)\n"
@@ -36,8 +32,6 @@
 msgstr "; keine Bestellung gefunden"
 
 #. module: payment_ogone
-<<<<<<< HEAD
-=======
 #: model:payment.acquirer,cancel_msg:payment_ogone.payment_acquirer_ogone
 msgid "<span><i>Cancel,</i> Your payment has been cancelled.</span>"
 msgstr "<span><i>Abbruch,</i> Ihre Bezahlung wurde abgebrochen.</span>"
@@ -73,7 +67,6 @@
 "Aber Ihre Bestellung wurde noch nicht bestätigt.</span>"
 
 #. module: payment_ogone
->>>>>>> bc1a0a32
 #: model:ir.model.fields,field_description:payment_ogone.field_payment_acquirer_ogone_userid
 msgid "API User ID"
 msgstr "API Benutzer ID"
@@ -136,14 +129,11 @@
 msgstr "Bezeichnung"
 
 #. module: payment_ogone
-<<<<<<< HEAD
-=======
 #: model:payment.acquirer,name:payment_ogone.payment_acquirer_ogone
 msgid "Ogone"
 msgstr "Ogone"
 
 #. module: payment_ogone
->>>>>>> bc1a0a32
 #: code:addons/payment_ogone/models/ogone.py:249
 #, python-format
 msgid "Ogone: invalid shasign, received %s, computed %s, for data %s"
@@ -189,37 +179,13 @@
 msgstr "SHA Schlüssel OUT"
 
 #. module: payment_ogone
+#: model:payment.acquirer,pre_msg:payment_ogone.payment_acquirer_ogone
+msgid ""
+"You will be redirected to the Ogone website after clicking on the payment "
+"button."
+msgstr ""
+
+#. module: payment_ogone
 #: model:ir.model,name:payment_ogone.model_payment_method
 msgid "payment.method"
-msgstr "payment.method"
-
-#~ msgid "<span><i>Cancel,</i> Your payment has been cancelled.</span>"
-#~ msgstr "<span><i>Abbruch,</i> Ihre Bezahlung wurde abgebrochen.</span>"
-
-#~ msgid ""
-#~ "<span><i>Done,</i> Your online payment has been successfully processed. "
-#~ "Thank you for your order.</span>"
-#~ msgstr ""
-#~ "<span><i>Erledigt,</i> Ihre Onlinezahlung wurde erfolgreich verarbeitet. "
-#~ "Vielen Dank für Ihre Bestellung</span>"
-
-#~ msgid ""
-#~ "<span><i>Error,</i> Please be aware that an error occurred during the "
-#~ "transaction. The order has been confirmed but won't be paid. Don't "
-#~ "hesitate to contact us if you have any questions on the status of your "
-#~ "order.</span>"
-#~ msgstr ""
-#~ "<span><i>Fehler,</i> Bitte beachten Sie, dass ein Fehler während Ihrer "
-#~ "Transaktion aufgetreten ist. Die Bestellung wurde bestätigt, aber noch "
-#~ "nicht bezahlt. Zögern Sie nicht uns zu kontaktieren, falls Sie zu Ihrer "
-#~ "Bestellung Fragen haben.</span>"
-
-#~ msgid ""
-#~ "<span><i>Pending,</i> Your online payment has been successfully "
-#~ "processed. But your order is not validated yet.</span>"
-#~ msgstr ""
-#~ "<span><i>Ausstehend,</i> Ihre Onlinezahlung wurde erfolgreich "
-#~ "verarbeitet. Aber Ihre Bestellung wurde noch nicht bestätigt.</span>"
-
-#~ msgid "Ogone"
-#~ msgstr "Ogone"+msgstr "payment.method"