# Chinese (Traditional) translation for openobject-addons
# Copyright (c) 2014 Rosetta Contributors and Canonical Ltd 2014
# This file is distributed under the same license as the openobject-addons package.
# FIRST AUTHOR <EMAIL@ADDRESS>, 2014.
#
msgid ""
msgstr ""
<<<<<<< HEAD
"Project-Id-Version: openobject-addons\n"
"Report-Msgid-Bugs-To: FULL NAME <EMAIL@ADDRESS>\n"
"POT-Creation-Date: 2014-09-23 16:27+0000\n"
"PO-Revision-Date: 2014-08-14 16:10+0000\n"
"Last-Translator: FULL NAME <EMAIL@ADDRESS>\n"
"Language-Team: Chinese (Traditional) <zh_TW@li.org>\n"
=======
"Project-Id-Version: Odoo 8.0\n"
"Report-Msgid-Bugs-To: \n"
"POT-Creation-Date: 2015-01-21 14:07+0000\n"
"PO-Revision-Date: 2015-12-04 06:06+0000\n"
"Last-Translator: Martin Trigaux\n"
"Language-Team: Chinese (Taiwan) (http://www.transifex.com/odoo/odoo-8/language/zh_TW/)\n"
>>>>>>> 83a4a582
"MIME-Version: 1.0\n"
"Content-Type: text/plain; charset=UTF-8\n"
"Content-Transfer-Encoding: 8bit\n"
"X-Launchpad-Export-Date: 2014-09-24 08:58+0000\n"
"X-Generator: Launchpad (build 17196)\n"

#. module: analytic
#: code:addons/analytic/analytic.py:278
#, python-format
msgid "%s (copy)"
msgstr ""

#. module: analytic
#: field:account.analytic.account,child_complete_ids:0
msgid "Account Hierarchy"
msgstr "科目階層"

#. module: analytic
#: field:account.analytic.account,manager_id:0
msgid "Account Manager"
msgstr "科目管理"

#. module: analytic
#: field:account.analytic.account,name:0
msgid "Account/Contract Name"
msgstr ""

#. module: analytic
#: field:account.analytic.line,amount:0
msgid "Amount"
msgstr "金額"

#. module: analytic
#: view:account.analytic.account:analytic.view_account_analytic_account_form
#: selection:account.analytic.account,type:0
#: field:account.analytic.line,account_id:0
#: model:ir.model,name:analytic.model_account_analytic_account
msgid "Analytic Account"
msgstr "輔助核算項"

#. module: analytic
#: model:res.groups,name:analytic.group_analytic_accounting
msgid "Analytic Accounting"
msgstr "輔助核算會計"

#. module: analytic
#: field:account.analytic.account,line_ids:0
msgid "Analytic Entries"
msgstr "輔助核算分錄"

#. module: analytic
#: model:ir.model,name:analytic.model_account_analytic_line
msgid "Analytic Line"
msgstr "輔助核算項目明細"

#. module: analytic
#: selection:account.analytic.account,type:0
msgid "Analytic View"
msgstr ""

#. module: analytic
#: field:account.analytic.account,balance:0
msgid "Balance"
msgstr "差額"

#. module: analytic
#: help:account.analytic.line,amount:0
msgid ""
"Calculated by multiplying the quantity and the price given in the Product's "
"cost price. Always expressed in the company main currency."
msgstr "計算公式是數量乘以產品成本價。幣別是公司主要幣別。"

#. module: analytic
#: selection:account.analytic.account,state:0
msgid "Cancelled"
msgstr "已取消"

#. module: analytic
#: field:account.analytic.account,child_ids:0
msgid "Child Accounts"
msgstr "子科目"

#. module: analytic
#: selection:account.analytic.account,state:0
msgid "Closed"
msgstr "已關閉"

#. module: analytic
#: field:account.analytic.account,company_id:0
#: field:account.analytic.line,company_id:0
msgid "Company"
msgstr "公司"

#. module: analytic
#: model:mail.message.subtype,name:analytic.mt_account_closed
msgid "Contract Finished"
msgstr "合約已完成"

#. module: analytic
#: view:account.analytic.account:analytic.view_account_analytic_account_form
msgid "Contract Information"
msgstr "合約資訊"

#. module: analytic
#: model:mail.message.subtype,name:analytic.mt_account_opened
msgid "Contract Opened"
msgstr "合約已開啟"

#. module: analytic
#: model:mail.message.subtype,description:analytic.mt_account_closed
msgid "Contract closed"
msgstr "合約已關閉"

#. module: analytic
#: model:mail.message.subtype,description:analytic.mt_account_opened
msgid "Contract opened"
msgstr "合約開啟中"

#. module: analytic
#: selection:account.analytic.account,type:0
msgid "Contract or Project"
msgstr "合約或專案"

#. module: analytic
#: model:mail.message.subtype,description:analytic.mt_account_pending
msgid "Contract pending"
msgstr "待處理合約"

#. module: analytic
#: model:mail.message.subtype,name:analytic.mt_account_pending
msgid "Contract to Renew"
msgstr "待更新合約"

#. module: analytic
#: code:addons/analytic/analytic.py:238
#, python-format
msgid "Contract: "
msgstr "合約 : "

#. module: analytic
#: field:account.analytic.line,create_date:0
msgid "Create Date"
msgstr ""

#. module: analytic
#: field:account.analytic.account,create_uid:0
#: field:account.analytic.line,create_uid:0
msgid "Created by"
msgstr "建立者"

#. module: analytic
#: field:account.analytic.account,create_date:0
msgid "Created on"
msgstr ""

#. module: analytic
#: field:account.analytic.account,credit:0
msgid "Credit"
msgstr "貸方"

#. module: analytic
#: field:account.analytic.account,currency_id:0
msgid "Currency"
msgstr "貨幣"

#. module: analytic
#: field:account.analytic.account,partner_id:0
msgid "Customer"
msgstr ""

#. module: analytic
#: field:account.analytic.line,date:0
msgid "Date"
msgstr "日期"

#. module: analytic
#: help:account.analytic.account,message_last_post:0
msgid "Date of the last message posted on the record."
msgstr "釋出到記錄上的最後資訊的日期"

#. module: analytic
#: field:account.analytic.account,debit:0
msgid "Debit"
msgstr "借方"

#. module: analytic
#: field:account.analytic.account,description:0
#: field:account.analytic.line,name:0
msgid "Description"
msgstr "說明"

#. module: analytic
#: view:account.analytic.account:analytic.view_account_analytic_account_form
msgid "End Date"
msgstr ""

#. module: analytic
#: code:addons/analytic/analytic.py:160
#, python-format
msgid "Error!"
msgstr ""

#. module: analytic
#: constraint:account.analytic.account:0
msgid "Error! You cannot create recursive analytic accounts."
msgstr ""

#. module: analytic
#: field:account.analytic.account,date:0
msgid "Expiration Date"
msgstr "有效日期"

#. module: analytic
#: field:account.analytic.account,message_follower_ids:0
msgid "Followers"
msgstr ""

#. module: analytic
#: field:account.analytic.account,complete_name:0
msgid "Full Name"
msgstr ""

#. module: analytic
#: help:account.analytic.account,message_summary:0
msgid ""
"Holds the Chatter summary (number of messages, ...). This summary is "
"directly in html format in order to be inserted in kanban views."
msgstr ""

#. module: analytic
#: field:account.analytic.account,id:0
#: field:account.analytic.line,id:0
msgid "ID"
msgstr ""

#. module: analytic
#: help:account.analytic.account,message_unread:0
msgid "If checked new messages require your attention."
msgstr ""

#. module: analytic
#: help:account.analytic.account,type:0
msgid ""
"If you select the View Type, it means you won't allow to create journal "
"entries using that account.\n"
"The type 'Analytic account' stands for usual accounts that you only want to "
"use in accounting.\n"
"If you select Contract or Project, it offers you the possibility to manage "
"the validity and the invoicing options for this account.\n"
"The special type 'Template of Contract' allows you to define a template with "
"default data that you can reuse easily."
msgstr ""

#. module: analytic
#: code:addons/analytic/analytic.py:160
#, python-format
msgid ""
"If you set a company, the currency selected has to be the same as it's "
"currency. \n"
"You can remove the company belonging, and thus change the currency, only on "
"analytic account of type 'view'. This can be really useful for consolidation "
"purposes of several companies charts with different currencies, for example."
msgstr ""

#. module: analytic
#: selection:account.analytic.account,state:0
msgid "In Progress"
msgstr ""

#. module: analytic
#: field:account.analytic.account,message_is_follower:0
msgid "Is a Follower"
msgstr ""

#. module: analytic
#: field:account.analytic.account,message_last_post:0
msgid "Last Message Date"
msgstr "最後訊息日期"

#. module: analytic
#: field:account.analytic.account,write_uid:0
#: field:account.analytic.line,write_uid:0
msgid "Last Updated by"
msgstr "最後更新："

#. module: analytic
#: field:account.analytic.account,write_date:0
#: field:account.analytic.line,write_date:0
msgid "Last Updated on"
msgstr "最後更新於"

#. module: analytic
#: field:account.analytic.account,message_ids:0
msgid "Messages"
msgstr ""

#. module: analytic
#: help:account.analytic.account,message_ids:0
msgid "Messages and communication history"
msgstr ""

#. module: analytic
#: selection:account.analytic.account,state:0
msgid "New"
msgstr "新增"

#. module: analytic
#: view:account.analytic.account:analytic.view_account_analytic_account_form
msgid ""
"Once the end date of the contract is\n"
"                                        passed or the maximum number of "
"service\n"
"                                        units (e.g. support contract) is\n"
"                                        reached, the account manager is "
"notified \n"
"                                        by email to renew the contract with "
"the\n"
"                                        customer."
msgstr ""

#. module: analytic
#: field:account.analytic.account,parent_id:0
msgid "Parent Analytic Account"
msgstr "上級輔助核算項"

#. module: analytic
#: field:account.analytic.account,quantity_max:0
msgid "Prepaid Service Units"
msgstr ""

#. module: analytic
#: field:account.analytic.account,user_id:0
msgid "Project Manager"
msgstr ""

#. module: analytic
#: field:account.analytic.account,quantity:0
#: field:account.analytic.line,unit_amount:0
msgid "Quantity"
msgstr "數量"

#. module: analytic
#: code:addons/analytic/analytic.py:272
#, python-format
msgid "Quick account creation disallowed."
msgstr "禁止快速建立帳號"

#. module: analytic
#: field:account.analytic.account,code:0
msgid "Reference"
msgstr ""

#. module: analytic
#: view:account.analytic.account:analytic.view_account_analytic_account_form
msgid "Renewal"
msgstr ""

#. module: analytic
#: help:account.analytic.account,quantity_max:0
msgid ""
"Sets the higher limit of time to work on the contract, based on the "
"timesheet. (for instance, number of hours in a limited support contract.)"
msgstr ""

#. module: analytic
#: help:account.analytic.line,unit_amount:0
msgid "Specifies the amount of quantity to count."
msgstr "指定金額的數量用來計算"

#. module: analytic
#: field:account.analytic.account,date_start:0
msgid "Start Date"
msgstr ""

#. module: analytic
#: field:account.analytic.account,state:0
msgid "Status"
msgstr ""

#. module: analytic
#: field:account.analytic.account,message_summary:0
msgid "Summary"
msgstr ""

#. module: analytic
#: selection:account.analytic.account,state:0
msgid "Template"
msgstr "模板"

#. module: analytic
#: field:account.analytic.account,template_id:0
#: selection:account.analytic.account,type:0
msgid "Template of Contract"
msgstr ""

#. module: analytic
#: view:account.analytic.account:analytic.view_account_analytic_account_form
msgid "Terms and Conditions"
msgstr ""

#. module: analytic
#: selection:account.analytic.account,state:0
msgid "To Renew"
msgstr ""

#. module: analytic
#: field:account.analytic.account,type:0
msgid "Type of Account"
msgstr "帳戶類型"

#. module: analytic
#: field:account.analytic.account,message_unread:0
msgid "Unread Messages"
msgstr ""

#. module: analytic
#: field:account.analytic.line,user_id:0
msgid "User"
msgstr "使用者"

#. module: analytic
#: code:addons/analytic/analytic.py:272
#, python-format
msgid "Warning"
msgstr ""

#. module: analytic
#: constraint:account.analytic.line:0
msgid "You cannot create analytic line on view account."
msgstr ""<|MERGE_RESOLUTION|>--- conflicted
+++ resolved
@@ -1,36 +1,28 @@
-# Chinese (Traditional) translation for openobject-addons
-# Copyright (c) 2014 Rosetta Contributors and Canonical Ltd 2014
-# This file is distributed under the same license as the openobject-addons package.
-# FIRST AUTHOR <EMAIL@ADDRESS>, 2014.
-#
-msgid ""
-msgstr ""
-<<<<<<< HEAD
-"Project-Id-Version: openobject-addons\n"
-"Report-Msgid-Bugs-To: FULL NAME <EMAIL@ADDRESS>\n"
-"POT-Creation-Date: 2014-09-23 16:27+0000\n"
-"PO-Revision-Date: 2014-08-14 16:10+0000\n"
-"Last-Translator: FULL NAME <EMAIL@ADDRESS>\n"
-"Language-Team: Chinese (Traditional) <zh_TW@li.org>\n"
-=======
+# Translation of Odoo Server.
+# This file contains the translation of the following modules:
+# * analytic
+# 
+# Translators:
+# FIRST AUTHOR <EMAIL@ADDRESS>, 2014
+msgid ""
+msgstr ""
 "Project-Id-Version: Odoo 8.0\n"
 "Report-Msgid-Bugs-To: \n"
 "POT-Creation-Date: 2015-01-21 14:07+0000\n"
 "PO-Revision-Date: 2015-12-04 06:06+0000\n"
 "Last-Translator: Martin Trigaux\n"
 "Language-Team: Chinese (Taiwan) (http://www.transifex.com/odoo/odoo-8/language/zh_TW/)\n"
->>>>>>> 83a4a582
 "MIME-Version: 1.0\n"
 "Content-Type: text/plain; charset=UTF-8\n"
-"Content-Transfer-Encoding: 8bit\n"
-"X-Launchpad-Export-Date: 2014-09-24 08:58+0000\n"
-"X-Generator: Launchpad (build 17196)\n"
+"Content-Transfer-Encoding: \n"
+"Language: zh_TW\n"
+"Plural-Forms: nplurals=1; plural=0;\n"
 
 #. module: analytic
 #: code:addons/analytic/analytic.py:278
 #, python-format
 msgid "%s (copy)"
-msgstr ""
+msgstr "%s (副本)"
 
 #. module: analytic
 #: field:account.analytic.account,child_complete_ids:0
@@ -83,7 +75,7 @@
 #. module: analytic
 #: field:account.analytic.account,balance:0
 msgid "Balance"
-msgstr "差額"
+msgstr "結餘"
 
 #. module: analytic
 #: help:account.analytic.line,amount:0
@@ -162,7 +154,7 @@
 #. module: analytic
 #: field:account.analytic.line,create_date:0
 msgid "Create Date"
-msgstr ""
+msgstr "建立日期"
 
 #. module: analytic
 #: field:account.analytic.account,create_uid:0
@@ -173,7 +165,7 @@
 #. module: analytic
 #: field:account.analytic.account,create_date:0
 msgid "Created on"
-msgstr ""
+msgstr "建立於"
 
 #. module: analytic
 #: field:account.analytic.account,credit:0
@@ -188,7 +180,7 @@
 #. module: analytic
 #: field:account.analytic.account,partner_id:0
 msgid "Customer"
-msgstr ""
+msgstr "客戶"
 
 #. module: analytic
 #: field:account.analytic.line,date:0
@@ -214,13 +206,13 @@
 #. module: analytic
 #: view:account.analytic.account:analytic.view_account_analytic_account_form
 msgid "End Date"
-msgstr ""
+msgstr "結束日期"
 
 #. module: analytic
 #: code:addons/analytic/analytic.py:160
 #, python-format
 msgid "Error!"
-msgstr ""
+msgstr "錯誤!"
 
 #. module: analytic
 #: constraint:account.analytic.account:0
@@ -235,64 +227,56 @@
 #. module: analytic
 #: field:account.analytic.account,message_follower_ids:0
 msgid "Followers"
-msgstr ""
+msgstr "關注者"
 
 #. module: analytic
 #: field:account.analytic.account,complete_name:0
 msgid "Full Name"
-msgstr ""
+msgstr "全名"
 
 #. module: analytic
 #: help:account.analytic.account,message_summary:0
 msgid ""
 "Holds the Chatter summary (number of messages, ...). This summary is "
 "directly in html format in order to be inserted in kanban views."
-msgstr ""
-
-#. module: analytic
-#: field:account.analytic.account,id:0
-#: field:account.analytic.line,id:0
+msgstr "保留談話摘要(訊息數量等等)。此摘要將直接為HTML格式, 這是為了要放入看板檢視。"
+
+#. module: analytic
+#: field:account.analytic.account,id:0 field:account.analytic.line,id:0
 msgid "ID"
-msgstr ""
+msgstr "編號"
 
 #. module: analytic
 #: help:account.analytic.account,message_unread:0
 msgid "If checked new messages require your attention."
-msgstr ""
+msgstr "當有新訊息時通知您。"
 
 #. module: analytic
 #: help:account.analytic.account,type:0
 msgid ""
-"If you select the View Type, it means you won't allow to create journal "
-"entries using that account.\n"
-"The type 'Analytic account' stands for usual accounts that you only want to "
-"use in accounting.\n"
-"If you select Contract or Project, it offers you the possibility to manage "
-"the validity and the invoicing options for this account.\n"
-"The special type 'Template of Contract' allows you to define a template with "
-"default data that you can reuse easily."
+"If you select the View Type, it means you won't allow to create journal entries using that account.\n"
+"The type 'Analytic account' stands for usual accounts that you only want to use in accounting.\n"
+"If you select Contract or Project, it offers you the possibility to manage the validity and the invoicing options for this account.\n"
+"The special type 'Template of Contract' allows you to define a template with default data that you can reuse easily."
 msgstr ""
 
 #. module: analytic
 #: code:addons/analytic/analytic.py:160
 #, python-format
 msgid ""
-"If you set a company, the currency selected has to be the same as it's "
-"currency. \n"
-"You can remove the company belonging, and thus change the currency, only on "
-"analytic account of type 'view'. This can be really useful for consolidation "
-"purposes of several companies charts with different currencies, for example."
+"If you set a company, the currency selected has to be the same as it's currency. \n"
+"You can remove the company belonging, and thus change the currency, only on analytic account of type 'view'. This can be really useful for consolidation purposes of several companies charts with different currencies, for example."
 msgstr ""
 
 #. module: analytic
 #: selection:account.analytic.account,state:0
 msgid "In Progress"
-msgstr ""
+msgstr "處理中"
 
 #. module: analytic
 #: field:account.analytic.account,message_is_follower:0
 msgid "Is a Follower"
-msgstr ""
+msgstr "為關注者"
 
 #. module: analytic
 #: field:account.analytic.account,message_last_post:0
@@ -314,12 +298,12 @@
 #. module: analytic
 #: field:account.analytic.account,message_ids:0
 msgid "Messages"
-msgstr ""
+msgstr "訊息"
 
 #. module: analytic
 #: help:account.analytic.account,message_ids:0
 msgid "Messages and communication history"
-msgstr ""
+msgstr "訊息及聯絡紀錄"
 
 #. module: analytic
 #: selection:account.analytic.account,state:0
@@ -330,13 +314,10 @@
 #: view:account.analytic.account:analytic.view_account_analytic_account_form
 msgid ""
 "Once the end date of the contract is\n"
-"                                        passed or the maximum number of "
-"service\n"
+"                                        passed or the maximum number of service\n"
 "                                        units (e.g. support contract) is\n"
-"                                        reached, the account manager is "
-"notified \n"
-"                                        by email to renew the contract with "
-"the\n"
+"                                        reached, the account manager is notified \n"
+"                                        by email to renew the contract with the\n"
 "                                        customer."
 msgstr ""
 
@@ -353,7 +334,7 @@
 #. module: analytic
 #: field:account.analytic.account,user_id:0
 msgid "Project Manager"
-msgstr ""
+msgstr "專案經理"
 
 #. module: analytic
 #: field:account.analytic.account,quantity:0
@@ -370,7 +351,7 @@
 #. module: analytic
 #: field:account.analytic.account,code:0
 msgid "Reference"
-msgstr ""
+msgstr "關聯"
 
 #. module: analytic
 #: view:account.analytic.account:analytic.view_account_analytic_account_form
@@ -392,22 +373,22 @@
 #. module: analytic
 #: field:account.analytic.account,date_start:0
 msgid "Start Date"
-msgstr ""
+msgstr "開始日期"
 
 #. module: analytic
 #: field:account.analytic.account,state:0
 msgid "Status"
-msgstr ""
+msgstr "狀態"
 
 #. module: analytic
 #: field:account.analytic.account,message_summary:0
 msgid "Summary"
-msgstr ""
+msgstr "摘要"
 
 #. module: analytic
 #: selection:account.analytic.account,state:0
 msgid "Template"
-msgstr "模板"
+msgstr "範本"
 
 #. module: analytic
 #: field:account.analytic.account,template_id:0
@@ -418,12 +399,12 @@
 #. module: analytic
 #: view:account.analytic.account:analytic.view_account_analytic_account_form
 msgid "Terms and Conditions"
-msgstr ""
+msgstr "付款條件"
 
 #. module: analytic
 #: selection:account.analytic.account,state:0
 msgid "To Renew"
-msgstr ""
+msgstr "要續簽的"
 
 #. module: analytic
 #: field:account.analytic.account,type:0
@@ -433,7 +414,7 @@
 #. module: analytic
 #: field:account.analytic.account,message_unread:0
 msgid "Unread Messages"
-msgstr ""
+msgstr "未讀訊息"
 
 #. module: analytic
 #: field:account.analytic.line,user_id:0
@@ -444,7 +425,7 @@
 #: code:addons/analytic/analytic.py:272
 #, python-format
 msgid "Warning"
-msgstr ""
+msgstr "警告"
 
 #. module: analytic
 #: constraint:account.analytic.line:0
