--- conflicted
+++ resolved
@@ -11,15 +11,6 @@
             <link id="website_css" rel='stylesheet' href='/website/static/src/css/website.css' t-ignore="true"/>
         </template>
 
-<<<<<<< HEAD
-        <template id="website.theme_flatly" name="Flat Theme" inherit_option_id="website.theme">
-            <xpath expr="//link[@id='bootstrap_css']" position="replace">
-                <link rel='stylesheet' href='/website/static/lib/bootstrap/css/bootstrap-flatly.css' t-ignore="true"/>
-            </xpath>
-        </template>
-
-=======
->>>>>>> be165dbb
         <template id="layout">
                 &lt;!DOCTYPE html&gt;
                 <html t-att-data-view-xmlid="__stack__[0]" t-att-data-editable="'1' if editable else '0'">
