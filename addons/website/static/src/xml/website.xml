<?xml version="1.0" encoding="UTF-8"?>
<!-- vim:fdl=1:
-->
<templates id="template" xml:space="preserve">
    <t t-name="website.editorbar">
        <div class="navbar-inverse navbar-fixed-top">
            <div id="website-top-view">
                <form class="navbar-form navbar-left">
                    <button data-action="edit" class="btn btn-primary">Edit</button>
                </form>
                <ul class="nav navbar-nav navbar-right">
                    <li><a data-action="show-mobile-preview" href="#"><span title="Mobile preview" class="icon-mobile-phone"/></a></li>
                    <li class="divider-vertical"></li>
                    <li><a data-action="promote-current-page" href="#"><span title="Promote page on the web">Promote</span></a></li>
                    <li><a href="#">Translate</a></li>
                    <li class="dropdown">
                        <a id="customize-menu-button" class="dropdown-toggle" data-toggle="dropdown" href="#">Customize <span class="caret"></span></a>
                        <ul class="dropdown-menu" role="menu" aria-labelledby="dropdownMenu1" id="customize-menu">
                            <!-- filled in JS -->
                        </ul>
                    </li>
                    <li>
                        <a href="/admin#action=website.action_module_website">Apps</a>
                    </li>
                </ul>
            </div>
<<<<<<< HEAD
=======
            <div id="website-top-edit">
                <form class="navbar-form navbar-left">
                    <button data-action="save" class="btn btn-primary">Save</button>
                    <button data-action="cancel" class="btn">Cancel</button>
                </form>
                <ul class="nav navbar-nav navbar-right">
                    <li><button data-action="snippet" class="btn btn-primary">Building Blocks</button></li>
                </ul>
            </div>
>>>>>>> 00ffaf44
        </div>
    </t>

    <t t-name="website.mobile_preview">
        <div id="mobile-preview" class="modal hide fade oe_mobile_preview" tabindex="-1" role="dialog" aria-labelledby="mobile-preview-title" aria-hidden="true">
            <div class="modal-header oe_mobile_preview_header">
                <button type="button" class="close" data-dismiss="modal" aria-hidden="true">×</button>
                <h3 id="mobile-preview-title" class="oe_mobile_preview_title">Mobile preview</h3>
            </div>
            <div class="modal-body">
                <div class="oe_mobile_preview">
                    <iframe id="mobile-viewport" class="oe_mobile_viewport" src="?mobile-preview=true"></iframe>
                </div>
            </div>
        </div>
    </t>

    <t t-name="website.seo_configuration">
        <div class="modal hide fade oe_seo_configuration" tabindex="-1" role="dialog" aria-labelledby="js_seo_page_url" aria-hidden="true">
            <div class="modal-header">
                <button title="Close" type="button" class="close" data-dismiss="modal" aria-hidden="true">×</button>
                <h3>Promote your page on the Web</h3>
                <br/>
                <span class="js_seo_page_url"></span>
            </div>
            <div class="modal-body">
                <div class="control-group">
                    <label class="control-label" for="seo_page_title">Title</label>
                    <div class="controls">
                        <input type="text" name="seo_page_title" maxlength="70" size="70"/>
                    </div>
                </div>
                <div class="control-group">
                    <label class="control-label" for="seo_page_description">Description</label>
                    <div class="controls">
                        <textarea name="seo_page_description" rows="3" cols="70" size="160"/>
                    </div>
                </div>
                <div class="control-group oe_seo_keywords_area">
                    <label class="control-label" for="seo_page_keywords">Keywords</label>
                    <div class="controls">
                        <div class="input-append">
                            <input type="text" name="seo_page_keywords" data-provide="typeahead" autocomplete="off" maxlength="20" size="24" placeholder="New keyword"/>
                            <button data-action="add" class="btn" type="button">Add</button>
                        </div>
                        <ul class="oe_seo_keywords_list js_seo_keywords_list">
                            <!-- filled in JS -->
                        </ul>
                    </div>
                </div>
            </div>
            <div class="modal-footer">
                <a data-action="update" href="#" class="btn btn-primary">Update page</a>
            </div>
        </div>
    </t>

    <t t-name="website.seo_keyword">
        <li><a href="#" class="oe_remove" data-action="remove-keyword"><i class="icon-trash"/></a> <span class="label js_seo_keyword"><t t-raw="widget.keyword"/></span></li>
    </t>

    <t t-name="website.carousel">
        <div class="item" style="background-image: url(/website/static/src/img/china.jpg); background-size: cover; background-position: bottom;" >
            <div class='container'>
                <h1 class='mt64'>Your New Banner Slide</h1>
                <h2>With another convincing subtitle</h2>
            </div>
        </div>
    </t>

    <t t-name="website.snippets">
        <div class='oe_snippets oe_hidden'>
        </div>
    </t>

    <t t-name="website.snippet_manipulator">
        <div class='oe_snippet_manipulator'>
            <div class='oe_handle n'></div>
            <div class='oe_handle ne'></div>
            <div class='oe_handle e'></div>
            <div class='oe_handle se'></div>
            <div class='oe_handle s'></div>
            <div class='oe_handle sw'></div>
            <div class='oe_handle w'></div>
            <div class='oe_handle nw'></div>
        </div>
    </t>

</templates><|MERGE_RESOLUTION|>--- conflicted
+++ resolved
@@ -2,6 +2,7 @@
 <!-- vim:fdl=1:
 -->
 <templates id="template" xml:space="preserve">
+
     <t t-name="website.editorbar">
         <div class="navbar-inverse navbar-fixed-top">
             <div id="website-top-view">
@@ -15,7 +16,7 @@
                     <li><a href="#">Translate</a></li>
                     <li class="dropdown">
                         <a id="customize-menu-button" class="dropdown-toggle" data-toggle="dropdown" href="#">Customize <span class="caret"></span></a>
-                        <ul class="dropdown-menu" role="menu" aria-labelledby="dropdownMenu1" id="customize-menu">
+                        <ul class="dropdown-menu" role="menu" id="customize-menu">
                             <!-- filled in JS -->
                         </ul>
                     </li>
@@ -24,8 +25,6 @@
                     </li>
                 </ul>
             </div>
-<<<<<<< HEAD
-=======
             <div id="website-top-edit">
                 <form class="navbar-form navbar-left">
                     <button data-action="save" class="btn btn-primary">Save</button>
@@ -35,7 +34,6 @@
                     <li><button data-action="snippet" class="btn btn-primary">Building Blocks</button></li>
                 </ul>
             </div>
->>>>>>> 00ffaf44
         </div>
     </t>
 
