<<<<<<< HEAD
import unittest
import subprocess
import os
import select
import time
import json
from openerp import sql_db, tools

# avoid "ValueError: too many values to unpack"
def _exc_info_to_string(err, test):
    return err

class Stream:
    def __init__(self, file_descriptor):
        self._file_descriptor = file_descriptor
        self._buffer = ''

    def fileno(self):
        return self._file_descriptor
    # TODO Rewrite & fix
    def readlines(self):
        data = os.read(self._file_descriptor, 4096)
        if not data: # EOF
            return None
        self._buffer += data
        if '\n' not in data:
            return []
        tmp = self._buffer.split('\n')
        lines, self._buffer = tmp[:-1], tmp[-1]
        return lines

class WebsiteUiTest(unittest.TestCase):
    def __init__(self, name):
        self.name = name
    def shortDescription(self):
        return None
    def __str__(self):
        return self.name

class WebsiteUiSuite(unittest.TestSuite):
    # timeout in seconds
    def __init__(self, testfile, options, timeout=60.0):
        self._testfile = testfile
        self._timeout = timeout
        self._options = options
        self._test = None
        self._ignore_filters = [
            # Ignore phantomjs warnings
            "*** WARNING:",
            # Disabled because of the 'web_hello' addon
            "hello",
            # Fixes an issue with PhantomJS 1.9.2 on OS X 10.9 (Mavericks)
            # cf. https://github.com/ariya/phantomjs/issues/11418
            "CoreText performance note",
        ]

    def __iter__(self):
        return iter([self])

    def run(self, result):
        # clean slate
        if sql_db._Pool is not None:
            sql_db._Pool.close_all(sql_db.dsn(tools.config['db_name']))
        # check for PhantomJS...
        try:
            subprocess.call([ 'phantomjs', '-v' ], stdout=open(os.devnull, 'w'), stderr=subprocess.STDOUT)
        except OSError:
            test = WebsiteUiTest('UI Tests')
            result.startTest(test)
            result.addSkip(test, "phantomjs command not found (cf. http://phantomjs.org/)")
            result.stopTest(test)
            return
        # ...then run the actual test
        result._exc_info_to_string = _exc_info_to_string
        try:
            self._run(result)
        finally:
            del result._exc_info_to_string

    def _run(self, result):
        self._test = WebsiteUiTest(self._testfile)
        start_time = time.time()
        last_check_time = time.time()

        self._options['timeout'] = self._timeout
        self._options['port'] = tools.config.get('xmlrpc_port', 80)
        self._options['db'] = tools.config.get('db_name', '')
        self._options['user'] = 'admin'
        self._options['password'] = tools.config.get('admin_passwd', 'admin')

        phantom = subprocess.Popen([
            'phantomjs',
            self._testfile,
            json.dumps(self._options)
        ], stdout=subprocess.PIPE, stderr=subprocess.STDOUT)

        readable = [Stream(phantom.stdout.fileno())]

        try:
            output = []
            while phantom.poll() is None and readable and last_check_time < start_time + self._timeout:
                ready, _, _ = select.select(readable, [], [], 0.1)
                if not ready:
                    last_check_time = time.time()
                    continue
                for stream in ready:
                    lines = stream.readlines()
                    if lines is None: # EOF
                        filtered_lines = [line for line in output if not any(ignore in line for ignore in self._ignore_filters)]
                        if (filtered_lines):
                            self.process(filtered_lines, result)
                        readable.remove(stream)
                    else:
                        output += lines
            if last_check_time >= (start_time + self._timeout):
                result.addError(self._test, "Timeout after %s s" % (last_check_time - start_time ))
        finally:
            # kill phantomjs if phantom.exit() wasn't called in the test
            if phantom.poll() is None:
                phantom.terminate()
            result.stopTest(self._test)

    def process(self, lines, result):
        # Test protocol
        # -------------
        # use console.log in phantomjs to output test results using the following format:
        # - for a success: { "event": "success" }
        # - for an error:  { "event": "error", "message": "Short error description" }
        # the first line is treated as a JSON message (JSON should be formatted on one line)
        # subsequent lines are displayed only if the first line indicated an error
        # or if the first line was not a JSON message (still an error)
        result.startTest(self._test)
        try:
            args = json.loads(lines[0])
            event = args.get('event', None)
            if event == 'success':
                result.addSuccess(self._test)
            elif event == 'error':
                result.addError(self._test, args.get('message', "")+"\n"+"\n".join(lines[1::]))
            else:
                result.addError(self._test, 'Unexpected message: "%s"' % "\n".join(lines))
        except ValueError:
            result.addError(self._test, 'Unexpected message: "%s"' % "\n".join(lines))

def full_path(pyfile, filename):
    return os.path.join(os.path.join(os.path.dirname(pyfile), 'ui_suite'), filename)

def load_tests(loader, base, _):
    base.addTest(WebsiteUiSuite(full_path(__file__, 'dummy_test.js'), {}, 5.0))
    base.addTest(WebsiteUiSuite(full_path(__file__, 'simple_dom_test.js'), {'redirect': '/page/website.homepage'}, 60.0))
    base.addTest(WebsiteUiSuite(full_path(__file__, 'homepage_test.js'), {'redirect': '/page/website.homepage'}, 60.0))
    return base
=======
import openerp.tests

class TestUi(openerp.tests.HttpCase):
    def test_01_public_homepage(self):
        self.phantom_js("/", "console.log('ok')", "openerp.website.snippet")

    def test_03_admin_homepage(self):
        self.phantom_js("/", "console.log('ok')", "openerp.website.editor", login='admin')

    def test_04_admin_tour_banner(self):
        self.phantom_js("/", "openerp.website.Tour.run_test('banner')", "openerp.website.Tour", login='admin')

# vim:et:
>>>>>>> d24b67ed
<|MERGE_RESOLUTION|>--- conflicted
+++ resolved
@@ -1,157 +1,3 @@
-<<<<<<< HEAD
-import unittest
-import subprocess
-import os
-import select
-import time
-import json
-from openerp import sql_db, tools
-
-# avoid "ValueError: too many values to unpack"
-def _exc_info_to_string(err, test):
-    return err
-
-class Stream:
-    def __init__(self, file_descriptor):
-        self._file_descriptor = file_descriptor
-        self._buffer = ''
-
-    def fileno(self):
-        return self._file_descriptor
-    # TODO Rewrite & fix
-    def readlines(self):
-        data = os.read(self._file_descriptor, 4096)
-        if not data: # EOF
-            return None
-        self._buffer += data
-        if '\n' not in data:
-            return []
-        tmp = self._buffer.split('\n')
-        lines, self._buffer = tmp[:-1], tmp[-1]
-        return lines
-
-class WebsiteUiTest(unittest.TestCase):
-    def __init__(self, name):
-        self.name = name
-    def shortDescription(self):
-        return None
-    def __str__(self):
-        return self.name
-
-class WebsiteUiSuite(unittest.TestSuite):
-    # timeout in seconds
-    def __init__(self, testfile, options, timeout=60.0):
-        self._testfile = testfile
-        self._timeout = timeout
-        self._options = options
-        self._test = None
-        self._ignore_filters = [
-            # Ignore phantomjs warnings
-            "*** WARNING:",
-            # Disabled because of the 'web_hello' addon
-            "hello",
-            # Fixes an issue with PhantomJS 1.9.2 on OS X 10.9 (Mavericks)
-            # cf. https://github.com/ariya/phantomjs/issues/11418
-            "CoreText performance note",
-        ]
-
-    def __iter__(self):
-        return iter([self])
-
-    def run(self, result):
-        # clean slate
-        if sql_db._Pool is not None:
-            sql_db._Pool.close_all(sql_db.dsn(tools.config['db_name']))
-        # check for PhantomJS...
-        try:
-            subprocess.call([ 'phantomjs', '-v' ], stdout=open(os.devnull, 'w'), stderr=subprocess.STDOUT)
-        except OSError:
-            test = WebsiteUiTest('UI Tests')
-            result.startTest(test)
-            result.addSkip(test, "phantomjs command not found (cf. http://phantomjs.org/)")
-            result.stopTest(test)
-            return
-        # ...then run the actual test
-        result._exc_info_to_string = _exc_info_to_string
-        try:
-            self._run(result)
-        finally:
-            del result._exc_info_to_string
-
-    def _run(self, result):
-        self._test = WebsiteUiTest(self._testfile)
-        start_time = time.time()
-        last_check_time = time.time()
-
-        self._options['timeout'] = self._timeout
-        self._options['port'] = tools.config.get('xmlrpc_port', 80)
-        self._options['db'] = tools.config.get('db_name', '')
-        self._options['user'] = 'admin'
-        self._options['password'] = tools.config.get('admin_passwd', 'admin')
-
-        phantom = subprocess.Popen([
-            'phantomjs',
-            self._testfile,
-            json.dumps(self._options)
-        ], stdout=subprocess.PIPE, stderr=subprocess.STDOUT)
-
-        readable = [Stream(phantom.stdout.fileno())]
-
-        try:
-            output = []
-            while phantom.poll() is None and readable and last_check_time < start_time + self._timeout:
-                ready, _, _ = select.select(readable, [], [], 0.1)
-                if not ready:
-                    last_check_time = time.time()
-                    continue
-                for stream in ready:
-                    lines = stream.readlines()
-                    if lines is None: # EOF
-                        filtered_lines = [line for line in output if not any(ignore in line for ignore in self._ignore_filters)]
-                        if (filtered_lines):
-                            self.process(filtered_lines, result)
-                        readable.remove(stream)
-                    else:
-                        output += lines
-            if last_check_time >= (start_time + self._timeout):
-                result.addError(self._test, "Timeout after %s s" % (last_check_time - start_time ))
-        finally:
-            # kill phantomjs if phantom.exit() wasn't called in the test
-            if phantom.poll() is None:
-                phantom.terminate()
-            result.stopTest(self._test)
-
-    def process(self, lines, result):
-        # Test protocol
-        # -------------
-        # use console.log in phantomjs to output test results using the following format:
-        # - for a success: { "event": "success" }
-        # - for an error:  { "event": "error", "message": "Short error description" }
-        # the first line is treated as a JSON message (JSON should be formatted on one line)
-        # subsequent lines are displayed only if the first line indicated an error
-        # or if the first line was not a JSON message (still an error)
-        result.startTest(self._test)
-        try:
-            args = json.loads(lines[0])
-            event = args.get('event', None)
-            if event == 'success':
-                result.addSuccess(self._test)
-            elif event == 'error':
-                result.addError(self._test, args.get('message', "")+"\n"+"\n".join(lines[1::]))
-            else:
-                result.addError(self._test, 'Unexpected message: "%s"' % "\n".join(lines))
-        except ValueError:
-            result.addError(self._test, 'Unexpected message: "%s"' % "\n".join(lines))
-
-def full_path(pyfile, filename):
-    return os.path.join(os.path.join(os.path.dirname(pyfile), 'ui_suite'), filename)
-
-def load_tests(loader, base, _):
-    base.addTest(WebsiteUiSuite(full_path(__file__, 'dummy_test.js'), {}, 5.0))
-    base.addTest(WebsiteUiSuite(full_path(__file__, 'simple_dom_test.js'), {'redirect': '/page/website.homepage'}, 60.0))
-    base.addTest(WebsiteUiSuite(full_path(__file__, 'homepage_test.js'), {'redirect': '/page/website.homepage'}, 60.0))
-    return base
-=======
 import openerp.tests
 
 class TestUi(openerp.tests.HttpCase):
@@ -164,5 +10,4 @@
     def test_04_admin_tour_banner(self):
         self.phantom_js("/", "openerp.website.Tour.run_test('banner')", "openerp.website.Tour", login='admin')
 
-# vim:et:
->>>>>>> d24b67ed
+# vim:et: