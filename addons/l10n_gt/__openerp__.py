# -*- encoding: utf-8 -*-
##############################################################################
#
# Copyright (c) 2009-2010 Soluciones Tecnologócias Prisma S.A. All Rights Reserved.
# José Rodrigo Fernández Menegazzo, Soluciones Tecnologócias Prisma S.A.
# (http://www.solucionesprisma.com)
#
# This program is free software: you can redistribute it and/or modify
# it under the terms of the GNU General Public License as published by
# the Free Software Foundation, either version 3 of the License, or
# (at your option) any later version.
#
# This program is distributed in the hope that it will be useful,
# but WITHOUT ANY WARRANTY; without even the implied warranty of
# MERCHANTABILITY or FITNESS FOR A PARTICULAR PURPOSE.  See the
# GNU General Public License for more details.
#
# You should have received a copy of the GNU General Public License
# along with this program.  If not, see <http://www.gnu.org/licenses/>.
#
##############################################################################

#
# This module provides a minimal Guatemalan chart of accounts that can be use
# to build upon a more complex one.  It also includes a chart of taxes and
# the Quetzal currency.
#
# This module is based on the UK minimal chart of accounts:
# Copyright (c) 2004-2009 Seath Solutions Ltd. All Rights Reserved.
# Geoff Gardiner, Seath Solutions Ltd (http://www.seathsolutions.com/)
#
# This module works with OpenERP 6.0
#

{
    'name': 'Guatemala - Plan contable general',
    'version': '3.0',
<<<<<<< HEAD
    'category': 'Finance',
    'description': """Agrega una nomenclatura contable para Guatemala. También icluye impuestos y la moneda del Quetzal. -- Adds accounting chart for Guatemala.  It also includes taxes and the Quetzal currency""",
=======
    'category': 'Localisation/Account Charts',
    'description': """
    This is the base module to manage the accounting chart for Guatemala.
    =====================================================================

    Agrega una nomenclatura contable para Guatemala. También icluye impuestos y la moneda del Quetzal. -- Adds accounting chart for Guatemala.  It also includes taxes and the Quetzal currency""",
>>>>>>> a00f7aa9
    'author': 'José Rodrigo Fernández Menegazzo',
    'website': 'http://solucionesprisma.com/',
    'depends': ['base', 'account', 'account_chart'],
    'init_xml': [],
    'update_xml': [
        'account_types.xml',
        'account_chart.xml',
        'account_tax.xml',
        'l10n_gt_base.xml',
    ],
    'demo_xml': [],
    'installable': True,
    'certificate': '00815146661827601309',
    'images': ['images/config_chart_l10n_gt.jpeg','images/l10n_gt_chart.jpeg'],
}
# vim:expandtab:smartindent:tabstop=4:softtabstop=4:shiftwidth=4:<|MERGE_RESOLUTION|>--- conflicted
+++ resolved
@@ -35,17 +35,12 @@
 {
     'name': 'Guatemala - Plan contable general',
     'version': '3.0',
-<<<<<<< HEAD
     'category': 'Finance',
-    'description': """Agrega una nomenclatura contable para Guatemala. También icluye impuestos y la moneda del Quetzal. -- Adds accounting chart for Guatemala.  It also includes taxes and the Quetzal currency""",
-=======
-    'category': 'Localisation/Account Charts',
     'description': """
     This is the base module to manage the accounting chart for Guatemala.
     =====================================================================
 
     Agrega una nomenclatura contable para Guatemala. También icluye impuestos y la moneda del Quetzal. -- Adds accounting chart for Guatemala.  It also includes taxes and the Quetzal currency""",
->>>>>>> a00f7aa9
     'author': 'José Rodrigo Fernández Menegazzo',
     'website': 'http://solucionesprisma.com/',
     'depends': ['base', 'account', 'account_chart'],
