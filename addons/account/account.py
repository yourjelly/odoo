--- conflicted
+++ resolved
@@ -591,13 +591,8 @@
         'date_start': fields.date('Start of Period', required=True, states={'done':[('readonly',True)]}),
         'date_stop': fields.date('End of Period', required=True, states={'done':[('readonly',True)]}),
         'fiscalyear_id': fields.many2one('account.fiscalyear', 'Fiscal Year', required=True, states={'done':[('readonly',True)]}, select=True),
-<<<<<<< HEAD
-        'state': fields.selection([('draft','Draft'), ('done','Done')], 'Status', readonly=True),
-        'company_id': fields.many2one('res.company', 'Company', required=True)
-=======
         'state': fields.selection([('draft','Draft'), ('done','Done')], 'State', readonly=True,
                                   help='When monthly periods are created. The state is \'Draft\'. At the end of monthly period it is in \'Done\' state.'),
->>>>>>> 5062e644
     }
     _defaults = {
         'state': lambda *a: 'draft',
