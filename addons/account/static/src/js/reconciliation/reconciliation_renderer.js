--- conflicted
+++ resolved
@@ -476,21 +476,13 @@
                                 }
                             }
                         });
+                        if (state.to_check) {
+                            // Set the to_check field to true if global to_check is set
+                            this.$('.create_to_check input').prop('checked', state.to_check).change();
+                        }
                         return true; 
                     });
-                });
-<<<<<<< HEAD
-=======
             });
-            if(state.createForm.tax_id){
-                // Set the 'Tax Include' field editable or not depending of the 'price_include' value.
-                this.$('.create_force_tax_included input').attr('disabled', state.createForm.tax_id.price_include);
-            }
-            if (state.to_check) {
-                // Set the to_check field to true if global to_check is set
-                this.$('.create_to_check input').prop('checked', state.to_check).change();
-            }
->>>>>>> 498b4b43
         }
         this.$('.create .add_line').toggle(!!state.balance.amount_currency);
     },
