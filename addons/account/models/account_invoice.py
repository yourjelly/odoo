--- conflicted
+++ resolved
@@ -98,18 +98,11 @@
         journal = self._default_journal()
         return journal.currency_id or journal.company_id.currency_id or self.env.user.company_id.currency_id
 
-<<<<<<< HEAD
-=======
-    @api.model
-    def _get_reference_type(self):
-        return [('none', _('Free Reference'))]
-
     def _get_aml_for_amount_residual(self):
         """ Get the aml to consider to compute the amount residual of invoices """
         self.ensure_one()
         return self.sudo().move_id.line_ids.filtered(lambda l: l.account_id == self.account_id)
 
->>>>>>> 4c61621e
     @api.one
     @api.depends(
         'state', 'currency_id', 'invoice_line_ids.price_subtotal',
@@ -119,24 +112,13 @@
         residual = 0.0
         residual_company_signed = 0.0
         sign = self.type in ['in_refund', 'out_refund'] and -1 or 1
-<<<<<<< HEAD
-        for line in self.sudo().move_id.line_ids:
-            if line.account_id == self.account_id:
-                residual_company_signed += line.amount_residual
-                if line.currency_id == self.currency_id:
-                    residual += line.amount_residual_currency if line.currency_id else line.amount_residual
-                else:
-                    from_currency = line.currency_id or line.company_id.currency_id
-                    residual += from_currency._convert(line.amount_residual, self.currency_id, line.company_id, line.date or fields.Date.today())
-=======
         for line in self._get_aml_for_amount_residual():
             residual_company_signed += line.amount_residual
             if line.currency_id == self.currency_id:
                 residual += line.amount_residual_currency if line.currency_id else line.amount_residual
             else:
-                from_currency = (line.currency_id and line.currency_id.with_context(date=line.date)) or line.company_id.currency_id.with_context(date=line.date)
-                residual += from_currency.compute(line.amount_residual, self.currency_id)
->>>>>>> 4c61621e
+                from_currency = line.currency_id or line.company_id.currency_id
+                residual += from_currency._convert(line.amount_residual, self.currency_id, line.company_id, line.date or fields.Date.today())
         self.residual_company_signed = abs(residual_company_signed) * sign
         self.residual_signed = abs(residual) * sign
         self.residual = abs(residual)
