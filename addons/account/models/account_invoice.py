# -*- coding: utf-8 -*-

import json
import re
import uuid
from functools import partial

from lxml import etree
from dateutil.relativedelta import relativedelta
from werkzeug.urls import url_encode

from odoo import api, exceptions, fields, models, _
from odoo.tools import email_re, email_split, email_escape_char, float_is_zero, float_compare, \
    pycompat, date_utils
from odoo.tools.misc import formatLang

from odoo.exceptions import AccessError, UserError, RedirectWarning, ValidationError, Warning

from odoo.addons import decimal_precision as dp
import logging

_logger = logging.getLogger(__name__)

# mapping invoice type to journal type
TYPE2JOURNAL = {
    'out_invoice': 'sale',
    'in_invoice': 'purchase',
    'out_refund': 'sale',
    'in_refund': 'purchase',
}

# mapping invoice type to refund type
TYPE2REFUND = {
    'out_invoice': 'out_refund',        # Customer Invoice
    'in_invoice': 'in_refund',          # Vendor Bill
    'out_refund': 'out_invoice',        # Customer Credit Note
    'in_refund': 'in_invoice',          # Vendor Credit Note
}

MAGIC_COLUMNS = ('id', 'create_uid', 'create_date', 'write_uid', 'write_date')


class AccountInvoice(models.Model):
    _name = "account.invoice"
    _inherit = ['portal.mixin', 'mail.thread', 'mail.activity.mixin']
    _description = "Invoice"
    _order = "date_invoice desc, number desc, id desc"


    def _get_default_incoterm(self):
        return self.env.user.company_id.incoterm_id

    @api.one
    @api.depends('invoice_line_ids.price_subtotal', 'tax_line_ids.amount', 'tax_line_ids.amount_rounding',
                 'currency_id', 'company_id', 'date_invoice', 'type')
    def _compute_amount(self):
        round_curr = self.currency_id.round
        self.amount_untaxed = sum(line.price_subtotal for line in self.invoice_line_ids)
        self.amount_tax = sum(round_curr(line.amount_total) for line in self.tax_line_ids)
        self.amount_total = self.amount_untaxed + self.amount_tax
        amount_total_company_signed = self.amount_total
        amount_untaxed_signed = self.amount_untaxed
        if self.currency_id and self.company_id and self.currency_id != self.company_id.currency_id:
            currency_id = self.currency_id
            amount_total_company_signed = currency_id._convert(self.amount_total, self.company_id.currency_id, self.company_id, self.date_invoice or fields.Date.today())
            amount_untaxed_signed = currency_id._convert(self.amount_untaxed, self.company_id.currency_id, self.company_id, self.date_invoice or fields.Date.today())
        sign = self.type in ['in_refund', 'out_refund'] and -1 or 1
        self.amount_total_company_signed = amount_total_company_signed * sign
        self.amount_total_signed = self.amount_total * sign
        self.amount_untaxed_signed = amount_untaxed_signed * sign

    @api.onchange('amount_total')
    def _onchange_amount_total(self):
        for inv in self:
            if float_compare(inv.amount_total, 0.0, precision_rounding=inv.currency_id.rounding) == -1:
                raise Warning(_('You cannot validate an invoice with a negative total amount. You should create a credit note instead.'))

    @api.model
    def _default_journal(self):
        if self._context.get('default_journal_id', False):
            return self.env['account.journal'].browse(self._context.get('default_journal_id'))
        inv_type = self._context.get('type', 'out_invoice')
        inv_types = inv_type if isinstance(inv_type, list) else [inv_type]
        company_id = self._context.get('company_id', self.env.user.company_id.id)
        domain = [
            ('type', 'in', [TYPE2JOURNAL[ty] for ty in inv_types if ty in TYPE2JOURNAL]),
            ('company_id', '=', company_id),
        ]
        journal_with_currency = False
        if self._context.get('default_currency_id'):
            currency_clause = [('currency_id', '=', self._context.get('default_currency_id'))]
            journal_with_currency = self.env['account.journal'].search(domain + currency_clause, limit=1)
        return journal_with_currency or self.env['account.journal'].search(domain, limit=1)

    @api.model
    def _default_currency(self):
        journal = self._default_journal()
        return journal.currency_id or journal.company_id.currency_id or self.env.user.company_id.currency_id

    @api.one
    @api.depends(
        'state', 'currency_id', 'invoice_line_ids.price_subtotal',
        'move_id.line_ids.amount_residual',
        'move_id.line_ids.currency_id')
    def _compute_residual(self):
        residual = 0.0
        residual_company_signed = 0.0
        sign = self.type in ['in_refund', 'out_refund'] and -1 or 1
        for line in self.sudo().move_id.line_ids:
            if line.account_id == self.account_id:
                residual_company_signed += line.amount_residual
                if line.currency_id == self.currency_id:
                    residual += line.amount_residual_currency if line.currency_id else line.amount_residual
                else:
                    from_currency = line.currency_id or line.company_id.currency_id
                    residual += from_currency._convert(line.amount_residual, self.currency_id, line.company_id, line.date or fields.Date.today())
        self.residual_company_signed = abs(residual_company_signed) * sign
        self.residual_signed = abs(residual) * sign
        self.residual = abs(residual)
        digits_rounding_precision = self.currency_id.rounding
        if float_is_zero(self.residual, precision_rounding=digits_rounding_precision):
            self.reconciled = True
        else:
            self.reconciled = False

    @api.one
    def _get_outstanding_info_JSON(self):
        self.outstanding_credits_debits_widget = json.dumps(False)
        if self.state == 'open':
            domain = [('account_id', '=', self.account_id.id), ('partner_id', '=', self.env['res.partner']._find_accounting_partner(self.partner_id).id), ('reconciled', '=', False), '|', ('amount_residual', '!=', 0.0), ('amount_residual_currency', '!=', 0.0)]
            if self.type in ('out_invoice', 'in_refund'):
                domain.extend([('credit', '>', 0), ('debit', '=', 0)])
                type_payment = _('Outstanding credits')
            else:
                domain.extend([('credit', '=', 0), ('debit', '>', 0)])
                type_payment = _('Outstanding debits')
            info = {'title': '', 'outstanding': True, 'content': [], 'invoice_id': self.id}
            lines = self.env['account.move.line'].search(domain)
            currency_id = self.currency_id
            if len(lines) != 0:
                for line in lines:
                    # get the outstanding residual value in invoice currency
                    if line.currency_id and line.currency_id == self.currency_id:
                        amount_to_show = abs(line.amount_residual_currency)
                    else:
                        currency = line.company_id.currency_id
                        amount_to_show = currency._convert(abs(line.amount_residual), self.currency_id, self.company_id, line.date or fields.Date.today())
                    if float_is_zero(amount_to_show, precision_rounding=self.currency_id.rounding):
                        continue
                    info['content'].append({
                        'journal_name': line.ref or line.move_id.name,
                        'amount': amount_to_show,
                        'currency': currency_id.symbol,
                        'id': line.id,
                        'position': currency_id.position,
                        'digits': [69, self.currency_id.decimal_places],
                    })
                info['title'] = type_payment
                self.outstanding_credits_debits_widget = json.dumps(info)
                self.has_outstanding = True

    @api.model
    def _get_payments_vals(self):
        if not self.payment_move_line_ids:
            return []
        payment_vals = []
        currency_id = self.currency_id
        for payment in self.payment_move_line_ids:
            payment_currency_id = False
            if self.type in ('out_invoice', 'in_refund'):
                amount = sum([p.amount for p in payment.matched_debit_ids if p.debit_move_id in self.move_id.line_ids])
                amount_currency = sum(
                    [p.amount_currency for p in payment.matched_debit_ids if p.debit_move_id in self.move_id.line_ids])
                if payment.matched_debit_ids:
                    payment_currency_id = all([p.currency_id == payment.matched_debit_ids[0].currency_id for p in
                                               payment.matched_debit_ids]) and payment.matched_debit_ids[
                                              0].currency_id or False
            elif self.type in ('in_invoice', 'out_refund'):
                amount = sum(
                    [p.amount for p in payment.matched_credit_ids if p.credit_move_id in self.move_id.line_ids])
                amount_currency = sum([p.amount_currency for p in payment.matched_credit_ids if
                                       p.credit_move_id in self.move_id.line_ids])
                if payment.matched_credit_ids:
                    payment_currency_id = all([p.currency_id == payment.matched_credit_ids[0].currency_id for p in
                                               payment.matched_credit_ids]) and payment.matched_credit_ids[
                                              0].currency_id or False
            # get the payment value in invoice currency
            if payment_currency_id and payment_currency_id == self.currency_id:
                amount_to_show = amount_currency
            else:
                currency = payment.company_id.currency_id
                amount_to_show = currency._convert(amount, self.currency_id, payment.company_id, self.date or fields.Date.today())
            if float_is_zero(amount_to_show, precision_rounding=self.currency_id.rounding):
                continue
            payment_ref = payment.move_id.name
            if payment.move_id.ref:
                payment_ref += ' (' + payment.move_id.ref + ')'
            payment_vals.append({
                'name': payment.name,
                'journal_name': payment.journal_id.name,
                'amount': amount_to_show,
                'currency': currency_id.symbol,
                'digits': [69, currency_id.decimal_places],
                'position': currency_id.position,
                'date': payment.date,
                'payment_id': payment.id,
                'account_payment_id': payment.payment_id.id,
                'invoice_id': payment.invoice_id.id,
                'move_id': payment.move_id.id,
                'ref': payment_ref,
            })
        return payment_vals

    @api.one
    @api.depends('payment_move_line_ids.amount_residual')
    def _get_payment_info_JSON(self):
        self.payments_widget = json.dumps(False)
        if self.payment_move_line_ids:
            info = {'title': _('Less Payment'), 'outstanding': False, 'content': self._get_payments_vals()}
            self.payments_widget = json.dumps(info, default=date_utils.json_default)

    @api.one
    @api.depends('move_id.line_ids.amount_residual')
    def _compute_payments(self):
        payment_lines = set()
        for line in self.move_id.line_ids.filtered(lambda l: l.account_id.id == self.account_id.id):
            payment_lines.update(line.mapped('matched_credit_ids.credit_move_id.id'))
            payment_lines.update(line.mapped('matched_debit_ids.debit_move_id.id'))
        self.payment_move_line_ids = self.env['account.move.line'].browse(list(payment_lines)).sorted()

    name = fields.Char(string='Reference/Description', index=True,
        readonly=True, states={'draft': [('readonly', False)]}, copy=False, help='The name that will be used on account move lines')

    origin = fields.Char(string='Source Document',
        help="Reference of the document that produced this invoice.",
        readonly=True, states={'draft': [('readonly', False)]})
    type = fields.Selection([
            ('out_invoice','Customer Invoice'),
            ('in_invoice','Vendor Bill'),
            ('out_refund','Customer Credit Note'),
            ('in_refund','Vendor Credit Note'),
        ], readonly=True, states={'draft': [('readonly', False)]}, index=True, change_default=True,
        default=lambda self: self._context.get('type', 'out_invoice'),
        track_visibility='always')

    refund_invoice_id = fields.Many2one('account.invoice', string="Invoice for which this invoice is the credit note")
    number = fields.Char(related='move_id.name', store=True, readonly=True, copy=False)
    move_name = fields.Char(string='Journal Entry Name', readonly=False,
        default=False, copy=False,
        help="Technical field holding the number given to the invoice, automatically set when the invoice is validated then stored to set the same number again if the invoice is cancelled, set to draft and re-validated.")
    reference = fields.Char(string='Payment Ref.', copy=False, readonly=True, states={'draft': [('readonly', False)]},
        help='The payment communication that will be automatically populated once the invoice validation. You can also write a free communication.')
    comment = fields.Text('Additional Information', readonly=True, states={'draft': [('readonly', False)]})

    state = fields.Selection([
            ('draft','Draft'),
            ('open', 'Open'),
            ('in_payment', 'In Payment'),
            ('paid', 'Paid'),
            ('cancel', 'Cancelled'),
        ], string='Status', index=True, readonly=True, default='draft',
        track_visibility='onchange', copy=False,
        help=" * The 'Draft' status is used when a user is encoding a new and unconfirmed Invoice.\n"
             " * The 'Open' status is used when user creates invoice, an invoice number is generated. It stays in the open status till the user pays the invoice.\n"
             " * The 'In Payment' status is used when payments have been registered for the entirety of the invoice in a journal configured to post entries at bank reconciliation only, and some of them haven't been reconciled with a bank statement line yet.\n"
             " * The 'Paid' status is set automatically when the invoice is paid. Its related journal entries may or may not be reconciled.\n"
             " * The 'Cancelled' status is used when user cancel invoice.")
    sent = fields.Boolean(readonly=True, default=False, copy=False,
        help="It indicates that the invoice has been sent.")
    date_invoice = fields.Date(string='Invoice Date',
        readonly=True, states={'draft': [('readonly', False)]}, index=True,
        help="Keep empty to use the current date", copy=False)
    date_due = fields.Date(string='Due Date',
        readonly=True, states={'draft': [('readonly', False)]}, index=True, copy=False,
        help="If you use payment terms, the due date will be computed automatically at the generation "
             "of accounting entries. The Payment terms may compute several due dates, for example 50% "
             "now and 50% in one month, but if you want to force a due date, make sure that the payment "
             "term is not set on the invoice. If you keep the Payment terms and the due date empty, it "
             "means direct payment.")
    partner_id = fields.Many2one('res.partner', string='Partner', change_default=True,
        readonly=True, states={'draft': [('readonly', False)]},
        track_visibility='always', help="You can find a contact by its Name, TIN, Email or Internal Reference.")
    vendor_bill_id = fields.Many2one('account.invoice', string='Vendor Bill',
        help="Auto-complete from a past bill.")
    payment_term_id = fields.Many2one('account.payment.term', string='Payment Terms', oldname='payment_term',
        readonly=True, states={'draft': [('readonly', False)]},
        help="If you use payment terms, the due date will be computed automatically at the generation "
             "of accounting entries. If you keep the payment terms and the due date empty, it means direct payment. "
             "The payment terms may compute several due dates, for example 50% now, 50% in one month.")
    date = fields.Date(string='Accounting Date',
        copy=False,
        help="Keep empty to use the invoice date.",
        readonly=True, states={'draft': [('readonly', False)]})

    account_id = fields.Many2one('account.account', string='Account',
        readonly=True, states={'draft': [('readonly', False)]},
        domain=[('deprecated', '=', False)], help="The partner account used for this invoice.")
    invoice_line_ids = fields.One2many('account.invoice.line', 'invoice_id', string='Invoice Lines', oldname='invoice_line',
        readonly=True, states={'draft': [('readonly', False)]}, copy=True)
    tax_line_ids = fields.One2many('account.invoice.tax', 'invoice_id', string='Tax Lines', oldname='tax_line',
        readonly=True, states={'draft': [('readonly', False)]}, copy=True)
    refund_invoice_ids = fields.One2many('account.invoice', 'refund_invoice_id', string='Refund Invoices', readonly=True)
    move_id = fields.Many2one('account.move', string='Journal Entry',
        readonly=True, index=True, ondelete='restrict', copy=False,
        help="Link to the automatically generated Journal Items.")

    amount_by_group = fields.Binary(string="Tax amount by group", compute='_amount_by_group', help="type: [(name, amount, base, formated amount, formated base)]")
    amount_untaxed = fields.Monetary(string='Untaxed Amount',
        store=True, readonly=True, compute='_compute_amount', track_visibility='always')
    amount_untaxed_signed = fields.Monetary(string='Untaxed Amount in Company Currency', currency_field='company_currency_id',
        store=True, readonly=True, compute='_compute_amount')
    amount_tax = fields.Monetary(string='Tax',
        store=True, readonly=True, compute='_compute_amount')
    amount_total = fields.Monetary(string='Total',
        store=True, readonly=True, compute='_compute_amount')
    amount_total_signed = fields.Monetary(string='Total in Invoice Currency', currency_field='currency_id',
        store=True, readonly=True, compute='_compute_amount',
        help="Total amount in the currency of the invoice, negative for credit notes.")
    amount_total_company_signed = fields.Monetary(string='Total in Company Currency', currency_field='company_currency_id',
        store=True, readonly=True, compute='_compute_amount',
        help="Total amount in the currency of the company, negative for credit notes.")
    currency_id = fields.Many2one('res.currency', string='Currency',
        required=True, readonly=True, states={'draft': [('readonly', False)]},
        default=_default_currency, track_visibility='always')
    company_currency_id = fields.Many2one('res.currency', related='company_id.currency_id', string="Company Currency", readonly=True)
    journal_id = fields.Many2one('account.journal', string='Journal',
        required=True, readonly=True, states={'draft': [('readonly', False)]},
        default=_default_journal,
        domain="[('type', 'in', {'out_invoice': ['sale'], 'out_refund': ['sale'], 'in_refund': ['purchase'], 'in_invoice': ['purchase']}.get(type, [])), ('company_id', '=', company_id)]")
    company_id = fields.Many2one('res.company', string='Company', change_default=True,
        required=True, readonly=True, states={'draft': [('readonly', False)]},
        default=lambda self: self.env['res.company']._company_default_get('account.invoice'))

    reconciled = fields.Boolean(string='Paid/Reconciled', store=True, readonly=True, compute='_compute_residual',
        help="It indicates that the invoice has been paid and the journal entry of the invoice has been reconciled with one or several journal entries of payment.")
    partner_bank_id = fields.Many2one('res.partner.bank', string='Bank Account',
        help='Bank Account Number to which the invoice will be paid. A Company bank account if this is a Customer Invoice or Vendor Credit Note, otherwise a Partner bank account number.',
        readonly=True, states={'draft': [('readonly', False)]}) #Default value computed in default_get for out_invoices

    residual = fields.Monetary(string='Amount Due',
        compute='_compute_residual', store=True, help="Remaining amount due.")
    residual_signed = fields.Monetary(string='Amount Due in Invoice Currency', currency_field='currency_id',
        compute='_compute_residual', store=True, help="Remaining amount due in the currency of the invoice.")
    residual_company_signed = fields.Monetary(string='Amount Due in Company Currency', currency_field='company_currency_id',
        compute='_compute_residual', store=True, help="Remaining amount due in the currency of the company.")
    payment_ids = fields.Many2many('account.payment', 'account_invoice_payment_rel', 'invoice_id', 'payment_id', string="Payments", copy=False, readonly=True)
    payment_move_line_ids = fields.Many2many('account.move.line', string='Payment Move Lines', compute='_compute_payments', store=True)
    user_id = fields.Many2one('res.users', string='Salesperson', track_visibility='onchange',
        readonly=True, states={'draft': [('readonly', False)]},
        default=lambda self: self.env.user, copy=False)
    fiscal_position_id = fields.Many2one('account.fiscal.position', string='Fiscal Position', oldname='fiscal_position',
        readonly=True, states={'draft': [('readonly', False)]})
    commercial_partner_id = fields.Many2one('res.partner', string='Commercial Entity', compute_sudo=True,
        related='partner_id.commercial_partner_id', store=True, readonly=True,
        help="The commercial entity that will be used on Journal Entries for this invoice")

    outstanding_credits_debits_widget = fields.Text(compute='_get_outstanding_info_JSON', groups="account.group_account_invoice")
    payments_widget = fields.Text(compute='_get_payment_info_JSON', groups="account.group_account_invoice")
    has_outstanding = fields.Boolean(compute='_get_outstanding_info_JSON', groups="account.group_account_invoice")
    cash_rounding_id = fields.Many2one('account.cash.rounding', string='Cash Rounding Method',
        readonly=True, states={'draft': [('readonly', False)]},
        help='Defines the smallest coinage of the currency that can be used to pay by cash.')

    #fields use to set the sequence, on the first invoice of the journal
    sequence_number_next = fields.Char(string='Next Number', compute="_get_sequence_number_next", inverse="_set_sequence_next")
    sequence_number_next_prefix = fields.Char(string='Next Number Prefix', compute="_get_sequence_prefix")
    incoterm_id = fields.Many2one('account.incoterms', string='Incoterm',
        default=_get_default_incoterm,
        help='International Commercial Terms are a series of predefined commercial terms used in international transactions.')

    #fields related to vendor bills automated creation by email
    source_email = fields.Char(string='Source Email', track_visibility='onchange')
    vendor_display_name = fields.Char(compute='_get_vendor_display_info', store=True)  # store=True to enable sorting on that column
    invoice_icon = fields.Char(compute='_get_vendor_display_info', store=False)

    _sql_constraints = [
        ('number_uniq', 'unique(number, company_id, journal_id, type)', 'Invoice Number must be unique per Company!'),
    ]

    @api.depends('partner_id', 'source_email')
    def _get_vendor_display_info(self):
        for invoice in self:
            vendor_display_name = invoice.partner_id.name
            invoice.invoice_icon = ''
            if not vendor_display_name:
                if invoice.source_email:
                    vendor_display_name = _('From: ') + invoice.source_email
                    invoice.invoice_icon = '@'
                else:
                    vendor_display_name = ('Created by: ') + invoice.create_uid.name
                    invoice.invoice_icon = '#'
            invoice.vendor_display_name = vendor_display_name

    @api.multi
    def _get_computed_reference(self):
        self.ensure_one()
        if self.company_id.invoice_reference_type == 'invoice_number':
            seq_suffix = self.journal_id.sequence_id.suffix or ''
            regex_number = '.*?([0-9]+)%s$' % seq_suffix
            exact_match = re.match(regex_number, self.number)
            if exact_match:
                identification_number = int(exact_match.group(1))
            else:
                ran_num = str(uuid.uuid4().int)
                identification_number = int(ran_num[:5] + ran_num[-5:])
            prefix = self.number
        else:
            #self.company_id.invoice_reference_type == 'partner'
            identification_number = self.partner_id.id
            prefix = 'CUST'
        return '%s/%s' % (prefix, str(identification_number % 97).rjust(2, '0'))

    # Load all Vendor Bill lines
    @api.onchange('vendor_bill_id')
    def _onchange_vendor_bill(self):
        if not self.vendor_bill_id:
            return {}
        self.currency_id = self.vendor_bill_id.currency_id
        new_lines = self.env['account.invoice.line']
        for line in self.vendor_bill_id.invoice_line_ids:
            new_lines += new_lines.new(line._prepare_invoice_line())
        self.invoice_line_ids += new_lines
        self.payment_term_id = self.vendor_bill_id.payment_term_id
        self.vendor_bill_id = False
        return {}

    def _get_seq_number_next_stuff(self):
        self.ensure_one()
        journal_sequence = self.journal_id.sequence_id
        if self.journal_id.refund_sequence:
            domain = [('type', '=', self.type)]
            journal_sequence = self.type in ['in_refund', 'out_refund'] and self.journal_id.refund_sequence_id or self.journal_id.sequence_id
        elif self.type in ['in_invoice', 'in_refund']:
            domain = [('type', 'in', ['in_invoice', 'in_refund'])]
        else:
            domain = [('type', 'in', ['out_invoice', 'out_refund'])]
        if self.id:
            domain += [('id', '<>', self.id)]
        domain += [('journal_id', '=', self.journal_id.id), ('state', 'not in', ['draft', 'cancel'])]
        return journal_sequence, domain

    def _compute_access_url(self):
        super(AccountInvoice, self)._compute_access_url()
        for invoice in self:
            invoice.access_url = '/my/invoices/%s' % (invoice.id)

    @api.depends('state', 'journal_id', 'date_invoice')
    def _get_sequence_prefix(self):
        """ computes the prefix of the number that will be assigned to the first invoice/bill/refund of a journal, in order to
        let the user manually change it.
        """
        if not self.env.user._is_system():
            for invoice in self:
                invoice.sequence_number_next_prefix = False
                invoice.sequence_number_next = ''
            return
        for invoice in self:
            journal_sequence, domain = invoice._get_seq_number_next_stuff()
            if (invoice.state == 'draft') and not self.search(domain, limit=1):
                prefix, dummy = journal_sequence.with_context(ir_sequence_date=invoice.date_invoice,
                                                              ir_sequence_date_range=invoice.date_invoice)._get_prefix_suffix()
                invoice.sequence_number_next_prefix = prefix
            else:
                invoice.sequence_number_next_prefix = False

    @api.depends('state', 'journal_id')
    def _get_sequence_number_next(self):
        """ computes the number that will be assigned to the first invoice/bill/refund of a journal, in order to
        let the user manually change it.
        """
        for invoice in self:
            journal_sequence, domain = invoice._get_seq_number_next_stuff()
            if (invoice.state == 'draft') and not self.search(domain, limit=1):
                number_next = journal_sequence._get_current_sequence().number_next_actual
                invoice.sequence_number_next = '%%0%sd' % journal_sequence.padding % number_next
            else:
                invoice.sequence_number_next = ''

    @api.multi
    def _set_sequence_next(self):
        ''' Set the number_next on the sequence related to the invoice/bill/refund'''
        self.ensure_one()
        journal_sequence, domain = self._get_seq_number_next_stuff()
        if not self.env.user._is_admin() or not self.sequence_number_next or self.search_count(domain):
            return
        nxt = re.sub("[^0-9]", '', self.sequence_number_next)
        result = re.match("(0*)([0-9]+)", nxt)
        if result and journal_sequence:
            # use _get_current_sequence to manage the date range sequences
            sequence = journal_sequence._get_current_sequence()
            sequence.number_next = int(result.group(2))

    @api.multi
    def _get_report_base_filename(self):
        self.ensure_one()
        return  self.type == 'out_invoice' and self.state == 'draft' and _('Draft Invoice') or \
                self.type == 'out_invoice' and self.state in ('open','in_payment','paid') and _('Invoice - %s') % (self.number) or \
                self.type == 'out_refund' and self.state == 'draft' and _('Credit Note') or \
                self.type == 'out_refund' and _('Credit Note - %s') % (self.number) or \
                self.type == 'in_invoice' and self.state == 'draft' and _('Vendor Bill') or \
                self.type == 'in_invoice' and self.state in ('open','in_payment','paid') and _('Vendor Bill - %s') % (self.number) or \
                self.type == 'in_refund' and self.state == 'draft' and _('Vendor Credit Note') or \
                self.type == 'in_refund' and _('Vendor Credit Note - %s') % (self.number)

    @api.model
    def create(self, vals):
        if not vals.get('journal_id') and vals.get('type'):
            vals['journal_id'] = self.with_context(type=vals.get('type'))._default_journal().id

        onchanges = {
            '_onchange_partner_id': ['account_id', 'payment_term_id', 'fiscal_position_id', 'partner_bank_id'],
            '_onchange_journal_id': ['currency_id'],
        }
        for onchange_method, changed_fields in onchanges.items():
            if any(f not in vals for f in changed_fields):
                invoice = self.new(vals)
                getattr(invoice, onchange_method)()
                for field in changed_fields:
                    if field not in vals and invoice[field]:
                        vals[field] = invoice._fields[field].convert_to_write(invoice[field], invoice)

        invoice = super(AccountInvoice, self.with_context(mail_create_nolog=True)).create(vals)

        if any(line.invoice_line_tax_ids for line in invoice.invoice_line_ids) and not invoice.tax_line_ids:
            invoice.compute_taxes()

        return invoice

    @api.constrains('partner_id', 'partner_bank_id')
    def validate_partner_bank_id(self):
        for record in self:
            if record.partner_bank_id:
                if record.type in ('in_invoice', 'out_refund') and record.partner_bank_id.partner_id != record.partner_id.commercial_partner_id:
                    raise ValidationError(_("Commercial partner and vendor account owners must be identical."))
                elif record.type in ('out_invoice', 'in_refund') and not record.company_id in record.partner_bank_id.partner_id.ref_company_ids:
                    raise ValidationError(_("The account selected for payment does not belong to the same company as this invoice."))

    @api.multi
    def _write(self, vals):
        pre_not_reconciled = self.filtered(lambda invoice: not invoice.reconciled)
        pre_reconciled = self - pre_not_reconciled
        res = super(AccountInvoice, self)._write(vals)
        reconciled = self.filtered(lambda invoice: invoice.reconciled)
        not_reconciled = self - reconciled
        (reconciled & pre_reconciled).filtered(lambda invoice: invoice.state == 'open').action_invoice_paid()
        (not_reconciled & pre_not_reconciled).filtered(lambda invoice: invoice.state in ('in_payment', 'paid')).action_invoice_re_open()
        return res

    @api.model
    def default_get(self,default_fields):
        """ Compute default partner_bank_id field for 'out_invoice' type,
        using the default values computed for the other fields.
        """
        res = super(AccountInvoice, self).default_get(default_fields)

        if res.get('type', False) not in ('out_invoice', 'in_refund') or not 'company_id' in res:
            return res

        company = self.env['res.company'].browse(res['company_id'])
        if company.partner_id:
            partner_bank_result = self.env['res.partner.bank'].search([('partner_id', '=', company.partner_id.id)], limit=1)
            if partner_bank_result:
                res['partner_bank_id'] = partner_bank_result.id
        return res

    @api.model
    def fields_view_get(self, view_id=None, view_type='form', toolbar=False, submenu=False):
        def get_view_id(xid, name):
            try:
                return self.env.ref('account.' + xid)
            except ValueError:
                view = self.env['ir.ui.view'].search([('name', '=', name)], limit=1)
                if not view:
                    return False
                return view.id

        context = self._context
        supplier_form_view_id = get_view_id('invoice_supplier_form', 'account.invoice.supplier.form').id
        if context.get('active_model') == 'res.partner' and context.get('active_ids'):
            partner = self.env['res.partner'].browse(context['active_ids'])[0]
            if not view_type:
                view_id = get_view_id('invoice_tree', 'account.invoice.tree')
                view_type = 'tree'
            elif view_type == 'form':
                if partner.supplier and not partner.customer:
                    view_id = supplier_form_view_id
                elif partner.customer and not partner.supplier:
                    view_id = get_view_id('invoice_form', 'account.invoice.form').id

        return super(AccountInvoice, self).fields_view_get(view_id=view_id, view_type=view_type, toolbar=toolbar, submenu=submenu)

    @api.multi
    def invoice_print(self):
        """ Print the invoice and mark it as sent, so that we can see more
            easily the next step of the workflow
        """
        self.filtered(lambda inv: not inv.sent).write({'sent': True})
        if self.user_has_groups('account.group_account_invoice'):
            return self.env.ref('account.account_invoices').report_action(self)
        else:
            return self.env.ref('account.account_invoices_without_payment').report_action(self)

    @api.multi
    def action_invoice_sent(self):
        """ Open a window to compose an email, with the edi invoice template
            message loaded by default
        """
        self.ensure_one()
        template = self.env.ref('account.email_template_edi_invoice', False)
        compose_form = self.env.ref('account.account_invoice_send_wizard_form', False)
        ctx = dict(
            default_model='account.invoice',
            default_res_id=self.id,
            default_use_template=bool(template),
            default_template_id=template and template.id or False,
            default_composition_mode='comment',
            mark_invoice_as_sent=True,
            custom_layout="mail.mail_notification_paynow",
            force_email=True
        )
        return {
            'name': _('Send Invoice'),
            'type': 'ir.actions.act_window',
            'view_type': 'form',
            'view_mode': 'form',
            'res_model': 'account.invoice.send',
            'views': [(compose_form.id, 'form')],
            'view_id': compose_form.id,
            'target': 'new',
            'context': ctx,
        }

    @api.multi
    @api.returns('mail.message', lambda value: value.id)
    def message_post(self, **kwargs):
        if self.env.context.get('mark_invoice_as_sent'):
            self.filtered(lambda inv: not inv.sent).write({'sent': True})
            self.env.user.company_id.set_onboarding_step_done('account_onboarding_sample_invoice_state')
        return super(AccountInvoice, self.with_context(mail_post_autofollow=True)).message_post(**kwargs)

    @api.model
    def message_new(self, msg_dict, custom_values=None):
        """ Overrides mail_thread message_new(), called by the mailgateway through message_process,
            to complete values for vendor bills created by mails.
        """
        # Split `From` and `CC` email address from received email to look for related partners to subscribe on the invoice
        subscribed_emails = email_split((msg_dict.get('from') or '') + ',' + (msg_dict.get('cc') or ''))
        subscribed_partner_ids = [pid for pid in self._find_partner_from_emails(subscribed_emails) if pid]

        # Detection of the partner_id of the invoice:
        # 1) check if the email_from correspond to a supplier
        email_from = msg_dict.get('from') or ''
        email_from = email_escape_char(email_split(email_from)[0])
        partner_id = self._search_on_partner(email_from, extra_domain=[('supplier', '=', True)])

        # 2) otherwise, if the email sender is from odoo internal users then it is likely that the vendor sent the bill
        # by mail to the internal user who, inturn, forwarded that email to the alias to automatically generate the bill
        # on behalf of the vendor.
        if not partner_id:
            user_partner_id = self._search_on_user(email_from)
            if user_partner_id and user_partner_id in self.env.ref('base.group_user').users.mapped('partner_id').ids:
                # In this case, we will look for the vendor's email address in email's body and assume if will come first
                email_addresses = email_re.findall(msg_dict.get('body'))
                if email_addresses:
                    partner_ids = [pid for pid in self._find_partner_from_emails([email_addresses[0]], force_create=False) if pid]
                    partner_id = partner_ids and partner_ids[0]
            # otherwise, there's no fallback on the partner_id found for the regular author of the mail.message as we want
            # the partner_id to stay empty

        # If the partner_id can be found, subscribe it to the bill, otherwise it's left empty to be manually filled
        if partner_id:
            subscribed_partner_ids.append(partner_id)

        # Find the right purchase journal based on the "TO" email address
        destination_emails = email_split((msg_dict.get('to') or '') + ',' + (msg_dict.get('cc') or ''))
        alias_names = [mail_to.split('@')[0] for mail_to in destination_emails]
        journal = self.env['account.journal'].search([
            ('type', '=', 'purchase'), ('alias_name', 'in', alias_names)
        ], limit=1)

        # Create the message and the bill.
        values = dict(custom_values or {}, partner_id=partner_id, source_email=email_from)
        if journal:
            values['journal_id'] = journal.id
        # Passing `type` in context so that _default_journal(...) can correctly set journal for new vendor bill
        invoice = super(AccountInvoice, self.with_context(type=values.get('type'))).message_new(msg_dict, values)

        # Subscribe people on the newly created bill
        if subscribed_partner_ids:
            invoice.message_subscribe(subscribed_partner_ids)
        return invoice

    @api.model
    def complete_empty_list_help(self):
        # add help message about email alias in vendor bills empty lists
        Journal = self.env['account.journal']
        journals = Journal.browse(self._context.get('default_journal_id')) or Journal.search([('type', '=', 'purchase')])

        if journals:
            links = ''
            alias_count = 0
            for journal in journals.filtered(lambda j: j.alias_domain and j.alias_id.alias_name):
                email = format(journal.alias_id.alias_name) + "@" + format(journal.alias_domain)
                links += "<a id='o_mail_test' href='mailto:{}'>{}</a>".format(email, email) + ", "
                alias_count += 1
            if links and alias_count == 1:
                help_message = _('Or share the email %s to your vendors: bills will be created automatically upon mail reception.') % (links[:-2])
            elif links:
                help_message = _('Or share the emails %s to your vendors: bills will be created automatically upon mail reception.') % (links[:-2])
            else:
                help_message = _('''Or set an <a data-oe-id=%s data-oe-model="account.journal" href=#id=%s&model=account.journal>email alias</a> '''
                                              '''to allow draft vendor bills to be created upon reception of an email.''') % (journals[0].id, journals[0].id)
        else:
            help_message = _('<p>You can control the invoice from your vendor based on what you purchased or received.</p>')
        return help_message

    @api.multi
    def compute_taxes(self):
        """Function used in other module to compute the taxes on a fresh invoice created (onchanges did not applied)"""
        account_invoice_tax = self.env['account.invoice.tax']
        ctx = dict(self._context)
        for invoice in self:
            # Delete non-manual tax lines
            self._cr.execute("DELETE FROM account_invoice_tax WHERE invoice_id=%s AND manual is False", (invoice.id,))
            if self._cr.rowcount:
                self.invalidate_cache()

            # Generate one tax line per tax, however many invoice lines it's applied to
            tax_grouped = invoice.get_taxes_values()

            # Create new tax lines
            for tax in tax_grouped.values():
                account_invoice_tax.create(tax)

        # dummy write on self to trigger recomputations
        return self.with_context(ctx).write({'invoice_line_ids': []})

    @api.multi
    def unlink(self):
        for invoice in self:
            if invoice.state not in ('draft', 'cancel'):
                raise UserError(_('You cannot delete an invoice which is not draft or cancelled. You should create a credit note instead.'))
            elif invoice.move_name:
                raise UserError(_('You cannot delete an invoice after it has been validated (and received a number). You can set it back to "Draft" state and modify its content, then re-confirm it.'))
        return super(AccountInvoice, self).unlink()

    @api.onchange('invoice_line_ids')
    def _onchange_invoice_line_ids(self):
        taxes_grouped = self.get_taxes_values()
        tax_lines = self.tax_line_ids.filtered('manual')
        for tax in taxes_grouped.values():
            tax_lines += tax_lines.new(tax)
        self.tax_line_ids = tax_lines
        return

    @api.onchange('partner_id', 'company_id')
    def _onchange_partner_id(self):
        account_id = False
        payment_term_id = False
        fiscal_position = False
        bank_id = False
        warning = {}
        domain = {}
        company_id = self.company_id.id
        p = self.partner_id if not company_id else self.partner_id.with_context(force_company=company_id)
        type = self.type
        if p:
            rec_account = p.property_account_receivable_id
            pay_account = p.property_account_payable_id
            if not rec_account and not pay_account:
                action = self.env.ref('account.action_account_config')
                msg = _('Cannot find a chart of accounts for this company, You should configure it. \nPlease go to Account Configuration.')
                raise RedirectWarning(msg, action.id, _('Go to the configuration panel'))

            if type in ('out_invoice', 'out_refund'):
                account_id = rec_account.id
                payment_term_id = p.property_payment_term_id.id
            else:
                account_id = pay_account.id
                payment_term_id = p.property_supplier_payment_term_id.id

            delivery_partner_id = self.get_delivery_partner_id()
            fiscal_position = self.env['account.fiscal.position'].get_fiscal_position(self.partner_id.id, delivery_id=delivery_partner_id)

            # If partner has no warning, check its company
            if p.invoice_warn == 'no-message' and p.parent_id:
                p = p.parent_id
            if p.invoice_warn and p.invoice_warn != 'no-message':
                # Block if partner only has warning but parent company is blocked
                if p.invoice_warn != 'block' and p.parent_id and p.parent_id.invoice_warn == 'block':
                    p = p.parent_id
                warning = {
                    'title': _("Warning for %s") % p.name,
                    'message': p.invoice_warn_msg
                    }
                if p.invoice_warn == 'block':
                    self.partner_id = False

        self.account_id = account_id
        self.payment_term_id = payment_term_id
        self.date_due = False
        self.fiscal_position_id = fiscal_position

        if type in ('in_invoice', 'out_refund'):
            bank_ids = p.commercial_partner_id.bank_ids
            bank_id = bank_ids[0].id if bank_ids else False
            self.partner_bank_id = bank_id
            domain = {'partner_bank_id': [('id', 'in', bank_ids.ids)]}

        res = {}
        if warning:
            res['warning'] = warning
        if domain:
            res['domain'] = domain
        return res

    @api.multi
    def get_delivery_partner_id(self):
        self.ensure_one()
        return self.partner_id.address_get(['delivery'])['delivery']

    @api.onchange('journal_id')
    def _onchange_journal_id(self):
        if self.journal_id and not self._context.get('default_currency_id'):
            self.currency_id = self.journal_id.currency_id.id or self.journal_id.company_id.currency_id.id

    @api.onchange('payment_term_id', 'date_invoice')
    def _onchange_payment_term_date_invoice(self):
        date_invoice = self.date_invoice
        if not date_invoice:
            date_invoice = fields.Date.context_today(self)
        if self.payment_term_id:
            pterm = self.payment_term_id
            pterm_list = pterm.with_context(currency_id=self.company_id.currency_id.id).compute(value=1, date_ref=date_invoice)[0]
            self.date_due = max(line[0] for line in pterm_list)
        elif self.date_due and (date_invoice > self.date_due):
            self.date_due = date_invoice

    @api.onchange('cash_rounding_id', 'invoice_line_ids', 'tax_line_ids')
    def _onchange_cash_rounding(self):
        # Drop previous cash rounding lines
        lines_to_remove = self.invoice_line_ids.filtered(lambda l: l.is_rounding_line)
        if lines_to_remove:
            self.invoice_line_ids -= lines_to_remove

        # Clear previous rounded amounts
        for tax_line in self.tax_line_ids:
            if tax_line.amount_rounding != 0.0:
                tax_line.amount_rounding = 0.0

        if self.cash_rounding_id and self.type in ('out_invoice', 'out_refund'):
            rounding_amount = self.cash_rounding_id.compute_difference(self.currency_id, self.amount_total)
            if not self.currency_id.is_zero(rounding_amount):
                if self.cash_rounding_id.strategy == 'biggest_tax':
                    # Search for the biggest tax line and add the rounding amount to it.
                    # If no tax found, an error will be raised by the _check_cash_rounding method.
                    if not self.tax_line_ids:
                        return
                    biggest_tax_line = None
                    for tax_line in self.tax_line_ids:
                        if not biggest_tax_line or tax_line.amount > biggest_tax_line.amount:
                            biggest_tax_line = tax_line
                    biggest_tax_line.amount_rounding += rounding_amount
                elif self.cash_rounding_id.strategy == 'add_invoice_line':
                    # Create a new invoice line to perform the rounding
                    rounding_line = self.env['account.invoice.line'].new({
                        'name': self.cash_rounding_id.name,
                        'invoice_id': self.id,
                        'account_id': self.cash_rounding_id.account_id.id,
                        'price_unit': rounding_amount,
                        'quantity': 1,
                        'is_rounding_line': True,
                        'sequence': 9999  # always last line
                    })

                    # To be able to call this onchange manually from the tests,
                    # ensure the inverse field is updated on account.invoice.
                    if not rounding_line in self.invoice_line_ids:
                        self.invoice_line_ids += rounding_line

    @api.multi
    def action_invoice_draft(self):
        if self.filtered(lambda inv: inv.state != 'cancel'):
            raise UserError(_("Invoice must be cancelled in order to reset it to draft."))
        # go from canceled state to draft state
        self.write({'state': 'draft', 'date': False})
        # Delete former printed invoice
        try:
            report_invoice = self.env['ir.actions.report']._get_report_from_name('account.report_invoice')
        except IndexError:
            report_invoice = False
        if report_invoice and report_invoice.attachment:
            for invoice in self:
                with invoice.env.do_in_draft():
                    invoice.number, invoice.state = invoice.move_name, 'open'
                    attachment = self.env.ref('account.account_invoices').retrieve_attachment(invoice)
                if attachment:
                    attachment.unlink()
        return True

    @api.multi
    def action_invoice_open(self):
        # lots of duplicate calls to action_invoice_open, so we remove those already open
        to_open_invoices = self.filtered(lambda inv: inv.state != 'open')
        if to_open_invoices.filtered(lambda inv: not inv.partner_id):
            raise UserError(_("The field Vendor is required, please complete it to validate the Vendor Bill."))
        if to_open_invoices.filtered(lambda inv: inv.state != 'draft'):
            raise UserError(_("Invoice must be in draft state in order to validate it."))
        if to_open_invoices.filtered(lambda inv: float_compare(inv.amount_total, 0.0, precision_rounding=inv.currency_id.rounding) == -1):
            raise UserError(_("You cannot validate an invoice with a negative total amount. You should create a credit note instead."))
        if to_open_invoices.filtered(lambda inv: not inv.account_id):
            raise UserError(_('No account was found to create the invoice, be sure you have installed a chart of account.'))
        to_open_invoices.action_date_assign()
        to_open_invoices.invoice_validate()
        return to_open_invoices.action_move_create()

    @api.multi
    def action_invoice_paid(self):
        # lots of duplicate calls to action_invoice_paid, so we remove those already paid
        to_pay_invoices = self.filtered(lambda inv: inv.state != 'paid')
        if to_pay_invoices.filtered(lambda inv: inv.state not in ('open', 'in_payment')):
            raise UserError(_('Invoice must be validated in order to set it to register payment.'))
        if to_pay_invoices.filtered(lambda inv: not inv.reconciled):
            raise UserError(_('You cannot pay an invoice which is partially paid. You need to reconcile payment entries first.'))

        for invoice in to_pay_invoices:
            if any([move.journal_id.post_at_bank_rec and move.state == 'draft' for move in invoice.payment_move_line_ids.mapped('move_id')]):
                invoice.write({'state': 'in_payment'})
            else:
                invoice.write({'state': 'paid'})

    @api.multi
    def action_invoice_re_open(self):
        if self.filtered(lambda inv: inv.state not in ('in_payment', 'paid')):
            raise UserError(_('Invoice must be paid in order to set it to register payment.'))
        return self.write({'state': 'open'})

    @api.multi
    def action_invoice_cancel(self):
        return self.filtered(lambda inv: inv.state != 'cancel').action_cancel()

    @api.multi
    def _notify_get_groups(self, message, groups):
        """ Give access button to users and portal customer as portal is integrated
        in account. Customer and portal group have probably no right to see
        the document so they don't have the access button. """
        groups = super(AccountInvoice, self)._notify_get_groups(message, groups)

        if self.state not in ('draft', 'cancel'):
            for group_name, group_method, group_data in groups:
                if group_name in ('customer', 'portal'):
                    continue
                group_data['has_button_access'] = True

        return groups

    @api.multi
    def get_formview_id(self, access_uid=None):
        """ Update form view id of action to open the invoice """
        if self.type in ('in_invoice', 'in_refund'):
            return self.env.ref('account.invoice_supplier_form').id
        else:
            return self.env.ref('account.invoice_form').id

    def _prepare_tax_line_vals(self, line, tax):
        """ Prepare values to create an account.invoice.tax line

        The line parameter is an account.invoice.line, and the
        tax parameter is the output of account.tax.compute_all().
        """
        vals = {
            'invoice_id': self.id,
            'name': tax['name'],
            'tax_id': tax['id'],
            'amount': tax['amount'],
            'base': tax['base'],
            'manual': False,
            'sequence': tax['sequence'],
            'account_analytic_id': tax['analytic'] and line.account_analytic_id.id or False,
            'account_id': self.type in ('out_invoice', 'in_invoice') and (tax['account_id'] or line.account_id.id) or (tax['refund_account_id'] or line.account_id.id),
            'analytic_tag_ids': tax['analytic'] and line.analytic_tag_ids.ids or False,
        }

        # If the taxes generate moves on the same financial account as the invoice line,
        # propagate the analytic account from the invoice line to the tax line.
        # This is necessary in situations were (part of) the taxes cannot be reclaimed,
        # to ensure the tax move is allocated to the proper analytic account.
        if not vals.get('account_analytic_id') and line.account_analytic_id and vals['account_id'] == line.account_id.id:
            vals['account_analytic_id'] = line.account_analytic_id.id
        return vals

    @api.multi
    def get_taxes_values(self):
        tax_grouped = {}
        for line in self.invoice_line_ids:
            if not line.account_id:
                continue
            price_unit = line.price_unit * (1 - (line.discount or 0.0) / 100.0)
            taxes = line.invoice_line_tax_ids.compute_all(price_unit, self.currency_id, line.quantity, line.product_id, self.partner_id)['taxes']
            for tax in taxes:
                val = self._prepare_tax_line_vals(line, tax)
                key = self.env['account.tax'].browse(tax['id']).get_grouping_key(val)

                if key not in tax_grouped:
                    tax_grouped[key] = val
                else:
                    tax_grouped[key]['amount'] += val['amount']
                    tax_grouped[key]['base'] += val['base']
        return tax_grouped

    @api.multi
    def register_payment(self, payment_line, writeoff_acc_id=False, writeoff_journal_id=False):
        """ Reconcile payable/receivable lines from the invoice with payment_line """
        line_to_reconcile = self.env['account.move.line']
        for inv in self:
            line_to_reconcile += inv.move_id.line_ids.filtered(lambda r: not r.reconciled and r.account_id.internal_type in ('payable', 'receivable'))
        return (line_to_reconcile + payment_line).reconcile(writeoff_acc_id, writeoff_journal_id)

    @api.multi
    def assign_outstanding_credit(self, credit_aml_id):
        self.ensure_one()
        credit_aml = self.env['account.move.line'].browse(credit_aml_id)
        if not credit_aml.currency_id and self.currency_id != self.company_id.currency_id:
            amount_currency = self.company_id.currency_id._convert(credit_aml.balance, self.currency_id, self.company_id, credit_aml.date or fields.Date.today())
            credit_aml.with_context(allow_amount_currency=True, check_move_validity=False).write({
                'amount_currency': amount_currency,
                'currency_id': self.currency_id.id})
        if credit_aml.payment_id:
            credit_aml.payment_id.write({'invoice_ids': [(4, self.id, None)]})
        return self.register_payment(credit_aml)

    @api.multi
    def action_date_assign(self):
        for inv in self:
            # Here the onchange will automatically write to the database
            inv._onchange_payment_term_date_invoice()
        return True

    @api.multi
    def finalize_invoice_move_lines(self, move_lines):
        """ finalize_invoice_move_lines(move_lines) -> move_lines

            Hook method to be overridden in additional modules to verify and
            possibly alter the move lines to be created by an invoice, for
            special cases.
            :param move_lines: list of dictionaries with the account.move.lines (as for create())
            :return: the (possibly updated) final move_lines to create for this invoice
        """
        return move_lines

    @api.multi
    def compute_invoice_totals(self, company_currency, invoice_move_lines):
        total = 0
        total_currency = 0
        for line in invoice_move_lines:
            if self.currency_id != company_currency:
                currency = self.currency_id
                date = self._get_currency_rate_date() or fields.Date.context_today(self)
                if not (line.get('currency_id') and line.get('amount_currency')):
                    line['currency_id'] = currency.id
                    line['amount_currency'] = currency.round(line['price'])
                    line['price'] = currency._convert(line['price'], company_currency, self.company_id, date)
            else:
                line['currency_id'] = False
                line['amount_currency'] = False
                line['price'] = self.currency_id.round(line['price'])
            if self.type in ('out_invoice', 'in_refund'):
                total += line['price']
                total_currency += line['amount_currency'] or line['price']
                line['price'] = - line['price']
            else:
                total -= line['price']
                total_currency -= line['amount_currency'] or line['price']
        return total, total_currency, invoice_move_lines

    @api.model
    def invoice_line_move_line_get(self):
        res = []
        for line in self.invoice_line_ids:
            if not line.account_id:
                continue
            if line.quantity==0:
                continue
            tax_ids = []
            for tax in line.invoice_line_tax_ids:
                tax_ids.append((4, tax.id, None))
                for child in tax.children_tax_ids:
                    if child.type_tax_use != 'none':
                        tax_ids.append((4, child.id, None))
            analytic_tag_ids = [(4, analytic_tag.id, None) for analytic_tag in line.analytic_tag_ids]

            move_line_dict = {
                'invl_id': line.id,
                'type': 'src',
                'name': line.name,
                'price_unit': line.price_unit,
                'quantity': line.quantity,
                'price': line.price_subtotal,
                'account_id': line.account_id.id,
                'product_id': line.product_id.id,
                'uom_id': line.uom_id.id,
                'account_analytic_id': line.account_analytic_id.id,
                'analytic_tag_ids': analytic_tag_ids,
                'tax_ids': tax_ids,
                'invoice_id': self.id,
            }
            res.append(move_line_dict)
        return res

    @api.model
    def tax_line_move_line_get(self):
        res = []
        # keep track of taxes already processed
        done_taxes = []
        # loop the invoice.tax.line in reversal sequence
        for tax_line in sorted(self.tax_line_ids, key=lambda x: -x.sequence):
            if tax_line.amount_total:
                tax = tax_line.tax_id
                if tax.amount_type == "group":
                    for child_tax in tax.children_tax_ids:
                        done_taxes.append(child_tax.id)

                analytic_tag_ids = [(4, analytic_tag.id, None) for analytic_tag in tax_line.analytic_tag_ids]
                res.append({
                    'invoice_tax_line_id': tax_line.id,
                    'tax_line_id': tax_line.tax_id.id,
                    'type': 'tax',
                    'name': tax_line.name,
                    'price_unit': tax_line.amount_total,
                    'quantity': 1,
                    'price': tax_line.amount_total,
                    'account_id': tax_line.account_id.id,
                    'account_analytic_id': tax_line.account_analytic_id.id,
                    'analytic_tag_ids': analytic_tag_ids,
                    'invoice_id': self.id,
                    'tax_ids': [(6, 0, list(done_taxes))] if tax_line.tax_id.include_base_amount else []
                })
                done_taxes.append(tax.id)
        return res

    def inv_line_characteristic_hashcode(self, invoice_line):
        """Overridable hashcode generation for invoice lines. Lines having the same hashcode
        will be grouped together if the journal has the 'group line' option. Of course a module
        can add fields to invoice lines that would need to be tested too before merging lines
        or not."""
        return "%s-%s-%s-%s-%s-%s-%s" % (
            invoice_line['account_id'],
            invoice_line.get('tax_ids', 'False'),
            invoice_line.get('tax_line_id', 'False'),
            invoice_line.get('product_id', 'False'),
            invoice_line.get('analytic_account_id', 'False'),
            invoice_line.get('date_maturity', 'False'),
            invoice_line.get('analytic_tag_ids', 'False'),
        )

    def group_lines(self, iml, line):
        """Merge account move lines (and hence analytic lines) if invoice line hashcodes are equals"""
        if self.journal_id.group_invoice_lines:
            line2 = {}
            for x, y, l in line:
                tmp = self.inv_line_characteristic_hashcode(l)
                if tmp in line2:
                    am = line2[tmp]['debit'] - line2[tmp]['credit'] + (l['debit'] - l['credit'])
                    line2[tmp]['debit'] = (am > 0) and am or 0.0
                    line2[tmp]['credit'] = (am < 0) and -am or 0.0
                    line2[tmp]['amount_currency'] += l['amount_currency']
                    line2[tmp]['analytic_line_ids'] += l['analytic_line_ids']
                    qty = l.get('quantity')
                    if qty:
                        line2[tmp]['quantity'] = line2[tmp].get('quantity', 0.0) + qty
                else:
                    line2[tmp] = l
            line = []
            for key, val in line2.items():
                line.append((0, 0, val))
        return line

    @api.multi
    def action_move_create(self):
        """ Creates invoice related analytics and financial move lines """
        account_move = self.env['account.move']

        for inv in self:
            if not inv.journal_id.sequence_id:
                raise UserError(_('Please define sequence on the journal related to this invoice.'))
            if not inv.invoice_line_ids.filtered(lambda line: line.account_id):
                raise UserError(_('Please add at least one invoice line.'))
            if inv.move_id:
                continue
            company_currency = inv.company_id.currency_id

            # create move lines (one per invoice line + eventual taxes and analytic lines)
            iml = inv.invoice_line_move_line_get()
            iml += inv.tax_line_move_line_get()

            diff_currency = inv.currency_id != company_currency
            # create one move line for the total and possibly adjust the other lines amount
            total, total_currency, iml = inv.compute_invoice_totals(company_currency, iml)

            name = inv.name or ''
            if inv.payment_term_id:
                totlines = inv.payment_term_id.with_context(currency_id=company_currency.id).compute(total, inv.date_invoice)[0]
                res_amount_currency = total_currency
                for i, t in enumerate(totlines):
                    if inv.currency_id != company_currency:
                        amount_currency = company_currency._convert(t[1], inv.currency_id, inv.company_id, inv._get_currency_rate_date() or fields.Date.today())
                    else:
                        amount_currency = False

                    # last line: add the diff
                    res_amount_currency -= amount_currency or 0
                    if i + 1 == len(totlines):
                        amount_currency += res_amount_currency

                    iml.append({
                        'type': 'dest',
                        'name': name,
                        'price': t[1],
                        'account_id': inv.account_id.id,
                        'date_maturity': t[0],
                        'amount_currency': diff_currency and amount_currency,
                        'currency_id': diff_currency and inv.currency_id.id,
                        'invoice_id': inv.id
                    })
            else:
                iml.append({
                    'type': 'dest',
                    'name': name,
                    'price': total,
                    'account_id': inv.account_id.id,
                    'date_maturity': inv.date_due,
                    'amount_currency': diff_currency and total_currency,
                    'currency_id': diff_currency and inv.currency_id.id,
                    'invoice_id': inv.id
                })
            part = self.env['res.partner']._find_accounting_partner(inv.partner_id)
            line = [(0, 0, self.line_get_convert(l, part.id)) for l in iml]
            line = inv.group_lines(iml, line)

            line = inv.finalize_invoice_move_lines(line)

            date = inv.date or inv.date_invoice
            move_ref = inv.reference
            if inv.origin:
                if move_ref:
                    move_ref += ' (%s)' % inv.origin
                else:
                    move_ref = inv.origin
            move_vals = {
                'ref': move_ref,
                'line_ids': line,
                'journal_id': inv.journal_id.id,
                'date': date,
                'narration': inv.comment,
                'name': inv.number,
            }
            move = account_move.create(move_vals)
            move.post()
            # make the invoice point to that move
            vals = {
                'move_id': move.id,
                'date': date,
                'move_name': move.name,
            }
            inv.write(vals)
        return True

    @api.constrains('cash_rounding_id', 'tax_line_ids')
    def _check_cash_rounding(self):
        for inv in self:
            if inv.cash_rounding_id:
                rounding_amount = inv.cash_rounding_id.compute_difference(inv.currency_id, inv.amount_total)
                if rounding_amount != 0.0:
                    raise UserError(_('The cash rounding cannot be computed because the difference must '
                                      'be added on the biggest tax found and no tax are specified.\n'
                                      'Please set up a tax or change the cash rounding method.'))

    @api.multi
    def _check_duplicate_supplier_reference(self):
        for invoice in self:
            # refuse to validate a vendor bill/credit note if there already exists one with the same reference for the same partner,
            # because it's probably a double encoding of the same bill/credit note
            if invoice.type in ('in_invoice', 'in_refund') and invoice.reference:
                if self.search([('type', '=', invoice.type), ('reference', '=', invoice.reference), ('company_id', '=', invoice.company_id.id), ('commercial_partner_id', '=', invoice.commercial_partner_id.id), ('id', '!=', invoice.id)]):
                    raise UserError(_("Duplicated vendor reference detected. You probably encoded twice the same vendor bill/credit note."))

    @api.multi
    def invoice_validate(self):
        for invoice in self.filtered(lambda invoice: invoice.partner_id not in invoice.message_partner_ids):
            invoice.message_subscribe([invoice.partner_id.id])

        for invoice in self:
            vals = {'state': 'open'}
            if not invoice.date_invoice:
                vals['date_invoice'] = fields.Date.context_today(self)
            if not invoice.date_due:
                vals['date_due'] = vals.get('date_invoice', invoice.date_invoice)

            if (invoice.move_name and invoice.move_name != '/'):
                new_name = invoice.move_name
            else:
                new_name = False
                journal = invoice.journal_id
                if journal.sequence_id:
                    # If invoice is actually refund and journal has a refund_sequence then use that one or use the regular one
                    sequence = journal.sequence_id
                    if invoice.type in ['out_refund', 'in_refund'] and journal.refund_sequence:
                        if not journal.refund_sequence_id:
                            raise UserError(_('Please define a sequence for the credit notes'))
                        sequence = journal.refund_sequence_id

                    new_name = sequence.with_context(ir_sequence_date=invoice.date or invoice.date_invoice).next_by_id()
                else:
                    raise UserError(_('Please define a sequence on the journal.'))
            #give the invoice its number directly as it's needed in _get_computed_reference()
            invoice.number = new_name

            # Auto-compute reference, if not already existing and if configured on company
            if not invoice.reference and invoice.type == 'out_invoice':
<<<<<<< HEAD
                vals['reference'] = invoice._get_computed_reference()
=======
                invoice.reference = invoice._get_computed_reference()

            # DO NOT FORWARD-PORT.
            # The reference is copied after the move creation because we need the move to get the invoice number but
            # we need the invoice number to get the reference.
            invoice.move_id.ref = invoice.reference
        self._check_duplicate_supplier_reference()
>>>>>>> 047e2b28

            invoice.write(vals)

        self._check_duplicate_supplier_reference()
        return True

    @api.model
    def line_get_convert(self, line, part):
        return self.env['product.product']._convert_prepared_anglosaxon_line(line, part)

    @api.multi
    def action_cancel(self):
        moves = self.env['account.move']
        for inv in self:
            if inv.move_id:
                moves += inv.move_id
            #unreconcile all journal items of the invoice, since the cancellation will unlink them anyway
            inv.move_id.line_ids.filtered(lambda x: x.account_id.reconcile).remove_move_reconcile()

        # First, set the invoices as cancelled and detach the move ids
        self.write({'state': 'cancel', 'move_id': False})
        if moves:
            # second, invalidate the move(s)
            moves.button_cancel()
            # delete the move this invoice was pointing to
            # Note that the corresponding move_lines and move_reconciles
            # will be automatically deleted too
            moves.unlink()
        return True

    ###################

    @api.multi
    def name_get(self):
        TYPES = {
            'out_invoice': _('Invoice'),
            'in_invoice': _('Vendor Bill'),
            'out_refund': _('Credit Note'),
            'in_refund': _('Vendor Credit note'),
        }
        result = []
        for inv in self:
            result.append((inv.id, "%s %s" % (inv.number or TYPES[inv.type], inv.name or '')))
        return result

    @api.model
    def _name_search(self, name, args=None, operator='ilike', limit=100, name_get_uid=None):
        args = args or []
        invoice_ids = []
        if name:
            invoice_ids = self._search([('number', '=', name)] + args, limit=limit, access_rights_uid=name_get_uid)
        if not invoice_ids:
            invoice_ids = self._search([('name', operator, name)] + args, limit=limit, access_rights_uid=name_get_uid)
        return self.browse(invoice_ids).name_get()

    @api.model
    def _refund_cleanup_lines(self, lines):
        """ Convert records to dict of values suitable for one2many line creation

            :param recordset lines: records to convert
            :return: list of command tuple for one2many line creation [(0, 0, dict of valueis), ...]
        """
        result = []
        for line in lines:
            values = {}
            for name, field in line._fields.items():
                if name in MAGIC_COLUMNS:
                    continue
                elif field.type == 'many2one':
                    values[name] = line[name].id
                elif field.type not in ['many2many', 'one2many']:
                    values[name] = line[name]
                elif name == 'invoice_line_tax_ids':
                    values[name] = [(6, 0, line[name].ids)]
                elif name == 'analytic_tag_ids':
                    values[name] = [(6, 0, line[name].ids)]
            result.append((0, 0, values))
        return result

    @api.model
    def _get_refund_common_fields(self):
        return ['partner_id', 'payment_term_id', 'account_id', 'currency_id', 'journal_id']

    @api.model
    def _get_refund_prepare_fields(self):
        return ['name', 'reference', 'comment', 'date_due']

    @api.model
    def _get_refund_modify_read_fields(self):
        read_fields = ['type', 'number', 'invoice_line_ids', 'tax_line_ids',
                       'date']
        return self._get_refund_common_fields() + self._get_refund_prepare_fields() + read_fields

    @api.model
    def _get_refund_copy_fields(self):
        copy_fields = ['company_id', 'user_id', 'fiscal_position_id']
        return self._get_refund_common_fields() + self._get_refund_prepare_fields() + copy_fields

    def _get_currency_rate_date(self):
        return self.date or self.date_invoice

    @api.model
    def _prepare_refund(self, invoice, date_invoice=None, date=None, description=None, journal_id=None):
        """ Prepare the dict of values to create the new credit note from the invoice.
            This method may be overridden to implement custom
            credit note generation (making sure to call super() to establish
            a clean extension chain).

            :param record invoice: invoice as credit note
            :param string date_invoice: credit note creation date from the wizard
            :param integer date: force date from the wizard
            :param string description: description of the credit note from the wizard
            :param integer journal_id: account.journal from the wizard
            :return: dict of value to create() the credit note
        """
        values = {}
        for field in self._get_refund_copy_fields():
            if invoice._fields[field].type == 'many2one':
                values[field] = invoice[field].id
            else:
                values[field] = invoice[field] or False

        values['invoice_line_ids'] = self._refund_cleanup_lines(invoice.invoice_line_ids)

        tax_lines = invoice.tax_line_ids
        values['tax_line_ids'] = self._refund_cleanup_lines(tax_lines)

        if journal_id:
            journal = self.env['account.journal'].browse(journal_id)
        elif invoice['type'] == 'in_invoice':
            journal = self.env['account.journal'].search([('type', '=', 'purchase')], limit=1)
        else:
            journal = self.env['account.journal'].search([('type', '=', 'sale')], limit=1)
        values['journal_id'] = journal.id

        values['type'] = TYPE2REFUND[invoice['type']]
        values['date_invoice'] = date_invoice or fields.Date.context_today(invoice)
        values['state'] = 'draft'
        values['number'] = False
        values['origin'] = invoice.number
        values['payment_term_id'] = False
        values['refund_invoice_id'] = invoice.id

        if date:
            values['date'] = date
        if description:
            values['name'] = description
        return values

    @api.multi
    @api.returns('self')
    def refund(self, date_invoice=None, date=None, description=None, journal_id=None):
        new_invoices = self.browse()
        for invoice in self:
            # create the new invoice
            values = self._prepare_refund(invoice, date_invoice=date_invoice, date=date,
                                    description=description, journal_id=journal_id)
            refund_invoice = self.create(values)
            invoice_type = {'out_invoice': ('customer invoices credit note'),
                'in_invoice': ('vendor bill credit note')}
            message = _("This %s has been created from: <a href=# data-oe-model=account.invoice data-oe-id=%d>%s</a><br>Reason: %s") % (invoice_type[invoice.type], invoice.id, invoice.number, description)
            refund_invoice.message_post(body=message)
            new_invoices += refund_invoice
        return new_invoices

    def _prepare_payment_vals(self, pay_journal, pay_amount=None, date=None, writeoff_acc=None, communication=None):
        payment_type = self.type in ('out_invoice', 'in_refund') and 'inbound' or 'outbound'
        if payment_type == 'inbound':
            payment_method = self.env.ref('account.account_payment_method_manual_in')
            journal_payment_methods = pay_journal.inbound_payment_method_ids
        else:
            payment_method = self.env.ref('account.account_payment_method_manual_out')
            journal_payment_methods = pay_journal.outbound_payment_method_ids

        if not communication:
            communication = self.type in ('in_invoice', 'in_refund') and self.reference or self.number
            if self.origin:
                communication = '%s (%s)' % (communication, self.origin)

        payment_vals = {
            'invoice_ids': [(6, 0, self.ids)],
            'amount': pay_amount or self.residual,
            'payment_date': date or fields.Date.context_today(self),
            'communication': communication,
            'partner_id': self.partner_id.id,
            'partner_type': self.type in ('out_invoice', 'out_refund') and 'customer' or 'supplier',
            'journal_id': pay_journal.id,
            'payment_type': payment_type,
            'payment_method_id': payment_method.id,
            'payment_difference_handling': writeoff_acc and 'reconcile' or 'open',
            'writeoff_account_id': writeoff_acc and writeoff_acc.id or False,
        }
        return payment_vals

    @api.multi
    def pay_and_reconcile(self, pay_journal, pay_amount=None, date=None, writeoff_acc=None):
        """ Create and post an account.payment for the invoice self, which creates a journal entry that reconciles the invoice.

            :param pay_journal: journal in which the payment entry will be created
            :param pay_amount: amount of the payment to register, defaults to the residual of the invoice
            :param date: payment date, defaults to fields.Date.context_today(self)
            :param writeoff_acc: account in which to create a writeoff if pay_amount < self.residual, so that the invoice is fully paid
        """
        if isinstance(pay_journal, int):
            pay_journal = self.env['account.journal'].browse([pay_journal])
        assert len(self) == 1, "Can only pay one invoice at a time."

        payment_vals = self._prepare_payment_vals(pay_journal, pay_amount=pay_amount, date=date, writeoff_acc=writeoff_acc)
        payment = self.env['account.payment'].create(payment_vals)
        payment.post()

        return True

    @api.multi
    def _track_subtype(self, init_values):
        self.ensure_one()
        if 'state' in init_values and self.state == 'paid' and self.type in ('out_invoice', 'out_refund'):
            return self.env.ref('account.mt_invoice_paid')
        elif 'state' in init_values and self.state == 'open' and self.type in ('out_invoice', 'out_refund'):
            return self.env.ref('account.mt_invoice_validated')
        elif 'state' in init_values and self.state == 'draft' and self.type in ('out_invoice', 'out_refund'):
            return self.env.ref('account.mt_invoice_created')
        return super(AccountInvoice, self)._track_subtype(init_values)

    def _amount_by_group(self):
        for invoice in self:
            currency = invoice.currency_id or invoice.company_id.currency_id
            fmt = partial(formatLang, invoice.with_context(lang=invoice.partner_id.lang).env, currency_obj=currency)
            res = {}
            for line in invoice.tax_line_ids:
                res.setdefault(line.tax_id.tax_group_id, {'base': 0.0, 'amount': 0.0})
                res[line.tax_id.tax_group_id]['amount'] += line.amount_total
                res[line.tax_id.tax_group_id]['base'] += line.base
            res = sorted(res.items(), key=lambda l: l[0].sequence)
            invoice.amount_by_group = [(
                r[0].name, r[1]['amount'], r[1]['base'],
                fmt(r[1]['amount']), fmt(r[1]['base']),
                len(res),
            ) for r in res]

    @api.multi
    def preview_invoice(self):
        self.ensure_one()
        return {
            'type': 'ir.actions.act_url',
            'target': 'self',
            'url': self.get_portal_url(),
        }

    def _get_intrastat_country_id(self):
        return self.partner_id.country_id.id

class AccountInvoiceLine(models.Model):
    _name = "account.invoice.line"
    _description = "Invoice Line"
    _order = "invoice_id,sequence,id"

    @api.one
    @api.depends('price_unit', 'discount', 'invoice_line_tax_ids', 'quantity',
        'product_id', 'invoice_id.partner_id', 'invoice_id.currency_id', 'invoice_id.company_id',
        'invoice_id.date_invoice', 'invoice_id.date')
    def _compute_price(self):
        currency = self.invoice_id and self.invoice_id.currency_id or None
        price = self.price_unit * (1 - (self.discount or 0.0) / 100.0)
        taxes = False
        if self.invoice_line_tax_ids:
            taxes = self.invoice_line_tax_ids.compute_all(price, currency, self.quantity, product=self.product_id, partner=self.invoice_id.partner_id)
        self.price_subtotal = price_subtotal_signed = taxes['total_excluded'] if taxes else self.quantity * price
        self.price_total = taxes['total_included'] if taxes else self.price_subtotal
        if self.invoice_id.currency_id and self.invoice_id.currency_id != self.invoice_id.company_id.currency_id:
            currency = self.invoice_id.currency_id
            date = self.invoice_id._get_currency_rate_date()
            price_subtotal_signed = currency._convert(price_subtotal_signed, self.invoice_id.company_id.currency_id, self.company_id or self.env.user.company_id, date or fields.Date.today())
        sign = self.invoice_id.type in ['in_refund', 'out_refund'] and -1 or 1
        self.price_subtotal_signed = price_subtotal_signed * sign

    @api.model
    def _default_account(self):
        if self._context.get('journal_id'):
            journal = self.env['account.journal'].browse(self._context.get('journal_id'))
            if self._context.get('type') in ('out_invoice', 'in_refund'):
                return journal.default_credit_account_id.id
            return journal.default_debit_account_id.id

    def _get_price_tax(self):
        for l in self:
            l.price_tax = l.price_total - l.price_subtotal

    name = fields.Text(string='Description', required=True)
    origin = fields.Char(string='Source Document',
        help="Reference of the document that produced this invoice.")
    sequence = fields.Integer(default=10,
        help="Gives the sequence of this line when displaying the invoice.")
    invoice_id = fields.Many2one('account.invoice', string='Invoice Reference',
        ondelete='cascade', index=True)
    invoice_type = fields.Selection(related='invoice_id.type', readonly=True)
    uom_id = fields.Many2one('uom.uom', string='Unit of Measure',
        ondelete='set null', index=True, oldname='uos_id')
    product_id = fields.Many2one('product.product', string='Product',
        ondelete='restrict', index=True)
    product_image = fields.Binary('Product Image', related="product_id.image", store=False, readonly=True)
    account_id = fields.Many2one('account.account', string='Account', domain=[('deprecated', '=', False)],
        default=_default_account,
        help="The income or expense account related to the selected product.")
    price_unit = fields.Float(string='Unit Price', required=True, digits=dp.get_precision('Product Price'))
    price_subtotal = fields.Monetary(string='Amount (without Taxes)',
        store=True, readonly=True, compute='_compute_price', help="Total amount without taxes")
    price_total = fields.Monetary(string='Amount (with Taxes)',
        store=True, readonly=True, compute='_compute_price', help="Total amount with taxes")
    price_subtotal_signed = fields.Monetary(string='Amount Signed', currency_field='company_currency_id',
        store=True, readonly=True, compute='_compute_price',
        help="Total amount in the currency of the company, negative for credit note.")
    price_tax = fields.Monetary(string='Tax Amount', compute='_get_price_tax', store=False)
    quantity = fields.Float(string='Quantity', digits=dp.get_precision('Product Unit of Measure'),
        required=True, default=1)
    discount = fields.Float(string='Discount (%)', digits=dp.get_precision('Discount'),
        default=0.0)
    invoice_line_tax_ids = fields.Many2many('account.tax',
        'account_invoice_line_tax', 'invoice_line_id', 'tax_id',
        string='Taxes', domain=[('type_tax_use','!=','none'), '|', ('active', '=', False), ('active', '=', True)], oldname='invoice_line_tax_id')
    account_analytic_id = fields.Many2one('account.analytic.account',
        string='Analytic Account')
    analytic_tag_ids = fields.Many2many('account.analytic.tag', string='Analytic Tags')
    company_id = fields.Many2one('res.company', string='Company',
        related='invoice_id.company_id', store=True, readonly=True, related_sudo=False)
    partner_id = fields.Many2one('res.partner', string='Partner',
        related='invoice_id.partner_id', store=True, readonly=True, related_sudo=False)
    currency_id = fields.Many2one('res.currency', related='invoice_id.currency_id', store=True, related_sudo=False, readonly=False)
    company_currency_id = fields.Many2one('res.currency', related='invoice_id.company_currency_id', readonly=True, related_sudo=False)
    is_rounding_line = fields.Boolean(string='Rounding Line', help='Is a rounding line in case of cash rounding.')

    display_type = fields.Selection([
        ('line_section', "Section"),
        ('line_note', "Note")], default=False, help="Technical field for UX purpose.")

    @api.model
    def fields_view_get(self, view_id=None, view_type='form', toolbar=False, submenu=False):
        res = super(AccountInvoiceLine, self).fields_view_get(
            view_id=view_id, view_type=view_type, toolbar=toolbar, submenu=submenu)
        if self._context.get('type'):
            doc = etree.XML(res['arch'])
            for node in doc.xpath("//field[@name='product_id']"):
                if self._context['type'] in ('in_invoice', 'in_refund'):
                    # Hack to fix the stable version 8.0 -> saas-12
                    # purchase_ok will be moved from purchase to product in master #13271
                    if 'purchase_ok' in self.env['product.template']._fields:
                        node.set('domain', "[('purchase_ok', '=', True)]")
                else:
                    node.set('domain', "[('sale_ok', '=', True)]")
            res['arch'] = etree.tostring(doc, encoding='unicode')
        return res

    @api.v8
    def get_invoice_line_account(self, type, product, fpos, company):
        accounts = product.product_tmpl_id.get_product_accounts(fpos)
        if type in ('out_invoice', 'out_refund'):
            return accounts['income']
        return accounts['expense']

    def _set_currency(self):
        company = self.invoice_id.company_id
        currency = self.invoice_id.currency_id
        if company and currency:
            if company.currency_id != currency:
                self.price_unit = self.price_unit * currency.with_context(dict(self._context or {}, date=self.invoice_id.date_invoice)).rate

    def _set_taxes(self):
        """ Used in on_change to set taxes and price"""
        self.ensure_one()
        if self.invoice_id.type in ('out_invoice', 'out_refund'):
            taxes = self.product_id.taxes_id or self.account_id.tax_ids or self.invoice_id.company_id.account_sale_tax_id
        else:
            taxes = self.product_id.supplier_taxes_id or self.account_id.tax_ids or self.invoice_id.company_id.account_purchase_tax_id

        # Keep only taxes of the company
        company_id = self.company_id or self.env.user.company_id
        taxes = taxes.filtered(lambda r: r.company_id == company_id)

        self.invoice_line_tax_ids = fp_taxes = self.invoice_id.fiscal_position_id.map_tax(taxes, self.product_id, self.invoice_id.partner_id)

        fix_price = self.env['account.tax']._fix_tax_included_price
        if self.invoice_id.type in ('in_invoice', 'in_refund'):
            prec = self.env['decimal.precision'].precision_get('Product Price')
            if not self.price_unit or float_compare(self.price_unit, self.product_id.standard_price, precision_digits=prec) == 0:
                self.price_unit = fix_price(self.product_id.standard_price, taxes, fp_taxes)
                self._set_currency()
        else:
            self.price_unit = fix_price(self.product_id.lst_price, taxes, fp_taxes)
            self._set_currency()

    @api.onchange('product_id')
    def _onchange_product_id(self):
        domain = {}
        if not self.invoice_id:
            return

        part = self.invoice_id.partner_id
        fpos = self.invoice_id.fiscal_position_id
        company = self.invoice_id.company_id
        currency = self.invoice_id.currency_id
        type = self.invoice_id.type

        if not part:
            warning = {
                    'title': _('Warning!'),
                    'message': _('You must first select a partner.'),
                }
            return {'warning': warning}

        if not self.product_id:
            if type not in ('in_invoice', 'in_refund'):
                self.price_unit = 0.0
            domain['uom_id'] = []
        else:
            if part.lang:
                product = self.product_id.with_context(lang=part.lang)
            else:
                product = self.product_id

            account = self.get_invoice_line_account(type, product, fpos, company)
            if account:
                self.account_id = account.id
            self._set_taxes()

            product_name = self._get_invoice_line_name_from_product()
            if product_name != None:
                self.name = product_name

            if not self.uom_id or product.uom_id.category_id.id != self.uom_id.category_id.id:
                self.uom_id = product.uom_id.id
            domain['uom_id'] = [('category_id', '=', product.uom_id.category_id.id)]

            if company and currency:

                if self.uom_id and self.uom_id.id != product.uom_id.id:
                    self.price_unit = product.uom_id._compute_price(self.price_unit, self.uom_id)
        return {'domain': domain}

    def _get_invoice_line_name_from_product(self):
        """ Returns the automatic name to give to the invoice line depending on
        the product it is linked to.
        """
        self.ensure_one()
        if not self.product_id:
            return ''
        invoice_type = self.invoice_id.type
        rslt = self.product_id.partner_ref
        if invoice_type in ('in_invoice', 'in_refund'):
            if self.product_id.description_purchase:
                rslt += '\n' + self.product_id.description_purchase
        else:
            if self.product_id.description_sale:
                rslt += '\n' + self.product_id.description_sale

        return rslt

    @api.onchange('account_id')
    def _onchange_account_id(self):
        if not self.account_id:
            return
        if not self.product_id:
            fpos = self.invoice_id.fiscal_position_id
            default_tax = self.invoice_id.type in ('out_invoice', 'out_refund') and self.invoice_id.company_id.account_sale_tax_id or self.invoice_id.company_id.account_purchase_tax_id
            self.invoice_line_tax_ids = fpos.map_tax(self.account_id.tax_ids or default_tax, partner=self.partner_id).ids
        elif not self.price_unit:
            self._set_taxes()


    @api.onchange('uom_id')
    def _onchange_uom_id(self):
        warning = {}
        result = {}
        if not self.uom_id:
            self.price_unit = 0.0

        if self.product_id and self.uom_id:
            if self.invoice_id.type in ('in_invoice', 'in_refund'):
                price_unit = self.product_id.standard_price
            else:
                price_unit = self.product_id.lst_price
            self.price_unit = self.product_id.uom_id._compute_price(price_unit, self.uom_id)

            if self.product_id.uom_id.category_id.id != self.uom_id.category_id.id:
                warning = {
                    'title': _('Warning!'),
                    'message': _('The selected unit of measure has to be in the same category as the product unit of measure.'),
                }
                self.uom_id = self.product_id.uom_id.id
        if warning:
            result['warning'] = warning
        return result

    def _set_additional_fields(self, invoice):
        """ Some modules, such as Purchase, provide a feature to add automatically pre-filled
            invoice lines. However, these modules might not be aware of extra fields which are
            added by extensions of the accounting module.
            This method is intended to be overridden by these extensions, so that any new field can
            easily be auto-filled as well.
            :param invoice : account.invoice corresponding record
            :rtype line : account.invoice.line record
        """
        pass

    @api.multi
    def unlink(self):
        if self.filtered(lambda r: r.invoice_id and r.invoice_id.state != 'draft'):
            raise UserError(_('You can only delete an invoice line if the invoice is in draft state.'))
        return super(AccountInvoiceLine, self).unlink()

    def _prepare_invoice_line(self):
        data = {
            'name': self.name,
            'origin': self.origin,
            'uom_id': self.uom_id.id,
            'product_id': self.product_id.id,
            'account_id': self.account_id.id,
            'price_unit': self.price_unit,
            'quantity': self.quantity,
            'discount': self.discount,
            'account_analytic_id': self.account_analytic_id.id,
            'analytic_tag_ids': self.analytic_tag_ids.ids,
            'invoice_line_tax_ids': self.invoice_line_tax_ids.ids
        }
        return data

    @api.model
    def create(self, vals):
        if vals.get('display_type', self.default_get(['display_type'])['display_type']):
            vals.update(price_unit=0, account_id=False, quantity=0)

        return super(AccountInvoiceLine, self).create(vals)

    @api.multi
    def write(self, values):
        if 'display_type' in values and self.filtered(lambda line: line.display_type != values.get('display_type')):
            raise UserError("You cannot change the type of an invoice line. Instead you should delete the current line and create a new line of the proper type.")
        return super(AccountInvoiceLine, self).write(values)

    _sql_constraints = [
        ('accountable_required_fields',
            "CHECK(display_type IS NOT NULL OR account_id IS NOT NULL)",
            "Missing required account on accountable invoice line."),

        ('non_accountable_fields_null',
            "CHECK(display_type IS NULL OR (price_unit = 0 AND account_id IS NULL and quantity = 0))",
            "Forbidden unit price, account and quantity on non-accountable invoice line"),
    ]


class AccountInvoiceTax(models.Model):
    _name = "account.invoice.tax"
    _description = "Invoice Tax"
    _order = 'sequence'

    @api.depends('invoice_id.invoice_line_ids')
    def _compute_base_amount(self):
        tax_grouped = {}
        for invoice in self.mapped('invoice_id'):
            tax_grouped[invoice.id] = invoice.get_taxes_values()
        for tax in self:
            tax.base = 0.0
            if tax.tax_id:
                key = tax.tax_id.get_grouping_key({
                    'tax_id': tax.tax_id.id,
                    'account_id': tax.account_id.id,
                    'account_analytic_id': tax.account_analytic_id.id,
                    'analytic_tag_ids': tax.analytic_tag_ids.ids or False,
                })
                if tax.invoice_id and key in tax_grouped[tax.invoice_id.id]:
                    tax.base = tax_grouped[tax.invoice_id.id][key]['base']
                else:
                    _logger.warning('Tax Base Amount not computable probably due to a change in an underlying tax (%s).', tax.tax_id.name)

    invoice_id = fields.Many2one('account.invoice', string='Invoice', ondelete='cascade', index=True)
    name = fields.Char(string='Tax Description', required=True)
    tax_id = fields.Many2one('account.tax', string='Tax', ondelete='restrict')
    account_id = fields.Many2one('account.account', string='Tax Account', required=True, domain=[('deprecated', '=', False)])
    account_analytic_id = fields.Many2one('account.analytic.account', string='Analytic account')
    analytic_tag_ids = fields.Many2many('account.analytic.tag', string='Analytic Tags')
    amount = fields.Monetary('Tax Amount')
    amount_rounding = fields.Monetary('Amount Delta')
    amount_total = fields.Monetary(string="Amount Total", compute='_compute_amount_total')
    manual = fields.Boolean(default=True)
    sequence = fields.Integer(help="Gives the sequence order when displaying a list of invoice tax.")
    company_id = fields.Many2one('res.company', string='Company', related='account_id.company_id', store=True, readonly=True)
    currency_id = fields.Many2one('res.currency', related='invoice_id.currency_id', store=True, readonly=True)
    base = fields.Monetary(string='Base', compute='_compute_base_amount', store=True)

    @api.depends('amount', 'amount_rounding')
    def _compute_amount_total(self):
        for tax_line in self:
            tax_line.amount_total = tax_line.amount + tax_line.amount_rounding


class AccountPaymentTerm(models.Model):
    _name = "account.payment.term"
    _description = "Payment Terms"
    _order = "sequence, id"

    def _default_line_ids(self):
        return [(0, 0, {'value': 'balance', 'value_amount': 0.0, 'sequence': 9, 'days': 0, 'option': 'day_after_invoice_date'})]

    name = fields.Char(string='Payment Terms', translate=True, required=True)
    active = fields.Boolean(default=True, help="If the active field is set to False, it will allow you to hide the payment terms without removing it.")
    note = fields.Text(string='Description on the Invoice', translate=True)
    line_ids = fields.One2many('account.payment.term.line', 'payment_id', string='Terms', copy=True, default=_default_line_ids)
    company_id = fields.Many2one('res.company', string='Company', required=True, default=lambda self: self.env.user.company_id)
    sequence = fields.Integer(required=True, default=10)

    @api.constrains('line_ids')
    @api.one
    def _check_lines(self):
        payment_term_lines = self.line_ids.sorted()
        if payment_term_lines and payment_term_lines[-1].value != 'balance':
            raise ValidationError(_('The last line of a Payment Term should have the Balance type.'))
        lines = self.line_ids.filtered(lambda r: r.value == 'balance')
        if len(lines) > 1:
            raise ValidationError(_('A Payment Term should have only one line of type Balance.'))

    @api.one
    def compute(self, value, date_ref=False):
        date_ref = date_ref or fields.Date.today()
        amount = value
        sign = value < 0 and -1 or 1
        result = []
        if self.env.context.get('currency_id'):
            currency = self.env['res.currency'].browse(self.env.context['currency_id'])
        else:
            currency = self.env.user.company_id.currency_id
        for line in self.line_ids:
            if line.value == 'fixed':
                amt = sign * currency.round(line.value_amount)
            elif line.value == 'percent':
                amt = currency.round(value * (line.value_amount / 100.0))
            elif line.value == 'balance':
                amt = currency.round(amount)
            if amt:
                next_date = fields.Date.from_string(date_ref)
                if line.option == 'day_after_invoice_date':
                    next_date += relativedelta(days=line.days)
                    if line.day_of_the_month > 0:
                        months_delta = (line.day_of_the_month < next_date.day) and 1 or 0
                        next_date += relativedelta(day=line.day_of_the_month, months=months_delta)
                elif line.option == 'after_invoice_month':
                    next_first_date = next_date + relativedelta(day=1, months=1)  # Getting 1st of next month
                    next_date = next_first_date + relativedelta(days=line.days - 1)
                elif line.option == 'day_following_month':
                    next_date += relativedelta(day=line.days, months=1)
                elif line.option == 'day_current_month':
                    next_date += relativedelta(day=line.days, months=0)
                result.append((fields.Date.to_string(next_date), amt))
                amount -= amt
        amount = sum(amt for _, amt in result)
        dist = currency.round(value - amount)
        if dist:
            last_date = result and result[-1][0] or fields.Date.today()
            result.append((last_date, dist))
        return result

    @api.multi
    def unlink(self):
        if self.env['account.invoice'].search([('payment_term_id', 'in', self.ids)]):
            raise UserError(_('You can not delete payment terms as other records still reference it. However, you can archive it.'))
        property_recs = self.env['ir.property'].search([('value_reference', 'in', ['account.payment.term,%s'%payment_term.id for payment_term in self])])
        property_recs.unlink()
        return super(AccountPaymentTerm, self).unlink()


class AccountPaymentTermLine(models.Model):
    _name = "account.payment.term.line"
    _description = "Payment Terms Line"
    _order = "sequence, id"

    value = fields.Selection([
            ('balance', 'Balance'),
            ('percent', 'Percent'),
            ('fixed', 'Fixed Amount')
        ], string='Type', required=True, default='balance',
        help="Select here the kind of valuation related to this payment terms line.")
    value_amount = fields.Float(string='Value', digits=dp.get_precision('Payment Terms'), help="For percent enter a ratio between 0-100.")
    days = fields.Integer(string='Number of Days', required=True, default=0)
    day_of_the_month = fields.Integer(string='Day of the month', help="Day of the month on which the invoice must come to its term. If zero or negative, this value will be ignored, and no specific day will be set. If greater than the last day of a month, this number will instead select the last day of this month.")
    option = fields.Selection([
            ('day_after_invoice_date', "day(s) after the invoice date"),
            ('after_invoice_month', "day(s) after the end of the invoice month"),
            ('day_following_month', "of the following month"),
            ('day_current_month', "of the current month"),
        ],
        default='day_after_invoice_date', required=True, string='Options'
        )
    payment_id = fields.Many2one('account.payment.term', string='Payment Terms', required=True, index=True, ondelete='cascade')
    sequence = fields.Integer(default=10, help="Gives the sequence order when displaying a list of payment terms lines.")

    @api.one
    @api.constrains('value', 'value_amount')
    def _check_percent(self):
        if self.value == 'percent' and (self.value_amount < 0.0 or self.value_amount > 100.0):
            raise ValidationError(_('Percentages on the Payment Terms lines must be between 0 and 100.'))

    @api.one
    @api.constrains('days')
    def _check_days(self):
        if self.option in ('day_following_month', 'day_current_month') and self.days <= 0:
            raise ValidationError(_("The day of the month used for this term must be stricly positive."))
        elif self.days < 0:
            raise ValidationError(_("The number of days used for a payment term cannot be negative."))

    @api.onchange('option')
    def _onchange_option(self):
        if self.option in ('day_current_month', 'day_following_month'):
            self.days = 0<|MERGE_RESOLUTION|>--- conflicted
+++ resolved
@@ -1317,17 +1317,7 @@
 
             # Auto-compute reference, if not already existing and if configured on company
             if not invoice.reference and invoice.type == 'out_invoice':
-<<<<<<< HEAD
                 vals['reference'] = invoice._get_computed_reference()
-=======
-                invoice.reference = invoice._get_computed_reference()
-
-            # DO NOT FORWARD-PORT.
-            # The reference is copied after the move creation because we need the move to get the invoice number but
-            # we need the invoice number to get the reference.
-            invoice.move_id.ref = invoice.reference
-        self._check_duplicate_supplier_reference()
->>>>>>> 047e2b28
 
             invoice.write(vals)
 
