# -*- coding: utf-8 -*-
##############################################################################
#
#    OpenERP, Open Source Business Applications
#    Copyright (C) 2004-2012 OpenERP S.A. (<http://openerp.com>).
#
#    This program is free software: you can redistribute it and/or modify
#    it under the terms of the GNU Affero General Public License as
#    published by the Free Software Foundation, either version 3 of the
#    License, or (at your option) any later version.
#
#    This program is distributed in the hope that it will be useful,
#    but WITHOUT ANY WARRANTY; without even the implied warranty of
#    MERCHANTABILITY or FITNESS FOR A PARTICULAR PURPOSE.  See the
#    GNU Affero General Public License for more details.
#
#    You should have received a copy of the GNU Affero General Public License
#    along with this program.  If not, see <http://www.gnu.org/licenses/>.
#
##############################################################################

import time
import datetime
from dateutil.relativedelta import relativedelta
from operator import itemgetter
from os.path import join as opj

from tools.translate import _
from osv import osv, fields
import tools

class account_config_settings(osv.osv_memory):
    _name = 'account.config.settings'
    _inherit = 'res.config.settings'

    _columns = {
        'company_id': fields.many2one('res.company', 'Company', required=True),
        'has_default_company': fields.boolean('Has default company', readonly=True),
        'expects_chart_of_accounts': fields.related('company_id', 'expects_chart_of_accounts', type='boolean',
            string='This company has its own chart of accounts',
            help="""Check this box if this company is a legal entity."""),
        'currency_id': fields.related('company_id', 'currency_id', type='many2one', relation='res.currency', required=True,
            string='Default company currency', help="Main currency of the company."),
        'paypal_account': fields.related('company_id', 'paypal_account', type='char', size=128,
            string='Paypal account', help="Paypal account (email) for receiving online payments (credit card, etc.) If you set a paypal account, the customer  will be able to pay your invoices or quotations with a button \"Pay with  Paypal\" in automated emails or through the OpenERP portal."),
        'company_footer': fields.related('company_id', 'rml_footer', type='text', readonly=True,
            string='Bank accounts on reports will displayed as followed', help="Bank accounts as printed in the footer of each customer's document. This is for information purpose only, you should configure these bank accounts through the above button \"Configure Bank Accounts\"."),

        'has_chart_of_accounts': fields.boolean('Company has a chart of accounts'),
        'chart_template_id': fields.many2one('account.chart.template', 'Template', domain="[('visible','=', True)]"),
        'code_digits': fields.integer('# of Digits', help="No. of digits to use for account code"),
        'tax_calculation_rounding_method': fields.related('company_id',
            'tax_calculation_rounding_method', type='selection', selection=[
            ('round_per_line', 'Round per Line'),
            ('round_globally', 'Round Globally'),
            ], string='Tax calculation rounding method',
            help="If you select 'Round per Line' : for each tax, the tax amount will first be computed and rounded for each PO/SO/invoice line and then these rounded amounts will be summed, leading to the total amount for that tax. If you select 'Round Globally': for each tax, the tax amount will be computed for each PO/SO/invoice line, then these amounts will be summed and eventually this total tax amount will be rounded. If you sell with tax included, you should choose 'Round per line' because you certainly want the sum of your tax-included line subtotals to be equal to the total amount with taxes."),
        'sale_tax': fields.many2one("account.tax.template", "Default sale tax"),
        'purchase_tax': fields.many2one("account.tax.template", "Default purchase tax"),
        'sale_tax_rate': fields.float('Sales tax (%)'),
        'purchase_tax_rate': fields.float('Purchase tax (%)'),
        'complete_tax_set': fields.boolean('Complete set of taxes', help='This boolean helps you to choose if you want to propose to the user to encode the sales and purchase rates or use the usual m2o fields. This last choice assumes that the set of tax defined for the chosen template is complete'),

        'has_fiscal_year': fields.boolean('Company has a fiscal year'),
        'date_start': fields.date('Start date', required=True),
        'date_stop': fields.date('End date', required=True),
        'period': fields.selection([('month', 'Monthly'), ('3months','3 Monthly')], 'Periods', required=True),

        'sale_journal_id': fields.many2one('account.journal', 'Sale journal'),
        'sale_sequence_prefix': fields.related('sale_journal_id', 'sequence_id', 'prefix', type='char', string='Invoice sequence'),
        'sale_sequence_next': fields.related('sale_journal_id', 'sequence_id', 'number_next', type='integer', string='Next invoice number'),
        'sale_refund_journal_id': fields.many2one('account.journal', 'Sale refund journal'),
        'sale_refund_sequence_prefix': fields.related('sale_refund_journal_id', 'sequence_id', 'prefix', type='char', string='Credit note sequence'),
        'sale_refund_sequence_next': fields.related('sale_refund_journal_id', 'sequence_id', 'number_next', type='integer', string='Next credit note number'),
        'purchase_journal_id': fields.many2one('account.journal', 'Purchase Journal'),
        'purchase_sequence_prefix': fields.related('purchase_journal_id', 'sequence_id', 'prefix', type='char', string='Supplier invoice sequence'),
        'purchase_sequence_next': fields.related('purchase_journal_id', 'sequence_id', 'number_next', type='integer', string='Next supplier invoice number'),
        'purchase_refund_journal_id': fields.many2one('account.journal', 'Purchase refund journal'),
        'purchase_refund_sequence_prefix': fields.related('purchase_refund_journal_id', 'sequence_id', 'prefix', type='char', string='Supplier credit note sequence'),
        'purchase_refund_sequence_next': fields.related('purchase_refund_journal_id', 'sequence_id', 'number_next', type='integer', string='Next supplier credit note number'),

        'module_account_check_writing': fields.boolean('pay your suppliers by check',
            help="""This allows you to check writing and printing.
                This installs the module account_check_writing."""),
        'module_account_accountant': fields.boolean('full accounting features: journals, legal statements, chart of accounts, etc.',
            help="""If you do not check this box, you will be able to do invoicing & payments, but not accounting (Journal Items, Chart of  Accounts, ...)"""),
        'module_account_asset': fields.boolean('assets management',
            help="""This allows you to manage the assets owned by a company or a person.
                It keeps track of the depreciation occurred on those assets, and creates account move for those depreciation lines.
                This installs the module account_asset. If you do not check this box, you will be able to do invoicing & payments,
                but not accounting (Journal Items, Chart of Accounts, ...)"""),
        'module_account_budget': fields.boolean('budget management',
            help="""This allows accountants to manage analytic and crossovered budgets.
                Once the master budgets and the budgets are defined,
                the project managers can set the planned amount on each analytic account.
                This installs the module account_budget."""),
        'module_account_payment': fields.boolean('manage payment orders',
            help="""This allows you to create and manage your payment orders, with purposes to
                    * serve as base for an easy plug-in of various automated payment mechanisms, and
                    * provide a more efficient way to manage invoice payments.
                This installs the module account_payment."""),
        'module_account_voucher': fields.boolean('manage customer payments',
            help="""This includes all the basic requirements of voucher entries for bank, cash, sales, purchase, expense, contra, etc.
                This installs the module account_voucher."""),
        'module_account_followup': fields.boolean('manage customer payment follow-ups',
            help="""This allows to automate letters for unpaid invoices, with multi-level recalls.
                This installs the module account_followup."""),
        'group_proforma_invoices': fields.boolean('allow pro-forma invoices',
            implied_group='account.group_proforma_invoices',
            help="Allows you to put invoices in pro-forma state."),
        'default_sale_tax': fields.many2one('account.tax', 'Default sale tax',
            help="This sale tax will be assigned by default on new products."),
        'default_purchase_tax': fields.many2one('account.tax', 'Default purchase tax',
            help="This purchase tax will be assigned by default on new products."),
        'decimal_precision': fields.integer('Decimal precision on journal entries',
            help="""As an example, a decimal precision of 2 will allow journal entries  like: 9.99 EUR, whereas a decimal precision of 4 will allow journal  entries like: 0.0231 EUR."""),
    }

    def _default_company(self, cr, uid, context=None):
        user = self.pool.get('res.users').browse(cr, uid, uid, context=context)
        return user.company_id.id

    def _default_has_default_company(self, cr, uid, context=None):
        count = self.pool.get('res.company').search_count(cr, uid, [], context=context)
        return bool(count == 1)

    _defaults = {
        'company_id': _default_company,
        'has_default_company': _default_has_default_company,
        'date_start': lambda *a: time.strftime('%Y-01-01'),
        'date_stop': lambda *a: time.strftime('%Y-12-31'),
        'period': 'month',
    }

    def create(self, cr, uid, values, context=None):
        id = super(account_config_settings, self).create(cr, uid, values, context)
        # Hack: to avoid some nasty bug, related fields are not written upon record creation.
        # Hence we write on those fields here.
        vals = {}
        for fname, field in self._columns.iteritems():
            if isinstance(field, fields.related) and fname in values:
                vals[fname] = values[fname]
        self.write(cr, uid, [id], vals, context)
        return id

    def onchange_company_id(self, cr, uid, ids, company_id):
        # update related fields
<<<<<<< HEAD
        company = self.pool.get('res.company').browse(cr, uid, company_id)
        has_chart_of_accounts = company_id not in self.pool.get('account.installer').get_unconfigured_cmp(cr, uid)
        fiscalyear_count = self.pool.get('account.fiscalyear').search_count(cr, uid,
            [('date_start', '<=', time.strftime('%Y-%m-%d')), ('date_stop', '>=', time.strftime('%Y-%m-%d')),
             ('company_id', '=', company_id)])
        values = {
            'expects_chart_of_accounts': company.expects_chart_of_accounts,
            'currency_id': company.currency_id.id,
            'paypal_account': company.paypal_account,
            'company_footer': company.rml_footer,
            'has_chart_of_accounts': has_chart_of_accounts,
            'has_fiscal_year': bool(fiscalyear_count),
            'chart_template_id': False,
            'tax_calculation_rounding_method': company.tax_calculation_rounding_method,
        }
        # update journals and sequences
        for journal_type in ('sale', 'sale_refund', 'purchase', 'purchase_refund'):
            for suffix in ('_journal_id', '_sequence_prefix', '_sequence_next'):
                values[journal_type + suffix] = False
        journal_obj = self.pool.get('account.journal')
        journal_ids = journal_obj.search(cr, uid, [('company_id', '=', company_id)])
        for journal in journal_obj.browse(cr, uid, journal_ids):
            if journal.type in ('sale', 'sale_refund', 'purchase', 'purchase_refund'):
                values.update({
                    journal.type + '_journal_id': journal.id,
                    journal.type + '_sequence_prefix': journal.sequence_id.prefix,
                    journal.type + '_sequence_next': journal.sequence_id.number_next,
                })
        # update taxes
        ir_values = self.pool.get('ir.values')
        taxes_id = ir_values.get_default(cr, uid, 'product.product', 'taxes_id', company_id=company_id)
        supplier_taxes_id = ir_values.get_default(cr, uid, 'product.product', 'supplier_taxes_id', company_id=company_id)
        values.update({
            'default_sale_tax': isinstance(taxes_id, list) and taxes_id[0] or taxes_id,
            'default_purchase_tax': isinstance(supplier_taxes_id, list) and supplier_taxes_id[0] or supplier_taxes_id,
        })
=======
        values = {}
        values['currency_id'] = False
        if company_id:
            company = self.pool.get('res.company').browse(cr, uid, company_id)
            has_chart_of_accounts = company_id not in self.pool.get('account.installer').get_unconfigured_cmp(cr, uid)
            fiscalyear_count = self.pool.get('account.fiscalyear').search_count(cr, uid,
                [('date_start', '<=', time.strftime('%Y-%m-%d')), ('date_stop', '>=', time.strftime('%Y-%m-%d')),
                 ('company_id', '=', company_id)])
            values = {
                'expects_chart_of_accounts': company.expects_chart_of_accounts,
                'currency_id': company.currency_id.id,
                'paypal_account': company.paypal_account,
                'company_footer': company.rml_footer2,
                'has_chart_of_accounts': has_chart_of_accounts,
                'has_fiscal_year': bool(fiscalyear_count),
                'chart_template_id': False,
                'tax_calculation_rounding_method': company.tax_calculation_rounding_method,
            }
            # update journals and sequences
            for journal_type in ('sale', 'sale_refund', 'purchase', 'purchase_refund'):
                for suffix in ('_journal_id', '_sequence_prefix', '_sequence_next'):
                    values[journal_type + suffix] = False
            journal_obj = self.pool.get('account.journal')
            journal_ids = journal_obj.search(cr, uid, [('company_id', '=', company_id)])
            for journal in journal_obj.browse(cr, uid, journal_ids):
                if journal.type in ('sale', 'sale_refund', 'purchase', 'purchase_refund'):
                    values.update({
                        journal.type + '_journal_id': journal.id,
                        journal.type + '_sequence_prefix': journal.sequence_id.prefix,
                        journal.type + '_sequence_next': journal.sequence_id.number_next,
                    })
            # update taxes
            ir_values = self.pool.get('ir.values')
            taxes_id = ir_values.get_default(cr, uid, 'product.product', 'taxes_id', company_id=company_id)
            supplier_taxes_id = ir_values.get_default(cr, uid, 'product.product', 'supplier_taxes_id', company_id=company_id)
            values.update({
                'default_sale_tax': isinstance(taxes_id, list) and taxes_id[0] or taxes_id,
                'default_purchase_tax': isinstance(supplier_taxes_id, list) and supplier_taxes_id[0] or supplier_taxes_id,
            })
>>>>>>> 6cb66746
        return {'value': values}

    def onchange_chart_template_id(self, cr, uid, ids, chart_template_id, context=None):
        tax_templ_obj = self.pool.get('account.tax.template')
        res = {'value': {
            'complete_tax_set': False, 'sale_tax': False, 'purchase_tax': False,
            'sale_tax_rate': 15, 'purchase_tax_rate': 15,
        }}
        if chart_template_id:
            # update complete_tax_set, sale_tax and purchase_tax
            chart_template = self.pool.get('account.chart.template').browse(cr, uid, chart_template_id, context=context)
            res['value'].update({'complete_tax_set': chart_template.complete_tax_set})
            if chart_template.complete_tax_set:
                # default tax is given by the lowest sequence. For same sequence we will take the latest created as it will be the case for tax created while isntalling the generic chart of account
                sale_tax_ids = tax_templ_obj.search(cr, uid,
                    [("chart_template_id", "=", chart_template_id), ('type_tax_use', 'in', ('sale','all'))],
                    order="sequence, id desc")
                purchase_tax_ids = tax_templ_obj.search(cr, uid,
                    [("chart_template_id", "=", chart_template_id), ('type_tax_use', 'in', ('purchase','all'))],
                    order="sequence, id desc")
                res['value']['sale_tax'] = sale_tax_ids and sale_tax_ids[0] or False
                res['value']['purchase_tax'] = purchase_tax_ids and purchase_tax_ids[0] or False
            if chart_template.code_digits:
                res['value']['code_digits'] = chart_template.code_digits
        return res

    def onchange_tax_rate(self, cr, uid, ids, rate, context=None):
        return {'value': {'purchase_tax_rate': rate or False}}

    def onchange_start_date(self, cr, uid, id, start_date):
        if start_date:
            start_date = datetime.datetime.strptime(start_date, "%Y-%m-%d")
            end_date = (start_date + relativedelta(months=12)) - relativedelta(days=1)
            return {'value': {'date_stop': end_date.strftime('%Y-%m-%d')}}
        return {}

    def set_default_taxes(self, cr, uid, ids, context=None):
        """ set default sale and purchase taxes for products """
        ir_values = self.pool.get('ir.values')
        config = self.browse(cr, uid, ids[0], context)
        ir_values.set_default(cr, uid, 'product.product', 'taxes_id',
            config.default_sale_tax and [config.default_sale_tax.id] or False, company_id=config.company_id.id)
        ir_values.set_default(cr, uid, 'product.product', 'supplier_taxes_id',
            config.default_purchase_tax and [config.default_purchase_tax.id] or False, company_id=config.company_id.id)

    def set_chart_of_accounts(self, cr, uid, ids, context=None):
        """ install a chart of accounts for the given company (if required) """
        config = self.browse(cr, uid, ids[0], context)
        if config.chart_template_id:
            assert config.expects_chart_of_accounts and not config.has_chart_of_accounts
            wizard = self.pool.get('wizard.multi.charts.accounts')
            wizard_id = wizard.create(cr, uid, {
                'company_id': config.company_id.id,
                'chart_template_id': config.chart_template_id.id,
                'code_digits': config.code_digits or 6,
                'sale_tax': config.sale_tax.id,
                'purchase_tax': config.purchase_tax.id,
                'sale_tax_rate': config.sale_tax_rate,
                'purchase_tax_rate': config.purchase_tax_rate,
                'complete_tax_set': config.complete_tax_set,
            }, context)
            wizard.execute(cr, uid, [wizard_id], context)

    def set_fiscalyear(self, cr, uid, ids, context=None):
        """ create a fiscal year for the given company (if necessary) """
        config = self.browse(cr, uid, ids[0], context)
        if config.has_chart_of_accounts or config.chart_template_id:
            fiscalyear = self.pool.get('account.fiscalyear')
            fiscalyear_count = fiscalyear.search_count(cr, uid,
                [('date_start', '<=', config.date_start), ('date_stop', '>=', config.date_stop),
                 ('company_id', '=', config.company_id.id)],
                context=context)
            if not fiscalyear_count:
                name = code = config.date_start[:4]
                if int(name) != int(config.date_stop[:4]):
                    name = config.date_start[:4] +'-'+ config.date_stop[:4]
                    code = config.date_start[2:4] +'-'+ config.date_stop[2:4]
                vals = {
                    'name': name,
                    'code': code,
                    'date_start': config.date_start,
                    'date_stop': config.date_stop,
                    'company_id': config.company_id.id,
                }
                fiscalyear_id = fiscalyear.create(cr, uid, vals, context=context)
                if config.period == 'month':
                    fiscalyear.create_period(cr, uid, [fiscalyear_id])
                elif config.period == '3months':
                    fiscalyear.create_period3(cr, uid, [fiscalyear_id])

    def get_default_dp(self, cr, uid, fields, context=None):
        dp = self.pool.get('ir.model.data').get_object(cr, uid, 'product','decimal_account')
        return {'decimal_precision': dp.digits}

    def set_default_dp(self, cr, uid, ids, context=None):
        config = self.browse(cr, uid, ids[0], context)
        dp = self.pool.get('ir.model.data').get_object(cr, uid, 'product','decimal_account')
        dp.write({'digits': config.decimal_precision})

# vim:expandtab:smartindent:tabstop=4:softtabstop=4:shiftwidth=4:<|MERGE_RESOLUTION|>--- conflicted
+++ resolved
@@ -145,44 +145,6 @@
 
     def onchange_company_id(self, cr, uid, ids, company_id):
         # update related fields
-<<<<<<< HEAD
-        company = self.pool.get('res.company').browse(cr, uid, company_id)
-        has_chart_of_accounts = company_id not in self.pool.get('account.installer').get_unconfigured_cmp(cr, uid)
-        fiscalyear_count = self.pool.get('account.fiscalyear').search_count(cr, uid,
-            [('date_start', '<=', time.strftime('%Y-%m-%d')), ('date_stop', '>=', time.strftime('%Y-%m-%d')),
-             ('company_id', '=', company_id)])
-        values = {
-            'expects_chart_of_accounts': company.expects_chart_of_accounts,
-            'currency_id': company.currency_id.id,
-            'paypal_account': company.paypal_account,
-            'company_footer': company.rml_footer,
-            'has_chart_of_accounts': has_chart_of_accounts,
-            'has_fiscal_year': bool(fiscalyear_count),
-            'chart_template_id': False,
-            'tax_calculation_rounding_method': company.tax_calculation_rounding_method,
-        }
-        # update journals and sequences
-        for journal_type in ('sale', 'sale_refund', 'purchase', 'purchase_refund'):
-            for suffix in ('_journal_id', '_sequence_prefix', '_sequence_next'):
-                values[journal_type + suffix] = False
-        journal_obj = self.pool.get('account.journal')
-        journal_ids = journal_obj.search(cr, uid, [('company_id', '=', company_id)])
-        for journal in journal_obj.browse(cr, uid, journal_ids):
-            if journal.type in ('sale', 'sale_refund', 'purchase', 'purchase_refund'):
-                values.update({
-                    journal.type + '_journal_id': journal.id,
-                    journal.type + '_sequence_prefix': journal.sequence_id.prefix,
-                    journal.type + '_sequence_next': journal.sequence_id.number_next,
-                })
-        # update taxes
-        ir_values = self.pool.get('ir.values')
-        taxes_id = ir_values.get_default(cr, uid, 'product.product', 'taxes_id', company_id=company_id)
-        supplier_taxes_id = ir_values.get_default(cr, uid, 'product.product', 'supplier_taxes_id', company_id=company_id)
-        values.update({
-            'default_sale_tax': isinstance(taxes_id, list) and taxes_id[0] or taxes_id,
-            'default_purchase_tax': isinstance(supplier_taxes_id, list) and supplier_taxes_id[0] or supplier_taxes_id,
-        })
-=======
         values = {}
         values['currency_id'] = False
         if company_id:
@@ -195,7 +157,7 @@
                 'expects_chart_of_accounts': company.expects_chart_of_accounts,
                 'currency_id': company.currency_id.id,
                 'paypal_account': company.paypal_account,
-                'company_footer': company.rml_footer2,
+                'company_footer': company.rml_footer,
                 'has_chart_of_accounts': has_chart_of_accounts,
                 'has_fiscal_year': bool(fiscalyear_count),
                 'chart_template_id': False,
@@ -222,7 +184,6 @@
                 'default_sale_tax': isinstance(taxes_id, list) and taxes_id[0] or taxes_id,
                 'default_purchase_tax': isinstance(supplier_taxes_id, list) and supplier_taxes_id[0] or supplier_taxes_id,
             })
->>>>>>> 6cb66746
         return {'value': values}
 
     def onchange_chart_template_id(self, cr, uid, ids, chart_template_id, context=None):
