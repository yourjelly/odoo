--- conflicted
+++ resolved
@@ -58,13 +58,9 @@
                                 <th class="text-right"><span>Quantity</span></th>
                                 <th t-attf-class="text-right {{ 'd-none d-md-table-cell' if report_type == 'html' else '' }}"><span>Unit Price</span></th>
                                 <th t-if="display_discount" t-attf-class="text-right {{ 'd-none d-md-table-cell' if report_type == 'html' else '' }}">
-<<<<<<< HEAD
                                     <span>Disc.%</span>
-=======
-                                    <span>Disc.(%)</span>
                                     <!-- TODO: remove in master -->
                                     <t t-set="colspan" t-value="colspan+1"/>
->>>>>>> 120359bf
                                 </th>
                                 <th t-attf-class="text-left {{ 'd-none d-md-table-cell' if report_type == 'html' else '' }}"><span>Taxes</span></th>
                                 <th class="text-right">
