<?xml version="1.0" encoding="utf-8"?>
<odoo>
    <data>

        <record id="view_account_payment_tree" model="ir.ui.view">
            <field name="name">account.payment.tree</field>
            <field name="model">account.payment</field>
            <field name="arch" type="xml">
                <tree decoration-info="state == 'draft'" decoration-muted="state in ['reconciled', 'cancel']" edit="false">
                    <field name="payment_date"/>
                    <field name="name"/>
                    <field name="journal_id"/>
                    <field name="payment_method_id"/>
                    <field name="partner_id" string="Customer"/>
                    <field name="amount" sum="Amount"/>
                    <field name="state"/>
                    <field name="company_id" groups="base.group_multi_company"/>
                    <field name="currency_id" invisible="1"/>
                    <field name="partner_type" invisible="1"/>
                </tree>
            </field>
        </record>

        <record id="view_account_supplier_payment_tree" model="ir.ui.view">
            <field name="name">account.supplier.payment.tree</field>
            <field name="model">account.payment</field>
            <field name="arch" type="xml">
                <tree decoration-info="state == 'draft'" decoration-muted="state in ['reconciled', 'cancel']" edit="false">
                    <field name="payment_date"/>
                    <field name="name"/>
                    <field name="journal_id"/>
                    <field name="payment_method_id"/>
                    <field name="partner_id" string="Vendor"/>
                    <field name="amount" sum="Amount"/>
                    <field name="company_id" groups="base.group_multi_company"/>
                    <field name="state"/>
                    <field name="currency_id" invisible="1"/>
                    <field name="partner_type" invisible="1"/>
                </tree>
            </field>
        </record>

        <record id="view_account_payment_kanban" model="ir.ui.view">
            <field name="name">account.payment.kanban</field>
            <field name="model">account.payment</field>
            <field name="arch" type="xml">
                <kanban class="o_kanban_mobile">
                    <field name="name"/>
                    <field name="partner_id"/>
                    <field name="payment_date"/>
                    <field name="state"/>
                    <templates>
                        <t t-name="kanban-box">
                            <div t-attf-class="oe_kanban_global_click">
                                <div class="row mb4">
                                    <div class="col-xs-6">
                                        <strong><span><field name="name"/></span></strong>
                                    </div>
                                    <div class="col-xs-6 text-right">
                                        <strong><i class="fa fa-clock-o"/> <t t-esc="record.payment_date.value"/></strong>
                                    </div>
                                </div>
                                <div class="row">
                                    <div class="col-xs-6">
                                        <span><field name="partner_id"/></span>
                                    </div>
                                    <div class="col-xs-6">
                                        <span class="pull-right">
                                            <field name="state" widget="kanban_label_selection" options="{'classes': {'draft': 'default', 'sent': 'success'}}"/>
                                        </span>
                                    </div>
                                </div>
                            </div>
                        </t>
                    </templates>
                </kanban>
            </field>
        </record>

        <record id="view_account_payment_search" model="ir.ui.view">
            <field name="name">account.payment.search</field>
            <field name="model">account.payment</field>
            <field name="arch" type="xml">
                <search string="Payments">
                    <field name="name" filter_domain="['|', ('name','ilike',self), ('communication','ilike',self)]" string="Description"/>
                    <separator/>
                    <field name="partner_id" />
                    <field name="journal_id" />
                    <field name="company_id" groups="base.group_multi_company" />
                    <filter string="Payable" domain="[('payment_type','=','outbound')]"/>
                    <filter string="Receivable" domain="[('payment_type','=','inbound')]"/>
                    <filter string="Transfers" domain="[('payment_type','=','transfer')]"/>
                    <separator/>
                    <filter string="Draft" domain="[('state','=','draft')]" name='state_draft'/>
                    <filter string="Posted" domain="[('state','=','posted')]" name='state_posted'/>
                    <filter string="Sent" domain="[('state','=','sent')]" name='state_sent'/>
                    <filter string="Reconciled" domain="[('state','=','reconciled')]"/>
                    <separator/>
                    <filter string="Partner" domain="[]" context="{'group_by': 'partner_id'}"/>
                    <filter string="Journal" domain="[]" context="{'group_by': 'journal_id'}"/>
                    <filter string="Payment Method" domain="[]" context="{'group_by': 'payment_method_id'}"/>
                    <filter string="State" domain="[]" context="{'group_by': 'state'}"/>
                    <filter string="Currency" domain="[]" context="{'group_by': 'currency_id'}" groups="base.group_multi_currency"/>
                    <filter string="Company" domain="[]" context="{'group_by': 'company_id'}" groups="base.group_multi_company"/>
                </search>
            </field>
        </record>

        <record id="view_account_payment_form" model="ir.ui.view">
            <field name="name">account.payment.form</field>
            <field name="model">account.payment</field>
            <field name="arch" type="xml">
                <form string="Register Payment" version="7">
                    <header>
                        <button name="post" class="oe_highlight" states="draft" string="Confirm" type="object"/>
                        <button name="action_draft" states="cancel" string="Set to Draft" type="object"/>
                        <field name="state" widget="statusbar" statusbar_visible="posted,reconciled"/>
                    </header>
                    <sheet>
                        <div class="oe_button_box" name="button_box">
                            <button class="oe_stat_button" name="button_journal_entries"
                                    string="Journal Items" type="object"
                                    groups="account.group_account_manager"
                                    attrs="{'invisible':[('move_line_ids','=',[])]}" icon="fa-bars"/>
                            <field name="move_line_ids" invisible="1"/>
                            <button class="oe_stat_button" name="button_invoices"
                                    string="Invoices" type="object"
                                    attrs="{'invisible':[('has_invoices','=',False)]}" icon="fa-bars"/>
                            <button class="oe_stat_button" name="open_payment_matching_screen"
                                    string="Payment Matching" type="object"
                                    attrs="{'invisible':[('move_reconciled','=',True)]}" icon="fa-university"/>
                            <field name="has_invoices" invisible="1"/>
                            <field name="move_reconciled" invisible="1"/>
                        </div>
                        <field name="id" invisible="1"/>
                        <div class="oe_title" attrs="{'invisible': [('state', '=', 'draft')]}">
                            <h1><field name="name"/></h1>
                        </div>
                        <group>
                            <group>
                                <field name="payment_type" widget="radio" attrs="{'readonly': [('state', '!=', 'draft')]}"/>
                                <field name="partner_type" nolabel="1" widget="selection" string="" attrs="{'required': [('payment_type', 'in', ('inbound', 'outbound'))], 'invisible': [('payment_type', 'not in', ('inbound', 'outbound'))], 'readonly': [('state', '!=', 'draft')]}"/>
                                <field name="partner_id" nolabel="1" attrs="{'required': [('payment_type', 'in', ('inbound', 'outbound'))], 'invisible': [('payment_type', 'not in', ('inbound', 'outbound'))], 'readonly': [('state', '!=', 'draft')]}" context="{'default_is_company': True, 'default_supplier': payment_type == 'outbound', 'default_customer': payment_type == 'inbound'}"/>
                                <field name="journal_id" widget="selection" attrs="{'readonly': [('state', '!=', 'draft')]}"/>
                                <field name="destination_journal_id" widget="selection" attrs="{'required': [('payment_type', '=', 'transfer')], 'invisible': [('payment_type', '!=', 'transfer')], 'readonly': [('state', '!=', 'draft')]}"/>
                                <field name="hide_payment_method" invisible="1"/>
                                <field name="payment_method_id" string=" " widget="radio" attrs="{'invisible': [('hide_payment_method', '=', True)], 'readonly': [('state', '!=', 'draft')]}"/>
                                <field name="payment_method_code" invisible="1"/>
                                <label for="amount"/>
                                <div name="amount_div" class="o_row">
                                    <field name="amount" attrs="{'readonly': [('state', '!=', 'draft')]}"/>
                                    <field name="currency_id" options="{'no_create': True, 'no_open': True}" groups="base.group_multi_currency" attrs="{'readonly': [('state', '!=', 'draft')]}"/>
                                </div>
                            </group>
                            <group>
                                <field name="payment_date" attrs="{'readonly': [('state', '!=', 'draft')]}"/>
                                <field name="communication" attrs="{'invisible': [('state', '!=', 'draft'), ('communication', '=', False)], 'readonly': [('state', '!=', 'draft')]}"/>
                            </group>
                        </group>
                    </sheet>
                    <div class="oe_chatter">
                      <field name="message_follower_ids" widget="mail_followers" groups="base.group_user"/>
                      <field name="message_ids" widget="mail_thread"/>
                  </div>
                </form>
            </field>
        </record>

        <record id="view_account_payment_graph" model="ir.ui.view">
            <field name="name">account.payment.graph</field>
            <field name="model">account.payment</field>
            <field name="arch" type="xml">
                <graph string="Invoices" type="bar" stacked="1">
                    <field name="payment_type"/>
                    <field name="journal_id"/>
                    <field name="amount" type="measure"/>
                </graph>
            </field>
        </record>

        <record id="action_account_payments" model="ir.actions.act_window">
            <field name="name">Payments</field>
            <field name="res_model">account.payment</field>
            <field name="view_type">form</field>
<<<<<<< HEAD
            <field name="view_mode">tree,kanban,form,graph</field>
            <field name="context">{'default_payment_type': 'inbound'}</field>
=======
            <field name="view_mode">tree,form,graph</field>
            <field name="context">{'default_payment_type': 'inbound', 'default_partner_type': 'customer'}</field>
>>>>>>> 76262f20
            <field name="domain">[('partner_type', '=', 'customer')]</field>
            <field name="view_id" ref="view_account_payment_tree"/>
            <field name="help" type="html">
                <p class="oe_view_nocontent_create">
                  Click to register a payment
                </p><p>
                  Payments are used to register liquidity movements (send, collect or transfer money).
                  You can then process those payments by your own means or by using installed facilities.
                </p>
            </field>
        </record>

        <record id="action_account_payments_payable" model="ir.actions.act_window">
            <field name="name">Payments</field>
            <field name="res_model">account.payment</field>
            <field name="view_type">form</field>
<<<<<<< HEAD
            <field name="view_mode">tree,kanban,form,graph</field>
            <field name="context">{'default_payment_type': 'outbound'}</field>
=======
            <field name="view_mode">tree,form,graph</field>
            <field name="context">{'default_payment_type': 'outbound', 'default_partner_type': 'supplier'}</field>
>>>>>>> 76262f20
            <field name="domain">[('partner_type', '=', 'supplier')]</field>
            <field name="view_id" ref="view_account_supplier_payment_tree"/>
            <field name="help" type="html">
                <p class="oe_view_nocontent_create">
                  Click to register a payment
                </p><p>
                  Payments are used to register liquidity movements (send, collect or transfer money).
                  You can then process those payments by your own means or by using installed facilities.
                </p>
            </field>
        </record>

        <menuitem action="action_account_payments" id="menu_action_account_payments_receivable" parent="menu_finance_receivables" sequence="20" groups="group_account_user"/>
        <menuitem action="action_account_payments_payable" id="menu_action_account_payments_payable" parent="menu_finance_payables" sequence="20" groups="group_account_user"/>

        <record id="view_account_payment_invoice_form" model="ir.ui.view">
            <field name="name">account.payment.invoice.form</field>
            <field name="model">account.payment</field>
            <field name="arch" type="xml">
                <form string="Register Payment" version="7">
                    <sheet>
                        <group>
                            <field name="payment_type" invisible="1"/>
                            <field name="partner_type" invisible="1"/>
                            <field name="invoice_ids" invisible="1"/>
                            <field name="partner_id" invisible="1"/>
                            <field name="state" invisible="1"/>
                            <group>
                                <field name="journal_id" widget="selection"/>
                                <field name="hide_payment_method" invisible="1"/>
                                <field name="payment_method_id" widget="radio" attrs="{'invisible': [('hide_payment_method', '=', True)]}"/>
                                <field name="payment_method_code" invisible="1"/>
                                <label for="amount"/>
                                <div name="amount_div" class="o_row">
                                    <field name="amount"/>
                                    <field name="currency_id" options="{'no_create': True, 'no_open': True}" groups="base.group_multi_currency"/>
                                </div>
                            </group>
                            <group>
                                <field name="payment_date"/>
                                <field name="communication"/>
                            </group>
                            <group attrs="{'invisible': [('payment_difference', '=', 0.0)]}">
                                <label for="payment_difference"/>
                                <div>
                                    <field name="payment_difference"/>
                                    <field name="payment_difference_handling" widget="radio" nolabel="1"/>
                                    <div attrs="{'invisible': [('payment_difference_handling','=','open')]}">
                                        <label for="writeoff_account_id" class="oe_edit_only" string="Post Difference In"/>
                                        <field name="writeoff_account_id" string="Post Difference In" attrs="{'required': [('payment_difference_handling', '=', 'reconcile')]}"/>
                                        <label for="writeoff_label" class="oe_edit_only" string="Label"/>
                                        <field name="writeoff_label" attrs="{'required': [('payment_difference_handling', '=', 'reconcile')]}"/>
                                    </div>
                                </div>
                            </group>
                        </group>
                    </sheet>
                    <footer>
                        <button string='Validate' name="post" type="object" class="btn-primary"/>
                        <button string="Cancel" class="btn-default" special="cancel"/>
                    </footer>
                </form>
            </field>
        </record>

        <record id="action_account_invoice_payment" model="ir.actions.act_window">
            <field name="name">Register Payment</field>
            <field name="res_model">account.payment</field>
            <field name="view_type">form</field>
            <field name="view_mode">form</field>
            <field name="view_id" ref="view_account_payment_invoice_form"/>
            <field name="context">{'default_invoice_ids': [(4, active_id, None)]}</field>
            <field name="target">new</field>
        </record>


        <!-- Register payment from several invoices -->

        <record id="view_account_payment_from_invoices" model="ir.ui.view">
            <field name="name">account.register.payments.wizard</field>
            <field name="model">account.register.payments</field>
            <field name="arch" type="xml">
                <form string="Register Payment" version="7">
                    <field name="payment_type" invisible="1"/>
                    <field name="partner_type" invisible="1"/>
                    <field name="partner_id" invisible="1"/>
                    <group>
                        <group>
                            <field name="journal_id" widget="selection"/>
                            <field name="hide_payment_method" invisible="1"/>
                            <field name="payment_method_id" widget="radio" attrs="{'invisible': [('hide_payment_method', '=', True)]}"/>
                            <field name="payment_method_code" invisible="1"/>
                            <field name="amount"/>
                            <field name="currency_id" invisible="1"/>
                        </group>
                        <group>
                            <field name="payment_date"/>
                            <field name="communication"/>
                        </group>
                    </group>
                    <footer>
                        <button string='Validate' name="create_payment" type="object" class="btn-primary"/>
                        <button string="Cancel" class="btn-default" special="cancel"/>
                    </footer>
               </form>
            </field>
        </record>

        <act_window
            id="action_account_payment_from_invoices"
            name="Register Payment"
            res_model="account.register.payments"
            src_model="account.invoice"
            view_mode="form"
            multi="True"
            target="new"
            key2="client_action_multi"
        />

    </data>
</odoo><|MERGE_RESOLUTION|>--- conflicted
+++ resolved
@@ -182,13 +182,8 @@
             <field name="name">Payments</field>
             <field name="res_model">account.payment</field>
             <field name="view_type">form</field>
-<<<<<<< HEAD
             <field name="view_mode">tree,kanban,form,graph</field>
-            <field name="context">{'default_payment_type': 'inbound'}</field>
-=======
-            <field name="view_mode">tree,form,graph</field>
             <field name="context">{'default_payment_type': 'inbound', 'default_partner_type': 'customer'}</field>
->>>>>>> 76262f20
             <field name="domain">[('partner_type', '=', 'customer')]</field>
             <field name="view_id" ref="view_account_payment_tree"/>
             <field name="help" type="html">
@@ -205,13 +200,8 @@
             <field name="name">Payments</field>
             <field name="res_model">account.payment</field>
             <field name="view_type">form</field>
-<<<<<<< HEAD
             <field name="view_mode">tree,kanban,form,graph</field>
-            <field name="context">{'default_payment_type': 'outbound'}</field>
-=======
-            <field name="view_mode">tree,form,graph</field>
             <field name="context">{'default_payment_type': 'outbound', 'default_partner_type': 'supplier'}</field>
->>>>>>> 76262f20
             <field name="domain">[('partner_type', '=', 'supplier')]</field>
             <field name="view_id" ref="view_account_supplier_payment_tree"/>
             <field name="help" type="html">
