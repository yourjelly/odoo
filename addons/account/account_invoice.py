# -*- coding: utf-8 -*-
##############################################################################
#
#    OpenERP, Open Source Management Solution
#    Copyright (C) 2004-2010 Tiny SPRL (<http://tiny.be>).
#
#    This program is free software: you can redistribute it and/or modify
#    it under the terms of the GNU Affero General Public License as
#    published by the Free Software Foundation, either version 3 of the
#    License, or (at your option) any later version.
#
#    This program is distributed in the hope that it will be useful,
#    but WITHOUT ANY WARRANTY; without even the implied warranty of
#    MERCHANTABILITY or FITNESS FOR A PARTICULAR PURPOSE.  See the
#    GNU Affero General Public License for more details.
#
#    You should have received a copy of the GNU Affero General Public License
#    along with this program.  If not, see <http://www.gnu.org/licenses/>.
#
##############################################################################

import itertools
from lxml import etree

from openerp import models, fields, api, _
from openerp.exceptions import except_orm, Warning, RedirectWarning
from openerp.tools import float_compare
import openerp.addons.decimal_precision as dp

# mapping invoice type to journal type
TYPE2JOURNAL = {
    'out_invoice': 'sale',
    'in_invoice': 'purchase',
    'out_refund': 'sale_refund',
    'in_refund': 'purchase_refund',
}

# mapping invoice type to refund type
TYPE2REFUND = {
    'out_invoice': 'out_refund',        # Customer Invoice
    'in_invoice': 'in_refund',          # Supplier Invoice
    'out_refund': 'out_invoice',        # Customer Refund
    'in_refund': 'in_invoice',          # Supplier Refund
}

MAGIC_COLUMNS = ('id', 'create_uid', 'create_date', 'write_uid', 'write_date')


class account_invoice(models.Model):
    _name = "account.invoice"
    _inherit = ['mail.thread']
    _description = "Invoice"
    _order = "number desc, id desc"
    _track = {
        'type': {
        },
        'state': {
            'account.mt_invoice_paid': lambda self, cr, uid, obj, ctx=None: obj.state == 'paid' and obj.type in ('out_invoice', 'out_refund'),
            'account.mt_invoice_validated': lambda self, cr, uid, obj, ctx=None: obj.state == 'open' and obj.type in ('out_invoice', 'out_refund'),
        },
    }

    @api.one
    @api.depends('invoice_line.price_subtotal', 'tax_line.amount')
    def _compute_amount(self):
        self.amount_untaxed = sum(line.price_subtotal for line in self.invoice_line)
        self.amount_tax = sum(line.amount for line in self.tax_line)
        self.amount_total = self.amount_untaxed + self.amount_tax

    @api.model
    def _default_journal(self):
        inv_type = self._context.get('type', 'out_invoice')
        inv_types = inv_type if isinstance(inv_type, list) else [inv_type]
        company_id = self._context.get('company_id', self.env.user.company_id.id)
        domain = [
            ('type', 'in', filter(None, map(TYPE2JOURNAL.get, inv_types))),
            ('company_id', '=', company_id),
        ]
        return self.env['account.journal'].search(domain, limit=1)

    @api.model
    def _default_currency(self):
        journal = self._default_journal()
        return journal.currency or journal.company_id.currency_id

    @api.model
    @api.returns('account.analytic.journal', lambda r: r.id)
    def _get_journal_analytic(self, inv_type):
        """ Return the analytic journal corresponding to the given invoice type. """
        type2journal = {'out_invoice': 'sale', 'in_invoice': 'purchase', 'out_refund': 'sale', 'in_refund': 'purchase'}
        journal_type = type2journal.get(inv_type, 'sale')
        journal = self.env['account.analytic.journal'].search([('type', '=', journal_type)], limit=1)
        if not journal:
            raise except_orm(_('No Analytic Journal!'),
                _("You must define an analytic journal of type '%s'!") % (journal_type,))
        return journal[0]

    @api.one
    @api.depends('account_id', 'move_id.line_id.account_id', 'move_id.line_id.reconcile_id')
    def _compute_reconciled(self):
        self.reconciled = self.test_paid()

    @api.model
    def _get_reference_type(self):
        return [('none', _('Free Reference'))]

    @api.one
    @api.depends(
        'state', 'currency_id', 'invoice_line.price_subtotal',
        'move_id.line_id.account_id.type',
        'move_id.line_id.amount_residual',
        # Fixes the fact that move_id.line_id.amount_residual, being not stored and old API, doesn't trigger recomputation
        'move_id.line_id.reconcile_id',
        'move_id.line_id.amount_residual_currency',
        'move_id.line_id.currency_id',
        'move_id.line_id.reconcile_partial_id.line_partial_ids.invoice.type',
    )
    # An invoice's residual amount is the sum of its unreconciled move lines and,
    # for partially reconciled move lines, their residual amount divided by the
    # number of times this reconciliation is used in an invoice (so we split
    # the residual amount between all invoice)
    def _compute_residual(self):
        self.residual = 0.0
        # Each partial reconciliation is considered only once for each invoice it appears into,
        # and its residual amount is divided by this number of invoices
        partial_reconciliations_done = []
        for line in self.sudo().move_id.line_id:
            if line.account_id.type not in ('receivable', 'payable'):
                continue
            if line.reconcile_partial_id and line.reconcile_partial_id.id in partial_reconciliations_done:
                continue
            # Get the correct line residual amount
            if line.currency_id == self.currency_id:
                line_amount = line.currency_id and line.amount_residual_currency or line.amount_residual
            else:
                from_currency = line.company_id.currency_id.with_context(date=line.date)
                line_amount = from_currency.compute(line.amount_residual, self.currency_id)
            # For partially reconciled lines, split the residual amount
            if line.reconcile_partial_id:
                partial_reconciliation_invoices = set()
                for pline in line.reconcile_partial_id.line_partial_ids:
                    if pline.invoice and self.type == pline.invoice.type:
                        partial_reconciliation_invoices.update([pline.invoice.id])
                line_amount = self.currency_id.round(line_amount / len(partial_reconciliation_invoices))
                partial_reconciliations_done.append(line.reconcile_partial_id.id)
            self.residual += line_amount
        self.residual = max(self.residual, 0.0)

    @api.one
    @api.depends(
        'move_id.line_id.account_id',
        'move_id.line_id.reconcile_id.line_id',
        'move_id.line_id.reconcile_partial_id.line_partial_ids',
    )
    def _compute_move_lines(self):
        # Give Journal Items related to the payment reconciled to this invoice.
        # Return partial and total payments related to the selected invoice.
        self.move_lines = self.env['account.move.line']
        if not self.move_id:
            return
        data_lines = self.move_id.line_id.filtered(lambda l: l.account_id == self.account_id)
        partial_lines = self.env['account.move.line']
        for data_line in data_lines:
            if data_line.reconcile_id:
                lines = data_line.reconcile_id.line_id
            elif data_line.reconcile_partial_id:
                lines = data_line.reconcile_partial_id.line_partial_ids
            else:
                lines = self.env['account.move.line']
            partial_lines += data_line
            self.move_lines = lines - partial_lines

    @api.one
    @api.depends(
        'move_id.line_id.reconcile_id.line_id',
        'move_id.line_id.reconcile_partial_id.line_partial_ids',
    )
    def _compute_payments(self):
        partial_lines = lines = self.env['account.move.line']
        for line in self.move_id.line_id:
            if line.account_id != self.account_id:
                continue
            if line.reconcile_id:
                lines |= line.reconcile_id.line_id
            elif line.reconcile_partial_id:
                lines |= line.reconcile_partial_id.line_partial_ids
            partial_lines += line
        self.payment_ids = (lines - partial_lines).sorted()

    name = fields.Char(string='Reference/Description', index=True,
        readonly=True, states={'draft': [('readonly', False)]})
    origin = fields.Char(string='Source Document',
        help="Reference of the document that produced this invoice.",
        readonly=True, states={'draft': [('readonly', False)]})
    supplier_invoice_number = fields.Char(string='Supplier Invoice Number',
        help="The reference of this invoice as provided by the supplier.",
        readonly=True, states={'draft': [('readonly', False)]})
    type = fields.Selection([
            ('out_invoice','Customer Invoice'),
            ('in_invoice','Supplier Invoice'),
            ('out_refund','Customer Refund'),
            ('in_refund','Supplier Refund'),
        ], string='Type', readonly=True, index=True, change_default=True,
        default=lambda self: self._context.get('type', 'out_invoice'),
        track_visibility='always')

    number = fields.Char(related='move_id.name', store=True, readonly=True, copy=False)
    internal_number = fields.Char(string='Invoice Number', readonly=True,
        default=False, copy=False,
        help="Unique number of the invoice, computed automatically when the invoice is created.")
    reference = fields.Char(string='Invoice Reference',
        help="The partner reference of this invoice.")
    reference_type = fields.Selection('_get_reference_type', string='Payment Reference',
        required=True, readonly=True, states={'draft': [('readonly', False)]},
        default='none')
    comment = fields.Text('Additional Information')

    state = fields.Selection([
            ('draft','Draft'),
            ('proforma','Pro-forma'),
            ('proforma2','Pro-forma'),
            ('open','Open'),
            ('paid','Paid'),
            ('cancel','Cancelled'),
        ], string='Status', index=True, readonly=True, default='draft',
        track_visibility='onchange', copy=False,
        help=" * The 'Draft' status is used when a user is encoding a new and unconfirmed Invoice.\n"
             " * The 'Pro-forma' when invoice is in Pro-forma status,invoice does not have an invoice number.\n"
             " * The 'Open' status is used when user create invoice,a invoice number is generated.Its in open status till user does not pay invoice.\n"
             " * The 'Paid' status is set automatically when the invoice is paid. Its related journal entries may or may not be reconciled.\n"
             " * The 'Cancelled' status is used when user cancel invoice.")
    sent = fields.Boolean(readonly=True, default=False, copy=False,
        help="It indicates that the invoice has been sent.")
    date_invoice = fields.Date(string='Invoice Date',
        readonly=True, states={'draft': [('readonly', False)]}, index=True,
        help="Keep empty to use the current date", copy=False)
    date_due = fields.Date(string='Due Date',
        readonly=True, states={'draft': [('readonly', False)]}, index=True, copy=False,
        help="If you use payment terms, the due date will be computed automatically at the generation "
             "of accounting entries. The payment term may compute several due dates, for example 50% "
             "now and 50% in one month, but if you want to force a due date, make sure that the payment "
             "term is not set on the invoice. If you keep the payment term and the due date empty, it "
             "means direct payment.")
    partner_id = fields.Many2one('res.partner', string='Partner', change_default=True,
        required=True, readonly=True, states={'draft': [('readonly', False)]},
        track_visibility='always')
    payment_term = fields.Many2one('account.payment.term', string='Payment Terms',
        readonly=True, states={'draft': [('readonly', False)]},
        help="If you use payment terms, the due date will be computed automatically at the generation "
             "of accounting entries. If you keep the payment term and the due date empty, it means direct payment. "
             "The payment term may compute several due dates, for example 50% now, 50% in one month.")
    period_id = fields.Many2one('account.period', string='Force Period',
        domain=[('state', '!=', 'done')], copy=False,
        help="Keep empty to use the period of the validation(invoice) date.",
        readonly=True, states={'draft': [('readonly', False)]})

    account_id = fields.Many2one('account.account', string='Account',
        required=True, readonly=True, states={'draft': [('readonly', False)]},
        help="The partner account used for this invoice.")
    invoice_line = fields.One2many('account.invoice.line', 'invoice_id', string='Invoice Lines',
        readonly=True, states={'draft': [('readonly', False)]}, copy=True)
    tax_line = fields.One2many('account.invoice.tax', 'invoice_id', string='Tax Lines',
        readonly=True, states={'draft': [('readonly', False)]}, copy=True)
    move_id = fields.Many2one('account.move', string='Journal Entry',
        readonly=True, index=True, ondelete='restrict', copy=False,
        help="Link to the automatically generated Journal Items.")

    amount_untaxed = fields.Float(string='Subtotal', digits=dp.get_precision('Account'),
        store=True, readonly=True, compute='_compute_amount', track_visibility='always')
    amount_tax = fields.Float(string='Tax', digits=dp.get_precision('Account'),
        store=True, readonly=True, compute='_compute_amount')
    amount_total = fields.Float(string='Total', digits=dp.get_precision('Account'),
        store=True, readonly=True, compute='_compute_amount')

    currency_id = fields.Many2one('res.currency', string='Currency',
        required=True, readonly=True, states={'draft': [('readonly', False)]},
        default=_default_currency, track_visibility='always')
    journal_id = fields.Many2one('account.journal', string='Journal',
        required=True, readonly=True, states={'draft': [('readonly', False)]},
        default=_default_journal,
        domain="[('type', 'in', {'out_invoice': ['sale'], 'out_refund': ['sale_refund'], 'in_refund': ['purchase_refund'], 'in_invoice': ['purchase']}.get(type, [])), ('company_id', '=', company_id)]")
    company_id = fields.Many2one('res.company', string='Company', change_default=True,
        required=True, readonly=True, states={'draft': [('readonly', False)]},
        default=lambda self: self.env['res.company']._company_default_get('account.invoice'))
    check_total = fields.Float(string='Verification Total', digits=dp.get_precision('Account'),
        readonly=True, states={'draft': [('readonly', False)]}, default=0.0)

    reconciled = fields.Boolean(string='Paid/Reconciled',
        store=True, readonly=True, compute='_compute_reconciled',
        help="It indicates that the invoice has been paid and the journal entry of the invoice has been reconciled with one or several journal entries of payment.")
    partner_bank_id = fields.Many2one('res.partner.bank', string='Bank Account',
        help='Bank Account Number to which the invoice will be paid. A Company bank account if this is a Customer Invoice or Supplier Refund, otherwise a Partner bank account number.',
        readonly=True, states={'draft': [('readonly', False)]})

    move_lines = fields.Many2many('account.move.line', string='Entry Lines',
        compute='_compute_move_lines')
    residual = fields.Float(string='Balance', digits=dp.get_precision('Account'),
        compute='_compute_residual', store=True,
        help="Remaining amount due.")
    payment_ids = fields.Many2many('account.move.line', string='Payments',
        compute='_compute_payments')
    move_name = fields.Char(string='Journal Entry', readonly=True,
        states={'draft': [('readonly', False)]}, copy=False)
    user_id = fields.Many2one('res.users', string='Salesperson', track_visibility='onchange',
        readonly=True, states={'draft': [('readonly', False)]},
        default=lambda self: self.env.user)
    fiscal_position = fields.Many2one('account.fiscal.position', string='Fiscal Position',
        readonly=True, states={'draft': [('readonly', False)]})
    commercial_partner_id = fields.Many2one('res.partner', string='Commercial Entity',
        related='partner_id.commercial_partner_id', store=True, readonly=True,
        help="The commercial entity that will be used on Journal Entries for this invoice")

    _sql_constraints = [
        ('number_uniq', 'unique(number, company_id, journal_id, type)',
            'Invoice Number must be unique per Company!'),
    ]

    @api.model
    def fields_view_get(self, view_id=None, view_type=False, toolbar=False, submenu=False):
        context = self._context

        def get_view_id(xid, name):
            try:
                return self.env['ir.model.data'].xmlid_to_res_id('account.' + xid, raise_if_not_found=True)
            except ValueError:
                try:
                    return self.env['ir.ui.view'].search([('name', '=', name)], limit=1).id
                except Exception:
                    return False    # view not found

        if context.get('active_model') == 'res.partner' and context.get('active_ids'):
            partner = self.env['res.partner'].browse(context['active_ids'])[0]
            if not view_type:
                view_id = get_view_id('invoice_tree', 'account.invoice.tree')
                view_type = 'tree'
            elif view_type == 'form':
                if partner.supplier and not partner.customer:
                    view_id = get_view_id('invoice_supplier_form', 'account.invoice.supplier.form')
                elif partner.customer and not partner.supplier:
                    view_id = get_view_id('invoice_form', 'account.invoice.form')

        res = super(account_invoice, self).fields_view_get(view_id=view_id, view_type=view_type, toolbar=toolbar, submenu=submenu)

        # adapt selection of field journal_id
        for field in res['fields']:
            if field == 'journal_id' and type:
                journal_select = self.env['account.journal']._name_search('', [('type', '=', type)], name_get_uid=1)
                res['fields'][field]['selection'] = journal_select

        doc = etree.XML(res['arch'])

        if context.get('type'):
            for node in doc.xpath("//field[@name='partner_bank_id']"):
                if context['type'] == 'in_refund':
                    node.set('domain', "[('partner_id.ref_companies', 'in', [company_id])]")
                elif context['type'] == 'out_refund':
                    node.set('domain', "[('partner_id', '=', partner_id)]")

        if view_type == 'search':
            if context.get('type') in ('out_invoice', 'out_refund'):
                for node in doc.xpath("//group[@name='extended filter']"):
                    doc.remove(node)

        if view_type == 'tree':
            partner_string = _('Customer')
            if context.get('type') in ('in_invoice', 'in_refund'):
                partner_string = _('Supplier')
                for node in doc.xpath("//field[@name='reference']"):
                    node.set('invisible', '0')
            for node in doc.xpath("//field[@name='partner_id']"):
                node.set('string', partner_string)

        res['arch'] = etree.tostring(doc)
        return res

    @api.multi
    def invoice_print(self):
        """ Print the invoice and mark it as sent, so that we can see more
            easily the next step of the workflow
        """
        assert len(self) == 1, 'This option should only be used for a single id at a time.'
        self.sent = True
        return self.env['report'].get_action(self, 'account.report_invoice')

    @api.multi
    def action_invoice_sent(self):
        """ Open a window to compose an email, with the edi invoice template
            message loaded by default
        """
        assert len(self) == 1, 'This option should only be used for a single id at a time.'
        template = self.env.ref('account.email_template_edi_invoice', False)
        compose_form = self.env.ref('mail.email_compose_message_wizard_form', False)
        ctx = dict(
            default_model='account.invoice',
            default_res_id=self.id,
            default_use_template=bool(template),
            default_template_id=template.id,
            default_composition_mode='comment',
            mark_invoice_as_sent=True,
        )
        return {
            'name': _('Compose Email'),
            'type': 'ir.actions.act_window',
            'view_type': 'form',
            'view_mode': 'form',
            'res_model': 'mail.compose.message',
            'views': [(compose_form.id, 'form')],
            'view_id': compose_form.id,
            'target': 'new',
            'context': ctx,
        }

    @api.multi
    def confirm_paid(self):
        return self.write({'state': 'paid'})

    @api.multi
    def unlink(self):
        for invoice in self:
            if invoice.state not in ('draft', 'cancel'):
                raise Warning(_('You cannot delete an invoice which is not draft or cancelled. You should refund it instead.'))
            elif invoice.internal_number:
                raise Warning(_('You cannot delete an invoice after it has been validated (and received a number).  You can set it back to "Draft" state and modify its content, then re-confirm it.'))
        return super(account_invoice, self).unlink()

    @api.multi
    def onchange_partner_id(self, type, partner_id, date_invoice=False,
            payment_term=False, partner_bank_id=False, company_id=False):
        account_id = False
        payment_term_id = False
        fiscal_position = False
        bank_id = False

        if partner_id:
            p = self.env['res.partner'].browse(partner_id)
            rec_account = p.property_account_receivable
            pay_account = p.property_account_payable
            if company_id:
                if p.property_account_receivable.company_id and \
                        p.property_account_receivable.company_id.id != company_id and \
                        p.property_account_payable.company_id and \
                        p.property_account_payable.company_id.id != company_id:
                    prop = self.env['ir.property']
                    rec_dom = [('name', '=', 'property_account_receivable'), ('company_id', '=', company_id)]
                    pay_dom = [('name', '=', 'property_account_payable'), ('company_id', '=', company_id)]
                    res_dom = [('res_id', '=', 'res.partner,%s' % partner_id)]
                    rec_prop = prop.search(rec_dom + res_dom) or prop.search(rec_dom)
                    pay_prop = prop.search(pay_dom + res_dom) or prop.search(pay_dom)
                    rec_account = rec_prop.get_by_record(rec_prop)
                    pay_account = pay_prop.get_by_record(pay_prop)
                    if not rec_account and not pay_account:
                        action = self.env.ref('account.action_account_config')
                        msg = _('Cannot find a chart of accounts for this company, You should configure it. \nPlease go to Account Configuration.')
                        raise RedirectWarning(msg, action.id, _('Go to the configuration panel'))

            if type in ('out_invoice', 'out_refund'):
                account_id = rec_account.id
                payment_term_id = p.property_payment_term.id
            else:
                account_id = pay_account.id
                payment_term_id = p.property_supplier_payment_term.id
            fiscal_position = p.property_account_position.id
            bank_id = p.bank_ids and p.bank_ids[0].id or False

        result = {'value': {
            'account_id': account_id,
            'payment_term': payment_term_id,
            'fiscal_position': fiscal_position,
        }}

        if type in ('in_invoice', 'in_refund'):
            result['value']['partner_bank_id'] = bank_id

        if payment_term != payment_term_id:
            if payment_term_id:
                to_update = self.onchange_payment_term_date_invoice(payment_term_id, date_invoice)
                result['value'].update(to_update.get('value', {}))
            else:
                result['value']['date_due'] = False

        if partner_bank_id != bank_id:
            to_update = self.onchange_partner_bank(bank_id)
            result['value'].update(to_update.get('value', {}))

        return result

    @api.multi
    def onchange_journal_id(self, journal_id=False):
        if journal_id:
            journal = self.env['account.journal'].browse(journal_id)
            return {
                'value': {
                    'currency_id': journal.currency.id or journal.company_id.currency_id.id,
                    'company_id': journal.company_id.id,
                }
            }
        return {}

    @api.multi
    def onchange_payment_term_date_invoice(self, payment_term_id, date_invoice):
        if not date_invoice:
            date_invoice = fields.Date.context_today(self)
        if not payment_term_id:
            # To make sure the invoice due date should contain due date which is
            # entered by user when there is no payment term defined
            return {'value': {'date_due': self.date_due or date_invoice}}
        pterm = self.env['account.payment.term'].browse(payment_term_id)
        pterm_list = pterm.compute(value=1, date_ref=date_invoice)[0]
        if pterm_list:
            return {'value': {'date_due': max(line[0] for line in pterm_list)}}
        else:
            raise except_orm(_('Insufficient Data!'),
                _('The payment term of supplier does not have a payment term line.'))

    @api.multi
    def onchange_invoice_line(self, lines):
        return {}

    @api.multi
    def onchange_partner_bank(self, partner_bank_id=False):
        return {'value': {}}

    @api.multi
    def onchange_company_id(self, company_id, part_id, type, invoice_line, currency_id):
        # TODO: add the missing context parameter when forward-porting in trunk
        # so we can remove this hack!
        self = self.with_context(self.env['res.users'].context_get())

        values = {}
        domain = {}

        if company_id and part_id and type:
            p = self.env['res.partner'].browse(part_id)
            if p.property_account_payable and p.property_account_receivable and \
                    p.property_account_payable.company_id.id != company_id and \
                    p.property_account_receivable.company_id.id != company_id:
                prop = self.env['ir.property']
                rec_dom = [('name', '=', 'property_account_receivable'), ('company_id', '=', company_id)]
                pay_dom = [('name', '=', 'property_account_payable'), ('company_id', '=', company_id)]
                res_dom = [('res_id', '=', 'res.partner,%s' % part_id)]
                rec_prop = prop.search(rec_dom + res_dom) or prop.search(rec_dom)
                pay_prop = prop.search(pay_dom + res_dom) or prop.search(pay_dom)
                rec_account = rec_prop.get_by_record(rec_prop)
                pay_account = pay_prop.get_by_record(pay_prop)
                if not rec_account and not pay_account:
                    action = self.env.ref('account.action_account_config')
                    msg = _('Cannot find a chart of accounts for this company, You should configure it. \nPlease go to Account Configuration.')
                    raise RedirectWarning(msg, action.id, _('Go to the configuration panel'))

                if type in ('out_invoice', 'out_refund'):
                    acc_id = rec_account.id
                else:
                    acc_id = pay_account.id
                values= {'account_id': acc_id}

            if self:
                if company_id:
                    for line in self.invoice_line:
                        if not line.account_id:
                            continue
                        if line.account_id.company_id.id == company_id:
                            continue
                        accounts = self.env['account.account'].search([('name', '=', line.account_id.name), ('company_id', '=', company_id)])
                        if not accounts:
                            action = self.env.ref('account.action_account_config')
                            msg = _('Cannot find a chart of accounts for this company, You should configure it. \nPlease go to Account Configuration.')
                            raise RedirectWarning(msg, action.id, _('Go to the configuration panel'))
                        line.write({'account_id': accounts[-1].id})
            else:
                for line_cmd in invoice_line or []:
                    if len(line_cmd) >= 3 and isinstance(line_cmd[2], dict):
                        line = self.env['account.account'].browse(line_cmd[2]['account_id'])
                        if line.company_id.id != company_id:
                            raise except_orm(
                                _('Configuration Error!'),
                                _("Invoice line account's company and invoice's company does not match.")
                            )

        if company_id and type:
            journal_type = TYPE2JOURNAL[type]
            journals = self.env['account.journal'].search([('type', '=', journal_type), ('company_id', '=', company_id)])
            if journals:
                values['journal_id'] = journals[0].id
            journal_defaults = self.env['ir.values'].get_defaults_dict('account.invoice', 'type=%s' % type)
            if 'journal_id' in journal_defaults:
                values['journal_id'] = journal_defaults['journal_id']
            if not values.get('journal_id'):
                field_desc = journals.fields_get(['type'])
                type_label = next(t for t, label in field_desc['type']['selection'] if t == journal_type)
                action = self.env.ref('account.action_account_journal_form')
                msg = _('Cannot find any account journal of type "%s" for this company, You should create one.\n Please go to Journal Configuration') % type_label
                raise RedirectWarning(msg, action.id, _('Go to the configuration panel'))
            domain = {'journal_id':  [('id', 'in', journals.ids)]}

        return {'value': values, 'domain': domain}

    @api.multi
    def action_cancel_draft(self):
        # go from canceled state to draft state
        self.write({'state': 'draft'})
        self.delete_workflow()
        self.create_workflow()
        return True

    @api.one
    @api.returns('ir.ui.view')
    def get_formview_id(self):
        """ Update form view id of action to open the invoice """
        if self.type == 'in_invoice':
            return self.env.ref('account.invoice_supplier_form')
        else:
            return self.env.ref('account.invoice_form')

    @api.multi
    def move_line_id_payment_get(self):
        # return the move line ids with the same account as the invoice self
        if not self.id:
            return []
        query = """ SELECT l.id
                    FROM account_move_line l, account_invoice i
                    WHERE i.id = %s AND l.move_id = i.move_id AND l.account_id = i.account_id
                """
        self._cr.execute(query, (self.id,))
        return [row[0] for row in self._cr.fetchall()]

    @api.multi
    def test_paid(self):
        # check whether all corresponding account move lines are reconciled
        line_ids = self.move_line_id_payment_get()
        if not line_ids:
            return False
        query = "SELECT reconcile_id FROM account_move_line WHERE id IN %s"
        self._cr.execute(query, (tuple(line_ids),))
        return all(row[0] for row in self._cr.fetchall())

    @api.multi
    def button_reset_taxes(self):
        account_invoice_tax = self.env['account.invoice.tax']
        ctx = dict(self._context)
        for invoice in self:
            self._cr.execute("DELETE FROM account_invoice_tax WHERE invoice_id=%s AND manual is False", (invoice.id,))
            self.invalidate_cache()
            partner = invoice.partner_id
            if partner.lang:
                ctx['lang'] = partner.lang
            for taxe in account_invoice_tax.compute(invoice.with_context(ctx)).values():
                account_invoice_tax.create(taxe)
        # dummy write on self to trigger recomputations
        return self.with_context(ctx).write({'invoice_line': []})

    @api.multi
    def button_compute(self, set_total=False):
        self.button_reset_taxes()
        for invoice in self:
            if set_total:
                invoice.check_total = invoice.amount_total
        return True

    @api.multi
    def _get_analytic_lines(self):
        """ Return a list of dict for creating analytic lines for self[0] """
        company_currency = self.company_id.currency_id
        sign = 1 if self.type in ('out_invoice', 'in_refund') else -1

        iml = self.env['account.invoice.line'].move_line_get(self.id)
        for il in iml:
            if il['account_analytic_id']:
                if self.type in ('in_invoice', 'in_refund'):
                    ref = self.reference
                else:
                    ref = self.number
                if not self.journal_id.analytic_journal_id:
                    raise except_orm(_('No Analytic Journal!'),
                        _("You have to define an analytic journal on the '%s' journal!") % (self.journal_id.name,))
                currency = self.currency_id.with_context(date=self.date_invoice)
                il['analytic_lines'] = [(0,0, {
                    'name': il['name'],
                    'date': self.date_invoice,
                    'account_id': il['account_analytic_id'],
                    'unit_amount': il['quantity'],
                    'amount': currency.compute(il['price'], company_currency) * sign,
                    'product_id': il['product_id'],
                    'product_uom_id': il['uos_id'],
                    'general_account_id': il['account_id'],
                    'journal_id': self.journal_id.analytic_journal_id.id,
                    'ref': ref,
                })]
        return iml

    @api.multi
    def action_date_assign(self):
        for inv in self:
            res = inv.onchange_payment_term_date_invoice(inv.payment_term.id, inv.date_invoice)
            if res and res.get('value'):
                inv.write(res['value'])
        return True

    @api.multi
    def finalize_invoice_move_lines(self, move_lines):
        """ finalize_invoice_move_lines(move_lines) -> move_lines

            Hook method to be overridden in additional modules to verify and
            possibly alter the move lines to be created by an invoice, for
            special cases.
            :param move_lines: list of dictionaries with the account.move.lines (as for create())
            :return: the (possibly updated) final move_lines to create for this invoice
        """
        return move_lines

    @api.multi
    def check_tax_lines(self, compute_taxes):
        account_invoice_tax = self.env['account.invoice.tax']
        company_currency = self.company_id.currency_id
        if not self.tax_line:
            for tax in compute_taxes.values():
                account_invoice_tax.create(tax)
        else:
            tax_key = []
            precision = self.env['decimal.precision'].precision_get('Account')
            for tax in self.tax_line:
                if tax.manual:
                    continue
                key = (tax.tax_code_id.id, tax.base_code_id.id, tax.account_id.id)
                tax_key.append(key)
                if key not in compute_taxes:
                    raise except_orm(_('Warning!'), _('Global taxes defined, but they are not in invoice lines !'))
                base = compute_taxes[key]['base']
                if float_compare(abs(base - tax.base), company_currency.rounding, precision_digits=precision) == 1:
                    raise except_orm(_('Warning!'), _('Tax base different!\nClick on compute to update the tax base.'))
            for key in compute_taxes:
                if key not in tax_key:
                    raise except_orm(_('Warning!'), _('Taxes are missing!\nClick on compute button.'))

    @api.multi
    def compute_invoice_totals(self, company_currency, ref, invoice_move_lines):
        total = 0
        total_currency = 0
        for line in invoice_move_lines:
            if self.currency_id != company_currency:
                currency = self.currency_id.with_context(date=self.date_invoice or fields.Date.context_today(self))
                line['currency_id'] = currency.id
                line['amount_currency'] = line['price']
                line['price'] = currency.compute(line['price'], company_currency)
            else:
                line['currency_id'] = False
                line['amount_currency'] = False
            line['ref'] = ref
            if self.type in ('out_invoice','in_refund'):
                total += line['price']
                total_currency += line['amount_currency'] or line['price']
                line['price'] = - line['price']
            else:
                total -= line['price']
                total_currency -= line['amount_currency'] or line['price']
        return total, total_currency, invoice_move_lines

    def inv_line_characteristic_hashcode(self, invoice_line):
        """Overridable hashcode generation for invoice lines. Lines having the same hashcode
        will be grouped together if the journal has the 'group line' option. Of course a module
        can add fields to invoice lines that would need to be tested too before merging lines
        or not."""
        return "%s-%s-%s-%s-%s" % (
            invoice_line['account_id'],
            invoice_line.get('tax_code_id', 'False'),
            invoice_line.get('product_id', 'False'),
            invoice_line.get('analytic_account_id', 'False'),
            invoice_line.get('date_maturity', 'False'),
        )

    def group_lines(self, iml, line):
        """Merge account move lines (and hence analytic lines) if invoice line hashcodes are equals"""
        if self.journal_id.group_invoice_lines:
            line2 = {}
            for x, y, l in line:
                tmp = self.inv_line_characteristic_hashcode(l)
                if tmp in line2:
                    am = line2[tmp]['debit'] - line2[tmp]['credit'] + (l['debit'] - l['credit'])
                    line2[tmp]['debit'] = (am > 0) and am or 0.0
                    line2[tmp]['credit'] = (am < 0) and -am or 0.0
                    line2[tmp]['tax_amount'] += l['tax_amount']
                    line2[tmp]['analytic_lines'] += l['analytic_lines']
                else:
                    line2[tmp] = l
            line = []
            for key, val in line2.items():
                line.append((0,0,val))
        return line

    @api.multi
    def action_move_create(self):
        """ Creates invoice related analytics and financial move lines """
        account_invoice_tax = self.env['account.invoice.tax']
        account_move = self.env['account.move']

        for inv in self:
            if not inv.journal_id.sequence_id:
                raise except_orm(_('Error!'), _('Please define sequence on the journal related to this invoice.'))
            if not inv.invoice_line:
                raise except_orm(_('No Invoice Lines!'), _('Please create some invoice lines.'))
            if inv.move_id:
                continue

            ctx = dict(self._context, lang=inv.partner_id.lang)

            if not inv.date_invoice:
                inv.with_context(ctx).write({'date_invoice': fields.Date.context_today(self)})
            date_invoice = inv.date_invoice

            company_currency = inv.company_id.currency_id
            # create the analytical lines, one move line per invoice line
            iml = inv._get_analytic_lines()
            # check if taxes are all computed
            compute_taxes = account_invoice_tax.compute(inv)
            inv.check_tax_lines(compute_taxes)

            # I disabled the check_total feature
            if self.env['res.users'].has_group('account.group_supplier_inv_check_total'):
                if inv.type in ('in_invoice', 'in_refund') and abs(inv.check_total - inv.amount_total) >= (inv.currency_id.rounding / 2.0):
                    raise except_orm(_('Bad Total!'), _('Please verify the price of the invoice!\nThe encoded total does not match the computed total.'))

            if inv.payment_term:
                total_fixed = total_percent = 0
                for line in inv.payment_term.line_ids:
                    if line.value == 'fixed':
                        total_fixed += line.value_amount
                    if line.value == 'procent':
                        total_percent += line.value_amount
                total_fixed = (total_fixed * 100) / (inv.amount_total or 1.0)
                if (total_fixed + total_percent) > 100:
                    raise except_orm(_('Error!'), _("Cannot create the invoice.\nThe related payment term is probably misconfigured as it gives a computed amount greater than the total invoiced amount. In order to avoid rounding issues, the latest line of your payment term must be of type 'balance'."))

            # one move line per tax line
            iml += account_invoice_tax.move_line_get(inv.id)

            if inv.type in ('in_invoice', 'in_refund'):
                ref = inv.reference
            else:
                ref = inv.number

            diff_currency = inv.currency_id != company_currency
            # create one move line for the total and possibly adjust the other lines amount
            total, total_currency, iml = inv.with_context(ctx).compute_invoice_totals(company_currency, ref, iml)

            name = inv.name or inv.supplier_invoice_number or '/'
            totlines = []
            if inv.payment_term:
                totlines = inv.with_context(ctx).payment_term.compute(total, date_invoice)[0]
            if totlines:
                res_amount_currency = total_currency
                ctx['date'] = date_invoice
                for i, t in enumerate(totlines):
                    if inv.currency_id != company_currency:
                        amount_currency = company_currency.with_context(ctx).compute(t[1], inv.currency_id)
                    else:
                        amount_currency = False

                    # last line: add the diff
                    res_amount_currency -= amount_currency or 0
                    if i + 1 == len(totlines):
                        amount_currency += res_amount_currency

                    iml.append({
                        'type': 'dest',
                        'name': name,
                        'price': t[1],
                        'account_id': inv.account_id.id,
                        'date_maturity': t[0],
                        'amount_currency': diff_currency and amount_currency,
                        'currency_id': diff_currency and inv.currency_id.id,
                        'ref': ref,
                    })
            else:
                iml.append({
                    'type': 'dest',
                    'name': name,
                    'price': total,
                    'account_id': inv.account_id.id,
                    'date_maturity': inv.date_due,
                    'amount_currency': diff_currency and total_currency,
                    'currency_id': diff_currency and inv.currency_id.id,
                    'ref': ref
                })

            date = date_invoice

            part = self.env['res.partner']._find_accounting_partner(inv.partner_id)

            line = [(0, 0, self.line_get_convert(l, part.id, date)) for l in iml]
            line = inv.group_lines(iml, line)

            journal = inv.journal_id.with_context(ctx)
            if journal.centralisation:
                raise except_orm(_('User Error!'),
                        _('You cannot create an invoice on a centralized journal. Uncheck the centralized counterpart box in the related journal from the configuration menu.'))

            line = inv.finalize_invoice_move_lines(line)

            move_vals = {
                'ref': inv.reference or inv.name,
                'line_id': line,
                'journal_id': journal.id,
                'date': inv.date_invoice,
                'narration': inv.comment,
                'company_id': inv.company_id.id,
            }
            ctx['company_id'] = inv.company_id.id
            period = inv.period_id
            if not period:
                period = period.with_context(ctx).find(date_invoice)[:1]
            if period:
                move_vals['period_id'] = period.id
                for i in line:
                    i[2]['period_id'] = period.id

            ctx['invoice'] = inv
            move = account_move.with_context(ctx).create(move_vals)
            # make the invoice point to that move
            vals = {
                'move_id': move.id,
                'period_id': period.id,
                'move_name': move.name,
            }
            inv.with_context(ctx).write(vals)
            # Pass invoice in context in method post: used if you want to get the same
            # account move reference when creating the same invoice after a cancelled one:
            move.post()
        self._log_event()
        return True

    @api.multi
    def invoice_validate(self):
        return self.write({'state': 'open'})

    @api.model
    def line_get_convert(self, line, part, date):
        return {
            'date_maturity': line.get('date_maturity', False),
            'partner_id': part,
            'name': line['name'][:64],
            'date': date,
            'debit': line['price']>0 and line['price'],
            'credit': line['price']<0 and -line['price'],
            'account_id': line['account_id'],
            'analytic_lines': line.get('analytic_lines', []),
            'amount_currency': line['price']>0 and abs(line.get('amount_currency', False)) or -abs(line.get('amount_currency', False)),
            'currency_id': line.get('currency_id', False),
            'tax_code_id': line.get('tax_code_id', False),
            'tax_amount': line.get('tax_amount', False),
            'ref': line.get('ref', False),
            'quantity': line.get('quantity',1.00),
            'product_id': line.get('product_id', False),
            'product_uom_id': line.get('uos_id', False),
            'analytic_account_id': line.get('account_analytic_id', False),
        }

    @api.multi
    def action_number(self):
        #TODO: not correct fix but required a fresh values before reading it.
        self.write({})

        for inv in self:
            self.write({'internal_number': inv.number})

            if inv.type in ('in_invoice', 'in_refund'):
                if not inv.reference:
                    ref = inv.number
                else:
                    ref = inv.reference
            else:
                ref = inv.number

            self._cr.execute(""" UPDATE account_move SET ref=%s
                           WHERE id=%s AND (ref IS NULL OR ref = '')""",
                        (ref, inv.move_id.id))
            self._cr.execute(""" UPDATE account_move_line SET ref=%s
                           WHERE move_id=%s AND (ref IS NULL OR ref = '')""",
                        (ref, inv.move_id.id))
            self._cr.execute(""" UPDATE account_analytic_line SET ref=%s
                           FROM account_move_line
                           WHERE account_move_line.move_id = %s AND
                                 account_analytic_line.move_id = account_move_line.id""",
                        (ref, inv.move_id.id))
            self.invalidate_cache()

        return True

    @api.multi
    def action_cancel(self):
        moves = self.env['account.move']
        for inv in self:
            if inv.move_id:
                moves += inv.move_id
            if inv.payment_ids:
                for move_line in inv.payment_ids:
                    if move_line.reconcile_partial_id.line_partial_ids:
                        raise except_orm(_('Error!'), _('You cannot cancel an invoice which is partially paid. You need to unreconcile related payment entries first.'))

        # First, set the invoices as cancelled and detach the move ids
        self.write({'state': 'cancel', 'move_id': False})
        if moves:
            # second, invalidate the move(s)
            moves.button_cancel()
            # delete the move this invoice was pointing to
            # Note that the corresponding move_lines and move_reconciles
            # will be automatically deleted too
            moves.unlink()
        self._log_event(-1.0, 'Cancel Invoice')
        return True

    ###################

    @api.multi
    def _log_event(self, factor=1.0, name='Open Invoice'):
        #TODO: implement messages system
        return True

    @api.multi
    def name_get(self):
        TYPES = {
            'out_invoice': _('Invoice'),
            'in_invoice': _('Supplier Invoice'),
            'out_refund': _('Refund'),
            'in_refund': _('Supplier Refund'),
        }
        result = []
        for inv in self:
            result.append((inv.id, "%s %s" % (inv.number or TYPES[inv.type], inv.name or '')))
        return result

    @api.model
    def name_search(self, name, args=None, operator='ilike', limit=100):
        args = args or []
        recs = self.browse()
        if name:
            recs = self.search([('number', '=', name)] + args, limit=limit)
        if not recs:
            recs = self.search([('name', operator, name)] + args, limit=limit)
        return recs.name_get()

    @api.model
    def _refund_cleanup_lines(self, lines):
        """ Convert records to dict of values suitable for one2many line creation

            :param recordset lines: records to convert
            :return: list of command tuple for one2many line creation [(0, 0, dict of valueis), ...]
        """
        result = []
        for line in lines:
            values = {}
            for name, field in line._fields.iteritems():
                if name in MAGIC_COLUMNS:
                    continue
                elif field.type == 'many2one':
                    values[name] = line[name].id
                elif field.type not in ['many2many', 'one2many']:
                    values[name] = line[name]
                elif name == 'invoice_line_tax_id':
                    values[name] = [(6, 0, line[name].ids)]
            result.append((0, 0, values))
        return result

    @api.model
    def _prepare_refund(self, invoice, date=None, period_id=None, description=None, journal_id=None):
        """ Prepare the dict of values to create the new refund from the invoice.
            This method may be overridden to implement custom
            refund generation (making sure to call super() to establish
            a clean extension chain).

            :param record invoice: invoice to refund
            :param string date: refund creation date from the wizard
            :param integer period_id: force account.period from the wizard
            :param string description: description of the refund from the wizard
            :param integer journal_id: account.journal from the wizard
            :return: dict of value to create() the refund
        """
        values = {}
        for field in ['name', 'reference', 'comment', 'date_due', 'partner_id', 'company_id',
                'account_id', 'currency_id', 'payment_term', 'user_id', 'fiscal_position']:
            if invoice._fields[field].type == 'many2one':
                values[field] = invoice[field].id
            else:
                values[field] = invoice[field] or False

        values['invoice_line'] = self._refund_cleanup_lines(invoice.invoice_line)

        tax_lines = filter(lambda l: l.manual, invoice.tax_line)
        values['tax_line'] = self._refund_cleanup_lines(tax_lines)

        if journal_id:
            journal = self.env['account.journal'].browse(journal_id)
        elif invoice['type'] == 'in_invoice':
            journal = self.env['account.journal'].search([('type', '=', 'purchase_refund')], limit=1)
        else:
            journal = self.env['account.journal'].search([('type', '=', 'sale_refund')], limit=1)
        values['journal_id'] = journal.id

        values['type'] = TYPE2REFUND[invoice['type']]
        values['date_invoice'] = date or fields.Date.context_today(invoice)
        values['state'] = 'draft'
        values['number'] = False
        values['origin'] = invoice.number

        if period_id:
            values['period_id'] = period_id
        if description:
            values['name'] = description
        return values

    @api.multi
    @api.returns('self')
    def refund(self, date=None, period_id=None, description=None, journal_id=None):
        new_invoices = self.browse()
        for invoice in self:
            # create the new invoice
            values = self._prepare_refund(invoice, date=date, period_id=period_id,
                                    description=description, journal_id=journal_id)
            new_invoices += self.create(values)
        return new_invoices

    @api.v8
    def pay_and_reconcile(self, pay_amount, pay_account_id, period_id, pay_journal_id,
                          writeoff_acc_id, writeoff_period_id, writeoff_journal_id, name=''):
        # TODO check if we can use different period for payment and the writeoff line
        assert len(self)==1, "Can only pay one invoice at a time."
        # Take the seq as name for move
        SIGN = {'out_invoice': -1, 'in_invoice': 1, 'out_refund': 1, 'in_refund': -1}
        direction = SIGN[self.type]
        # take the chosen date
        date = self._context.get('date_p') or fields.Date.context_today(self)

        # Take the amount in currency and the currency of the payment
        if self._context.get('amount_currency') and self._context.get('currency_id'):
            amount_currency = self._context['amount_currency']
            currency_id = self._context['currency_id']
        else:
            amount_currency = False
            currency_id = False

        pay_journal = self.env['account.journal'].browse(pay_journal_id)
        if self.type in ('in_invoice', 'in_refund'):
            ref = self.reference
        else:
            ref = self.number
        partner = self.partner_id._find_accounting_partner(self.partner_id)
        name = name or self.invoice_line[0].name or self.number
        # Pay attention to the sign for both debit/credit AND amount_currency
        l1 = {
            'name': name,
            'debit': direction * pay_amount > 0 and direction * pay_amount,
            'credit': direction * pay_amount < 0 and -direction * pay_amount,
            'account_id': self.account_id.id,
            'partner_id': partner.id,
            'ref': ref,
            'date': date,
            'currency_id': currency_id,
            'amount_currency': direction * (amount_currency or 0.0),
            'company_id': self.company_id.id,
        }
        l2 = {
            'name': name,
            'debit': direction * pay_amount < 0 and -direction * pay_amount,
            'credit': direction * pay_amount > 0 and direction * pay_amount,
            'account_id': pay_account_id,
            'partner_id': partner.id,
            'ref': ref,
            'date': date,
            'currency_id': currency_id,
            'amount_currency': -direction * (amount_currency or 0.0),
            'company_id': self.company_id.id,
        }
        move = self.env['account.move'].create({
            'ref': ref,
            'line_id': [(0, 0, l1), (0, 0, l2)],
            'journal_id': pay_journal_id,
            'period_id': period_id,
            'date': date,
        })

        move_ids = (move | self.move_id).ids
        self._cr.execute("SELECT id FROM account_move_line WHERE move_id IN %s",
                         (tuple(move_ids),))
        lines = self.env['account.move.line'].browse([r[0] for r in self._cr.fetchall()])
        lines2rec = lines.browse()
        total = 0.0
        for line in itertools.chain(lines, self.payment_ids):
            if line.account_id == self.account_id:
                lines2rec += line
                total += (line.debit or 0.0) - (line.credit or 0.0)

        inv_id, name = self.name_get()[0]
        if not round(total, self.env['decimal.precision'].precision_get('Account')) or writeoff_acc_id:
            lines2rec.reconcile('manual', writeoff_acc_id, writeoff_period_id, writeoff_journal_id)
        else:
            code = self.currency_id.symbol
            # TODO: use currency's formatting function
            msg = _("Invoice partially paid: %s%s of %s%s (%s%s remaining).") % \
                    (pay_amount, code, self.amount_total, code, total, code)
            self.message_post(body=msg)
            lines2rec.reconcile_partial('manual')

        # Update the stored value (fields.function), so we write to trigger recompute
        return self.write({})

    @api.v7
    def pay_and_reconcile(self, cr, uid, ids, pay_amount, pay_account_id, period_id, pay_journal_id,
                          writeoff_acc_id, writeoff_period_id, writeoff_journal_id, context=None, name=''):
        recs = self.browse(cr, uid, ids, context)
        return recs.pay_and_reconcile(pay_amount, pay_account_id, period_id, pay_journal_id,
                    writeoff_acc_id, writeoff_period_id, writeoff_journal_id, name=name)

class account_invoice_line(models.Model):
    _name = "account.invoice.line"
    _description = "Invoice Line"
    _order = "invoice_id,sequence,id"

    @api.one
    @api.depends('price_unit', 'discount', 'invoice_line_tax_id', 'quantity',
        'product_id', 'invoice_id.partner_id', 'invoice_id.currency_id')
    def _compute_price(self):
        price = self.price_unit * (1 - (self.discount or 0.0) / 100.0)
        taxes = self.invoice_line_tax_id.compute_all(price, self.quantity, product=self.product_id, partner=self.invoice_id.partner_id)
        self.price_subtotal = taxes['total']
        if self.invoice_id:
            self.price_subtotal = self.invoice_id.currency_id.round(self.price_subtotal)

    @api.model
    def _default_price_unit(self):
        if not self._context.get('check_total'):
            return 0
        total = self._context['check_total']
        for l in self._context.get('invoice_line', []):
            if isinstance(l, (list, tuple)) and len(l) >= 3 and l[2]:
                vals = l[2]
                price = vals.get('price_unit', 0) * (1 - vals.get('discount', 0) / 100.0)
                total = total - (price * vals.get('quantity'))
                taxes = vals.get('invoice_line_tax_id')
                if taxes and len(taxes[0]) >= 3 and taxes[0][2]:
                    taxes = self.env['account.tax'].browse(taxes[0][2])
                    tax_res = taxes.compute_all(price, vals.get('quantity'),
                        product=vals.get('product_id'), partner=self._context.get('partner_id'))
                    for tax in tax_res['taxes']:
                        total = total - tax['amount']
        return total

    @api.model
    def _default_account(self):
        # XXX this gets the default account for the user's company,
        # it should get the default account for the invoice's company
        # however, the invoice's company does not reach this point
        if self._context.get('type') in ('out_invoice', 'out_refund'):
            return self.env['ir.property'].get('property_account_income_categ', 'product.category')
        else:
            return self.env['ir.property'].get('property_account_expense_categ', 'product.category')

    name = fields.Text(string='Description', required=True)
    origin = fields.Char(string='Source Document',
        help="Reference of the document that produced this invoice.")
    sequence = fields.Integer(string='Sequence', default=10,
        help="Gives the sequence of this line when displaying the invoice.")
    invoice_id = fields.Many2one('account.invoice', string='Invoice Reference',
        ondelete='cascade', index=True)
    uos_id = fields.Many2one('product.uom', string='Unit of Measure',
        ondelete='set null', index=True)
    product_id = fields.Many2one('product.product', string='Product',
        ondelete='restrict', index=True)
    account_id = fields.Many2one('account.account', string='Account',
        required=True, domain=[('type', 'not in', ['view', 'closed'])],
        default=_default_account,
        help="The income or expense account related to the selected product.")
    price_unit = fields.Float(string='Unit Price', required=True,
        digits= dp.get_precision('Product Price'),
        default=_default_price_unit)
    price_subtotal = fields.Float(string='Amount', digits= dp.get_precision('Account'),
        store=True, readonly=True, compute='_compute_price')
    quantity = fields.Float(string='Quantity', digits= dp.get_precision('Product Unit of Measure'),
        required=True, default=1)
    discount = fields.Float(string='Discount (%)', digits= dp.get_precision('Discount'),
        default=0.0)
    invoice_line_tax_id = fields.Many2many('account.tax',
        'account_invoice_line_tax', 'invoice_line_id', 'tax_id',
        string='Taxes', domain=[('parent_id', '=', False)])
    account_analytic_id = fields.Many2one('account.analytic.account',
        string='Analytic Account')
    company_id = fields.Many2one('res.company', string='Company',
        related='invoice_id.company_id', store=True, readonly=True)
    partner_id = fields.Many2one('res.partner', string='Partner',
        related='invoice_id.partner_id', store=True, readonly=True)

    @api.model
    def fields_view_get(self, view_id=None, view_type='form', toolbar=False, submenu=False):
        res = super(account_invoice_line, self).fields_view_get(
            view_id=view_id, view_type=view_type, toolbar=toolbar, submenu=submenu)
        if self._context.get('type'):
            doc = etree.XML(res['arch'])
            for node in doc.xpath("//field[@name='product_id']"):
                if self._context['type'] in ('in_invoice', 'in_refund'):
                    node.set('domain', "[('purchase_ok', '=', True)]")
                else:
                    node.set('domain', "[('sale_ok', '=', True)]")
            res['arch'] = etree.tostring(doc)
        return res

    @api.multi
    def product_id_change(self, product, uom_id, qty=0, name='', type='out_invoice',
            partner_id=False, fposition_id=False, price_unit=False, currency_id=False,
            company_id=None):
        context = self._context
        company_id = company_id if company_id is not None else context.get('company_id', False)
        self = self.with_context(company_id=company_id, force_company=company_id)

        if not partner_id:
            raise except_orm(_('No Partner Defined!'), _("You must first select a partner!"))
        if not product:
            if type in ('in_invoice', 'in_refund'):
                return {'value': {}, 'domain': {'product_uom': []}}
            else:
                return {'value': {'price_unit': 0.0}, 'domain': {'product_uom': []}}

        values = {}

        part = self.env['res.partner'].browse(partner_id)
        fpos = self.env['account.fiscal.position'].browse(fposition_id)

        if part.lang:
            self = self.with_context(lang=part.lang)
        product = self.env['product.product'].browse(product)

        values['name'] = product.partner_ref
        if type in ('out_invoice', 'out_refund'):
            account = product.property_account_income or product.categ_id.property_account_income_categ
        else:
            account = product.property_account_expense or product.categ_id.property_account_expense_categ
        account = fpos.map_account(account)
        if account:
            values['account_id'] = account.id

        if type in ('out_invoice', 'out_refund'):
            taxes = product.taxes_id or account.tax_ids
            if product.description_sale:
                values['name'] += '\n' + product.description_sale
        else:
            taxes = product.supplier_taxes_id or account.tax_ids
            if product.description_purchase:
                values['name'] += '\n' + product.description_purchase

        taxes = fpos.map_tax(taxes)
        values['invoice_line_tax_id'] = taxes.ids

        if type in ('in_invoice', 'in_refund'):
            values['price_unit'] = price_unit or product.standard_price
        else:
            values['price_unit'] = product.lst_price

        values['uos_id'] = uom_id or product.uom_id.id
        domain = {'uos_id': [('category_id', '=', product.uom_id.category_id.id)]}

        company = self.env['res.company'].browse(company_id)
        currency = self.env['res.currency'].browse(currency_id)

        if company and currency:
            if company.currency_id != currency:
                if type in ('in_invoice', 'in_refund'):
                    values['price_unit'] = product.standard_price
                values['price_unit'] = values['price_unit'] * currency.rate

            if values['uos_id'] and values['uos_id'] != product.uom_id.id:
                values['price_unit'] = self.env['product.uom']._compute_price(
                    product.uom_id.id, values['price_unit'], values['uos_id'])

        return {'value': values, 'domain': domain}

    @api.multi
    def uos_id_change(self, product, uom, qty=0, name='', type='out_invoice', partner_id=False,
            fposition_id=False, price_unit=False, currency_id=False, company_id=None):
        context = self._context
        company_id = company_id if company_id != None else context.get('company_id', False)
        self = self.with_context(company_id=company_id)

        result = self.product_id_change(
            product, uom, qty, name, type, partner_id, fposition_id, price_unit,
            currency_id, company_id=company_id,
        )
        warning = {}
        if not uom:
            result['value']['price_unit'] = 0.0
        if product and uom:
            prod = self.env['product.product'].browse(product)
            prod_uom = self.env['product.uom'].browse(uom)
            if prod.uom_id.category_id != prod_uom.category_id:
                warning = {
                    'title': _('Warning!'),
                    'message': _('The selected unit of measure is not compatible with the unit of measure of the product.'),
                }
                result['value']['uos_id'] = prod.uom_id.id
        if warning:
            result['warning'] = warning
        return result

    @api.model
    def move_line_get(self, invoice_id):
        inv = self.env['account.invoice'].browse(invoice_id)
        currency = inv.currency_id.with_context(date=inv.date_invoice)
        company_currency = inv.company_id.currency_id

        res = []
        for line in inv.invoice_line:
            mres = self.move_line_get_item(line)
            mres['invl_id'] = line.id
            res.append(mres)
            tax_code_found = False
            taxes = line.invoice_line_tax_id.compute_all(
                (line.price_unit * (1.0 - (line.discount or 0.0) / 100.0)),
                line.quantity, line.product_id, inv.partner_id)['taxes']
            for tax in taxes:
                if inv.type in ('out_invoice', 'in_invoice'):
                    tax_code_id = tax['base_code_id']
                    tax_amount = line.price_subtotal * tax['base_sign']
                else:
                    tax_code_id = tax['ref_base_code_id']
                    tax_amount = line.price_subtotal * tax['ref_base_sign']

                if tax_code_found:
                    if not tax_code_id:
                        continue
                    res.append(dict(mres))
                    res[-1]['price'] = 0.0
                    res[-1]['account_analytic_id'] = False
                elif not tax_code_id:
                    continue
                tax_code_found = True

                res[-1]['tax_code_id'] = tax_code_id
                res[-1]['tax_amount'] = currency.compute(tax_amount, company_currency)

        return res

    @api.model
    def move_line_get_item(self, line):
        return {
            'type': 'src',
            'name': line.name.split('\n')[0][:64],
            'price_unit': line.price_unit,
            'quantity': line.quantity,
            'price': line.price_subtotal,
            'account_id': line.account_id.id,
            'product_id': line.product_id.id,
            'uos_id': line.uos_id.id,
            'account_analytic_id': line.account_analytic_id.id,
            'taxes': line.invoice_line_tax_id,
        }

    #
    # Set the tax field according to the account and the fiscal position
    #
    @api.multi
    def onchange_account_id(self, product_id, partner_id, inv_type, fposition_id, account_id):
        if not account_id:
            return {}
        unique_tax_ids = []
        account = self.env['account.account'].browse(account_id)
        if not product_id:
            fpos = self.env['account.fiscal.position'].browse(fposition_id)
            unique_tax_ids = fpos.map_tax(account.tax_ids).ids
        else:
            product_change_result = self.product_id_change(product_id, False, type=inv_type,
                partner_id=partner_id, fposition_id=fposition_id, company_id=account.company_id.id)
            if 'invoice_line_tax_id' in product_change_result.get('value', {}):
                unique_tax_ids = product_change_result['value']['invoice_line_tax_id']
        return {'value': {'invoice_line_tax_id': unique_tax_ids}}


class account_invoice_tax(models.Model):
    _name = "account.invoice.tax"
    _description = "Invoice Tax"
    _order = 'sequence'

<<<<<<< HEAD
    @api.one
    @api.depends('base', 'base_amount', 'amount', 'tax_amount')
    def _compute_factors(self):
        self.factor_base = self.base_amount / self.base if self.base else 1.0
        self.factor_tax = self.tax_amount / self.amount if self.amount else 1.0

    invoice_id = fields.Many2one('account.invoice', string='Invoice Line',
        ondelete='cascade', index=True)
    name = fields.Char(string='Tax Description',
        required=True)
    account_id = fields.Many2one('account.account', string='Tax Account',
        required=True, domain=[('type', 'not in', ['view', 'income', 'closed'])])
    account_analytic_id = fields.Many2one('account.analytic.account', string='Analytic account')
    base = fields.Float(string='Base', digits=dp.get_precision('Account'))
    amount = fields.Float(string='Amount', digits=dp.get_precision('Account'))
    manual = fields.Boolean(string='Manual', default=True)
    sequence = fields.Integer(string='Sequence',
        help="Gives the sequence order when displaying a list of invoice tax.")
    base_code_id = fields.Many2one('account.tax.code', string='Base Code',
        help="The account basis of the tax declaration.")
    base_amount = fields.Float(string='Base Code Amount', digits=dp.get_precision('Account'),
        default=0.0)
    tax_code_id = fields.Many2one('account.tax.code', string='Tax Code',
        help="The tax basis of the tax declaration.")
    tax_amount = fields.Float(string='Tax Code Amount', digits=dp.get_precision('Account'),
        default=0.0)

    company_id = fields.Many2one('res.company', string='Company',
        related='account_id.company_id', store=True, readonly=True)
    factor_base = fields.Float(string='Multipication factor for Base code',
        compute='_compute_factors')
    factor_tax = fields.Float(string='Multipication factor Tax code',
        compute='_compute_factors')

    @api.multi
    def base_change(self, base, currency_id=False, company_id=False, date_invoice=False):
        factor = self.factor_base if self else 1
        company = self.env['res.company'].browse(company_id)
        if currency_id and company.currency_id:
            currency = self.env['res.currency'].browse(currency_id)
            currency = currency.with_context(date=date_invoice or fields.Date.context_today(self))
            base = currency.compute(base * factor, company.currency_id, round=False)
        return {'value': {'base_amount': base}}

    @api.multi
    def amount_change(self, amount, currency_id=False, company_id=False, date_invoice=False):
        factor = self.factor_tax if self else 1
        company = self.env['res.company'].browse(company_id)
        if currency_id and company.currency_id:
            currency = self.env['res.currency'].browse(currency_id)
            currency = currency.with_context(date=date_invoice or fields.Date.context_today(self))
            amount = currency.compute(amount * factor, company.currency_id, round=False)
=======
    def _count_factor(self, cr, uid, ids, name, args, context=None):
        res = {}
        for invoice_tax in self.browse(cr, uid, ids, context=context):
            res[invoice_tax.id] = {
                'factor_base': 1.0,
                'factor_tax': 1.0,
            }
            if invoice_tax.amount <> 0.0:
                factor_tax = invoice_tax.tax_amount / invoice_tax.amount
                res[invoice_tax.id]['factor_tax'] = factor_tax

            if invoice_tax.base <> 0.0:
                factor_base = invoice_tax.base_amount / invoice_tax.base
                res[invoice_tax.id]['factor_base'] = factor_base

        return res

    _columns = {
        'invoice_id': fields.many2one('account.invoice', 'Invoice Line', ondelete='cascade', select=True),
        'name': fields.char('Tax Description', size=64, required=True),
        'account_id': fields.many2one('account.account', 'Tax Account', required=True, domain=[('type','<>','view'),('type','<>','income'), ('type', '<>', 'closed')]),
        'account_analytic_id': fields.many2one('account.analytic.account', 'Analytic account'),
        'base': fields.float('Base', digits_compute=dp.get_precision('Account')),
        'amount': fields.float('Amount', digits_compute=dp.get_precision('Account')),
        'manual': fields.boolean('Manual'),
        'sequence': fields.integer('Sequence', help="Gives the sequence order when displaying a list of invoice tax."),
        'base_code_id': fields.many2one('account.tax.code', 'Base Code', help="The account basis of the tax declaration."),
        'base_amount': fields.float('Base Code Amount', digits_compute=dp.get_precision('Account')),
        'tax_code_id': fields.many2one('account.tax.code', 'Tax Code', help="The tax basis of the tax declaration."),
        'tax_amount': fields.float('Tax Code Amount', digits_compute=dp.get_precision('Account')),
        'company_id': fields.related('account_id', 'company_id', type='many2one', relation='res.company', string='Company', store=True, readonly=True),
        'factor_base': fields.function(_count_factor, string='Multipication factor for Base code', type='float', multi="all"),
        'factor_tax': fields.function(_count_factor, string='Multipication factor Tax code', type='float', multi="all")
    }

    def base_change(self, cr, uid, ids, base, currency_id=False, company_id=False, date_invoice=False):
        cur_obj = self.pool.get('res.currency')
        company_obj = self.pool.get('res.company')
        company_currency = False
        factor = 1
        if ids:
            factor = self.read(cr, uid, ids[0], ['factor_base'])['factor_base']
        if company_id:
            company_currency = company_obj.read(cr, uid, [company_id], ['currency_id'])[0]['currency_id'][0]
        if currency_id and company_currency:
            base = cur_obj.compute(cr, uid, currency_id, company_currency, base*factor, context={'date': date_invoice or fields.date.context_today(self, cr, uid)}, round=False)
        return {'value': {'base_amount':base}}

    def amount_change(self, cr, uid, ids, amount, currency_id=False, company_id=False, date_invoice=False):
        cur_obj = self.pool.get('res.currency')
        company_obj = self.pool.get('res.company')
        company_currency = False
        if company_id:
            company_currency = company_obj.read(cr, uid, [company_id], ['currency_id'])[0]['currency_id'][0]
        if currency_id and company_currency:
            amount = cur_obj.compute(cr, uid, currency_id, company_currency, amount, context={'date': date_invoice or fields.date.context_today(self, cr, uid)}, round=False)
>>>>>>> 12f600ce
        return {'value': {'tax_amount': amount}}

    @api.v8
    def compute(self, invoice):
        tax_grouped = {}
        currency = invoice.currency_id.with_context(date=invoice.date_invoice or fields.Date.context_today(invoice))
        company_currency = invoice.company_id.currency_id
        for line in invoice.invoice_line:
            taxes = line.invoice_line_tax_id.compute_all(
                (line.price_unit * (1 - (line.discount or 0.0) / 100.0)),
                line.quantity, line.product_id, invoice.partner_id)['taxes']
            for tax in taxes:
                val = {
                    'invoice_id': invoice.id,
                    'name': tax['name'],
                    'amount': tax['amount'],
                    'manual': False,
                    'sequence': tax['sequence'],
                    'base': currency.round(tax['price_unit'] * line['quantity']),
                }
                if invoice.type in ('out_invoice','in_invoice'):
                    val['base_code_id'] = tax['base_code_id']
                    val['tax_code_id'] = tax['tax_code_id']
                    val['base_amount'] = currency.compute(val['base'] * tax['base_sign'], company_currency, round=False)
                    val['tax_amount'] = currency.compute(val['amount'] * tax['tax_sign'], company_currency, round=False)
                    val['account_id'] = tax['account_collected_id'] or line.account_id.id
                    val['account_analytic_id'] = tax['account_analytic_collected_id']
                else:
                    val['base_code_id'] = tax['ref_base_code_id']
                    val['tax_code_id'] = tax['ref_tax_code_id']
                    val['base_amount'] = currency.compute(val['base'] * tax['ref_base_sign'], company_currency, round=False)
                    val['tax_amount'] = currency.compute(val['amount'] * tax['ref_tax_sign'], company_currency, round=False)
                    val['account_id'] = tax['account_paid_id'] or line.account_id.id
                    val['account_analytic_id'] = tax['account_analytic_paid_id']

                # If the taxes generate moves on the same financial account as the invoice line
                # and no default analytic account is defined at the tax level, propagate the
                # analytic account from the invoice line to the tax line. This is necessary
                # in situations were (part of) the taxes cannot be reclaimed,
                # to ensure the tax move is allocated to the proper analytic account.
                if not val.get('account_analytic_id') and line.account_analytic_id and val['account_id'] == line.account_id.id:
                    val['account_analytic_id'] = line.account_analytic_id.id

                key = (val['tax_code_id'], val['base_code_id'], val['account_id'])
                if not key in tax_grouped:
                    tax_grouped[key] = val
                else:
                    tax_grouped[key]['base'] += val['base']
                    tax_grouped[key]['amount'] += val['amount']
                    tax_grouped[key]['base_amount'] += val['base_amount']
                    tax_grouped[key]['tax_amount'] += val['tax_amount']

        for t in tax_grouped.values():
            t['base'] = currency.round(t['base'])
            t['amount'] = currency.round(t['amount'])
            t['base_amount'] = currency.round(t['base_amount'])
            t['tax_amount'] = currency.round(t['tax_amount'])

        return tax_grouped

    @api.v7
    def compute(self, cr, uid, invoice_id, context=None):
        recs = self.browse(cr, uid, [], context)
        invoice = recs.env['account.invoice'].browse(invoice_id)
        return recs.compute(invoice)

    @api.model
    def move_line_get(self, invoice_id):
        res = []
        self._cr.execute(
            'SELECT * FROM account_invoice_tax WHERE invoice_id = %s',
            (invoice_id,)
        )
        for row in self._cr.dictfetchall():
            if not (row['amount'] or row['tax_code_id'] or row['tax_amount']):
                continue
            res.append({
                'type': 'tax',
                'name': row['name'],
                'price_unit': row['amount'],
                'quantity': 1,
                'price': row['amount'] or 0.0,
                'account_id': row['account_id'],
                'tax_code_id': row['tax_code_id'],
                'tax_amount': row['tax_amount'],
                'account_analytic_id': row['account_analytic_id'],
            })
        return res


class res_partner(models.Model):
    # Inherits partner and adds invoice information in the partner form
    _inherit = 'res.partner'

    invoice_ids = fields.One2many('account.invoice', 'partner_id', string='Invoices',
        readonly=True, copy=False)

    def _find_accounting_partner(self, partner):
        '''
        Find the partner for which the accounting entries will be created
        '''
        return partner.commercial_partner_id

class mail_compose_message(models.Model):
    _inherit = 'mail.compose.message'

    @api.multi
    def send_mail(self):
        context = self._context
        if context.get('default_model') == 'account.invoice' and \
                context.get('default_res_id') and context.get('mark_invoice_as_sent'):
            invoice = self.env['account.invoice'].browse(context['default_res_id'])
            invoice = invoice.with_context(mail_post_autofollow=True)
            invoice.write({'sent': True})
            invoice.message_post(body=_("Invoice sent"))
        return super(mail_compose_message, self).send_mail()

# vim:expandtab:smartindent:tabstop=4:softtabstop=4:shiftwidth=4:<|MERGE_RESOLUTION|>--- conflicted
+++ resolved
@@ -1474,7 +1474,6 @@
     _description = "Invoice Tax"
     _order = 'sequence'
 
-<<<<<<< HEAD
     @api.one
     @api.depends('base', 'base_amount', 'amount', 'tax_amount')
     def _compute_factors(self):
@@ -1521,70 +1520,11 @@
 
     @api.multi
     def amount_change(self, amount, currency_id=False, company_id=False, date_invoice=False):
-        factor = self.factor_tax if self else 1
         company = self.env['res.company'].browse(company_id)
         if currency_id and company.currency_id:
             currency = self.env['res.currency'].browse(currency_id)
             currency = currency.with_context(date=date_invoice or fields.Date.context_today(self))
-            amount = currency.compute(amount * factor, company.currency_id, round=False)
-=======
-    def _count_factor(self, cr, uid, ids, name, args, context=None):
-        res = {}
-        for invoice_tax in self.browse(cr, uid, ids, context=context):
-            res[invoice_tax.id] = {
-                'factor_base': 1.0,
-                'factor_tax': 1.0,
-            }
-            if invoice_tax.amount <> 0.0:
-                factor_tax = invoice_tax.tax_amount / invoice_tax.amount
-                res[invoice_tax.id]['factor_tax'] = factor_tax
-
-            if invoice_tax.base <> 0.0:
-                factor_base = invoice_tax.base_amount / invoice_tax.base
-                res[invoice_tax.id]['factor_base'] = factor_base
-
-        return res
-
-    _columns = {
-        'invoice_id': fields.many2one('account.invoice', 'Invoice Line', ondelete='cascade', select=True),
-        'name': fields.char('Tax Description', size=64, required=True),
-        'account_id': fields.many2one('account.account', 'Tax Account', required=True, domain=[('type','<>','view'),('type','<>','income'), ('type', '<>', 'closed')]),
-        'account_analytic_id': fields.many2one('account.analytic.account', 'Analytic account'),
-        'base': fields.float('Base', digits_compute=dp.get_precision('Account')),
-        'amount': fields.float('Amount', digits_compute=dp.get_precision('Account')),
-        'manual': fields.boolean('Manual'),
-        'sequence': fields.integer('Sequence', help="Gives the sequence order when displaying a list of invoice tax."),
-        'base_code_id': fields.many2one('account.tax.code', 'Base Code', help="The account basis of the tax declaration."),
-        'base_amount': fields.float('Base Code Amount', digits_compute=dp.get_precision('Account')),
-        'tax_code_id': fields.many2one('account.tax.code', 'Tax Code', help="The tax basis of the tax declaration."),
-        'tax_amount': fields.float('Tax Code Amount', digits_compute=dp.get_precision('Account')),
-        'company_id': fields.related('account_id', 'company_id', type='many2one', relation='res.company', string='Company', store=True, readonly=True),
-        'factor_base': fields.function(_count_factor, string='Multipication factor for Base code', type='float', multi="all"),
-        'factor_tax': fields.function(_count_factor, string='Multipication factor Tax code', type='float', multi="all")
-    }
-
-    def base_change(self, cr, uid, ids, base, currency_id=False, company_id=False, date_invoice=False):
-        cur_obj = self.pool.get('res.currency')
-        company_obj = self.pool.get('res.company')
-        company_currency = False
-        factor = 1
-        if ids:
-            factor = self.read(cr, uid, ids[0], ['factor_base'])['factor_base']
-        if company_id:
-            company_currency = company_obj.read(cr, uid, [company_id], ['currency_id'])[0]['currency_id'][0]
-        if currency_id and company_currency:
-            base = cur_obj.compute(cr, uid, currency_id, company_currency, base*factor, context={'date': date_invoice or fields.date.context_today(self, cr, uid)}, round=False)
-        return {'value': {'base_amount':base}}
-
-    def amount_change(self, cr, uid, ids, amount, currency_id=False, company_id=False, date_invoice=False):
-        cur_obj = self.pool.get('res.currency')
-        company_obj = self.pool.get('res.company')
-        company_currency = False
-        if company_id:
-            company_currency = company_obj.read(cr, uid, [company_id], ['currency_id'])[0]['currency_id'][0]
-        if currency_id and company_currency:
-            amount = cur_obj.compute(cr, uid, currency_id, company_currency, amount, context={'date': date_invoice or fields.date.context_today(self, cr, uid)}, round=False)
->>>>>>> 12f600ce
+            amount = currency.compute(amount, company.currency_id, round=False)
         return {'value': {'tax_amount': amount}}
 
     @api.v8
