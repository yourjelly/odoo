# Vietnamese translation for openobject-addons
# Copyright (c) 2009 Rosetta Contributors and Canonical Ltd 2009
# This file is distributed under the same license as the openobject-addons package.
# Phong Nguyen <phong.nguyen_thanh@yahoo.com>, 2009.
#
msgid ""
msgstr ""
"Project-Id-Version: openobject-addons\n"
"Report-Msgid-Bugs-To: support@openerp.com\n"
"POT-Creation-Date: 2011-01-11 11:14+0000\n"
<<<<<<< HEAD
"PO-Revision-Date: 2011-01-17 06:32+0000\n"
=======
"PO-Revision-Date: 2011-01-19 21:51+0000\n"
>>>>>>> 2e4efe26
"Last-Translator: Phong Nguyen <Unknown>\n"
"Language-Team: Vietnamese <vi@li.org>\n"
"MIME-Version: 1.0\n"
"Content-Type: text/plain; charset=UTF-8\n"
"Content-Transfer-Encoding: 8bit\n"
<<<<<<< HEAD
"X-Launchpad-Export-Date: 2011-01-18 04:43+0000\n"
=======
"X-Launchpad-Export-Date: 2011-01-20 04:53+0000\n"
>>>>>>> 2e4efe26
"X-Generator: Launchpad (build 12177)\n"

#. module: account
#: model:process.transition,name:account.process_transition_supplierreconcilepaid0
msgid "System payment"
msgstr "Thanh toán bằng hệ thống"

#. module: account
#: view:account.journal:0
msgid "Other Configuration"
msgstr "Cấu hình khác"

#. module: account
#: code:addons/account/wizard/account_open_closed_fiscalyear.py:40
#, python-format
msgid "No End of year journal defined for the fiscal year"
msgstr ""

#. module: account
#: code:addons/account/account.py:506
#, python-format
msgid ""
"You cannot remove/deactivate an account which is set as a property to any "
"Partner."
msgstr ""

#. module: account
#: view:account.move.reconcile:0
msgid "Journal Entry Reconcile"
msgstr ""

#. module: account
#: field:account.installer.modules,account_voucher:0
msgid "Voucher Management"
msgstr "Quản lý Biên nhận"

#. module: account
#: view:account.account:0
#: view:account.bank.statement:0
#: view:account.move:0
#: view:account.move.line:0
msgid "Account Statistics"
msgstr "Thống kê tài khoản"

#. module: account
#: field:account.invoice,residual:0
#: field:report.invoice.created,residual:0
msgid "Residual"
msgstr "Còn lại"

#. module: account
#: code:addons/account/invoice.py:785
#, python-format
msgid "Please define sequence on invoice journal"
msgstr ""

#. module: account
#: constraint:account.period:0
msgid "Error ! The duration of the Period(s) is/are invalid. "
msgstr "Lỗi! Thời hạn của chu kỳ không hợp lệ "

#. module: account
#: field:account.analytic.line,currency_id:0
msgid "Account currency"
msgstr "Loại tiền của tài khoản"

#. module: account
#: view:account.tax:0
msgid "Children Definition"
msgstr "Định nghĩa con"

#. module: account
#: model:ir.model,name:account.model_report_aged_receivable
msgid "Aged Receivable Till Today"
msgstr "Aged Receivable Till Today"

#. module: account
#: field:account.partner.ledger,reconcil:0
msgid "Include Reconciled Entries"
msgstr "Bao gồm các mục đã được đối soát"

#. module: account
#: view:account.pl.report:0
msgid ""
"The Profit and Loss report gives you an overview of your company profit and "
"loss in a single document"
msgstr ""

#. module: account
#: model:process.transition,name:account.process_transition_invoiceimport0
msgid "Import from invoice or payment"
msgstr "Import from invoice or payment"

#. module: account
#: model:ir.model,name:account.model_wizard_multi_charts_accounts
msgid "wizard.multi.charts.accounts"
msgstr "wizard.multi.charts.accounts"

#. module: account
#: view:account.move:0
msgid "Total Debit"
msgstr "Tổng Nợ"

#. module: account
#: view:account.unreconcile:0
msgid ""
"If you unreconciliate transactions, you must also verify all the actions "
"that are linked to those transactions because they will not be disabled"
msgstr ""
"If you unreconciliate transactions, you must also verify all the actions "
"that are linked to those transactions because they will not be disabled"

#. module: account
#: report:account.tax.code.entries:0
msgid "Accounting Entries-"
msgstr "Các bút toán Kế toán-"

#. module: account
#: code:addons/account/account.py:1291
#, python-format
msgid "You can not delete posted movement: \"%s\"!"
msgstr "Bạn không thể xóa các bút toán đã được ghi nhận: \"%s\"!"

#. module: account
#: report:account.invoice:0
#: field:account.invoice.line,origin:0
msgid "Origin"
msgstr "Nguồn gốc"

#. module: account
#: view:account.account:0
#: field:account.account,reconcile:0
#: view:account.automatic.reconcile:0
#: field:account.move.line,reconcile_id:0
#: view:account.move.line.reconcile:0
#: view:account.move.line.reconcile.writeoff:0
msgid "Reconcile"
msgstr "Đối soát"

#. module: account
#: field:account.bank.statement.line,ref:0
#: field:account.entries.report,ref:0
#: field:account.move,ref:0
#: view:account.move.line:0
#: field:account.move.line,ref:0
#: field:account.subscription,ref:0
msgid "Reference"
msgstr "Tham chiếu"

#. module: account
#: view:account.open.closed.fiscalyear:0
msgid "Choose Fiscal Year "
msgstr "Chọn năm tài chính "

#. module: account
#: help:account.payment.term,active:0
msgid ""
"If the active field is set to False, it will allow you to hide the payment "
"term without removing it."
msgstr ""

#. module: account
#: code:addons/account/invoice.py:1421
#, python-format
msgid "Warning!"
msgstr "Cảnh báo!"

#. module: account
#: field:account.fiscal.position.account,account_src_id:0
#: field:account.fiscal.position.account.template,account_src_id:0
msgid "Account Source"
msgstr "Tài khoản đầu vào"

#. module: account
#: model:ir.actions.act_window,name:account.act_acc_analytic_acc_5_report_hr_timesheet_invoice_journal
msgid "All Analytic Entries"
msgstr "Tất cả phân tích đầu vào"

#. module: account
#: model:ir.actions.act_window,name:account.action_view_created_invoice_dashboard
msgid "Invoices Created Within Past 15 Days"
msgstr "Các hóa đơn được tạo trong vòng 15 ngày vừa qua"

#. module: account
#: selection:account.account.type,sign:0
msgid "Negative"
msgstr "Thất thu"

#. module: account
#: code:addons/account/wizard/account_move_journal.py:95
#, python-format
msgid "Journal: %s"
msgstr "Sổ nhật ký: %s"

#. module: account
#: help:account.analytic.journal,type:0
msgid ""
"Gives the type of the analytic journal. When it needs for a document (eg: an "
"invoice) to create analytic entries, OpenERP will look for a matching "
"journal of the same type."
msgstr ""
"Gives the type of the analytic journal. When it needs for a document (eg: an "
"invoice) to create analytic entries, OpenERP will look for a matching "
"journal of the same type."

#. module: account
#: model:ir.actions.act_window,name:account.action_account_tax_template_form
#: model:ir.ui.menu,name:account.menu_action_account_tax_template_form
msgid "Tax Templates"
msgstr "Các mẫu thuế"

#. module: account
#: model:ir.model,name:account.model_account_tax
msgid "account.tax"
msgstr "account.tax"

#. module: account
#: code:addons/account/account.py:901
#, python-format
msgid ""
"No period defined for this date: %s !\n"
"Please create a fiscal year."
msgstr ""
"Không có chu kỳ định nghĩa cho ngày này: %s !\n"
"Vui lòng tạo một năm tài chính."

#. module: account
#: model:ir.model,name:account.model_account_move_line_reconcile_select
msgid "Move line reconcile select"
msgstr "Move line reconcile select"

#. module: account
#: help:account.model.line,sequence:0
msgid ""
"The sequence field is used to order the resources from lower sequences to "
"higher ones"
msgstr ""
"Các lĩnh vực chuỗi được dùng để sắp các nguồn lực từ các chuỗi thấp hơn cho "
"những người cao"

#. module: account
#: help:account.tax.code,notprintable:0
#: help:account.tax.code.template,notprintable:0
msgid ""
"Check this box if you don't want any VAT related to this Tax Code to appear "
"on invoices"
msgstr ""
"Check this box if you don't want any VAT related to this Tax Code to appear "
"on invoices"

#. module: account
#: code:addons/account/invoice.py:1210
#, python-format
msgid "Invoice '%s' is paid partially: %s%s of %s%s (%s%s remaining)"
msgstr "Hóa đơn '%s' được trả một phần: %s%s của %s%s (còn lại %s%s)"

#. module: account
#: model:process.transition,note:account.process_transition_supplierentriesreconcile0
msgid "Accounting entries are an input of the reconciliation."
msgstr "Các bút toán kế toán là đầu vào của việc đối soát."

#. module: account
#: model:ir.ui.menu,name:account.menu_finance_management_belgian_reports
msgid "Belgian Reports"
msgstr "Báo cáo của Bỉ"

#. module: account
#: code:addons/account/account_move_line.py:1176
#, python-format
msgid "You can not add/modify entries in a closed journal."
msgstr "You can not add/modify entries in a closed journal."

#. module: account
#: view:account.bank.statement:0
msgid "Calculated Balance"
msgstr "Số dư được tính toán"

#. module: account
#: model:ir.actions.act_window,name:account.action_account_use_model_create_entry
#: model:ir.actions.act_window,name:account.action_view_account_use_model
#: model:ir.ui.menu,name:account.menu_action_manual_recurring
msgid "Manual Recurring"
msgstr "Manual Recurring"

#. module: account
#: view:account.fiscalyear.close.state:0
msgid "Close Fiscalyear"
msgstr "Đóng năm tài chính"

#. module: account
#: field:account.automatic.reconcile,allow_write_off:0
msgid "Allow write off"
msgstr "Cho phép xóa bỏ"

#. module: account
#: view:account.analytic.chart:0
msgid "Select the Period for Analysis"
msgstr "Chọn chu kỳ phân tích"

#. module: account
#: view:account.move.line:0
msgid "St."
msgstr "St."

#. module: account
#: code:addons/account/invoice.py:529
#, python-format
msgid "Invoice line account company does not match with invoice company."
msgstr "Invoice line account company does not match with invoice company."

#. module: account
#: field:account.journal.column,field:0
msgid "Field Name"
msgstr "Tên trường"

#. module: account
#: help:account.installer,charts:0
msgid ""
"Installs localized accounting charts to match as closely as possible the "
"accounting needs of your company based on your country."
msgstr ""
"Installs localized accounting charts to match as closely as possible the "
"accounting needs of your company based on your country."

#. module: account
#: code:addons/account/wizard/account_move_journal.py:63
#, python-format
msgid ""
"Can't find any account journal of %s type for this company.\n"
"\n"
"You can create one in the menu: \n"
"Configuration/Financial Accounting/Accounts/Journals."
msgstr ""
"Can't find any account journal of %s type for this company.\n"
"\n"
"You can create one in the menu: \n"
"Configuration/Financial Accounting/Accounts/Journals."

#. module: account
#: model:ir.model,name:account.model_account_unreconcile
msgid "Account Unreconcile"
msgstr "Tài khoản chưa đối soát"

#. module: account
#: view:product.product:0
#: view:product.template:0
msgid "Purchase Properties"
msgstr "Các thuộc tính của Mua hàng"

#. module: account
#: view:account.installer:0
#: view:account.installer.modules:0
msgid "Configure"
msgstr "Cấu hình"

#. module: account
#: selection:account.entries.report,month:0
#: selection:account.invoice.report,month:0
#: selection:analytic.entries.report,month:0
#: selection:report.account.sales,month:0
#: selection:report.account_type.sales,month:0
msgid "June"
msgstr "Tháng Sáu"

#. module: account
#: model:ir.actions.act_window,help:account.action_account_moves_bank
msgid ""
"This view is used by accountants in order to record entries massively in "
"OpenERP. Journal items are created by OpenERP if you use Bank Statements, "
"Cash Registers, or Customer/Supplier payments."
msgstr ""
"This view is used by accountants in order to record entries massively in "
"OpenERP. Journal items are created by OpenERP if you use Bank Statements, "
"Cash Registers, or Customer/Supplier payments."

#. module: account
#: model:ir.model,name:account.model_account_tax_template
msgid "account.tax.template"
msgstr "account.tax.template"

#. module: account
#: model:ir.model,name:account.model_account_bank_accounts_wizard
msgid "account.bank.accounts.wizard"
msgstr "account.bank.accounts.wizard"

#. module: account
#: field:account.move.line,date_created:0
#: field:account.move.reconcile,create_date:0
msgid "Creation date"
msgstr "Ngày tạo"

#. module: account
#: selection:account.journal,type:0
msgid "Purchase Refund"
msgstr "Hoàn tiền Mua hàng"

#. module: account
#: selection:account.journal,type:0
msgid "Opening/Closing Situation"
msgstr "Tình trạng Đóng/Mở"

#. module: account
#: help:account.journal,currency:0
msgid "The currency used to enter statement"
msgstr "Đơn vị tiền được sử dụng để nhập bảng kê khai"

#. module: account
#: field:account.open.closed.fiscalyear,fyear_id:0
msgid "Fiscal Year to Open"
msgstr "Năm tài chính để Mở"

#. module: account
#: help:account.journal,sequence_id:0
msgid ""
"This field contains the informatin related to the numbering of the journal "
"entries of this journal."
msgstr ""
"This field contains the informatin related to the numbering of the journal "
"entries of this journal."

#. module: account
#: field:account.journal,default_debit_account_id:0
msgid "Default Debit Account"
msgstr "Tài khoản ghi nợ mặc định"

#. module: account
#: view:account.move:0
msgid "Total Credit"
msgstr "Tổng số báo có"

#. module: account
#: selection:account.account.type,sign:0
msgid "Positive"
msgstr "Dương"

#. module: account
#: view:account.move.line.unreconcile.select:0
msgid "Open For Unreconciliation"
msgstr "Open For Unreconciliation"

#. module: account
#: field:account.fiscal.position.template,chart_template_id:0
#: field:account.tax.template,chart_template_id:0
#: field:wizard.multi.charts.accounts,chart_template_id:0
msgid "Chart Template"
msgstr "Mẫu hệ thống tài khoản"

#. module: account
#: help:account.model.line,amount_currency:0
msgid "The amount expressed in an optional other currency."
msgstr "The amount expressed in an optional other currency."

#. module: account
#: help:account.journal.period,state:0
msgid ""
"When journal period is created. The state is 'Draft'. If a report is printed "
"it comes to 'Printed' state. When all transactions are done, it comes in "
"'Done' state."
msgstr ""
"When journal period is created. The state is 'Draft'. If a report is printed "
"it comes to 'Printed' state. When all transactions are done, it comes in "
"'Done' state."

#. module: account
#: model:ir.actions.act_window,help:account.action_account_tax_chart
msgid ""
"Chart of Taxes is a tree view reflecting the structure of the Tax Cases (or "
"tax codes) and shows the current tax situation. The tax chart represents the "
"amount of each area of the tax declaration for your country. It’s presented "
"in a hierarchical structure, which can be modified to fit your needs."
msgstr ""
"Chart of Taxes is a tree view reflecting the structure of the Tax Cases (or "
"tax codes) and shows the current tax situation. The tax chart represents the "
"amount of each area of the tax declaration for your country. It’s presented "
"in a hierarchical structure, which can be modified to fit your needs."

#. module: account
#: view:account.analytic.line:0
#: field:account.automatic.reconcile,journal_id:0
#: view:account.bank.statement:0
#: field:account.bank.statement,journal_id:0
#: report:account.central.journal:0
#: view:account.entries.report:0
#: field:account.entries.report,journal_id:0
#: report:account.general.ledger:0
#: view:account.invoice:0
#: field:account.invoice,journal_id:0
#: view:account.invoice.report:0
#: field:account.invoice.report,journal_id:0
#: field:account.journal.period,journal_id:0
#: report:account.journal.period.print:0
#: view:account.model:0
#: field:account.model,journal_id:0
#: view:account.move:0
#: field:account.move,journal_id:0
#: field:account.move.bank.reconcile,journal_id:0
#: view:account.move.line:0
#: field:account.move.line,journal_id:0
#: report:account.third_party_ledger:0
#: report:account.third_party_ledger_other:0
#: code:addons/account/account_move_line.py:983
#: view:analytic.entries.report:0
#: field:analytic.entries.report,journal_id:0
#: model:ir.actions.report.xml,name:account.account_journal
#: model:ir.model,name:account.model_account_journal
#: field:validate.account.move,journal_id:0
#, python-format
msgid "Journal"
msgstr "Sổ nhật ký"

#. module: account
#: model:ir.model,name:account.model_account_invoice_confirm
msgid "Confirm the selected invoices"
msgstr "Xác nhận các hóa đơn được chọn"

#. module: account
#: field:account.addtmpl.wizard,cparent_id:0
msgid "Parent target"
msgstr "Parent target"

#. module: account
#: field:account.bank.statement,account_id:0
msgid "Account used in this journal"
msgstr "Tài khoản dùng cho sổ nhật ký này"

#. module: account
#: help:account.aged.trial.balance,chart_account_id:0
#: help:account.balance.report,chart_account_id:0
#: help:account.bs.report,chart_account_id:0
#: help:account.central.journal,chart_account_id:0
#: help:account.common.account.report,chart_account_id:0
#: help:account.common.journal.report,chart_account_id:0
#: help:account.common.partner.report,chart_account_id:0
#: help:account.common.report,chart_account_id:0
#: help:account.general.journal,chart_account_id:0
#: help:account.partner.balance,chart_account_id:0
#: help:account.partner.ledger,chart_account_id:0
#: help:account.pl.report,chart_account_id:0
#: help:account.print.journal,chart_account_id:0
#: help:account.report.general.ledger,chart_account_id:0
#: help:account.vat.declaration,chart_account_id:0
msgid "Select Charts of Accounts"
msgstr "Chọn Hệ thống tài khoản kế toán"

#. module: account
#: view:product.product:0
msgid "Purchase Taxes"
msgstr "Các loại thuế mua hàng"

#. module: account
#: model:ir.model,name:account.model_account_invoice_refund
msgid "Invoice Refund"
msgstr "Hoàn tiền Hóa đơn"

#. module: account
#: report:account.overdue:0
msgid "Li."
msgstr "Li."

#. module: account
#: field:account.automatic.reconcile,unreconciled:0
msgid "Not reconciled transactions"
msgstr "Các giao dịch chưa đối soát"

#. module: account
#: code:addons/account/account_cash_statement.py:348
#, python-format
msgid "CashBox Balance is not matching with Calculated Balance !"
msgstr "CashBox Balance is not matching with Calculated Balance !"

#. module: account
#: view:account.fiscal.position:0
#: field:account.fiscal.position,tax_ids:0
#: field:account.fiscal.position.template,tax_ids:0
msgid "Tax Mapping"
msgstr "Tax Mapping"

#. module: account
#: model:ir.actions.act_window,name:account.action_account_fiscalyear_close_state
#: model:ir.ui.menu,name:account.menu_wizard_fy_close_state
msgid "Close a Fiscal Year"
msgstr "Đóng một năm tài chính"

#. module: account
#: model:process.transition,note:account.process_transition_confirmstatementfromdraft0
msgid "The accountant confirms the statement."
msgstr "Kế toán viên xác nhận báo cáo."

#. module: account
#: selection:account.balance.report,display_account:0
#: selection:account.bs.report,display_account:0
#: selection:account.common.account.report,display_account:0
#: selection:account.pl.report,display_account:0
#: selection:account.report.general.ledger,display_account:0
#: selection:account.tax,type_tax_use:0
#: selection:account.tax.template,type_tax_use:0
msgid "All"
msgstr "Tất cả"

#. module: account
#: field:account.invoice.report,address_invoice_id:0
msgid "Invoice Address Name"
msgstr "Tên địa chỉ trên hóa đơn"

#. module: account
#: selection:account.installer,period:0
msgid "3 Monthly"
msgstr "Mỗi 3 tháng"

#. module: account
#: view:account.unreconcile.reconcile:0
msgid ""
"If you unreconciliate transactions, you must also verify all the actions "
"that are linked to those transactions because they will not be disable"
msgstr ""
"If you unreconciliate transactions, you must also verify all the actions "
"that are linked to those transactions because they will not be disable"

#. module: account
#: view:analytic.entries.report:0
msgid "   30 Days   "
msgstr "   30 ngày   "

#. module: account
#: field:ir.sequence,fiscal_ids:0
msgid "Sequences"
msgstr "Sequences"

#. module: account
#: view:account.fiscal.position.template:0
msgid "Taxes Mapping"
msgstr "Taxes Mapping"

#. module: account
#: report:account.central.journal:0
msgid "Centralized Journal"
msgstr "Sổ nhật ký tập trung"

#. module: account
#: sql_constraint:account.sequence.fiscalyear:0
msgid "Main Sequence must be different from current !"
msgstr ""

#. module: account
#: field:account.invoice.tax,tax_amount:0
msgid "Tax Code Amount"
msgstr "Tax Code Amount"

#. module: account
#: code:addons/account/account.py:2779
#: code:addons/account/installer.py:434
#, python-format
msgid "SAJ"
msgstr "SAJ"

#. module: account
#: help:account.bank.statement,balance_end_real:0
msgid "closing balance entered by the cashbox verifier"
msgstr "closing balance entered by the cashbox verifier"

#. module: account
#: view:account.period:0
#: view:account.period.close:0
msgid "Close Period"
msgstr "Đóng chu kỳ"

#. module: account
#: model:ir.model,name:account.model_account_common_partner_report
msgid "Account Common Partner Report"
msgstr "Account Common Partner Report"

#. module: account
#: field:account.fiscalyear.close,period_id:0
msgid "Opening Entries Period"
msgstr "Opening Entries Period"

#. module: account
#: model:ir.model,name:account.model_account_journal_period
msgid "Journal Period"
msgstr "Chu kỳ của Sổ nhật ký"

#. module: account
#: code:addons/account/account_move_line.py:732
#: code:addons/account/account_move_line.py:776
#, python-format
msgid "To reconcile the entries company should be the same for all entries"
msgstr "To reconcile the entries company should be the same for all entries"

#. module: account
#: view:account.account:0
#: selection:account.aged.trial.balance,result_selection:0
#: selection:account.common.partner.report,result_selection:0
#: selection:account.partner.balance,result_selection:0
#: selection:account.partner.ledger,result_selection:0
#: code:addons/account/report/account_partner_balance.py:302
#: model:ir.actions.act_window,name:account.action_aged_receivable
#, python-format
msgid "Receivable Accounts"
msgstr "Các tài khoản phải thu"

#. module: account
#: model:ir.model,name:account.model_account_report_general_ledger
msgid "General Ledger Report"
msgstr "Báo cáo Sổ cái"

#. module: account
#: view:account.invoice:0
msgid "Re-Open"
msgstr "Mở lại"

#. module: account
#: view:account.use.model:0
msgid "Are you sure you want to create entries?"
msgstr "Are you sure you want to create entries?"

#. module: account
#: selection:account.bank.accounts.wizard,account_type:0
msgid "Check"
msgstr "Séc"

#. module: account
#: field:account.partner.reconcile.process,today_reconciled:0
msgid "Partners Reconciled Today"
msgstr "Các đối tác được đối soát hôm nay"

#. module: account
#: code:addons/account/account_bank_statement.py:306
#, python-format
msgid "The statement balance is incorrect !\n"
msgstr "The statement balance is incorrect !\n"

#. module: account
#: selection:account.payment.term.line,value:0
#: selection:account.tax.template,type:0
msgid "Percent"
msgstr "Phần trăm"

#. module: account
#: model:ir.ui.menu,name:account.menu_finance_charts
msgid "Charts"
msgstr "Các hệ thống tài khoản"

#. module: account
#: code:addons/account/project/wizard/project_account_analytic_line.py:47
#: model:ir.model,name:account.model_project_account_analytic_line
#, python-format
msgid "Analytic Entries by line"
msgstr "Analytic Entries by line"

#. module: account
#: code:addons/account/wizard/account_change_currency.py:39
#, python-format
msgid "You can only change currency for Draft Invoice !"
msgstr "Bạn chỉ có thể thay đổi loại tiền cho Hóa đơn Nháp"

#. module: account
#: view:account.analytic.journal:0
#: field:account.analytic.journal,type:0
#: field:account.bank.statement.line,type:0
#: field:account.invoice,type:0
#: view:account.invoice.report:0
#: field:account.invoice.report,type:0
#: view:account.journal:0
#: field:account.journal,type:0
#: field:account.move.reconcile,type:0
#: field:report.invoice.created,type:0
msgid "Type"
msgstr "Loại"

#. module: account
#: model:ir.model,name:account.model_account_subscription_line
msgid "Account Subscription Line"
msgstr "Account Subscription Line"

#. module: account
#: help:account.invoice,reference:0
msgid "The partner reference of this invoice."
msgstr "Tham chiếu đối tác của hóa đơn này"

#. module: account
#: view:account.move.line.unreconcile.select:0
#: view:account.unreconcile:0
#: view:account.unreconcile.reconcile:0
#: model:ir.model,name:account.model_account_move_line_unreconcile_select
msgid "Unreconciliation"
msgstr "Chưa đối soát"

#. module: account
#: model:ir.model,name:account.model_account_analytic_Journal_report
msgid "Account Analytic Journal"
msgstr "Account Analytic Journal"

#. module: account
#: model:ir.model,name:account.model_account_automatic_reconcile
msgid "Automatic Reconcile"
msgstr "Đối soát tự động"

#. module: account
#: view:account.payment.term.line:0
msgid "Due date Computation"
msgstr "Tính toán ngày đến hạn"

#. module: account
#: report:account.analytic.account.quantity_cost_ledger:0
msgid "J.C./Move name"
msgstr "J.C./Move name"

#. module: account
#: selection:account.entries.report,month:0
#: selection:account.invoice.report,month:0
#: selection:analytic.entries.report,month:0
#: selection:report.account.sales,month:0
#: selection:report.account_type.sales,month:0
msgid "September"
msgstr "Tháng Chín"

#. module: account
#: selection:account.subscription,period_type:0
msgid "days"
msgstr "ngày"

#. module: account
#: help:account.account.template,nocreate:0
msgid ""
"If checked, the new chart of accounts will not contain this by default."
msgstr ""
"If checked, the new chart of accounts will not contain this by default."

#. module: account
#: code:addons/account/wizard/account_invoice_refund.py:102
#, python-format
msgid ""
"Can not %s invoice which is already reconciled, invoice should be "
"unreconciled first. You can only Refund this invoice"
msgstr ""
"Can not %s invoice which is already reconciled, invoice should be "
"unreconciled first. You can only Refund this invoice"

#. module: account
#: model:ir.actions.act_window,name:account.action_subscription_form_new
msgid "New Subscription"
msgstr "New Subscription"

#. module: account
#: view:account.payment.term:0
msgid "Computation"
msgstr "Tính toán"

#. module: account
#: view:account.move.line:0
msgid "Next Partner to reconcile"
msgstr "Đối tác tiếp theo cho đối soát"

#. module: account
#: code:addons/account/account_move_line.py:1191
#, python-format
msgid ""
"You can not do this modification on a confirmed entry ! Please note that you "
"can just change some non important fields !"
msgstr ""
"You can not do this modification on a confirmed entry ! Please note that you "
"can just change some non important fields !"

#. module: account
#: view:account.invoice.report:0
#: field:account.invoice.report,delay_to_pay:0
msgid "Avg. Delay To Pay"
msgstr "Thời gian chậm thanh toán trung bình"

#. module: account
#: model:ir.actions.act_window,name:account.action_account_tax_chart
#: model:ir.actions.act_window,name:account.action_tax_code_tree
#: model:ir.ui.menu,name:account.menu_action_tax_code_tree
msgid "Chart of Taxes"
msgstr "Hệ thống Thuế"

#. module: account
#: view:account.fiscalyear:0
msgid "Create 3 Months Periods"
msgstr "Tạo các chu kỳ 3 tháng"

#. module: account
#: report:account.overdue:0
msgid "Due"
msgstr "Đến hạn"

#. module: account
#: view:account.invoice.report:0
#: field:account.invoice.report,price_total_tax:0
msgid "Total With Tax"
msgstr "Tổng bao gồm Thuế"

#. module: account
#: view:account.invoice:0
#: view:account.move:0
#: view:validate.account.move:0
#: view:validate.account.move.lines:0
msgid "Approve"
msgstr "Chấp thuận"

#. module: account
#: view:account.invoice:0
#: view:account.move:0
#: view:report.invoice.created:0
msgid "Total Amount"
msgstr "Tổng số tiền"

#. module: account
#: selection:account.account,type:0
#: selection:account.account.template,type:0
#: selection:account.entries.report,type:0
msgid "Consolidation"
msgstr "Tổng hợp"

#. module: account
#: view:account.analytic.line:0
#: view:account.entries.report:0
#: view:account.invoice.report:0
#: view:account.move.line:0
msgid "Extended Filters..."
msgstr "Bộ lọc mở rộng..."

#. module: account
#: model:ir.ui.menu,name:account.menu_account_central_journal
msgid "Centralizing Journal"
msgstr "Sổ nhật ký tập trung"

#. module: account
#: selection:account.journal,type:0
msgid "Sale Refund"
msgstr "Hoàn tiền Bán hàng"

#. module: account
#: model:process.node,note:account.process_node_accountingstatemententries0
msgid "Bank statement"
msgstr "Sổ phụ ngân hàng"

#. module: account
#: field:account.analytic.line,move_id:0
msgid "Move Line"
msgstr "di chuyển dòng"

#. module: account
#: help:account.move.line,tax_amount:0
msgid ""
"If the Tax account is a tax code account, this field will contain the taxed "
"amount.If the tax account is base tax code, this field will contain the "
"basic amount(without tax)."
msgstr ""
"If the Tax account is a tax code account, this field will contain the taxed "
"amount.If the tax account is base tax code, this field will contain the "
"basic amount(without tax)."

#. module: account
#: view:account.analytic.line:0
msgid "Purchases"
msgstr "Mua hàng"

#. module: account
#: field:account.model,lines_id:0
msgid "Model Entries"
msgstr "Model Entries"

#. module: account
#: field:account.account,code:0
#: report:account.account.balance:0
#: field:account.account.template,code:0
#: field:account.account.type,code:0
#: report:account.analytic.account.balance:0
#: report:account.analytic.account.inverted.balance:0
#: report:account.analytic.account.journal:0
#: field:account.analytic.line,code:0
#: field:account.fiscalyear,code:0
#: report:account.general.journal:0
#: field:account.journal,code:0
#: report:account.partner.balance:0
#: field:account.period,code:0
msgid "Code"
msgstr "Mã"

#. module: account
#: code:addons/account/account.py:2083
#: code:addons/account/account_bank_statement.py:350
#: code:addons/account/account_move_line.py:170
#: code:addons/account/invoice.py:73
#: code:addons/account/invoice.py:670
#: code:addons/account/wizard/account_use_model.py:81
#, python-format
msgid "No Analytic Journal !"
msgstr "Không có Sổ nhật ký Phân tích !"

#. module: account
#: report:account.partner.balance:0
#: view:account.partner.balance:0
#: model:ir.actions.act_window,name:account.action_account_partner_balance
#: model:ir.actions.report.xml,name:account.account_3rdparty_account_balance
#: model:ir.ui.menu,name:account.menu_account_partner_balance_report
msgid "Partner Balance"
msgstr "Số dư của đối tác"

#. module: account
#: field:account.bank.accounts.wizard,acc_name:0
msgid "Account Name."
msgstr "Tên tài khoản."

#. module: account
#: field:account.chart.template,property_reserve_and_surplus_account:0
#: field:res.company,property_reserve_and_surplus_account:0
msgid "Reserve and Profit/Loss Account"
msgstr "Reserve and Profit/Loss Account"

#. module: account
#: field:report.account.receivable,name:0
msgid "Week of Year"
msgstr "Tuần trong Năm"

#. module: account
#: field:account.bs.report,display_type:0
#: field:account.pl.report,display_type:0
#: field:account.report.general.ledger,landscape:0
msgid "Landscape Mode"
msgstr "Landscape Mode"

#. module: account
#: view:board.board:0
msgid "Customer Invoices to Approve"
msgstr "Các hóa đơn khách hàng chờ phê duyệt"

#. module: account
#: help:account.fiscalyear.close,fy_id:0
msgid "Select a Fiscal year to close"
msgstr "Chọn năm tài chính để đóng lại"

#. module: account
#: help:account.account,user_type:0
#: help:account.account.template,user_type:0
msgid ""
"These types are defined according to your country. The type contains more "
"information about the account and its specificities."
msgstr ""
"These types are defined according to your country. The type contains more "
"information about the account and its specificities."

#. module: account
#: view:account.tax:0
msgid "Applicability Options"
msgstr "Applicability Options"

#. module: account
#: report:account.partner.balance:0
msgid "In dispute"
msgstr "Đang tranh chấp"

#. module: account
#: model:ir.actions.act_window,name:account.action_view_bank_statement_tree
#: model:ir.ui.menu,name:account.journal_cash_move_lines
msgid "Cash Registers"
msgstr "Các két tiền mặt"

#. module: account
#: selection:account.account.type,report_type:0
msgid "Profit & Loss (Expense Accounts)"
msgstr "Profit & Loss (Expense Accounts)"

#. module: account
#: report:account.analytic.account.journal:0
#: report:account.move.voucher:0
#: report:account.third_party_ledger:0
#: report:account.third_party_ledger_other:0
msgid "-"
msgstr "-"

#. module: account
#: view:account.analytic.account:0
msgid "Manager"
msgstr "Quản lý"

#. module: account
#: view:account.subscription.generate:0
msgid "Generate Entries before:"
msgstr ""

#. module: account
#: selection:account.bank.accounts.wizard,account_type:0
msgid "Bank"
msgstr "Ngân hàng"

#. module: account
#: field:account.period,date_start:0
msgid "Start of Period"
msgstr "Bắt đầu kỳ"

#. module: account
#: model:process.transition,name:account.process_transition_confirmstatementfromdraft0
msgid "Confirm statement"
msgstr "Xác nhận nội dung"

#. module: account
#: field:account.fiscal.position.tax,tax_dest_id:0
#: field:account.fiscal.position.tax.template,tax_dest_id:0
msgid "Replacement Tax"
msgstr "Thuế thay thế"

#. module: account
#: selection:account.move.line,centralisation:0
msgid "Credit Centralisation"
msgstr "Credit Centralisation"

#. module: account
#: model:ir.actions.act_window,help:account.action_invoice_tree2
msgid ""
"With Supplier Invoices you can enter and manage invoices issued by your "
"suppliers. OpenERP can also generate draft invoices automatically from "
"purchase orders or receipts. This way, you can control the invoice from your "
"supplier according to what you purchased or received."
msgstr ""

#. module: account
#: view:account.invoice.cancel:0
msgid "Cancel Invoices"
msgstr "Hủy bỏ các hóa đơn"

#. module: account
#: view:account.unreconcile.reconcile:0
msgid "Unreconciliation transactions"
msgstr "Các giao dịch chưa đối soát"

#. module: account
#: field:account.invoice.tax,tax_code_id:0
#: field:account.tax,description:0
#: field:account.tax.template,tax_code_id:0
#: model:ir.model,name:account.model_account_tax_code
msgid "Tax Code"
msgstr "Mã Thuế"

#. module: account
#: field:account.account,currency_mode:0
msgid "Outgoing Currencies Rate"
msgstr "Outgoing Currencies Rate"

#. module: account
#: help:account.move.line,move_id:0
msgid "The move of this entry line."
msgstr "The move of this entry line."

#. module: account
#: field:account.move.line.reconcile,trans_nbr:0
msgid "# of Transaction"
msgstr "Số lượng giao dịch"

#. module: account
#: report:account.general.ledger:0
#: report:account.tax.code.entries:0
#: report:account.third_party_ledger:0
#: report:account.third_party_ledger_other:0
msgid "Entry Label"
msgstr "Entry Label"

#. module: account
#: code:addons/account/account.py:976
#, python-format
msgid "You can not modify/delete a journal with entries for this period !"
msgstr "You can not modify/delete a journal with entries for this period !"

#. module: account
#: help:account.invoice,origin:0
#: help:account.invoice.line,origin:0
msgid "Reference of the document that produced this invoice."
msgstr "Tham chiếu đến tài liệu dùng tạo ra hóa đơn này."

#. module: account
#: view:account.analytic.line:0
#: view:account.journal:0
msgid "Others"
msgstr "Khác"

#. module: account
#: view:account.account:0
#: report:account.account.balance:0
#: view:account.analytic.line:0
#: field:account.automatic.reconcile,writeoff_acc_id:0
#: field:account.bank.statement.line,account_id:0
#: view:account.entries.report:0
#: field:account.entries.report,account_id:0
#: field:account.invoice,account_id:0
#: field:account.invoice.line,account_id:0
#: field:account.invoice.report,account_id:0
#: field:account.journal,account_control_ids:0
#: report:account.journal.period.print:0
#: field:account.model.line,account_id:0
#: view:account.move.line:0
#: field:account.move.line,account_id:0
#: field:account.move.line.reconcile.select,account_id:0
#: field:account.move.line.unreconcile.select,account_id:0
#: report:account.third_party_ledger:0
#: report:account.third_party_ledger_other:0
#: view:analytic.entries.report:0
#: field:analytic.entries.report,account_id:0
#: model:ir.model,name:account.model_account_account
#: field:report.account.sales,account_id:0
msgid "Account"
msgstr "Tài khoản"

#. module: account
#: field:account.tax,include_base_amount:0
msgid "Included in base amount"
msgstr "Included in base amount"

#. module: account
#: view:account.entries.report:0
#: model:ir.actions.act_window,name:account.action_account_entries_report_all
#: model:ir.ui.menu,name:account.menu_action_account_entries_report_all
msgid "Entries Analysis"
msgstr "Phân tích các bút toán"

#. module: account
#: field:account.account,level:0
msgid "Level"
msgstr "Mức"

#. module: account
#: report:account.invoice:0
#: view:account.invoice:0
#: view:account.invoice.line:0
#: field:account.invoice.line,invoice_line_tax_id:0
#: view:account.move:0
#: view:account.move.line:0
#: model:ir.actions.act_window,name:account.action_tax_form
#: model:ir.ui.menu,name:account.account_template_taxes
#: model:ir.ui.menu,name:account.menu_action_tax_form
#: model:ir.ui.menu,name:account.menu_tax_report
#: model:ir.ui.menu,name:account.next_id_27
msgid "Taxes"
msgstr "Các loại Thuế"

#. module: account
#: code:addons/account/wizard/account_report_common.py:120
#, python-format
msgid "Select a starting and an ending period"
msgstr "Chọn một chu kỳ bắt đầu và một chu kỳ kết thúc"

#. module: account
#: model:ir.model,name:account.model_account_account_template
msgid "Templates for Accounts"
msgstr "Các mẫu tài khoản"

#. module: account
#: view:account.tax.code.template:0
msgid "Search tax template"
msgstr "Search tax template"

#. module: account
#: report:account.invoice:0
msgid "Your Reference"
msgstr "Tham chiếu của bạn"

#. module: account
#: view:account.move.reconcile:0
#: model:ir.actions.act_window,name:account.action_account_reconcile_select
#: model:ir.actions.act_window,name:account.action_view_account_move_line_reconcile
msgid "Reconcile Entries"
msgstr "Đối soát Các bút toán"

#. module: account
#: model:ir.actions.report.xml,name:account.account_overdue
#: view:res.company:0
msgid "Overdue Payments"
msgstr "Các khoản thanh toán quá hạn"

#. module: account
#: report:account.third_party_ledger:0
#: report:account.third_party_ledger_other:0
msgid "Initial Balance"
msgstr "Số dư khởi thủy"

#. module: account
#: view:account.invoice:0
msgid "Reset to Draft"
msgstr "Đặt lại về Nháp"

#. module: account
#: view:wizard.multi.charts.accounts:0
msgid "Bank Information"
msgstr "Thông tin ngân hàng"

#. module: account
#: view:account.aged.trial.balance:0
#: view:account.common.report:0
msgid "Report Options"
msgstr "Các tùy chọn cho báo cáo"

#. module: account
#: model:ir.model,name:account.model_account_entries_report
msgid "Journal Items Analysis"
msgstr "Journal Items Analysis"

#. module: account
#: model:ir.actions.act_window,name:account.action_partner_all
#: model:ir.ui.menu,name:account.next_id_22
msgid "Partners"
msgstr "Các đối tác"

#. module: account
#: view:account.bank.statement:0
#: model:ir.model,name:account.model_account_bank_statement
#: model:process.node,name:account.process_node_accountingstatemententries0
#: model:process.node,name:account.process_node_bankstatement0
#: model:process.node,name:account.process_node_supplierbankstatement0
msgid "Bank Statement"
msgstr "Sổ phụ từ Ngân hàng"

#. module: account
#: view:res.partner:0
msgid "Bank account owner"
msgstr "Chủ tài khoản ngân hàng"

#. module: account
#: field:res.partner,property_account_receivable:0
msgid "Account Receivable"
msgstr "Khoản phải thu"

#. module: account
#: model:ir.actions.report.xml,name:account.account_central_journal
msgid "Central Journal"
msgstr ""

#. module: account
#: code:addons/account/account_move_line.py:1271
#, python-format
msgid "You can not use this general account in this journal !"
msgstr "You can not use this general account in this journal !"

#. module: account
#: selection:account.balance.report,display_account:0
#: selection:account.bs.report,display_account:0
#: selection:account.common.account.report,display_account:0
#: selection:account.partner.balance,display_partner:0
#: selection:account.pl.report,display_account:0
#: selection:account.report.general.ledger,display_account:0
msgid "With balance is not equal to 0"
msgstr "With balance is not equal to 0"

#. module: account
#: view:account.tax:0
msgid "Search Taxes"
msgstr "Tìm kiếm các loại Thuế"

#. module: account
#: model:ir.model,name:account.model_account_analytic_cost_ledger
msgid "Account Analytic Cost Ledger"
msgstr "Account Analytic Cost Ledger"

#. module: account
#: view:account.model:0
msgid "Create entries"
msgstr "Tạo các bút toán"

#. module: account
#: field:account.entries.report,nbr:0
msgid "# of Items"
msgstr "# of Items"

#. module: account
#: field:account.automatic.reconcile,max_amount:0
msgid "Maximum write-off amount"
msgstr "Giá trị xóa bỏ tối đa"

#. module: account
#: view:account.invoice:0
msgid "Compute Taxes"
msgstr "Tính toán Thuế"

#. module: account
#: field:wizard.multi.charts.accounts,code_digits:0
msgid "# of Digits"
msgstr "Số chữ số"

#. module: account
#: field:account.journal,entry_posted:0
msgid "Skip 'Draft' State for Manual Entries"
msgstr "Skip 'Draft' State for Manual Entries"

#. module: account
#: view:account.invoice.report:0
#: field:account.invoice.report,price_total:0
msgid "Total Without Tax"
msgstr "Tổng chưa bao gồm Thuế"

#. module: account
#: model:ir.actions.act_window,help:account.action_move_journal_line
msgid ""
"A journal entry consists of several journal items, each of which is either a "
"debit or a credit transaction. OpenERP automatically creates one journal "
"entry per accounting document: invoice, refund, supplier payment, bank "
"statements, etc."
msgstr ""

#. module: account
#: view:account.entries.report:0
msgid "# of Entries "
msgstr "Số bút toán "

#. module: account
#: model:ir.model,name:account.model_temp_range
msgid "A Temporary table used for Dashboard view"
msgstr "A Temporary table used for Dashboard view"

#. module: account
#: model:ir.actions.act_window,name:account.action_invoice_tree4
#: model:ir.ui.menu,name:account.menu_action_invoice_tree4
msgid "Supplier Refunds"
msgstr "Hoàn tiền cho nhà cung cấp"

#. module: account
#: view:account.payment.term.line:0
msgid ""
"Example: at 14 net days 2 percents, remaining amount at 30 days end of month."
msgstr ""
"Example: at 14 net days 2 percents, remaining amount at 30 days end of month."

#. module: account
#: code:addons/account/invoice.py:815
#, python-format
msgid ""
"Cannot create the invoice !\n"
"The payment term defined gives a computed amount greater than the total "
"invoiced amount."
msgstr ""
"Cannot create the invoice !\n"
"The payment term defined gives a computed amount greater than the total "
"invoiced amount."

#. module: account
#: field:account.installer.modules,account_anglo_saxon:0
msgid "Anglo-Saxon Accounting"
msgstr "Anglo-Saxon Accounting"

#. module: account
#: selection:account.account,type:0
#: selection:account.account.template,type:0
#: selection:account.bank.statement,state:0
#: selection:account.entries.report,type:0
#: view:account.fiscalyear:0
#: selection:account.fiscalyear,state:0
#: selection:account.period,state:0
msgid "Closed"
msgstr "Đã đóng"

#. module: account
#: model:ir.ui.menu,name:account.menu_finance_recurrent_entries
msgid "Recurring Entries"
msgstr "Các bút toán lặp lại"

#. module: account
#: model:ir.model,name:account.model_account_fiscal_position_template
msgid "Template for Fiscal Position"
msgstr "Template for Fiscal Position"

#. module: account
#: model:account.tax.code,name:account.account_tax_code_0
msgid "Tax Code Test"
msgstr ""

#. module: account
#: field:account.automatic.reconcile,reconciled:0
msgid "Reconciled transactions"
msgstr "Các giao dịch đã đối soát"

#. module: account
#: field:account.journal.view,columns_id:0
msgid "Columns"
msgstr "Các cột"

#. module: account
#: report:account.overdue:0
msgid "."
msgstr "."

#. module: account
#: view:account.analytic.cost.ledger.journal.report:0
msgid "and Journals"
msgstr "và các Sổ nhật ký"

#. module: account
#: field:account.journal,groups_id:0
msgid "Groups"
msgstr "Các nhóm"

#. module: account
#: field:account.invoice,amount_untaxed:0
#: field:report.invoice.created,amount_untaxed:0
msgid "Untaxed"
msgstr "Không bị thuế"

#. module: account
#: view:account.partner.reconcile.process:0
msgid "Go to next partner"
msgstr "Đi tới đối tác tiếp theo"

#. module: account
#: view:account.bank.statement:0
msgid "Search Bank Statements"
msgstr "Search Bank Statements"

#. module: account
#: sql_constraint:account.model.line:0
msgid ""
"Wrong credit or debit value in model (Credit + Debit Must Be greater \"0\")!"
msgstr ""

#. module: account
#: view:account.chart.template:0
#: field:account.chart.template,property_account_payable:0
msgid "Payable Account"
msgstr "Tài khoản phải trả"

#. module: account
#: field:account.tax,account_paid_id:0
#: field:account.tax.template,account_paid_id:0
msgid "Refund Tax Account"
msgstr "Tài khoản hoàn thuế"

#. module: account
#: view:account.bank.statement:0
#: field:account.bank.statement,line_ids:0
msgid "Statement lines"
msgstr "Statement lines"

#. module: account
#: model:ir.actions.act_window,help:account.action_bank_statement_tree
msgid ""
"A bank statement is a summary of all financial transactions occurring over a "
"given period of time on a deposit account, a credit card or any other type "
"of financial account. The starting balance will be proposed automatically "
"and the closing balance is to be found on your statement. When you are in "
"the Payment column of a line, you can press F1 to open the reconciliation "
"form."
msgstr ""

#. module: account
#: report:account.analytic.account.cost_ledger:0
msgid "Date/Code"
msgstr "Ngày/Mã"

#. module: account
#: field:account.analytic.line,general_account_id:0
#: view:analytic.entries.report:0
#: field:analytic.entries.report,general_account_id:0
msgid "General Account"
msgstr "Tài khoản Tổng"

#. module: account
#: field:res.partner,debit_limit:0
msgid "Payable Limit"
msgstr "Payable Limit"

#. module: account
#: report:account.invoice:0
#: view:account.invoice:0
#: view:account.invoice.report:0
#: field:account.move.line,invoice:0
#: model:ir.model,name:account.model_account_invoice
#: model:res.request.link,name:account.req_link_invoice
msgid "Invoice"
msgstr "Hóa đơn"

#. module: account
#: model:process.node,note:account.process_node_analytic0
#: model:process.node,note:account.process_node_analyticcost0
msgid "Analytic costs to invoice"
msgstr "Analytic costs to invoice"

#. module: account
#: view:ir.sequence:0
msgid "Fiscal Year Sequence"
msgstr "Fiscal Year Sequence"

#. module: account
#: field:wizard.multi.charts.accounts,seq_journal:0
msgid "Separated Journal Sequences"
msgstr "Separated Journal Sequences"

#. module: account
#: field:account.bank.statement,user_id:0
#: view:account.invoice:0
msgid "Responsible"
msgstr "Chịu trách nhiệm"

#. module: account
#: report:account.overdue:0
msgid "Sub-Total :"
msgstr "Sub-Total :"

#. module: account
#: model:ir.actions.act_window,name:account.action_report_account_type_sales_tree_all
msgid "Sales by Account Type"
msgstr "Doanh số theo loại tài khoản"

#. module: account
#: view:account.invoice.refund:0
msgid ""
"Cancel Invoice: Creates the refund invoice, validate and reconcile it to "
"cancel the current invoice."
msgstr ""
"Cancel Invoice: Creates the refund invoice, validate and reconcile it to "
"cancel the current invoice."

#. module: account
#: model:ir.ui.menu,name:account.periodical_processing_invoicing
msgid "Invoicing"
msgstr "Hóa đơn"

#. module: account
#: field:account.chart.template,tax_code_root_id:0
msgid "Root Tax Code"
msgstr "Root Tax Code"

#. module: account
#: field:account.partner.ledger,initial_balance:0
#: field:account.report.general.ledger,initial_balance:0
msgid "Include initial balances"
msgstr "Include initial balances"

#. module: account
#: field:account.tax.code,sum:0
msgid "Year Sum"
msgstr "Tổng của năm"

#. module: account
#: model:ir.actions.report.xml,name:account.report_account_voucher_new
msgid "Print Voucher"
msgstr "In Biên nhận"

#. module: account
#: view:account.change.currency:0
msgid "This wizard will change the currency of the invoice"
msgstr "This wizard will change the currency of the invoice"

#. module: account
#: model:ir.actions.act_window,help:account.action_account_chart
msgid ""
"Display your company chart of accounts per fiscal year and filter by period. "
"Have a complete tree view of all journal items per account code by clicking "
"on an account."
msgstr ""
"Display your company chart of accounts per fiscal year and filter by period. "
"Have a complete tree view of all journal items per account code by clicking "
"on an account."

#. module: account
#: constraint:account.fiscalyear:0
msgid "Error! You cannot define overlapping fiscal years"
msgstr "Lỗi! Bạn không thể định nghĩa các năm tài chính chồng nhau"

#. module: account
#: code:addons/account/account_move_line.py:808
#, python-format
msgid "The account is not defined to be reconciled !"
msgstr "Tài khoản không được định nghĩa để đối soát !"

#. module: account
#: field:account.cashbox.line,pieces:0
msgid "Values"
msgstr "Các giá trị"

#. module: account
#: help:account.journal.period,active:0
msgid ""
"If the active field is set to False, it will allow you to hide the journal "
"period without removing it."
msgstr ""

#. module: account
#: view:res.partner:0
msgid "Supplier Debit"
msgstr "Ghi nợ nhà cung cấp"

#. module: account
#: help:account.model.line,quantity:0
msgid "The optional quantity on entries"
msgstr "The optional quantity on entries"

#. module: account
#: model:ir.actions.act_window,name:account.act_account_partner_account_move_all
msgid "Receivables & Payables"
msgstr "Khoản phải thu & Khoản phải trả"

#. module: account
#: code:addons/account/account_move_line.py:815
#, python-format
msgid "You have to provide an account for the write off entry !"
msgstr "You have to provide an account for the write off entry !"

#. module: account
#: model:ir.model,name:account.model_account_common_journal_report
msgid "Account Common Journal Report"
msgstr "Account Common Journal Report"

#. module: account
#: selection:account.partner.balance,display_partner:0
msgid "All Partners"
msgstr "Tất cả các đối tác"

#. module: account
#: report:account.move.voucher:0
msgid "Ref. :"
msgstr "Tham chiếu :"

#. module: account
#: view:account.analytic.chart:0
msgid "Analytic Account Charts"
msgstr "Analytic Account Charts"

#. module: account
#: view:account.analytic.line:0
msgid "My Entries"
msgstr "Các bút toán của tôi"

#. module: account
#: report:account.overdue:0
msgid "Customer Ref:"
msgstr "Tham chiếu khách hàng:"

#. module: account
#: code:addons/account/account_cash_statement.py:328
#, python-format
msgid "User %s does not have rights to access %s journal !"
msgstr "User %s does not have rights to access %s journal !"

#. module: account
#: help:account.period,special:0
msgid "These periods can overlap."
msgstr "Các chu kỳ này có thể gối lên nhau"

#. module: account
#: model:process.node,name:account.process_node_draftstatement0
msgid "Draft statement"
msgstr "Draft statement"

#. module: account
#: view:account.tax:0
msgid "Tax Declaration: Credit Notes"
msgstr "Tax Declaration: Credit Notes"

#. module: account
#: code:addons/account/account.py:499
#, python-format
msgid "You cannot deactivate an account that contains account moves."
msgstr "You cannot deactivate an account that contains account moves."

#. module: account
#: field:account.move.line.reconcile,credit:0
msgid "Credit amount"
msgstr "Credit amount"

#. module: account
#: constraint:account.move.line:0
msgid "You can not create move line on closed account."
msgstr ""

#. module: account
#: code:addons/account/account.py:519
#, python-format
msgid ""
"You cannot change the type of account from 'Closed' to any other type which "
"contains account entries!"
msgstr ""
"You cannot change the type of account from 'Closed' to any other type which "
"contains account entries!"

#. module: account
#: view:res.company:0
msgid "Reserve And Profit/Loss Account"
msgstr "Reserve And Profit/Loss Account"

#. module: account
#: sql_constraint:account.move.line:0
msgid "Wrong credit or debit value in accounting entry !"
msgstr ""

#. module: account
#: view:account.invoice.report:0
#: model:ir.actions.act_window,name:account.action_account_invoice_report_all
#: model:ir.ui.menu,name:account.menu_action_account_invoice_report_all
msgid "Invoices Analysis"
msgstr "Invoices Analysis"

#. module: account
#: model:ir.model,name:account.model_account_period_close
msgid "period close"
msgstr "đóng chu kỳ"

#. module: account
#: view:account.installer:0
msgid "Configure Fiscal Year"
msgstr "Cấu hình năm tài chính"

#. module: account
#: model:ir.actions.act_window,name:account.action_project_account_analytic_line_form
msgid "Entries By Line"
msgstr "Entries By Line"

#. module: account
#: report:account.tax.code.entries:0
msgid "A/c Code"
msgstr "A/c Code"

#. module: account
#: field:account.invoice,move_id:0
#: field:account.invoice,move_name:0
msgid "Journal Entry"
msgstr "Journal Entry"

#. module: account
#: view:account.tax:0
msgid "Tax Declaration: Invoices"
msgstr "Tax Declaration: Invoices"

#. module: account
#: field:account.cashbox.line,subtotal:0
msgid "Sub Total"
msgstr "Sub Total"

#. module: account
#: view:account.account:0
msgid "Treasury Analysis"
msgstr "Phân tích ngân quỹ"

#. module: account
#: constraint:res.company:0
msgid "Error! You can not create recursive companies."
msgstr "Lỗi ! Bạn không thể tạo các công ty đệ quy."

#. module: account
#: view:account.analytic.account:0
msgid "Analytic account"
msgstr "Tài khoản phân tích"

#. module: account
#: code:addons/account/account_bank_statement.py:332
#, python-format
msgid "Please verify that an account is defined in the journal."
msgstr "Vui lòng kiểm tra việc gán một tài khoản cho sổ nhật ký này."

#. module: account
#: selection:account.entries.report,move_line_state:0
#: selection:account.move.line,state:0
msgid "Valid"
msgstr "Hợp lệ"

#. module: account
#: model:ir.actions.act_window,name:account.action_account_print_journal
#: model:ir.model,name:account.model_account_print_journal
msgid "Account Print Journal"
msgstr "Account Print Journal"

#. module: account
#: model:ir.model,name:account.model_product_category
msgid "Product Category"
msgstr "Nhóm sản phẩm"

#. module: account
#: selection:account.account.type,report_type:0
msgid "/"
msgstr "/"

#. module: account
#: field:account.bs.report,reserve_account_id:0
msgid "Reserve & Profit/Loss Account"
msgstr "Reserve & Profit/Loss Account"

#. module: account
#: help:account.bank.statement,balance_end:0
msgid "Closing balance based on Starting Balance and Cash Transactions"
msgstr "Closing balance based on Starting Balance and Cash Transactions"

#. module: account
#: model:process.node,note:account.process_node_reconciliation0
#: model:process.node,note:account.process_node_supplierreconciliation0
msgid "Comparison between accounting and payment entries"
msgstr "So sánh các bút toán kế toán và thanh toán"

#. module: account
#: view:account.tax:0
#: view:account.tax.template:0
msgid "Tax Definition"
msgstr "Định nghĩa thuế"

#. module: account
#: help:wizard.multi.charts.accounts,seq_journal:0
msgid ""
"Check this box if you want to use a different sequence for each created "
"journal. Otherwise, all will use the same sequence."
msgstr ""
"Check this box if you want to use a different sequence for each created "
"journal. Otherwise, all will use the same sequence."

#. module: account
#: help:account.partner.ledger,amount_currency:0
#: help:account.report.general.ledger,amount_currency:0
msgid ""
"It adds the currency column if the currency is different then the company "
"currency"
msgstr ""
"It adds the currency column if the currency is different then the company "
"currency"

#. module: account
#: help:account.journal,allow_date:0
msgid ""
"If set to True then do not accept the entry if the entry date is not into "
"the period dates"
msgstr ""
"If set to True then do not accept the entry if the entry date is not into "
"the period dates"

#. module: account
#: model:ir.actions.act_window,name:account.action_account_pl_report
msgid "Account Profit And Loss"
msgstr "Account Profit And Loss"

#. module: account
#: field:account.installer,config_logo:0
#: field:account.installer.modules,config_logo:0
#: field:wizard.multi.charts.accounts,config_logo:0
msgid "Image"
msgstr "Hình ảnh"

#. module: account
#: report:account.move.voucher:0
msgid "Canceled"
msgstr "Đã hủy"

#. module: account
#: view:account.invoice:0
#: view:report.invoice.created:0
msgid "Untaxed Amount"
msgstr "Tài khoản không đánh thuế"

#. module: account
#: help:account.tax,active:0
msgid ""
"If the active field is set to False, it will allow you to hide the tax "
"without removing it."
msgstr ""

#. module: account
#: help:account.bank.statement,name:0
msgid ""
"if you give the Name other then /, its created Accounting Entries Move will "
"be with same name as statement name. This allows the statement entries to "
"have the same references than the statement itself"
msgstr ""
"if you give the Name other then /, its created Accounting Entries Move will "
"be with same name as statement name. This allows the statement entries to "
"have the same references than the statement itself"

#. module: account
#: model:ir.actions.act_window,name:account.action_account_unreconcile
#: model:ir.actions.act_window,name:account.action_account_unreconcile_reconcile
#: model:ir.actions.act_window,name:account.action_account_unreconcile_select
msgid "Unreconcile Entries"
msgstr "Unreconcile Entries"

#. module: account
#: field:account.move.reconcile,line_partial_ids:0
msgid "Partial Entry lines"
msgstr "Partial Entry lines"

#. module: account
#: view:account.fiscalyear:0
msgid "Fiscalyear"
msgstr "Năm tài chính"

#. module: account
#: view:account.journal.select:0
#: view:project.account.analytic.line:0
msgid "Open Entries"
msgstr "Open Entries"

#. module: account
#: field:account.automatic.reconcile,account_ids:0
msgid "Accounts to Reconcile"
msgstr "Các tài khoản để đối soát"

#. module: account
#: model:process.transition,note:account.process_transition_filestatement0
msgid "Import of the statement in the system from an electronic file"
msgstr "Import of the statement in the system from an electronic file"

#. module: account
#: model:process.node,name:account.process_node_importinvoice0
msgid "Import from invoice"
msgstr "Import from invoice"

#. module: account
#: selection:account.entries.report,month:0
#: selection:account.invoice.report,month:0
#: selection:analytic.entries.report,month:0
#: selection:report.account.sales,month:0
#: selection:report.account_type.sales,month:0
msgid "January"
msgstr "Tháng Một"

#. module: account
#: view:account.journal:0
msgid "Validations"
msgstr "Validations"

#. module: account
#: view:account.entries.report:0
msgid "This F.Year"
msgstr "Năm tài chính này"

#. module: account
#: view:account.tax.chart:0
msgid "Account tax charts"
msgstr "Account tax charts"

#. module: account
#: constraint:account.period:0
msgid ""
"Invalid period ! Some periods overlap or the date period is not in the scope "
"of the fiscal year. "
msgstr ""
"Invalid period ! Some periods overlap or the date period is not in the scope "
"of the fiscal year. "

#. module: account
#: selection:account.invoice,state:0
#: view:account.invoice.report:0
#: selection:account.invoice.report,state:0
#: selection:report.invoice.created,state:0
msgid "Pro-forma"
msgstr "Pro-forma"

#. module: account
#: code:addons/account/installer.py:348
#, python-format
msgid " Journal"
msgstr " Sổ nhật ký"

#. module: account
#: code:addons/account/account.py:1319
#, python-format
msgid ""
"There is no default default debit account defined \n"
"on journal \"%s\""
msgstr ""

#. module: account
#: help:account.account,type:0
#: help:account.account.template,type:0
#: help:account.entries.report,type:0
msgid ""
"This type is used to differentiate types with special effects in OpenERP: "
"view can not have entries, consolidation are accounts that can have children "
"accounts for multi-company consolidations, payable/receivable are for "
"partners accounts (for debit/credit computations), closed for depreciated "
"accounts."
msgstr ""
"This type is used to differentiate types with special effects in OpenERP: "
"view can not have entries, consolidation are accounts that can have children "
"accounts for multi-company consolidations, payable/receivable are for "
"partners accounts (for debit/credit computations), closed for depreciated "
"accounts."

#. module: account
#: view:account.chart.template:0
msgid "Search Chart of Account Templates"
msgstr "Search Chart of Account Templates"

#. module: account
#: view:account.installer:0
msgid ""
"The default Chart of Accounts is matching your country selection. If no "
"certified Chart of Accounts exists for your specified country, a generic one "
"can be installed and will be selected by default."
msgstr ""

#. module: account
#: view:account.account.type:0
#: field:account.account.type,note:0
#: view:account.analytic.account:0
#: report:account.invoice:0
#: field:account.invoice,name:0
#: field:account.invoice.line,name:0
#: field:account.invoice.refund,description:0
#: report:account.overdue:0
#: field:account.payment.term,note:0
#: view:account.tax.code:0
#: field:account.tax.code,info:0
#: view:account.tax.code.template:0
#: field:account.tax.code.template,info:0
#: field:analytic.entries.report,name:0
#: field:report.invoice.created,name:0
msgid "Description"
msgstr "Mô tả"

#. module: account
#: code:addons/account/account.py:2844
#: code:addons/account/installer.py:498
#, python-format
msgid "ECNJ"
msgstr "ECNJ"

#. module: account
#: view:account.subscription:0
#: selection:account.subscription,state:0
msgid "Running"
msgstr "Running"

#. module: account
#: view:account.chart.template:0
#: field:product.category,property_account_income_categ:0
#: field:product.template,property_account_income:0
msgid "Income Account"
msgstr "Tài khoản thu nhập"

#. module: account
#: code:addons/account/invoice.py:352
#, python-format
msgid "There is no Accounting Journal of type Sale/Purchase defined!"
msgstr "There is no Accounting Journal of type Sale/Purchase defined!"

#. module: account
#: view:product.category:0
msgid "Accounting Properties"
msgstr "Accounting Properties"

#. module: account
#: report:account.journal.period.print:0
#: field:account.print.journal,sort_selection:0
msgid "Entries Sorted By"
msgstr "Entries Sorted By"

#. module: account
#: field:account.change.currency,currency_id:0
msgid "Change to"
msgstr "Đổi thành"

#. module: account
#: view:account.entries.report:0
msgid "# of Products Qty "
msgstr "# of Products Qty "

#. module: account
#: model:ir.model,name:account.model_product_template
msgid "Product Template"
msgstr "Product Template"

#. module: account
#: report:account.account.balance:0
#: report:account.central.journal:0
#: view:account.entries.report:0
#: field:account.entries.report,fiscalyear_id:0
#: field:account.fiscalyear,name:0
#: report:account.general.journal:0
#: report:account.general.ledger:0
#: field:account.journal.period,fiscalyear_id:0
#: report:account.journal.period.print:0
#: report:account.partner.balance:0
#: field:account.period,fiscalyear_id:0
#: field:account.sequence.fiscalyear,fiscalyear_id:0
#: report:account.third_party_ledger:0
#: report:account.third_party_ledger_other:0
#: report:account.vat.declaration:0
#: model:ir.model,name:account.model_account_fiscalyear
msgid "Fiscal Year"
msgstr "Năm tài chính"

#. module: account
#: help:account.aged.trial.balance,fiscalyear_id:0
#: help:account.balance.report,fiscalyear_id:0
#: help:account.bs.report,fiscalyear_id:0
#: help:account.central.journal,fiscalyear_id:0
#: help:account.common.account.report,fiscalyear_id:0
#: help:account.common.journal.report,fiscalyear_id:0
#: help:account.common.partner.report,fiscalyear_id:0
#: help:account.common.report,fiscalyear_id:0
#: help:account.general.journal,fiscalyear_id:0
#: help:account.partner.balance,fiscalyear_id:0
#: help:account.partner.ledger,fiscalyear_id:0
#: help:account.pl.report,fiscalyear_id:0
#: help:account.print.journal,fiscalyear_id:0
#: help:account.report.general.ledger,fiscalyear_id:0
#: help:account.vat.declaration,fiscalyear_id:0
msgid "Keep empty for all open fiscal year"
msgstr "Keep empty for all open fiscal year"

#. module: account
#: model:ir.model,name:account.model_account_move
msgid "Account Entry"
msgstr "Account Entry"

#. module: account
#: field:account.sequence.fiscalyear,sequence_main_id:0
msgid "Main Sequence"
msgstr "Main Sequence"

#. module: account
#: field:account.invoice,payment_term:0
#: field:account.invoice.report,payment_term:0
#: view:account.payment.term:0
#: field:account.payment.term,name:0
#: view:account.payment.term.line:0
#: field:account.payment.term.line,payment_id:0
#: model:ir.model,name:account.model_account_payment_term
#: field:res.partner,property_payment_term:0
msgid "Payment Term"
msgstr "Điều khoản thanh toán"

#. module: account
#: model:ir.actions.act_window,name:account.action_account_fiscal_position_form
#: model:ir.ui.menu,name:account.menu_action_account_fiscal_position_form
msgid "Fiscal Positions"
msgstr "Fiscal Positions"

#. module: account
#: field:account.period.close,sure:0
msgid "Check this box"
msgstr "Check this box"

#. module: account
#: view:account.common.report:0
msgid "Filters"
msgstr "Các bộ lọc"

#. module: account
#: view:account.bank.statement:0
#: selection:account.bank.statement,state:0
#: view:account.fiscalyear:0
#: selection:account.fiscalyear,state:0
#: selection:account.invoice,state:0
#: selection:account.invoice.report,state:0
#: view:account.open.closed.fiscalyear:0
#: selection:account.period,state:0
#: code:addons/account/wizard/account_move_journal.py:106
#: selection:report.invoice.created,state:0
#, python-format
msgid "Open"
msgstr "Mở"

#. module: account
#: model:process.node,note:account.process_node_draftinvoices0
#: model:process.node,note:account.process_node_supplierdraftinvoices0
msgid "Draft state of an invoice"
msgstr "Draft state of an invoice"

#. module: account
#: help:account.account,reconcile:0
msgid ""
"Check this if the user is allowed to reconcile entries in this account."
msgstr ""
"Check this if the user is allowed to reconcile entries in this account."

#. module: account
#: view:account.partner.reconcile.process:0
msgid "Partner Reconciliation"
msgstr "Đối soát với đối tác"

#. module: account
#: field:account.tax,tax_code_id:0
#: view:account.tax.code:0
msgid "Account Tax Code"
msgstr "Mã số thuế"

#. module: account
#: code:addons/account/invoice.py:545
#, python-format
msgid ""
"Can't find any account journal of %s type for this company.\n"
"\n"
"You can create one in the menu: \n"
"Configuration\\Financial Accounting\\Accounts\\Journals."
msgstr ""

#. module: account
#: field:account.invoice.tax,base_code_id:0
#: field:account.tax.template,base_code_id:0
msgid "Base Code"
msgstr "Mã số cơ bản"

#. module: account
#: help:account.invoice.tax,sequence:0
msgid "Gives the sequence order when displaying a list of invoice tax."
msgstr "Gives the sequence order when displaying a list of invoice tax."

#. module: account
#: field:account.tax,base_sign:0
#: field:account.tax,ref_base_sign:0
#: field:account.tax.template,base_sign:0
#: field:account.tax.template,ref_base_sign:0
msgid "Base Code Sign"
msgstr "Base Code Sign"

#. module: account
#: view:account.vat.declaration:0
msgid ""
"This menu prints a VAT declaration based on invoices or payments. Select one "
"or several periods of the fiscal year. The information required for a tax "
"declaration is automatically generated by OpenERP from invoices (or "
"payments, in some countries). This data is updated in real time. That’s very "
"useful because it enables you to preview at any time the tax that you owe at "
"the start and end of the month or quarter."
msgstr ""
"This menu prints a VAT declaration based on invoices or payments. Select one "
"or several periods of the fiscal year. The information required for a tax "
"declaration is automatically generated by OpenERP from invoices (or "
"payments, in some countries). This data is updated in real time. That’s very "
"useful because it enables you to preview at any time the tax that you owe at "
"the start and end of the month or quarter."

#. module: account
#: selection:account.move.line,centralisation:0
msgid "Debit Centralisation"
msgstr "Báo Nợ tập trung"

#. module: account
#: view:account.invoice.confirm:0
#: model:ir.actions.act_window,name:account.action_account_invoice_confirm
msgid "Confirm Draft Invoices"
msgstr "Confirm Draft Invoices"

#. module: account
#: field:account.entries.report,day:0
#: view:account.invoice.report:0
#: field:account.invoice.report,day:0
#: view:analytic.entries.report:0
#: field:analytic.entries.report,day:0
msgid "Day"
msgstr "Ngày"

#. module: account
#: model:ir.actions.act_window,name:account.act_account_renew_view
msgid "Accounts to Renew"
msgstr "Accounts to Renew"

#. module: account
#: model:ir.model,name:account.model_account_model_line
msgid "Account Model Entries"
msgstr "Account Model Entries"

#. module: account
#: code:addons/account/account.py:2796
#: code:addons/account/installer.py:454
#, python-format
msgid "EXJ"
msgstr "EXJ"

#. module: account
#: field:product.template,supplier_taxes_id:0
msgid "Supplier Taxes"
msgstr "Thuế đầu vào"

#. module: account
#: help:account.invoice,date_due:0
#: help:account.invoice,payment_term:0
msgid ""
"If you use payment terms, the due date will be computed automatically at the "
"generation of accounting entries. If you keep the payment term and the due "
"date empty, it means direct payment. The payment term may compute several "
"due dates, for example 50% now, 50% in one month."
msgstr ""
"If you use payment terms, the due date will be computed automatically at the "
"generation of accounting entries. If you keep the payment term and the due "
"date empty, it means direct payment. The payment term may compute several "
"due dates, for example 50% now, 50% in one month."

#. module: account
#: view:account.analytic.cost.ledger.journal.report:0
msgid "Select period"
msgstr "Chọn chu kỳ"

#. module: account
#: model:ir.ui.menu,name:account.menu_account_pp_statements
msgid "Statements"
msgstr "Statements"

#. module: account
#: report:account.analytic.account.journal:0
msgid "Move Name"
msgstr "Move Name"

#. module: account
#: help:res.partner,property_account_position:0
msgid ""
"The fiscal position will determine taxes and the accounts used for the "
"partner."
msgstr ""
"The fiscal position will determine taxes and the accounts used for the "
"partner."

#. module: account
#: view:account.print.journal:0
msgid ""
"This report gives you an overview of the situation of a specific journal"
msgstr ""

#. module: account
#: constraint:product.category:0
msgid "Error ! You can not create recursive categories."
msgstr "Lỗi ! Bạn không thể tạo ra loại đệ quy."

#. module: account
#: report:account.invoice:0
#: field:account.invoice,amount_tax:0
#: field:account.move.line,account_tax_id:0
msgid "Tax"
msgstr "Thuế"

#. module: account
#: view:account.analytic.account:0
#: field:account.bank.statement.line,analytic_account_id:0
#: field:account.entries.report,analytic_account_id:0
#: field:account.invoice.line,account_analytic_id:0
#: field:account.model.line,analytic_account_id:0
#: field:account.move.line,analytic_account_id:0
#: field:account.move.line.reconcile.writeoff,analytic_id:0
msgid "Analytic Account"
msgstr "Tài khoản KTQT"

#. module: account
#: view:account.account:0
#: view:account.journal:0
#: model:ir.actions.act_window,name:account.action_account_form
#: model:ir.ui.menu,name:account.account_account_menu
#: model:ir.ui.menu,name:account.account_template_accounts
#: model:ir.ui.menu,name:account.menu_action_account_form
#: model:ir.ui.menu,name:account.menu_analytic
msgid "Accounts"
msgstr "Các tài khoản"

#. module: account
#: code:addons/account/invoice.py:351
#, python-format
msgid "Configuration Error!"
msgstr "Lỗi cấu hình!"

#. module: account
#: view:account.invoice.report:0
#: field:account.invoice.report,price_average:0
msgid "Average Price"
msgstr "Giá trung bình"

#. module: account
#: report:account.move.voucher:0
#: report:account.overdue:0
msgid "Date:"
msgstr "Ngày:"

#. module: account
#: code:addons/account/account.py:640
#, python-format
msgid ""
"You cannot modify company of this journal as its related record exist in "
"Entry Lines"
msgstr ""
"You cannot modify company of this journal as its related record exist in "
"Entry Lines"

#. module: account
#: report:account.journal.period.print:0
msgid "Label"
msgstr "Nhãn"

#. module: account
#: view:account.tax:0
msgid "Accounting Information"
msgstr "Thông tin tài chính"

#. module: account
#: view:account.tax:0
#: view:account.tax.template:0
msgid "Special Computation"
msgstr "Tính toán đặc biệt"

#. module: account
#: view:account.move.bank.reconcile:0
#: model:ir.actions.act_window,name:account.action_account_bank_reconcile_tree
msgid "Bank reconciliation"
msgstr "Đối chiếu với ngân hàng"

#. module: account
#: report:account.invoice:0
msgid "Disc.(%)"
msgstr "Chiết khấu.(%)"

#. module: account
#: report:account.general.ledger:0
#: report:account.journal.period.print:0
#: report:account.overdue:0
#: report:account.third_party_ledger:0
#: report:account.third_party_ledger_other:0
msgid "Ref"
msgstr "Tham chiếu"

#. module: account
#: help:account.move.line,tax_code_id:0
msgid "The Account can either be a base tax code or a tax code account."
msgstr "The Account can either be a base tax code or a tax code account."

#. module: account
#: model:ir.ui.menu,name:account.menu_automatic_reconcile
msgid "Automatic Reconciliation"
msgstr "Đối soát tự động"

#. module: account
#: field:account.invoice,reconciled:0
msgid "Paid/Reconciled"
msgstr "Đã thanh toán / Đã đối soát"

#. module: account
#: field:account.tax,ref_base_code_id:0
#: field:account.tax.template,ref_base_code_id:0
msgid "Refund Base Code"
msgstr "hoàn lại mã cơ bản"

#. module: account
#: model:ir.actions.act_window,name:account.action_bank_statement_periodic_tree
#: model:ir.actions.act_window,name:account.action_bank_statement_tree
#: model:ir.ui.menu,name:account.menu_bank_statement_tree
msgid "Bank Statements"
msgstr "Các sổ phụ ngân hàng"

#. module: account
#: selection:account.tax.template,applicable_type:0
msgid "True"
msgstr "Đúng"

#. module: account
#: view:account.bank.statement:0
#: view:account.common.report:0
#: view:account.move:0
#: view:account.move.line:0
msgid "Dates"
msgstr "Ngày"

#. module: account
#: field:account.tax,parent_id:0
#: field:account.tax.template,parent_id:0
msgid "Parent Tax Account"
msgstr "Parent Tax Account"

#. module: account
#: view:account.subscription.generate:0
msgid ""
"Automatically generate entries based on what has been entered in the  system "
"before a specific date."
msgstr ""

#. module: account
#: view:account.aged.trial.balance:0
#: model:ir.actions.act_window,name:account.action_account_aged_balance_view
#: model:ir.ui.menu,name:account.menu_aged_trial_balance
msgid "Aged Partner Balance"
msgstr "Aged Partner Balance"

#. module: account
#: model:process.transition,name:account.process_transition_entriesreconcile0
#: model:process.transition,name:account.process_transition_supplierentriesreconcile0
msgid "Accounting entries"
msgstr "Accounting entries"

#. module: account
#: field:account.invoice.line,discount:0
msgid "Discount (%)"
msgstr "Chiết khấu (%)"

#. module: account
#: help:account.journal,entry_posted:0
msgid ""
"Check this box if you don't want new journal entries to pass through the "
"'draft' state and instead goes directly to the 'posted state' without any "
"manual validation. \n"
"Note that journal entries that are automatically created by the system are "
"always skipping that state."
msgstr ""
"Check this box if you don't want new journal entries to pass through the "
"'draft' state and instead goes directly to the 'posted state' without any "
"manual validation. \n"
"Note that journal entries that are automatically created by the system are "
"always skipping that state."

#. module: account
#: model:ir.actions.server,name:account.ir_actions_server_action_wizard_multi_chart
#: model:ir.ui.menu,name:account.menu_act_ir_actions_bleble
msgid "New Company Financial Setting"
msgstr "New Company Financial Setting"

#. module: account
#: model:ir.actions.act_window,name:account.action_report_account_sales_tree_all
#: view:report.account.sales:0
#: view:report.account_type.sales:0
msgid "Sales by Account"
msgstr "Doanh thu theo tài khoản"

#. module: account
#: view:account.use.model:0
msgid "This wizard will create recurring accounting entries"
msgstr "This wizard will create recurring accounting entries"

#. module: account
#: code:addons/account/account.py:1181
#, python-format
msgid "No sequence defined on the journal !"
msgstr "No sequence defined on the journal !"

#. module: account
#: code:addons/account/account.py:2083
#: code:addons/account/account_bank_statement.py:350
#: code:addons/account/account_move_line.py:170
#: code:addons/account/invoice.py:670
#: code:addons/account/wizard/account_use_model.py:81
#, python-format
msgid "You have to define an analytic journal on the '%s' journal!"
msgstr "You have to define an analytic journal on the '%s' journal!"

#. module: account
#: view:account.invoice.tax:0
#: model:ir.actions.act_window,name:account.action_tax_code_list
#: model:ir.ui.menu,name:account.menu_action_tax_code_list
msgid "Tax codes"
msgstr "Các mã thuế"

#. module: account
#: model:ir.ui.menu,name:account.menu_account_customer
#: model:ir.ui.menu,name:account.menu_finance_receivables
msgid "Customers"
msgstr "Các khách hàng"

#. module: account
#: report:account.analytic.account.cost_ledger:0
#: report:account.analytic.account.journal:0
#: report:account.analytic.account.quantity_cost_ledger:0
msgid "Period to"
msgstr "Kỳ đến"

#. module: account
#: selection:account.entries.report,month:0
#: selection:account.invoice.report,month:0
#: selection:analytic.entries.report,month:0
#: selection:report.account.sales,month:0
#: selection:report.account_type.sales,month:0
msgid "August"
msgstr "Tháng Tám"

#. module: account
#: code:addons/account/account_bank_statement.py:307
#, python-format
msgid ""
"The expected balance (%.2f) is different than the computed one. (%.2f)"
msgstr ""
"The expected balance (%.2f) is different than the computed one. (%.2f)"

#. module: account
#: model:process.transition,note:account.process_transition_paymentreconcile0
msgid "Payment entries are the second input of the reconciliation."
msgstr "Payment entries are the second input of the reconciliation."

#. module: account
#: report:account.move.voucher:0
msgid "Number:"
msgstr "Số:"

#. module: account
#: selection:account.print.journal,sort_selection:0
msgid "Reference Number"
msgstr "Số tham chiếu"

#. module: account
#: selection:account.entries.report,month:0
#: selection:account.invoice.report,month:0
#: selection:analytic.entries.report,month:0
#: selection:report.account.sales,month:0
#: selection:report.account_type.sales,month:0
msgid "October"
msgstr "Tháng Mười"

#. module: account
#: help:account.move.line,quantity:0
msgid ""
"The optional quantity expressed by this line, eg: number of product sold. "
"The quantity is not a legal requirement but is very useful for some reports."
msgstr ""
"The optional quantity expressed by this line, eg: number of product sold. "
"The quantity is not a legal requirement but is very useful for some reports."

#. module: account
#: view:account.payment.term.line:0
msgid "Line 2:"
msgstr "Line 2:"

#. module: account
#: field:account.journal.column,required:0
msgid "Required"
msgstr "Required"

#. module: account
#: view:account.chart.template:0
#: field:product.category,property_account_expense_categ:0
#: field:product.template,property_account_expense:0
msgid "Expense Account"
msgstr "Tài khoản chi phí"

#. module: account
#: help:account.invoice,period_id:0
msgid "Keep empty to use the period of the validation(invoice) date."
msgstr ""
"Giữ sản phẩm nào để sử dụng khoảng thời gian xác nhận của (hoá đơn) ngày"

#. module: account
#: help:account.bank.statement,account_id:0
msgid ""
"used in statement reconciliation domain, but shouldn't be used elswhere."
msgstr ""

#. module: account
#: field:account.invoice.tax,base_amount:0
msgid "Base Code Amount"
msgstr "Base Code Amount"

#. module: account
#: field:wizard.multi.charts.accounts,sale_tax:0
msgid "Default Sale Tax"
msgstr "Default Sale Tax"

#. module: account
#: help:account.model.line,date_maturity:0
msgid ""
"The maturity date of the generated entries for this model. You can choose "
"between the creation date or the creation date of the entries plus the "
"partner payment terms."
msgstr ""
"The maturity date of the generated entries for this model. You can choose "
"between the creation date or the creation date of the entries plus the "
"partner payment terms."

#. module: account
#: model:ir.ui.menu,name:account.menu_finance_accounting
msgid "Financial Accounting"
msgstr "Kế toán tài chính"

#. module: account
#: view:account.pl.report:0
#: model:ir.ui.menu,name:account.menu_account_pl_report
msgid "Profit And Loss"
msgstr "Kết quả kinh doanh"

#. module: account
#: view:account.fiscal.position:0
#: field:account.fiscal.position,name:0
#: field:account.fiscal.position.account,position_id:0
#: field:account.fiscal.position.tax,position_id:0
#: field:account.fiscal.position.tax.template,position_id:0
#: view:account.fiscal.position.template:0
#: field:account.invoice,fiscal_position:0
#: field:account.invoice.report,fiscal_position:0
#: model:ir.model,name:account.model_account_fiscal_position
#: field:res.partner,property_account_position:0
msgid "Fiscal Position"
msgstr "Fiscal Position"

#. module: account
#: help:account.partner.ledger,initial_balance:0
#: help:account.report.general.ledger,initial_balance:0
msgid ""
"It adds initial balance row on report which display previous sum amount of "
"debit/credit/balance"
msgstr ""
"It adds initial balance row on report which display previous sum amount of "
"debit/credit/balance"

#. module: account
#: view:account.analytic.line:0
#: model:ir.actions.act_window,name:account.action_account_analytic_line_form
msgid "Analytic Entries"
msgstr "Analytic Entries"

#. module: account
#: code:addons/account/account.py:822
#, python-format
msgid ""
"No fiscal year defined for this date !\n"
"Please create one."
msgstr ""
"Chưa có năm tài chính xác định cho ngày này !\n"
"Vui lòng tạo."

#. module: account
#: selection:account.invoice,type:0
#: selection:account.invoice.report,type:0
#: model:process.process,name:account.process_process_invoiceprocess0
#: selection:report.invoice.created,type:0
msgid "Customer Invoice"
msgstr "Hóa đơn khách hàng"

#. module: account
#: help:account.tax.template,include_base_amount:0
msgid ""
"Set if the amount of tax must be included in the base amount before "
"computing the next taxes."
msgstr ""
"Thiết lập nếu số tiền thuế phải được bao gồm trong cơ sở số tiền trước khi "
"tính toán các khoản thuế tiếp theo"

#. module: account
#: help:account.journal,user_id:0
msgid "The user responsible for this journal"
msgstr "Người dùng chịu trách nhiệm cho nhật ký này"

#. module: account
#: view:account.period:0
msgid "Search Period"
msgstr "Tìm kiếm chu kỳ"

#. module: account
#: view:account.change.currency:0
msgid "Invoice Currency"
msgstr "Loại tiền của hóa đơn"

#. module: account
#: field:account.payment.term,line_ids:0
msgid "Terms"
msgstr "Các điều khoản"

#. module: account
#: field:account.bank.statement,total_entry_encoding:0
msgid "Cash Transaction"
msgstr "Giao dịch tiền mặt"

#. module: account
#: view:res.partner:0
msgid "Bank account"
msgstr "Tài khoản ngân hàng"

#. module: account
#: field:account.chart.template,tax_template_ids:0
msgid "Tax Template List"
msgstr "Tax Template List"

#. module: account
#: help:account.account,currency_mode:0
msgid ""
"This will select how the current currency rate for outgoing transactions is "
"computed. In most countries the legal method is \"average\" but only a few "
"software systems are able to manage this. So if you import from another "
"software system you may have to use the rate at date. Incoming transactions "
"always use the rate at date."
msgstr ""
"This will select how the current currency rate for outgoing transactions is "
"computed. In most countries the legal method is \"average\" but only a few "
"software systems are able to manage this. So if you import from another "
"software system you may have to use the rate at date. Incoming transactions "
"always use the rate at date."

#. module: account
#: help:wizard.multi.charts.accounts,code_digits:0
msgid "No. of Digits to use for account code"
msgstr "Số ký tự dùng cho mã tài khoản"

#. module: account
#: field:account.payment.term.line,name:0
msgid "Line Name"
msgstr "Line Name"

#. module: account
#: view:account.fiscalyear:0
msgid "Search Fiscalyear"
msgstr "Tìm năm tài chính"

#. module: account
#: selection:account.tax,applicable_type:0
msgid "Always"
msgstr "Luôn luôn"

#. module: account
#: view:account.analytic.line:0
msgid "Total Quantity"
msgstr "Tổng số lượng"

#. module: account
#: field:account.move.line.reconcile.writeoff,writeoff_acc_id:0
msgid "Write-Off account"
msgstr "Write-Off account"

#. module: account
#: field:account.model.line,model_id:0
#: view:account.subscription:0
#: field:account.subscription,model_id:0
msgid "Model"
msgstr "Model"

#. module: account
#: help:account.invoice.tax,base_code_id:0
msgid "The account basis of the tax declaration."
msgstr "The account basis of the tax declaration."

#. module: account
#: selection:account.account,type:0
#: selection:account.account.template,type:0
#: selection:account.entries.report,type:0
msgid "View"
msgstr "View"

#. module: account
#: code:addons/account/account.py:2906
#: code:addons/account/installer.py:296
#, python-format
msgid "BNK"
msgstr "BNK"

#. module: account
#: field:account.move.line,analytic_lines:0
msgid "Analytic lines"
msgstr "Analytic lines"

#. module: account
#: model:process.node,name:account.process_node_electronicfile0
msgid "Electronic File"
msgstr "Electronic File"

#. module: account
#: view:res.partner:0
msgid "Customer Credit"
msgstr "Tín dụng cho khách hàng"

#. module: account
#: model:ir.model,name:account.model_account_tax_code_template
msgid "Tax Code Template"
msgstr "Tax Code Template"

#. module: account
#: view:account.subscription:0
msgid "Starts on"
msgstr "Bắt đầu vào"

#. module: account
#: model:ir.model,name:account.model_account_partner_ledger
msgid "Account Partner Ledger"
msgstr "Account Partner Ledger"

#. module: account
#: help:account.journal.column,sequence:0
msgid "Gives the sequence order to journal column."
msgstr "Gives the sequence order to journal column."

#. module: account
#: view:account.tax.template:0
msgid "Tax Declaration"
msgstr "Khai báo Thuế"

#. module: account
#: help:account.account,currency_id:0
#: help:account.account.template,currency_id:0
#: help:account.bank.accounts.wizard,currency_id:0
msgid "Forces all moves for this account to have this secondary currency."
msgstr "Forces all moves for this account to have this secondary currency."

#. module: account
#: model:ir.actions.act_window,help:account.action_validate_account_move_line
msgid ""
"This wizard will validate all journal entries of a particular journal and "
"period. Once journal entries are validated, you can not update them anymore."
msgstr ""
"This wizard will validate all journal entries of a particular journal and "
"period. Once journal entries are validated, you can not update them anymore."

#. module: account
#: model:ir.actions.act_window,name:account.action_account_chart_template_form
#: model:ir.ui.menu,name:account.menu_action_account_chart_template_form
msgid "Chart of Accounts Templates"
msgstr "Chart of Accounts Templates"

#. module: account
#: model:ir.actions.act_window,name:account.action_wizard_multi_chart
msgid "Generate Chart of Accounts from a Chart Template"
msgstr "Generate Chart of Accounts from a Chart Template"

#. module: account
#: model:ir.model,name:account.model_account_unreconcile_reconcile
msgid "Account Unreconcile Reconcile"
msgstr "Account Unreconcile Reconcile"

#. module: account
#: help:account.account.type,close_method:0
msgid ""
"Set here the method that will be used to generate the end of year journal "
"entries for all the accounts of this type.\n"
"\n"
" 'None' means that nothing will be done.\n"
" 'Balance' will generally be used for cash accounts.\n"
" 'Detail' will copy each existing journal item of the previous year, even "
"the reconciled ones.\n"
" 'Unreconciled' will copy only the journal items that were unreconciled on "
"the first day of the new fiscal year."
msgstr ""
"Set here the method that will be used to generate the end of year journal "
"entries for all the accounts of this type.\n"
"\n"
" 'None' means that nothing will be done.\n"
" 'Balance' will generally be used for cash accounts.\n"
" 'Detail' will copy each existing journal item of the previous year, even "
"the reconciled ones.\n"
" 'Unreconciled' will copy only the journal items that were unreconciled on "
"the first day of the new fiscal year."

#. module: account
#: view:account.tax:0
#: view:account.tax.template:0
msgid "Keep empty to use the expense account"
msgstr "Keep empty to use the expense account"

#. module: account
#: field:account.aged.trial.balance,journal_ids:0
#: field:account.analytic.cost.ledger.journal.report,journal:0
#: field:account.balance.report,journal_ids:0
#: field:account.bs.report,journal_ids:0
#: field:account.central.journal,journal_ids:0
#: field:account.common.account.report,journal_ids:0
#: field:account.common.journal.report,journal_ids:0
#: field:account.common.partner.report,journal_ids:0
#: view:account.common.report:0
#: field:account.common.report,journal_ids:0
#: report:account.general.journal:0
#: field:account.general.journal,journal_ids:0
#: view:account.journal.period:0
#: report:account.partner.balance:0
#: field:account.partner.balance,journal_ids:0
#: field:account.partner.ledger,journal_ids:0
#: field:account.pl.report,journal_ids:0
#: view:account.print.journal:0
#: field:account.print.journal,journal_ids:0
#: field:account.report.general.ledger,journal_ids:0
#: field:account.vat.declaration,journal_ids:0
#: model:ir.actions.act_window,name:account.action_account_journal_form
#: model:ir.actions.act_window,name:account.action_account_journal_period_tree
#: model:ir.ui.menu,name:account.menu_account_print_journal
#: model:ir.ui.menu,name:account.menu_action_account_journal_form
#: model:ir.ui.menu,name:account.menu_journals
#: model:ir.ui.menu,name:account.menu_journals_report
msgid "Journals"
msgstr "Các sổ nhật ký"

#. module: account
#: field:account.partner.reconcile.process,to_reconcile:0
msgid "Remaining Partners"
msgstr "Các đối tác còn lại"

#. module: account
#: view:account.subscription:0
#: field:account.subscription,lines_id:0
msgid "Subscription Lines"
msgstr "Subscription Lines"

#. module: account
#: selection:account.analytic.journal,type:0
#: view:account.journal:0
#: selection:account.journal,type:0
#: view:account.model:0
#: selection:account.tax,type_tax_use:0
#: view:account.tax.template:0
#: selection:account.tax.template,type_tax_use:0
msgid "Purchase"
msgstr "Mua hàng"

#. module: account
#: view:account.installer:0
#: view:account.installer.modules:0
#: model:ir.actions.act_window,name:account.action_account_installer
#: view:wizard.multi.charts.accounts:0
msgid "Accounting Application Configuration"
msgstr "Cấu hình Ứng dụng kế toán"

#. module: account
#: model:ir.actions.act_window,name:account.open_board_account
#: model:ir.ui.menu,name:account.menu_board_account
msgid "Accounting Dashboard"
msgstr "Bảng điều khiển kế toán"

#. module: account
#: field:account.bank.statement,balance_start:0
msgid "Starting Balance"
msgstr "Số dư ban đầu"

#. module: account
#: code:addons/account/invoice.py:1284
#, python-format
msgid "No Partner Defined !"
msgstr "Không có đối tác được định nghĩa"

#. module: account
#: model:ir.actions.act_window,name:account.action_account_period_close
#: model:ir.actions.act_window,name:account.action_account_period_tree
#: model:ir.ui.menu,name:account.menu_action_account_period_close_tree
msgid "Close a Period"
msgstr "Đóng kỳ"

#. module: account
#: field:account.analytic.balance,empty_acc:0
msgid "Empty Accounts ? "
msgstr "Các tài khoản rỗng ? "

#. module: account
#: report:account.overdue:0
msgid "VAT:"
msgstr "Thuế GTGT:"

#. module: account
#: help:account.analytic.line,amount_currency:0
msgid ""
"The amount expressed in the related account currency if not equal to the "
"company one."
msgstr ""
"The amount expressed in the related account currency if not equal to the "
"company one."

#. module: account
#: report:account.move.voucher:0
msgid "Journal:"
msgstr "Sổ nhật ký:"

#. module: account
#: view:account.bank.statement:0
#: selection:account.bank.statement,state:0
#: view:account.invoice:0
#: selection:account.invoice,state:0
#: view:account.invoice.report:0
#: selection:account.invoice.report,state:0
#: selection:account.journal.period,state:0
#: report:account.move.voucher:0
#: view:account.subscription:0
#: selection:account.subscription,state:0
#: selection:report.invoice.created,state:0
msgid "Draft"
msgstr "Dự thảo"

#. module: account
#: model:ir.actions.act_window,name:account.action_account_configuration_installer
msgid "Accounting Chart Configuration"
msgstr "Cấu hình Hệ thống tài khoản kế toán"

#. module: account
#: field:account.tax.code,notprintable:0
#: field:account.tax.code.template,notprintable:0
msgid "Not Printable in Invoice"
msgstr "Not Printable in Invoice"

#. module: account
#: report:account.vat.declaration:0
#: field:account.vat.declaration,chart_tax_id:0
msgid "Chart of Tax"
msgstr "Hệ thống tài khoản thuế"

#. module: account
#: view:account.journal:0
msgid "Search Account Journal"
msgstr "Tìm kiếm Sổ nhật ký Tài khoản"

#. module: account
#: model:ir.actions.act_window,name:account.action_invoice_tree_pending_invoice
msgid "Pending Invoice"
msgstr "Hóa đơn đang treo"

#. module: account
#: selection:account.subscription,period_type:0
msgid "year"
msgstr "năm"

#. module: account
#: report:account.move.voucher:0
msgid "Authorised Signatory"
msgstr "Chữ ký người có thẩm quyền"

#. module: account
#: view:validate.account.move.lines:0
msgid ""
"All selected journal entries will be validated and posted. It means you "
"won't be able to modify their accounting fields anymore."
msgstr ""
"All selected journal entries will be validated and posted. It means you "
"won't be able to modify their accounting fields anymore."

#. module: account
#: code:addons/account/invoice.py:370
#, python-format
msgid "Cannot delete invoice(s) that are already opened or paid !"
msgstr "Không thể xóa các hóa đơn đang mở hoặc đã thanh toán !"

#. module: account
#: report:account.account.balance.landscape:0
msgid "Total :"
msgstr "Tổng :"

#. module: account
#: model:ir.actions.report.xml,name:account.account_transfers
msgid "Transfers"
msgstr "Transfers"

#. module: account
#: view:account.payment.term.line:0
msgid "  value amount: n.a"
msgstr "  value amount: n.a"

#. module: account
#: view:account.chart:0
msgid "Account charts"
msgstr "Danh mục tài khoản"

#. module: account
#: report:account.vat.declaration:0
msgid "Tax Amount"
msgstr "Giá trị thuế"

#. module: account
#: view:account.installer:0
msgid "Your bank and cash accounts"
msgstr "Các tài khoản tại ngân hàng và tiền mặt"

#. module: account
#: view:account.move:0
msgid "Search Move"
msgstr "Search Move"

#. module: account
#: field:account.tax.code,name:0
#: field:account.tax.code.template,name:0
msgid "Tax Case Name"
msgstr "Tax Case Name"

#. module: account
#: report:account.invoice:0
#: model:process.node,name:account.process_node_draftinvoices0
msgid "Draft Invoice"
msgstr "Hóa đơn nháp"

#. module: account
#: code:addons/account/wizard/account_invoice_state.py:68
#, python-format
msgid ""
"Selected Invoice(s) cannot be cancelled as they are already in 'Cancelled' "
"or 'Done' state!"
msgstr ""
"Selected Invoice(s) cannot be cancelled as they are already in 'Cancelled' "
"or 'Done' state!"

#. module: account
#: code:addons/account/account.py:522
#, python-format
msgid ""
"You cannot change the type of account from '%s' to '%s' type as it contains "
"account entries!"
msgstr ""
"You cannot change the type of account from '%s' to '%s' type as it contains "
"account entries!"

#. module: account
#: report:account.general.ledger:0
msgid "Counterpart"
msgstr ""

#. module: account
#: view:account.journal:0
msgid "Invoicing Data"
msgstr "Dữ liệu Hóa đơn"

#. module: account
#: field:account.invoice.report,state:0
msgid "Invoice State"
msgstr "Tình trạng Hóa đơn"

#. module: account
#: view:account.invoice.report:0
#: field:account.invoice.report,categ_id:0
msgid "Category of Product"
msgstr "Category of Product"

#. module: account
#: view:account.move:0
#: field:account.move,narration:0
#: view:account.move.line:0
#: field:account.move.line,narration:0
msgid "Narration"
msgstr "Dẫn giải"

#. module: account
#: view:account.addtmpl.wizard:0
#: model:ir.actions.act_window,name:account.action_account_addtmpl_wizard_form
msgid "Create Account"
msgstr "Tạo tài khoản"

#. module: account
#: model:ir.model,name:account.model_report_account_type_sales
msgid "Report of the Sales by Account Type"
msgstr "Báo cáo Bán hàng theo Loại Tài khoản"

#. module: account
#: selection:account.account.type,close_method:0
msgid "Detail"
msgstr "Chi tiết"

#. module: account
#: field:account.installer,bank_accounts_id:0
msgid "Your Bank and Cash Accounts"
msgstr "Các Tài khoản tại Ngân hàng và Tiền mặt"

#. module: account
#: report:account.invoice:0
msgid "VAT :"
msgstr "Thuế GTGT :"

#. module: account
#: field:account.installer,charts:0
#: model:ir.actions.act_window,name:account.action_account_chart
#: model:ir.actions.act_window,name:account.action_account_tree
#: model:ir.ui.menu,name:account.menu_action_account_tree2
msgid "Chart of Accounts"
msgstr "Hoạch đồ Kế toán"

#. module: account
#: view:account.tax.chart:0
msgid "(If you do not select period it will take all open periods)"
msgstr "(If you do not select period it will take all open periods)"

#. module: account
#: field:account.journal,centralisation:0
msgid "Centralised counterpart"
msgstr "Centralised counterpart"

#. module: account
#: model:ir.model,name:account.model_account_partner_reconcile_process
msgid "Reconcilation Process partner by partner"
msgstr "Reconcilation Process partner by partner"

#. module: account
#: selection:account.automatic.reconcile,power:0
msgid "2"
msgstr "2"

#. module: account
#: view:account.chart:0
msgid "(If you do not select Fiscal year it will take all open fiscal years)"
msgstr ""
"(If you do not select Fiscal year it will take all open fiscal years)"

#. module: account
#: selection:account.aged.trial.balance,filter:0
#: report:account.analytic.account.journal:0
#: selection:account.balance.report,filter:0
#: field:account.bank.statement,date:0
#: field:account.bank.statement.line,date:0
#: selection:account.bs.report,filter:0
#: selection:account.central.journal,filter:0
#: selection:account.common.account.report,filter:0
#: selection:account.common.journal.report,filter:0
#: selection:account.common.partner.report,filter:0
#: selection:account.common.report,filter:0
#: view:account.entries.report:0
#: field:account.entries.report,date:0
#: selection:account.general.journal,filter:0
#: report:account.general.ledger:0
#: field:account.invoice.report,date:0
#: report:account.journal.period.print:0
#: view:account.move:0
#: field:account.move,date:0
#: field:account.move.line.reconcile.writeoff,date_p:0
#: report:account.overdue:0
#: selection:account.partner.balance,filter:0
#: selection:account.partner.ledger,filter:0
#: selection:account.pl.report,filter:0
#: selection:account.print.journal,filter:0
#: selection:account.print.journal,sort_selection:0
#: selection:account.report.general.ledger,filter:0
#: selection:account.report.general.ledger,sortby:0
#: field:account.subscription.generate,date:0
#: field:account.subscription.line,date:0
#: report:account.tax.code.entries:0
#: report:account.third_party_ledger:0
#: report:account.third_party_ledger_other:0
#: selection:account.vat.declaration,filter:0
#: code:addons/account/report/common_report_header.py:97
#: field:analytic.entries.report,date:0
#, python-format
msgid "Date"
msgstr "Ngày"

#. module: account
#: view:account.unreconcile:0
#: view:account.unreconcile.reconcile:0
msgid "Unreconcile"
msgstr "Unreconcile"

#. module: account
#: code:addons/account/wizard/account_fiscalyear_close.py:79
#, python-format
msgid "The journal must have default credit and debit account"
msgstr "The journal must have default credit and debit account"

#. module: account
#: view:account.chart.template:0
msgid "Chart of Accounts Template"
msgstr "Hoạch đồ Kế toán Mẫu"

#. module: account
#: code:addons/account/account.py:2095
#, python-format
msgid ""
"Maturity date of entry line generated by model line '%s' of model '%s' is "
"based on partner payment term!\n"
"Please define partner on it!"
msgstr ""

#. module: account
#: code:addons/account/account_move_line.py:810
#, python-format
msgid "Some entries are already reconciled !"
msgstr "Một số bút toán đã được đối soát !"

#. module: account
#: code:addons/account/account.py:1204
#, python-format
msgid ""
"You cannot validate a Journal Entry unless all journal items are in same "
"chart of accounts !"
msgstr ""
"You cannot validate a Journal Entry unless all journal items are in same "
"chart of accounts !"

#. module: account
#: view:account.tax:0
msgid "Account Tax"
msgstr "Tài khoản Thuế"

#. module: account
#: model:ir.ui.menu,name:account.menu_finance_reporting_budgets
msgid "Budgets"
msgstr "Ngân sách"

#. module: account
#: selection:account.aged.trial.balance,filter:0
#: selection:account.balance.report,filter:0
#: selection:account.bs.report,filter:0
#: selection:account.central.journal,filter:0
#: selection:account.common.account.report,filter:0
#: selection:account.common.journal.report,filter:0
#: selection:account.common.partner.report,filter:0
#: selection:account.common.report,filter:0
#: selection:account.general.journal,filter:0
#: selection:account.partner.balance,filter:0
#: selection:account.partner.ledger,filter:0
#: selection:account.pl.report,filter:0
#: selection:account.print.journal,filter:0
#: selection:account.report.general.ledger,filter:0
#: selection:account.vat.declaration,filter:0
msgid "No Filters"
msgstr "Không có bộ lọc"

#. module: account
#: selection:account.analytic.journal,type:0
msgid "Situation"
msgstr "Situation"

#. module: account
#: view:res.partner:0
msgid "History"
msgstr "Lịch sử"

#. module: account
#: help:account.tax,applicable_type:0
#: help:account.tax.template,applicable_type:0
msgid ""
"If not applicable (computed through a Python code), the tax won't appear on "
"the invoice."
msgstr ""
"If not applicable (computed through a Python code), the tax won't appear on "
"the invoice."

#. module: account
#: view:account.tax:0
#: view:account.tax.template:0
msgid "Applicable Code (if type=code)"
msgstr "Applicable Code (if type=code)"

#. module: account
#: view:account.invoice.report:0
#: field:account.invoice.report,product_qty:0
msgid "Qty"
msgstr "Qty"

#. module: account
#: field:account.invoice.report,address_contact_id:0
msgid "Contact Address Name"
msgstr "Tên Địa chỉ Liên hệ"

#. module: account
#: field:account.move.line,blocked:0
msgid "Litigation"
msgstr "Litigation"

#. module: account
#: view:account.analytic.line:0
msgid "Search Analytic Lines"
msgstr "Search Analytic Lines"

#. module: account
#: field:res.partner,property_account_payable:0
msgid "Account Payable"
msgstr "Tài khoản phải thu"

#. module: account
#: constraint:account.move:0
msgid ""
"You cannot create entries on different periods/journals in the same move"
msgstr ""

#. module: account
#: model:process.node,name:account.process_node_supplierpaymentorder0
msgid "Payment Order"
msgstr "Lệnh thanh toán"

#. module: account
#: help:account.account.template,reconcile:0
msgid ""
"Check this option if you want the user to reconcile entries in this account."
msgstr ""
"Check this option if you want the user to reconcile entries in this account."

#. module: account
#: model:ir.actions.report.xml,name:account.account_account_balance_landscape
msgid "Account balance"
msgstr "Số dư Tài khoản"

#. module: account
#: report:account.invoice:0
#: field:account.invoice.line,price_unit:0
msgid "Unit Price"
msgstr "Đơn giá"

#. module: account
#: model:ir.actions.act_window,name:account.action_account_tree1
msgid "Analytic Items"
msgstr ""

#. module: account
#: code:addons/account/account_move_line.py:1128
#, python-format
msgid "Unable to change tax !"
msgstr "Không thể thay đổi thuế !"

#. module: account
#: field:analytic.entries.report,nbr:0
msgid "#Entries"
msgstr "Số bút toán"

#. module: account
#: code:addons/account/invoice.py:1422
#, python-format
msgid ""
"You selected an Unit of Measure which is not compatible with the product."
msgstr ""

#. module: account
#: code:addons/account/invoice.py:473
#, python-format
msgid ""
"The Payment Term of Supplier does not have Payment Term Lines(Computation) "
"defined !"
msgstr ""
"The Payment Term of Supplier does not have Payment Term Lines(Computation) "
"defined !"

#. module: account
#: view:account.state.open:0
msgid "Open Invoice"
msgstr "Open Invoice"

#. module: account
#: field:account.invoice.tax,factor_tax:0
msgid "Multipication factor Tax code"
msgstr "Multipication factor Tax code"

#. module: account
#: view:account.fiscal.position:0
msgid "Mapping"
msgstr "Mapping"

#. module: account
#: field:account.account,name:0
#: field:account.account.template,name:0
#: report:account.analytic.account.inverted.balance:0
#: field:account.bank.statement,name:0
#: field:account.chart.template,name:0
#: field:account.model.line,name:0
#: field:account.move.line,name:0
#: field:account.move.reconcile,name:0
#: field:account.subscription,name:0
msgid "Name"
msgstr "Tên"

#. module: account
#: model:ir.model,name:account.model_account_aged_trial_balance
msgid "Account Aged Trial balance Report"
msgstr "Account Aged Trial balance Report"

#. module: account
#: field:account.move.line,date:0
msgid "Effective date"
msgstr "Ngày hiệu lực"

#. module: account
#: code:addons/account/wizard/account_move_bank_reconcile.py:53
#, python-format
msgid "Standard Encoding"
msgstr "Standard Encoding"

#. module: account
#: help:account.journal,analytic_journal_id:0
msgid "Journal for analytic entries"
msgstr "Journal for analytic entries"

#. module: account
#: model:ir.ui.menu,name:account.menu_finance
#: model:process.node,name:account.process_node_accountingentries0
#: model:process.node,name:account.process_node_supplieraccountingentries0
#: view:product.product:0
#: view:product.template:0
#: view:res.partner:0
msgid "Accounting"
msgstr "Kế toán"

#. module: account
#: help:account.central.journal,amount_currency:0
#: help:account.common.journal.report,amount_currency:0
#: help:account.general.journal,amount_currency:0
#: help:account.print.journal,amount_currency:0
msgid ""
"Print Report with the currency column if the currency is different then the "
"company currency"
msgstr ""
"Print Report with the currency column if the currency is different then the "
"company currency"

#. module: account
#: view:account.analytic.line:0
msgid "General Accounting"
msgstr "Kế toán Tổng hợp"

#. module: account
#: report:account.overdue:0
msgid "Balance :"
msgstr "Số dư :"

#. module: account
#: help:account.fiscalyear.close,journal_id:0
msgid ""
"The best practice here is to use a journal dedicated to contain the opening "
"entries of all fiscal years. Note that you should define it with default "
"debit/credit accounts, of type 'situation' and with a centralized "
"counterpart."
msgstr ""

#. module: account
#: view:account.installer:0
#: view:account.installer.modules:0
#: view:wizard.multi.charts.accounts:0
msgid "title"
msgstr "title"

#. module: account
#: view:account.invoice:0
#: view:account.period:0
#: view:account.subscription:0
msgid "Set to Draft"
msgstr "Set to Draft"

#. module: account
#: model:ir.actions.act_window,name:account.action_subscription_form
msgid "Recurring Lines"
msgstr "Recurring Lines"

#. module: account
#: field:account.partner.balance,display_partner:0
msgid "Display Partners"
msgstr "Hiện thị các Đối tác"

#. module: account
#: view:account.invoice:0
msgid "Validate"
msgstr "Validate"

#. module: account
#: sql_constraint:account.model.line:0
msgid "Wrong credit or debit value in model (Credit Or Debit Must Be \"0\")!"
msgstr ""

#. module: account
#: model:ir.actions.act_window,help:account.action_account_invoice_report_all
msgid ""
"From this report, you can have an overview of the amount invoiced to your "
"customer as well as payment delays. The tool search can also be used to "
"personalise your Invoices reports and so, match this analysis to your needs."
msgstr ""
"From this report, you can have an overview of the amount invoiced to your "
"customer as well as payment delays. The tool search can also be used to "
"personalise your Invoices reports and so, match this analysis to your needs."

#. module: account
#: view:account.invoice.confirm:0
msgid "Confirm Invoices"
msgstr "Xác nhận các Hóa đơn"

#. module: account
#: selection:account.account,currency_mode:0
msgid "Average Rate"
msgstr "Average Rate"

#. module: account
#: view:account.state.open:0
msgid "(Invoice should be unreconciled if you want to open it)"
msgstr "(Invoice should be unreconciled if you want to open it)"

#. module: account
#: field:account.aged.trial.balance,period_from:0
#: field:account.balance.report,period_from:0
#: field:account.bs.report,period_from:0
#: field:account.central.journal,period_from:0
#: field:account.chart,period_from:0
#: field:account.common.account.report,period_from:0
#: field:account.common.journal.report,period_from:0
#: field:account.common.partner.report,period_from:0
#: field:account.common.report,period_from:0
#: field:account.general.journal,period_from:0
#: field:account.partner.balance,period_from:0
#: field:account.partner.ledger,period_from:0
#: field:account.pl.report,period_from:0
#: field:account.print.journal,period_from:0
#: field:account.report.general.ledger,period_from:0
#: field:account.vat.declaration,period_from:0
msgid "Start period"
msgstr "Bắt đầu chu kỳ"

#. module: account
#: field:account.tax,name:0
#: field:account.tax.template,name:0
#: report:account.vat.declaration:0
msgid "Tax Name"
msgstr "Tên Thuế"

#. module: account
#: model:ir.ui.menu,name:account.menu_finance_configuration
#: view:res.company:0
msgid "Configuration"
msgstr "Cấu hình"

#. module: account
#: model:account.payment.term,name:account.account_payment_term
#: model:account.payment.term,note:account.account_payment_term
msgid "30 Days End of Month"
msgstr "30 Days End of Month"

#. module: account
#: model:ir.actions.act_window,name:account.action_account_analytic_balance
#: model:ir.actions.report.xml,name:account.account_analytic_account_balance
msgid "Analytic Balance"
msgstr "Analytic Balance"

#. module: account
#: code:addons/account/report/account_balance_sheet.py:76
#: code:addons/account/report/account_balance_sheet.py:122
#: code:addons/account/report/account_profit_loss.py:76
#: code:addons/account/report/account_profit_loss.py:124
#, python-format
msgid "Net Loss"
msgstr "Net Loss"

#. module: account
#: help:account.account,active:0
msgid ""
"If the active field is set to False, it will allow you to hide the account "
"without removing it."
msgstr ""

#. module: account
#: view:account.tax.template:0
msgid "Search Tax Templates"
msgstr "Search Tax Templates"

#. module: account
#: model:ir.ui.menu,name:account.periodical_processing_journal_entries_validation
msgid "Draft Entries"
msgstr "Draft Entries"

#. module: account
#: field:account.account,shortcut:0
#: field:account.account.template,shortcut:0
msgid "Shortcut"
msgstr "Phím tắt"

#. module: account
#: view:account.account:0
#: field:account.account,user_type:0
#: view:account.account.template:0
#: field:account.account.template,user_type:0
#: view:account.account.type:0
#: field:account.bank.accounts.wizard,account_type:0
#: field:account.entries.report,user_type:0
#: model:ir.model,name:account.model_account_account_type
#: field:report.account.receivable,type:0
#: field:report.account_type.sales,user_type:0
msgid "Account Type"
msgstr "Loại tài khoản"

#. module: account
#: report:account.account.balance:0
#: view:account.balance.report:0
#: model:ir.actions.act_window,name:account.action_account_balance_menu
#: model:ir.actions.report.xml,name:account.account_account_balance
#: model:ir.ui.menu,name:account.menu_general_Balance_report
msgid "Trial Balance"
msgstr "Trial Balance"

#. module: account
#: model:ir.model,name:account.model_account_invoice_cancel
msgid "Cancel the Selected Invoices"
msgstr "Hủy bỏ các hóa đơn được chọn"

#. module: account
#: help:product.category,property_account_income_categ:0
#: help:product.template,property_account_income:0
msgid ""
"This account will be used to value outgoing stock for the current product "
"category using sale price"
msgstr ""

#. module: account
#: selection:account.automatic.reconcile,power:0
msgid "3"
msgstr "3"

#. module: account
#: model:process.transition,note:account.process_transition_supplieranalyticcost0
msgid ""
"Analytic costs (timesheets, some purchased products, ...) come from analytic "
"accounts. These generate draft supplier invoices."
msgstr ""
"Analytic costs (timesheets, some purchased products, ...) come from analytic "
"accounts. These generate draft supplier invoices."

#. module: account
#: view:account.bank.statement:0
msgid "Close CashBox"
msgstr "Close CashBox"

#. module: account
#: view:account.invoice.report:0
#: field:account.invoice.report,due_delay:0
msgid "Avg. Due Delay"
msgstr "Avg. Due Delay"

#. module: account
#: view:account.entries.report:0
msgid "Acc.Type"
msgstr "Loại tài khoản"

#. module: account
#: code:addons/account/invoice.py:714
#, python-format
msgid "Global taxes defined, but are not in invoice lines !"
msgstr "Global taxes defined, but are not in invoice lines !"

#. module: account
#: field:account.entries.report,month:0
#: view:account.invoice.report:0
#: field:account.invoice.report,month:0
#: view:analytic.entries.report:0
#: field:analytic.entries.report,month:0
#: field:report.account.sales,month:0
#: field:report.account_type.sales,month:0
msgid "Month"
msgstr "Tháng"

#. module: account
#: field:account.invoice.report,uom_name:0
msgid "Reference UoM"
msgstr ""

#. module: account
#: field:account.account,note:0
#: field:account.account.template,note:0
msgid "Note"
msgstr "Ghi chú"

#. module: account
#: view:account.analytic.account:0
msgid "Overdue Account"
msgstr "Tài khoản quá hạn"

#. module: account
#: selection:account.invoice,state:0
#: report:account.overdue:0
msgid "Paid"
msgstr "Đã thanh toán"

#. module: account
#: field:account.invoice,tax_line:0
msgid "Tax Lines"
msgstr "Tax Lines"

#. module: account
#: field:account.tax,base_code_id:0
msgid "Account Base Code"
msgstr "Account Base Code"

#. module: account
#: help:account.move,state:0
msgid ""
"All manually created new journal entry are usually in the state 'Unposted', "
"but you can set the option to skip that state on the related journal. In "
"that case, they will be behave as journal entries automatically created by "
"the system on document validation (invoices, bank statements...) and will be "
"created in 'Posted' state."
msgstr ""
"All manually created new journal entry are usually in the state 'Unposted', "
"but you can set the option to skip that state on the related journal. In "
"that case, they will be behave as journal entries automatically created by "
"the system on document validation (invoices, bank statements...) and will be "
"created in 'Posted' state."

#. module: account
#: code:addons/account/account_analytic_line.py:91
#, python-format
msgid "There is no expense account defined for this product: \"%s\" (id:%d)"
msgstr ""

#. module: account
#: view:res.partner:0
msgid "Customer Accounting Properties"
msgstr "Customer Accounting Properties"

#. module: account
#: field:account.invoice.tax,name:0
msgid "Tax Description"
msgstr "Mô tả thuế"

#. module: account
#: selection:account.aged.trial.balance,target_move:0
#: selection:account.balance.report,target_move:0
#: selection:account.bs.report,target_move:0
#: selection:account.central.journal,target_move:0
#: selection:account.chart,target_move:0
#: selection:account.common.account.report,target_move:0
#: selection:account.common.journal.report,target_move:0
#: selection:account.common.partner.report,target_move:0
#: selection:account.common.report,target_move:0
#: selection:account.general.journal,target_move:0
#: selection:account.move.journal,target_move:0
#: selection:account.partner.balance,target_move:0
#: selection:account.partner.ledger,target_move:0
#: selection:account.pl.report,target_move:0
#: selection:account.print.journal,target_move:0
#: selection:account.report.general.ledger,target_move:0
#: selection:account.tax.chart,target_move:0
#: selection:account.vat.declaration,target_move:0
#: code:addons/account/report/common_report_header.py:68
#, python-format
msgid "All Posted Entries"
msgstr "All Posted Entries"

#. module: account
#: code:addons/account/account_bank_statement.py:357
#, python-format
msgid "Statement %s is confirmed, journal items are created."
msgstr "Statement %s is confirmed, journal items are created."

#. module: account
#: constraint:account.fiscalyear:0
msgid "Error! The duration of the Fiscal Year is invalid. "
msgstr "Error! The duration of the Fiscal Year is invalid. "

#. module: account
#: field:report.aged.receivable,name:0
msgid "Month Range"
msgstr "Month Range"

#. module: account
#: help:account.analytic.balance,empty_acc:0
msgid "Check if you want to display Accounts with 0 balance too."
msgstr "Check if you want to display Accounts with 0 balance too."

#. module: account
#: view:account.tax:0
msgid "Compute Code"
msgstr ""

#. module: account
#: view:account.account.template:0
msgid "Default taxes"
msgstr "Các thuế mặc định"

#. module: account
#: code:addons/account/invoice.py:88
#, python-format
msgid "Free Reference"
msgstr "Tham chiếu tự do"

#. module: account
#: model:ir.ui.menu,name:account.menu_finance_periodical_processing
msgid "Periodical Processing"
msgstr "Xử lý định kỳ"

#. module: account
#: help:account.move.line,state:0
msgid ""
"When new move line is created the state will be 'Draft'.\n"
"* When all the payments are done it will be in 'Valid' state."
msgstr ""
"When new move line is created the state will be 'Draft'.\n"
"* When all the payments are done it will be in 'Valid' state."

#. module: account
#: field:account.journal,view_id:0
msgid "Display Mode"
msgstr "Display Mode"

#. module: account
#: model:process.node,note:account.process_node_importinvoice0
msgid "Statement from invoice or payment"
msgstr "Statement from invoice or payment"

#. module: account
#: view:account.payment.term.line:0
msgid "  day of the month: 0"
msgstr "  ngày trong tháng: 0"

#. module: account
#: model:ir.model,name:account.model_account_chart
msgid "Account chart"
msgstr "Hệ thống tài khoản kế toán"

#. module: account
#: report:account.account.balance.landscape:0
#: report:account.analytic.account.balance:0
#: report:account.central.journal:0
msgid "Account Name"
msgstr "Tên tài khoản"

#. module: account
#: help:account.fiscalyear.close,report_name:0
msgid "Give name of the new entries"
msgstr "Give name of the new entries"

#. module: account
#: model:ir.model,name:account.model_account_invoice_report
msgid "Invoices Statistics"
msgstr "Thống kê hóa đơn"

#. module: account
#: model:process.transition,note:account.process_transition_paymentorderreconcilation0
msgid "Bank statements are entered in the system."
msgstr "Bank statements are entered in the system."

#. module: account
#: code:addons/account/wizard/account_reconcile.py:133
#, python-format
msgid "Reconcile Writeoff"
msgstr "Reconcile Writeoff"

#. module: account
#: field:account.model.line,date_maturity:0
#: report:account.overdue:0
msgid "Maturity date"
msgstr "Maturity date"

#. module: account
#: view:report.account.receivable:0
msgid "Accounts by type"
msgstr "Tài khoản theo loại"

#. module: account
#: view:account.bank.statement:0
#: field:account.bank.statement,balance_end_real:0
msgid "Closing Balance"
msgstr "Số dư cuối kỳ"

#. module: account
#: code:addons/account/report/common_report_header.py:92
#, python-format
msgid "Not implemented"
msgstr "Chưa hiện thực"

#. module: account
#: model:ir.model,name:account.model_account_journal_select
msgid "Account Journal Select"
msgstr "Account Journal Select"

#. module: account
#: view:account.invoice:0
msgid "Print Invoice"
msgstr "In hóa đơn"

#. module: account
#: view:account.tax.template:0
msgid "Credit Notes"
msgstr "Credit Notes"

#. module: account
#: code:addons/account/account.py:2067
#: code:addons/account/wizard/account_use_model.py:69
#, python-format
msgid "Unable to find a valid period !"
msgstr "Không thể tìm thấy chu kỳ hợp lệ !"

#. module: account
#: report:account.tax.code.entries:0
msgid "Voucher No"
msgstr "Số phiếu thu"

#. module: account
#: view:wizard.multi.charts.accounts:0
msgid "res_config_contents"
msgstr "res_config_contents"

#. module: account
#: view:account.unreconcile:0
msgid "Unreconciliate transactions"
msgstr "Unreconciliate transactions"

#. module: account
#: view:account.use.model:0
msgid "Create Entries From Models"
msgstr "Create Entries From Models"

#. module: account
#: field:account.account.template,reconcile:0
msgid "Allow Reconciliation"
msgstr "Cho phép đối soát"

#. module: account
#: view:account.analytic.account:0
msgid "Analytic Account Statistics"
msgstr "Analytic Account Statistics"

#. module: account
#: view:wizard.multi.charts.accounts:0
msgid ""
"This will automatically configure your chart of accounts, bank accounts, "
"taxes and journals according to the selected template"
msgstr ""

#. module: account
#: field:account.tax,price_include:0
#: field:account.tax.template,price_include:0
msgid "Tax Included in Price"
msgstr "Thuế bao gồm trong Giá"

#. module: account
#: model:ir.model,name:account.model_account_analytic_cost_ledger_journal_report
msgid "Account Analytic Cost Ledger For Journal Report"
msgstr "Account Analytic Cost Ledger For Journal Report"

#. module: account
#: model:ir.actions.act_window,name:account.action_model_form
#: model:ir.ui.menu,name:account.menu_action_model_form
msgid "Recurring Models"
msgstr "Recurring Models"

#. module: account
#: selection:account.automatic.reconcile,power:0
msgid "4"
msgstr "4"

#. module: account
#: view:account.invoice:0
msgid "Change"
msgstr "Thay đổi"

#. module: account
#: code:addons/account/account.py:1290
#: code:addons/account/account.py:1318
#: code:addons/account/account.py:1325
#: code:addons/account/account_move_line.py:1055
#: code:addons/account/invoice.py:896
#: code:addons/account/wizard/account_automatic_reconcile.py:152
#: code:addons/account/wizard/account_fiscalyear_close.py:78
#: code:addons/account/wizard/account_fiscalyear_close.py:81
#: code:addons/account/wizard/account_move_journal.py:165
#: code:addons/account/wizard/account_report_aged_partner_balance.py:55
#: code:addons/account/wizard/account_report_aged_partner_balance.py:57
#, python-format
msgid "UserError"
msgstr "Lỗi người sử dụng"

#. module: account
#: field:account.journal,type_control_ids:0
msgid "Type Controls"
msgstr "Type Controls"

#. module: account
#: help:account.journal,default_credit_account_id:0
msgid "It acts as a default account for credit amount"
msgstr "It acts as a default account for credit amount"

#. module: account
#: help:account.partner.ledger,reconcil:0
msgid "Consider reconciled entries"
msgstr "Consider reconciled entries"

#. module: account
#: model:ir.actions.act_window,name:account.action_validate_account_move_line
#: model:ir.ui.menu,name:account.menu_validate_account_moves
#: view:validate.account.move:0
#: view:validate.account.move.lines:0
msgid "Post Journal Entries"
msgstr "Post Journal Entries"

#. module: account
#: selection:account.invoice,state:0
#: selection:account.invoice.report,state:0
#: selection:report.invoice.created,state:0
msgid "Cancelled"
msgstr "Đã hủy bỏ"

#. module: account
#: help:account.bank.statement,balance_end_cash:0
msgid "Closing balance based on cashBox"
msgstr "Closing balance based on cashBox"

#. module: account
#: constraint:account.account:0
#: constraint:account.tax.code:0
msgid "Error ! You can not create recursive accounts."
msgstr "Lỗi ! Bạn không thể tạo các tài khoản đệ quy."

#. module: account
#: constraint:account.account:0
msgid ""
"You cannot create an account! \n"
"Make sure if the account has children then it should be type \"View\"!"
msgstr ""

#. module: account
#: view:account.subscription.generate:0
#: model:ir.actions.act_window,name:account.action_account_subscription_generate
#: model:ir.ui.menu,name:account.menu_generate_subscription
msgid "Generate Entries"
msgstr "Generate Entries"

#. module: account
#: help:account.vat.declaration,chart_tax_id:0
msgid "Select Charts of Taxes"
msgstr "Select Charts of Taxes"

#. module: account
#: view:account.fiscal.position:0
#: field:account.fiscal.position,account_ids:0
#: field:account.fiscal.position.template,account_ids:0
msgid "Account Mapping"
msgstr "Account Mapping"

#. module: account
#: selection:account.bank.statement.line,type:0
#: view:account.invoice:0
#: view:account.invoice.report:0
#: code:addons/account/invoice.py:320
#, python-format
msgid "Customer"
msgstr "Khách hàng"

#. module: account
#: view:account.bank.statement:0
msgid "Confirmed"
msgstr "Đã xác nhận"

#. module: account
#: report:account.invoice:0
msgid "Cancelled Invoice"
msgstr "Hóa đơn đã hủy bỏ"

#. module: account
#: code:addons/account/invoice.py:73
#, python-format
msgid "You must define an analytic journal of type '%s' !"
msgstr "You must define an analytic journal of type '%s' !"

#. module: account
#: code:addons/account/account.py:1397
#, python-format
msgid ""
"Couldn't create move with currency different from the secondary currency of "
"the account \"%s - %s\". Clear the secondary currency field of the account "
"definition if you want to accept all currencies."
msgstr ""

#. module: account
#: field:account.invoice.refund,date:0
msgid "Operation date"
msgstr "Operation date"

#. module: account
#: field:account.tax,ref_tax_code_id:0
#: field:account.tax.template,ref_tax_code_id:0
msgid "Refund Tax Code"
msgstr "Refund Tax Code"

#. module: account
#: view:validate.account.move:0
msgid ""
"All draft account entries in this journal and period will be validated. It "
"means you won't be able to modify their accounting fields anymore."
msgstr ""
"All draft account entries in this journal and period will be validated. It "
"means you won't be able to modify their accounting fields anymore."

#. module: account
#: report:account.account.balance.landscape:0
msgid "Account Balance -"
msgstr "Số dư tài khoản -"

#. module: account
#: code:addons/account/invoice.py:989
#, python-format
msgid "Invoice "
msgstr "Hóa đơn "

#. module: account
#: field:account.automatic.reconcile,date1:0
msgid "Starting Date"
msgstr "Ngày bắt đầu"

#. module: account
#: field:account.chart.template,property_account_income:0
msgid "Income Account on Product Template"
msgstr "Tài khoản Thu nhập trên Mẫu Sản phẩm"

#. module: account
#: help:res.partner,last_reconciliation_date:0
msgid ""
"Date on which the partner accounting entries were reconciled last time"
msgstr ""
"Date on which the partner accounting entries were reconciled last time"

#. module: account
#: field:account.fiscalyear.close,fy2_id:0
msgid "New Fiscal Year"
msgstr "Năm tài chính mới"

#. module: account
#: view:account.invoice:0
#: view:account.tax.template:0
#: selection:account.vat.declaration,based_on:0
#: model:ir.actions.act_window,name:account.act_res_partner_2_account_invoice_opened
#: model:ir.actions.act_window,name:account.action_invoice_tree
#: model:ir.actions.report.xml,name:account.account_invoices
#: view:report.invoice.created:0
#: field:res.partner,invoice_ids:0
msgid "Invoices"
msgstr "Các hóa đơn"

#. module: account
#: code:addons/account/invoice.py:804
#, python-format
msgid ""
"Please verify the price of the invoice !\n"
"The real total does not match the computed total."
msgstr ""
"Please verify the price of the invoice !\n"
"The real total does not match the computed total."

#. module: account
#: view:account.invoice:0
#: field:account.invoice,user_id:0
#: view:account.invoice.report:0
#: field:account.invoice.report,user_id:0
msgid "Salesman"
msgstr "Nhân viên bán hàng"

#. module: account
#: view:account.invoice.report:0
msgid "Invoiced"
msgstr "Đã có hóa đơn"

#. module: account
#: view:account.use.model:0
msgid "Use Model"
msgstr "Sử dụng mô hình"

#. module: account
#: view:account.state.open:0
msgid "No"
msgstr "Không"

#. module: account
#: help:account.invoice.tax,tax_code_id:0
msgid "The tax basis of the tax declaration."
msgstr "The tax basis of the tax declaration."

#. module: account
#: view:account.addtmpl.wizard:0
msgid "Add"
msgstr "Thêm"

#. module: account
#: help:account.invoice,date_invoice:0
msgid "Keep empty to use the current date"
msgstr "Để trống để sử dụng ngày hiện tại"

#. module: account
#: selection:account.journal,type:0
msgid "Bank and Cheques"
msgstr "Ngân hàng và Séc"

#. module: account
#: view:account.period.close:0
msgid "Are you sure ?"
msgstr "Bạn có chắc chắn?"

#. module: account
#: help:account.move.line,statement_id:0
msgid "The bank statement used for bank reconciliation"
msgstr "The bank statement used for bank reconciliation"

#. module: account
#: model:process.transition,note:account.process_transition_suppliercustomerinvoice0
msgid "Draft invoices are validated. "
msgstr "Draft invoices are validated. "

#. module: account
#: view:account.bank.statement:0
#: view:account.subscription:0
msgid "Compute"
msgstr "Tính toán"

#. module: account
#: field:account.tax,type_tax_use:0
msgid "Tax Application"
msgstr "Tax Application"

#. module: account
#: view:account.move:0
#: view:account.move.line:0
#: code:addons/account/wizard/account_move_journal.py:153
#: model:ir.actions.act_window,name:account.act_account_journal_2_account_move_line
#: model:ir.actions.act_window,name:account.act_account_move_to_account_move_line_open
#: model:ir.actions.act_window,name:account.act_account_partner_account_move
#: model:ir.actions.act_window,name:account.action_account_manual_reconcile
#: model:ir.actions.act_window,name:account.action_account_moves_all_a
#: model:ir.actions.act_window,name:account.action_account_moves_bank
#: model:ir.actions.act_window,name:account.action_account_moves_purchase
#: model:ir.actions.act_window,name:account.action_account_moves_sale
#: model:ir.actions.act_window,name:account.action_move_line_search
#: model:ir.actions.act_window,name:account.action_move_line_select
#: model:ir.actions.act_window,name:account.action_move_line_tree1
#: model:ir.actions.act_window,name:account.action_tax_code_line_open
#: model:ir.model,name:account.model_account_move_line
#: model:ir.ui.menu,name:account.menu_action_account_moves_all
#: model:ir.ui.menu,name:account.menu_action_account_moves_bank
#: model:ir.ui.menu,name:account.menu_eaction_account_moves_purchase
#: model:ir.ui.menu,name:account.menu_eaction_account_moves_sale
#, python-format
msgid "Journal Items"
msgstr "Journal Items"

#. module: account
#: selection:account.account.type,report_type:0
msgid "Balance Sheet (Assets Accounts)"
msgstr "Bảng cân đối Kế toán (Các Tài khoản Tài sản)"

#. module: account
#: report:account.tax.code.entries:0
msgid "Third Party (Country)"
msgstr "Third Party (Country)"

#. module: account
#: code:addons/account/account.py:938
#: code:addons/account/account.py:940
#: code:addons/account/account.py:1181
#: code:addons/account/account.py:1393
#: code:addons/account/account.py:1397
#: code:addons/account/account_cash_statement.py:249
#: code:addons/account/account_move_line.py:780
#: code:addons/account/account_move_line.py:803
#: code:addons/account/account_move_line.py:805
#: code:addons/account/account_move_line.py:808
#: code:addons/account/account_move_line.py:810
#: code:addons/account/account_move_line.py:1117
#: code:addons/account/report/common_report_header.py:92
#: code:addons/account/wizard/account_change_currency.py:39
#: code:addons/account/wizard/account_change_currency.py:60
#: code:addons/account/wizard/account_change_currency.py:65
#: code:addons/account/wizard/account_change_currency.py:71
#: code:addons/account/wizard/account_move_bank_reconcile.py:49
#: code:addons/account/wizard/account_open_closed_fiscalyear.py:40
#: code:addons/account/wizard/account_report_common.py:120
#: code:addons/account/wizard/account_report_common.py:126
#, python-format
msgid "Error"
msgstr "Lỗi"

#. module: account
#: field:account.analytic.Journal.report,date2:0
#: field:account.analytic.balance,date2:0
#: field:account.analytic.cost.ledger,date2:0
#: field:account.analytic.cost.ledger.journal.report,date2:0
#: field:account.analytic.inverted.balance,date2:0
msgid "End of period"
msgstr "Cuối chu kỳ"

#. module: account
#: view:res.partner:0
msgid "Bank Details"
msgstr "Chi tiết ngân hàng"

#. module: account
#: code:addons/account/invoice.py:720
#, python-format
msgid "Taxes missing !"
msgstr "Taxes missing !"

#. module: account
#: model:ir.actions.act_window,help:account.action_account_analytic_journal_tree
msgid ""
"To print an analytics (or costs) journal for a given period. The report give "
"code, move name, account number, general amount and analytic amount."
msgstr ""
"To print an analytics (or costs) journal for a given period. The report give "
"code, move name, account number, general amount and analytic amount."

#. module: account
#: help:account.journal,refund_journal:0
msgid "Fill this if the journal is to be used for refunds of invoices."
msgstr "Fill this if the journal is to be used for refunds of invoices."

#. module: account
#: view:account.fiscalyear.close:0
msgid "Generate Fiscal Year Opening Entries"
msgstr "Generate Fiscal Year Opening Entries"

#. module: account
#: field:account.journal,group_invoice_lines:0
msgid "Group Invoice Lines"
msgstr "Group Invoice Lines"

#. module: account
#: view:account.invoice.cancel:0
#: view:account.invoice.confirm:0
msgid "Close"
msgstr "Đóng"

#. module: account
#: field:account.bank.statement.line,move_ids:0
msgid "Moves"
msgstr "Moves"

#. module: account
#: model:ir.actions.act_window,name:account.action_account_vat_declaration
#: model:ir.model,name:account.model_account_vat_declaration
msgid "Account Vat Declaration"
msgstr "Account Vat Declaration"

#. module: account
#: view:account.period:0
msgid "To Close"
msgstr "To Close"

#. module: account
#: field:account.journal,allow_date:0
msgid "Check Date not in the Period"
msgstr "Kiểm tra Ngày có nằm trong Chu kỳ"

#. module: account
#: code:addons/account/account.py:1210
#, python-format
msgid ""
"You can not modify a posted entry of this journal !\n"
"You should set the journal to allow cancelling entries if you want to do "
"that."
msgstr ""
"You can not modify a posted entry of this journal !\n"
"You should set the journal to allow cancelling entries if you want to do "
"that."

#. module: account
#: model:ir.ui.menu,name:account.account_template_folder
msgid "Templates"
msgstr "Các mẫu"

#. module: account
#: field:account.tax,child_ids:0
msgid "Child Tax Accounts"
msgstr "Child Tax Accounts"

#. module: account
#: code:addons/account/account.py:940
#, python-format
msgid "Start period should be smaller then End period"
msgstr "Chu kỳ bắt đầu phải nhỏ hơn chu kỳ kết thúc"

#. module: account
#: selection:account.automatic.reconcile,power:0
msgid "5"
msgstr "5"

#. module: account
#: report:account.analytic.account.balance:0
msgid "Analytic Balance -"
msgstr "Analytic Balance -"

#. module: account
#: report:account.account.balance:0
#: field:account.aged.trial.balance,target_move:0
#: field:account.balance.report,target_move:0
#: field:account.bs.report,target_move:0
#: report:account.central.journal:0
#: field:account.central.journal,target_move:0
#: field:account.chart,target_move:0
#: field:account.common.account.report,target_move:0
#: field:account.common.journal.report,target_move:0
#: field:account.common.partner.report,target_move:0
#: field:account.common.report,target_move:0
#: report:account.general.journal:0
#: field:account.general.journal,target_move:0
#: report:account.general.ledger:0
#: report:account.journal.period.print:0
#: field:account.move.journal,target_move:0
#: report:account.partner.balance:0
#: field:account.partner.balance,target_move:0
#: field:account.partner.ledger,target_move:0
#: field:account.pl.report,target_move:0
#: field:account.print.journal,target_move:0
#: field:account.report.general.ledger,target_move:0
#: field:account.tax.chart,target_move:0
#: report:account.third_party_ledger:0
#: report:account.third_party_ledger_other:0
#: field:account.vat.declaration,target_move:0
msgid "Target Moves"
msgstr "Target Moves"

#. module: account
#: field:account.subscription,period_type:0
msgid "Period Type"
msgstr "Loại chu kỳ"

#. module: account
#: view:account.invoice:0
#: field:account.invoice,payment_ids:0
#: selection:account.vat.declaration,based_on:0
msgid "Payments"
msgstr "Thanh toán"

#. module: account
#: view:account.tax:0
msgid "Reverse Compute Code"
msgstr ""

#. module: account
#: field:account.subscription.line,move_id:0
msgid "Entry"
msgstr "Entry"

#. module: account
#: field:account.tax,python_compute_inv:0
#: field:account.tax.template,python_compute_inv:0
msgid "Python Code (reverse)"
msgstr "Python Code (reverse)"

#. module: account
#: model:ir.actions.act_window,name:account.action_payment_term_form
#: model:ir.ui.menu,name:account.menu_action_payment_term_form
msgid "Payment Terms"
msgstr "Các điều khoản thanh toán"

#. module: account
#: field:account.journal.column,name:0
msgid "Column Name"
msgstr "Tên cột"

#. module: account
#: view:account.general.journal:0
msgid ""
"This report gives you an overview of the situation of your general journals"
msgstr ""

#. module: account
#: field:account.entries.report,year:0
#: view:account.invoice.report:0
#: field:account.invoice.report,year:0
#: view:analytic.entries.report:0
#: field:analytic.entries.report,year:0
#: field:report.account.sales,name:0
#: field:report.account_type.sales,name:0
msgid "Year"
msgstr "Năm"

#. module: account
#: field:account.bank.statement,starting_details_ids:0
msgid "Opening Cashbox"
msgstr "Opening Cashbox"

#. module: account
#: view:account.payment.term.line:0
msgid "Line 1:"
msgstr "Dòng 1:"

#. module: account
#: code:addons/account/account.py:1167
#, python-format
msgid "Integrity Error !"
msgstr "Lỗi toàn vẹn !"

#. module: account
#: field:account.tax.template,description:0
msgid "Internal Name"
msgstr "Tên nội bộ"

#. module: account
#: selection:account.subscription,period_type:0
msgid "month"
msgstr "tháng"

#. module: account
#: code:addons/account/account_bank_statement.py:293
#, python-format
msgid "Journal Item \"%s\" is not valid"
msgstr "Journal Item \"%s\" is not valid"

#. module: account
#: view:account.payment.term:0
msgid "Description on invoices"
msgstr "Miêu tả trên hóa đơn"

#. module: account
#: field:account.partner.reconcile.process,next_partner_id:0
msgid "Next Partner to Reconcile"
msgstr "Đối tác tiếp theo để đối soát"

#. module: account
#: field:account.invoice.tax,account_id:0
#: field:account.move.line,tax_code_id:0
msgid "Tax Account"
msgstr "Tài khoản Thuế"

#. module: account
#: view:account.automatic.reconcile:0
msgid "Reconciliation result"
msgstr "Kết quả đối soát"

#. module: account
#: view:account.bs.report:0
#: model:ir.actions.act_window,name:account.action_account_bs_report
#: model:ir.ui.menu,name:account.menu_account_bs_report
msgid "Balance Sheet"
msgstr "Bảng cân đối kế toán"

#. module: account
#: model:ir.ui.menu,name:account.final_accounting_reports
msgid "Accounting Reports"
msgstr "Các báo cáo kế toán"

#. module: account
#: field:account.move,line_id:0
#: view:analytic.entries.report:0
#: model:ir.actions.act_window,name:account.act_account_acount_move_line_open
#: model:ir.actions.act_window,name:account.action_move_line_form
msgid "Entries"
msgstr "Mục nhập"

#. module: account
#: view:account.entries.report:0
msgid "This Period"
msgstr "Kỳ này"

#. module: account
#: field:account.analytic.line,product_uom_id:0
#: field:account.move.line,product_uom_id:0
msgid "UoM"
msgstr "Đơn vị đo"

#. module: account
#: code:addons/account/wizard/account_invoice_refund.py:138
#, python-format
msgid "No Period found on Invoice!"
msgstr "Không có chu kỳ trên hóa đơn!"

#. module: account
#: view:account.tax.template:0
msgid "Compute Code (if type=code)"
msgstr "Compute Code (if type=code)"

#. module: account
#: selection:account.analytic.journal,type:0
#: view:account.journal:0
#: selection:account.journal,type:0
#: view:account.model:0
#: selection:account.tax,type_tax_use:0
#: view:account.tax.template:0
#: selection:account.tax.template,type_tax_use:0
msgid "Sale"
msgstr "Bán hàng"

#. module: account
#: view:account.analytic.line:0
#: field:account.bank.statement.line,amount:0
#: report:account.invoice:0
#: field:account.invoice.tax,amount:0
#: view:account.move:0
#: field:account.move,amount:0
#: view:account.move.line:0
#: field:account.tax,amount:0
#: field:account.tax.template,amount:0
#: view:analytic.entries.report:0
#: field:analytic.entries.report,amount:0
msgid "Amount"
msgstr "Giá trị"

#. module: account
#: code:addons/account/wizard/account_fiscalyear_close.py:41
#, python-format
msgid "End of Fiscal Year Entry"
msgstr ""

#. module: account
#: model:process.transition,name:account.process_transition_customerinvoice0
#: model:process.transition,name:account.process_transition_paymentorderreconcilation0
#: model:process.transition,name:account.process_transition_statemententries0
#: model:process.transition,name:account.process_transition_suppliercustomerinvoice0
#: model:process.transition,name:account.process_transition_suppliervalidentries0
#: model:process.transition,name:account.process_transition_validentries0
msgid "Validation"
msgstr "Validation"

#. module: account
#: help:account.invoice,reconciled:0
msgid ""
"The Journal Entry of the invoice have been totally reconciled with one or "
"several Journal Entries of payment."
msgstr ""
"The Journal Entry of the invoice have been totally reconciled with one or "
"several Journal Entries of payment."

#. module: account
#: field:account.tax,child_depend:0
#: field:account.tax.template,child_depend:0
msgid "Tax on Children"
msgstr "thuế của các chi nhánh"

#. module: account
#: constraint:account.move.line:0
msgid ""
"You can not create move line on receivable/payable account without partner"
msgstr ""

#. module: account
#: code:addons/account/account.py:2067
#: code:addons/account/wizard/account_use_model.py:69
#, python-format
msgid "No period found !"
msgstr "Không tìm thấy chu kỳ !"

#. module: account
#: field:account.journal,update_posted:0
msgid "Allow Cancelling Entries"
msgstr "cho phép hủy bỏ đầu vào"

#. module: account
#: field:account.tax.code,sign:0
msgid "Coefficent for parent"
msgstr "Coefficent for parent"

#. module: account
#: report:account.partner.balance:0
msgid "(Account/Partner) Name"
msgstr "Tên (Tài khoản/Đối tác)"

#. module: account
#: view:account.bank.statement:0
msgid "Transaction"
msgstr "Giao dịch"

#. module: account
#: help:account.tax,base_code_id:0
#: help:account.tax,ref_base_code_id:0
#: help:account.tax,ref_tax_code_id:0
#: help:account.tax,tax_code_id:0
#: help:account.tax.template,base_code_id:0
#: help:account.tax.template,ref_base_code_id:0
#: help:account.tax.template,ref_tax_code_id:0
#: help:account.tax.template,tax_code_id:0
msgid "Use this code for the VAT declaration."
msgstr "Use this code for the VAT declaration."

#. module: account
#: view:account.move.line:0
msgid "Debit/Credit"
msgstr "Debit/Credit"

#. module: account
#: view:report.hr.timesheet.invoice.journal:0
msgid "Analytic Entries Stats"
msgstr "Thống kê của các Bút toán Phân tích"

#. module: account
#: model:ir.actions.act_window,name:account.action_account_tax_code_template_form
#: model:ir.ui.menu,name:account.menu_action_account_tax_code_template_form
msgid "Tax Code Templates"
msgstr "mã số thuế quy định"

#. module: account
#: model:ir.model,name:account.model_account_installer
msgid "account.installer"
msgstr "account.installer"

#. module: account
#: field:account.tax.template,include_base_amount:0
msgid "Include in Base Amount"
msgstr "gồm các lương cơ bản"

#. module: account
#: help:account.payment.term.line,days:0
msgid ""
"Number of days to add before computation of the day of month.If Date=15/01, "
"Number of Days=22, Day of Month=-1, then the due date is 28/02."
msgstr ""
"Số ngày để thêm trước khi tính toán của ngày trong month.If = Ngày 15/01, Số "
"Ngày = 22, Ngày trong Tháng =- 1, sau đó đúng hạn là 28/02"

#. module: account
#: code:addons/account/account.py:2896
#: code:addons/account/installer.py:283
#: code:addons/account/installer.py:295
#, python-format
msgid "Bank Journal "
msgstr "Sổ nhật ký Ngân hàng "

#. module: account
#: view:account.journal:0
msgid "Entry Controls"
msgstr "Kiểm soát dữ liệu vào"

#. module: account
#: view:account.analytic.chart:0
#: view:project.account.analytic.line:0
msgid "(Keep empty to open the current situation)"
msgstr "Để trống để giữ nguyên hiện trạng"

#. module: account
#: field:account.analytic.Journal.report,date1:0
#: field:account.analytic.balance,date1:0
#: field:account.analytic.cost.ledger,date1:0
#: field:account.analytic.cost.ledger.journal.report,date1:0
#: field:account.analytic.inverted.balance,date1:0
msgid "Start of period"
msgstr "Bắt đầu chu kỳ"

#. module: account
#: code:addons/account/account_move_line.py:1193
#, python-format
msgid ""
"You can not do this modification on a reconciled entry ! Please note that "
"you can just change some non important fields !"
msgstr ""
"You can not do this modification on a reconciled entry ! Please note that "
"you can just change some non important fields !"

#. module: account
#: model:ir.model,name:account.model_account_common_account_report
msgid "Account Common Account Report"
msgstr "Account Common Account Report"

#. module: account
#: field:account.bank.statement.line,name:0
msgid "Communication"
msgstr "Communication"

#. module: account
#: model:ir.ui.menu,name:account.menu_analytic_accounting
msgid "Analytic Accounting"
msgstr "Kế toán quản trị"

#. module: account
#: selection:account.invoice,type:0
#: selection:account.invoice.report,type:0
#: selection:report.invoice.created,type:0
msgid "Customer Refund"
msgstr "Hoàn tiền cho Khách hàng"

#. module: account
#: view:account.account:0
#: field:account.account,tax_ids:0
#: field:account.account.template,tax_ids:0
msgid "Default Taxes"
msgstr "Các loại thuế mặc định"

#. module: account
#: field:account.tax,ref_tax_sign:0
#: field:account.tax,tax_sign:0
#: field:account.tax.template,ref_tax_sign:0
#: field:account.tax.template,tax_sign:0
msgid "Tax Code Sign"
msgstr "Tax Code Sign"

#. module: account
#: model:ir.model,name:account.model_report_invoice_created
msgid "Report of Invoices Created within Last 15 days"
msgstr "Báo cáo các Hóa đơn được tạo trong vòng 15 ngày vừa qua"

#. module: account
#: field:account.fiscalyear,end_journal_period_id:0
msgid "End of Year Entries Journal"
msgstr "End of Year Entries Journal"

#. module: account
#: code:addons/account/account_bank_statement.py:331
#: code:addons/account/invoice.py:405
#: code:addons/account/invoice.py:505
#: code:addons/account/invoice.py:520
#: code:addons/account/invoice.py:528
#: code:addons/account/invoice.py:545
#: code:addons/account/invoice.py:1347
#: code:addons/account/wizard/account_move_journal.py:63
#, python-format
msgid "Configuration Error !"
msgstr "Lỗi cấu hình !"

#. module: account
#: help:account.partner.reconcile.process,to_reconcile:0
msgid ""
"This is the remaining partners for who you should check if there is "
"something to reconcile or not. This figure already count the current partner "
"as reconciled."
msgstr ""
"This is the remaining partners for who you should check if there is "
"something to reconcile or not. This figure already count the current partner "
"as reconciled."

#. module: account
#: view:account.subscription.line:0
msgid "Subscription lines"
msgstr "Subscription lines"

#. module: account
#: field:account.entries.report,quantity:0
msgid "Products Quantity"
msgstr "Số lượng sản phẩm"

#. module: account
#: view:account.entries.report:0
#: selection:account.entries.report,move_state:0
#: view:account.move:0
#: selection:account.move,state:0
#: view:account.move.line:0
msgid "Unposted"
msgstr "Unposted"

#. module: account
#: view:account.change.currency:0
#: model:ir.actions.act_window,name:account.action_account_change_currency
#: model:ir.model,name:account.model_account_change_currency
msgid "Change Currency"
msgstr "Thay đổi loại tiền"

#. module: account
#: model:process.node,note:account.process_node_accountingentries0
#: model:process.node,note:account.process_node_supplieraccountingentries0
msgid "Accounting entries."
msgstr "Các bút toán Kế toán."

#. module: account
#: view:account.invoice:0
msgid "Payment Date"
msgstr "Ngày thanh toán"

#. module: account
#: selection:account.automatic.reconcile,power:0
msgid "6"
msgstr "6"

#. module: account
#: view:account.analytic.account:0
#: model:ir.actions.act_window,name:account.action_account_analytic_account_form
#: model:ir.actions.act_window,name:account.action_analytic_open
#: model:ir.ui.menu,name:account.account_analytic_def_account
msgid "Analytic Accounts"
msgstr "Các tài khoản phân tích"

#. module: account
#: help:account.account.type,report_type:0
msgid ""
"According value related accounts will be display on respective reports "
"(Balance Sheet Profit & Loss Account)"
msgstr ""
"According value related accounts will be display on respective reports "
"(Balance Sheet Profit & Loss Account)"

#. module: account
#: field:account.report.general.ledger,sortby:0
msgid "Sort By"
msgstr "Sắp xếp theo"

#. module: account
#: code:addons/account/account.py:1326
#, python-format
msgid ""
"There is no default default credit account defined \n"
"on journal \"%s\""
msgstr ""

#. module: account
#: field:account.entries.report,amount_currency:0
#: field:account.model.line,amount_currency:0
#: field:account.move.line,amount_currency:0
msgid "Amount Currency"
msgstr "Loại tiền của tài khoản"

#. module: account
#: code:addons/account/wizard/account_validate_account_move.py:39
#, python-format
msgid ""
"Specified Journal does not have any account move entries in draft state for "
"this period"
msgstr ""
"Specified Journal does not have any account move entries in draft state for "
"this period"

#. module: account
#: model:ir.actions.act_window,name:account.action_view_move_line
msgid "Lines to reconcile"
msgstr "Lines to reconcile"

#. module: account
#: report:account.analytic.account.balance:0
#: report:account.analytic.account.inverted.balance:0
#: report:account.analytic.account.quantity_cost_ledger:0
#: report:account.invoice:0
#: field:account.invoice.line,quantity:0
#: field:account.model.line,quantity:0
#: field:account.move.line,quantity:0
#: view:analytic.entries.report:0
#: field:analytic.entries.report,unit_amount:0
#: field:report.account.sales,quantity:0
#: field:report.account_type.sales,quantity:0
msgid "Quantity"
msgstr "Số lượng"

#. module: account
#: view:account.move.line:0
msgid "Number (Move)"
msgstr "Number (Move)"

#. module: account
#: view:account.invoice.refund:0
msgid "Refund Invoice Options"
msgstr "Refund Invoice Options"

#. module: account
#: help:account.automatic.reconcile,power:0
msgid ""
"Number of partial amounts that can be combined to find a balance point can "
"be chosen as the power of the automatic reconciliation"
msgstr ""
"Number of partial amounts that can be combined to find a balance point can "
"be chosen as the power of the automatic reconciliation"

#. module: account
#: help:account.payment.term.line,sequence:0
msgid ""
"The sequence field is used to order the payment term lines from the lowest "
"sequences to the higher ones"
msgstr ""
"The sequence field is used to order the payment term lines from the lowest "
"sequences to the higher ones"

#. module: account
#: view:account.fiscal.position.template:0
#: field:account.fiscal.position.template,name:0
msgid "Fiscal Position Template"
msgstr "Fiscal Position Template"

#. module: account
#: view:account.analytic.chart:0
#: view:account.chart:0
#: view:account.tax.chart:0
msgid "Open Charts"
msgstr "Open Charts"

#. module: account
#: view:account.fiscalyear.close.state:0
msgid ""
"If no additional entries should be recorded on a fiscal year, you can close "
"it from here. It will close all opened periods in this year that will make "
"impossible any new entry record. Close a fiscal year when you need to "
"finalize your end of year results definitive "
msgstr ""

#. module: account
#: field:account.central.journal,amount_currency:0
#: field:account.common.journal.report,amount_currency:0
#: field:account.general.journal,amount_currency:0
#: field:account.partner.ledger,amount_currency:0
#: field:account.print.journal,amount_currency:0
#: field:account.report.general.ledger,amount_currency:0
msgid "With Currency"
msgstr "Với loại tiền"

#. module: account
#: view:account.bank.statement:0
msgid "Open CashBox"
msgstr "Mở Két tiền mặt"

#. module: account
#: view:account.move.line.reconcile:0
msgid "Reconcile With Write-Off"
msgstr "Đối soát với các khoản Miễn bỏ"

#. module: account
#: selection:account.payment.term.line,value:0
#: selection:account.tax,type:0
msgid "Fixed Amount"
msgstr "Giá trị cố định"

#. module: account
#: view:account.subscription:0
msgid "Valid Up to"
msgstr "Có hiệu lực đến"

#. module: account
#: view:board.board:0
msgid "Aged Receivables"
msgstr ""

#. module: account
#: model:ir.actions.act_window,name:account.action_account_automatic_reconcile
msgid "Account Automatic Reconcile"
msgstr "Tài khoản Đối soát Tự động"

#. module: account
#: view:account.move:0
#: view:account.move.line:0
msgid "Journal Item"
msgstr "Journal Item"

#. module: account
#: model:ir.model,name:account.model_account_move_journal
msgid "Move journal"
msgstr "Move journal"

#. module: account
#: model:ir.actions.act_window,name:account.action_account_fiscalyear_close
#: model:ir.ui.menu,name:account.menu_wizard_fy_close
msgid "Generate Opening Entries"
msgstr "Generate Opening Entries"

#. module: account
#: code:addons/account/account_move_line.py:738
#, python-format
msgid "Already Reconciled!"
msgstr "Đã được đối soát!"

#. module: account
#: help:account.tax,type:0
msgid "The computation method for the tax amount."
msgstr "Phương pháp tính giá trị thuế."

#. module: account
#: help:account.installer.modules,account_anglo_saxon:0
msgid ""
"This module will support the Anglo-Saxons accounting methodology by changing "
"the accounting logic with stock transactions."
msgstr ""
"This module will support the Anglo-Saxons accounting methodology by changing "
"the accounting logic with stock transactions."

#. module: account
#: field:report.invoice.created,create_date:0
msgid "Create Date"
msgstr "Ngày tạo"

#. module: account
#: view:account.analytic.journal:0
#: model:ir.actions.act_window,name:account.action_account_analytic_journal_form
#: model:ir.ui.menu,name:account.account_def_analytic_journal
msgid "Analytic Journals"
msgstr "Các Sổ nhật ký Phân tích"

#. module: account
#: field:account.account,child_id:0
msgid "Child Accounts"
msgstr "Tài khoản con"

#. module: account
#: view:account.move.line.reconcile:0
#: code:addons/account/account_move_line.py:830
#, python-format
msgid "Write-Off"
msgstr "Miễn bỏ"

#. module: account
#: field:res.partner,debit:0
msgid "Total Payable"
msgstr "Tổng số tiền phải trả"

#. module: account
#: model:ir.actions.act_window,name:account.action_account_analytic_account_line_extended_form
msgid "account.analytic.line.extended"
msgstr "account.analytic.line.extended"

#. module: account
#: selection:account.bank.statement.line,type:0
#: view:account.invoice:0
#: view:account.invoice.report:0
#: code:addons/account/invoice.py:322
#, python-format
msgid "Supplier"
msgstr "Nhà cung cấp"

#. module: account
#: selection:account.entries.report,month:0
#: selection:account.invoice.report,month:0
#: selection:analytic.entries.report,month:0
#: selection:report.account.sales,month:0
#: selection:report.account_type.sales,month:0
msgid "March"
msgstr "Tháng Ba"

#. module: account
#: view:account.account.template:0
msgid "Account Template"
msgstr "Mẫu Tài khoản"

#. module: account
#: report:account.analytic.account.journal:0
msgid "Account n°"
msgstr "Tài khoản số"

#. module: account
#: help:account.installer.modules,account_payment:0
msgid ""
"Streamlines invoice payment and creates hooks to plug automated payment "
"systems in."
msgstr ""
"Streamlines invoice payment and creates hooks to plug automated payment "
"systems in."

#. module: account
#: field:account.payment.term.line,value:0
msgid "Valuation"
msgstr "Định giá"

#. module: account
#: selection:account.aged.trial.balance,result_selection:0
#: selection:account.common.partner.report,result_selection:0
#: selection:account.partner.balance,result_selection:0
#: selection:account.partner.ledger,result_selection:0
#: code:addons/account/report/account_partner_balance.py:306
#, python-format
msgid "Receivable and Payable Accounts"
msgstr "Các Tài khoản Phải thu và Phải trả"

#. module: account
#: field:account.fiscal.position.account.template,position_id:0
msgid "Fiscal Mapping"
msgstr "Fiscal Mapping"

#. module: account
#: model:ir.actions.act_window,name:account.action_account_state_open
#: model:ir.model,name:account.model_account_state_open
msgid "Account State Open"
msgstr "Account State Open"

#. module: account
#: report:account.analytic.account.quantity_cost_ledger:0
msgid "Max Qty:"
msgstr "Số lượng tối đa:"

#. module: account
#: view:account.invoice.refund:0
msgid "Refund Invoice"
msgstr "Hóa đơn hoàn tiền"

#. module: account
#: field:account.invoice,address_invoice_id:0
msgid "Invoice Address"
msgstr "Địa chỉ hóa đơn"

#. module: account
#: model:ir.actions.act_window,help:account.action_account_entries_report_all
msgid ""
"From this view, have an analysis of your different financial accounts. The "
"document shows your debit and credit taking in consideration some criteria "
"you can choose by using the search tool."
msgstr ""
"From this view, have an analysis of your different financial accounts. The "
"document shows your debit and credit taking in consideration some criteria "
"you can choose by using the search tool."

#. module: account
#: model:ir.actions.act_window,help:account.action_tax_code_list
msgid ""
"The tax code definition depends on the tax declaration of your country. "
"OpenERP allows you to define the tax structure and manage it from this menu. "
"You can define both numeric and alphanumeric tax codes."
msgstr ""

#. module: account
#: help:account.partner.reconcile.process,progress:0
msgid ""
"Shows you the progress made today on the reconciliation process. Given by \n"
"Partners Reconciled Today \\ (Remaining Partners + Partners Reconciled Today)"
msgstr ""
"Shows you the progress made today on the reconciliation process. Given by \n"
"Partners Reconciled Today \\ (Remaining Partners + Partners Reconciled Today)"

#. module: account
#: help:account.payment.term.line,value:0
msgid ""
"Select here the kind of valuation related to this payment term line. Note "
"that you should have your last line with the type 'Balance' to ensure that "
"the whole amount will be threated."
msgstr ""
"Select here the kind of valuation related to this payment term line. Note "
"that you should have your last line with the type 'Balance' to ensure that "
"the whole amount will be threated."

#. module: account
#: field:account.invoice,period_id:0
#: field:account.invoice.report,period_id:0
#: field:report.account.sales,period_id:0
#: field:report.account_type.sales,period_id:0
msgid "Force Period"
msgstr "Force Period"

#. module: account
#: view:account.invoice.report:0
#: field:account.invoice.report,nbr:0
msgid "# of Lines"
msgstr "Số dòng"

#. module: account
#: code:addons/account/wizard/account_change_currency.py:60
#, python-format
msgid "New currency is not confirured properly !"
msgstr "Loại tiền mới chưa được cấu hình đúng !"

#. module: account
#: field:account.aged.trial.balance,filter:0
#: field:account.balance.report,filter:0
#: field:account.bs.report,filter:0
#: field:account.central.journal,filter:0
#: field:account.common.account.report,filter:0
#: field:account.common.journal.report,filter:0
#: field:account.common.partner.report,filter:0
#: field:account.common.report,filter:0
#: field:account.general.journal,filter:0
#: field:account.partner.balance,filter:0
#: field:account.partner.ledger,filter:0
#: field:account.pl.report,filter:0
#: field:account.print.journal,filter:0
#: field:account.report.general.ledger,filter:0
#: field:account.vat.declaration,filter:0
msgid "Filter by"
msgstr "Lọc theo"

#. module: account
#: code:addons/account/account_move_line.py:1131
#: code:addons/account/account_move_line.py:1214
#, python-format
msgid "You can not use an inactive account!"
msgstr "Bạn không thể sử dụng một tài khoản không hoạt động!"

#. module: account
#: code:addons/account/account_move_line.py:803
#, python-format
msgid "Entries are not of the same account or already reconciled ! "
msgstr "Entries are not of the same account or already reconciled ! "

#. module: account
#: field:account.tax,account_collected_id:0
#: field:account.tax.template,account_collected_id:0
msgid "Invoice Tax Account"
msgstr "Invoice Tax Account"

#. module: account
#: model:ir.actions.act_window,name:account.action_account_general_journal
#: model:ir.model,name:account.model_account_general_journal
msgid "Account General Journal"
msgstr "Account General Journal"

#. module: account
#: code:addons/account/report/common_report_header.py:100
#, python-format
msgid "No Filter"
msgstr ""

#. module: account
#: field:account.payment.term.line,days:0
msgid "Number of Days"
msgstr "Số ngày"

#. module: account
#: selection:account.automatic.reconcile,power:0
msgid "7"
msgstr "7"

#. module: account
#: code:addons/account/account_bank_statement.py:391
#: code:addons/account/invoice.py:370
#, python-format
msgid "Invalid action !"
msgstr "Hành động không hợp lệ !"

#. module: account
#: code:addons/account/wizard/account_move_journal.py:102
#, python-format
msgid "Period: %s"
msgstr ""

#. module: account
#: model:ir.model,name:account.model_account_fiscal_position_tax_template
msgid "Template Tax Fiscal Position"
msgstr "Template Tax Fiscal Position"

#. module: account
#: help:account.tax,name:0
msgid "This name will be displayed on reports"
msgstr "This name will be displayed on reports"

#. module: account
#: report:account.analytic.account.cost_ledger:0
#: report:account.analytic.account.quantity_cost_ledger:0
msgid "Printing date"
msgstr "Ngày in"

#. module: account
#: selection:account.account.type,close_method:0
#: selection:account.tax,type:0
#: selection:account.tax.template,type:0
msgid "None"
msgstr "Không"

#. module: account
#: view:analytic.entries.report:0
msgid "  365 Days  "
msgstr "  365 Ngày  "

#. module: account
#: model:ir.actions.act_window,name:account.action_invoice_tree3
#: model:ir.ui.menu,name:account.menu_action_invoice_tree3
msgid "Customer Refunds"
msgstr "Hoàn tiền cho Khách hàng"

#. module: account
#: view:account.payment.term.line:0
msgid "Amount Computation"
msgstr "Tính toán giá trị"

#. module: account
#: field:account.journal.period,name:0
msgid "Journal-Period Name"
msgstr "Tên Chu kỳ của Sổ nhật ký"

#. module: account
#: field:account.invoice.tax,factor_base:0
msgid "Multipication factor for Base code"
msgstr "Multipication factor for Base code"

#. module: account
#: code:addons/account/wizard/account_report_common.py:126
#, python-format
msgid "not implemented"
msgstr "chưa được hiện thực"

#. module: account
#: help:account.journal,company_id:0
msgid "Company related to this journal"
msgstr "Company related to this journal"

#. module: account
#: code:addons/account/wizard/account_invoice_state.py:44
#, python-format
msgid ""
"Selected Invoice(s) cannot be confirmed as they are not in 'Draft' or 'Pro-"
"Forma' state!"
msgstr ""
"Selected Invoice(s) cannot be confirmed as they are not in 'Draft' or 'Pro-"
"Forma' state!"

#. module: account
#: report:account.invoice:0
msgid "Fiscal Position Remark :"
msgstr "Fiscal Position Remark :"

#. module: account
#: view:analytic.entries.report:0
#: model:ir.actions.act_window,name:account.action_analytic_entries_report
#: model:ir.ui.menu,name:account.menu_action_analytic_entries_report
msgid "Analytic Entries Analysis"
msgstr "Analytic Entries Analysis"

#. module: account
#: selection:account.aged.trial.balance,direction_selection:0
msgid "Past"
msgstr "Quá khứ"

#. module: account
#: view:account.analytic.line:0
msgid "Analytic Entry"
msgstr "Analytic Entry"

#. module: account
#: view:res.company:0
#: field:res.company,overdue_msg:0
msgid "Overdue Payments Message"
msgstr "Thông điệp cho các Thanh toán trễ hạn"

#. module: account
#: model:ir.actions.act_window,help:account.action_account_moves_all_a
msgid ""
"This view can be used by accountants in order to quickly record entries in "
"OpenERP. If you want to record a supplier invoice, start by recording the "
"line of the expense account. OpenERP will propose to you automatically the "
"Tax related to this account and the counterpart \"Account Payable\"."
msgstr ""

#. module: account
#: field:account.entries.report,date_created:0
msgid "Date Created"
msgstr "Ngày tạo"

#. module: account
#: field:account.payment.term.line,value_amount:0
msgid "Value Amount"
msgstr "Value Amount"

#. module: account
#: help:account.journal,code:0
msgid ""
"The code will be used to generate the numbers of the journal entries of this "
"journal."
msgstr ""
"The code will be used to generate the numbers of the journal entries of this "
"journal."

#. module: account
#: view:account.invoice:0
msgid "(keep empty to use the current period)"
msgstr "(để trống để dùng chu kỳ hiện tại)"

#. module: account
#: model:process.transition,note:account.process_transition_supplierreconcilepaid0
msgid ""
"As soon as the reconciliation is done, the invoice's state turns to “done” "
"(i.e. paid) in the system."
msgstr ""
"As soon as the reconciliation is done, the invoice's state turns to “done” "
"(i.e. paid) in the system."

#. module: account
#: code:addons/account/invoice.py:989
#, python-format
msgid "is validated."
msgstr "đã được kiểm tra."

#. module: account
#: view:account.chart.template:0
#: field:account.chart.template,account_root_id:0
msgid "Root Account"
msgstr "Tài khoản gốc"

#. module: account
#: field:res.partner,last_reconciliation_date:0
msgid "Latest Reconciliation Date"
msgstr "Ngày Đối soát Cuối cùng"

#. module: account
#: model:ir.model,name:account.model_account_analytic_line
msgid "Analytic Line"
msgstr "Analytic Line"

#. module: account
#: field:product.template,taxes_id:0
msgid "Customer Taxes"
msgstr "Các Thuế cho Khách hàng"

#. module: account
#: view:account.addtmpl.wizard:0
msgid "Create an Account based on this template"
msgstr "Tạo một Tài khoản dựa trên mẫu này"

#. module: account
#: view:account.account.type:0
#: view:account.tax.code:0
msgid "Reporting Configuration"
msgstr "Cấu hình Báo cáo"

#. module: account
#: constraint:account.move.line:0
msgid "Company must be same for its related account and period."
msgstr ""

#. module: account
#: field:account.tax,type:0
#: field:account.tax.template,type:0
msgid "Tax Type"
msgstr "Loại Thuế"

#. module: account
#: model:ir.actions.act_window,name:account.action_account_template_form
#: model:ir.ui.menu,name:account.menu_action_account_template_form
msgid "Account Templates"
msgstr "Các Mẫu Tài khoản"

#. module: account
#: report:account.vat.declaration:0
msgid "Tax Statement"
msgstr "Báo cáo Thuế"

#. module: account
#: model:ir.model,name:account.model_res_company
msgid "Companies"
msgstr "Các công ty"

#. module: account
#: code:addons/account/account.py:532
#, python-format
msgid ""
"You cannot modify Company of account as its related record exist in Entry "
"Lines"
msgstr ""
"You cannot modify Company of account as its related record exist in Entry "
"Lines"

#. module: account
#: help:account.fiscalyear.close.state,fy_id:0
msgid "Select a fiscal year to close"
msgstr "Chọn một năm tài chính để đóng"

#. module: account
#: help:account.chart.template,tax_template_ids:0
msgid "List of all the taxes that have to be installed by the wizard"
msgstr "List of all the taxes that have to be installed by the wizard"

#. module: account
#: model:ir.actions.report.xml,name:account.account_intracom
msgid "IntraCom"
msgstr "IntraCom"

#. module: account
#: view:account.move.line.reconcile.writeoff:0
msgid "Information addendum"
msgstr "Information addendum"

#. module: account
#: field:account.aged.trial.balance,fiscalyear_id:0
#: field:account.balance.report,fiscalyear_id:0
#: field:account.bs.report,fiscalyear_id:0
#: field:account.central.journal,fiscalyear_id:0
#: field:account.chart,fiscalyear:0
#: field:account.common.account.report,fiscalyear_id:0
#: field:account.common.journal.report,fiscalyear_id:0
#: field:account.common.partner.report,fiscalyear_id:0
#: field:account.common.report,fiscalyear_id:0
#: field:account.general.journal,fiscalyear_id:0
#: field:account.partner.balance,fiscalyear_id:0
#: field:account.partner.ledger,fiscalyear_id:0
#: field:account.pl.report,fiscalyear_id:0
#: field:account.print.journal,fiscalyear_id:0
#: field:account.report.general.ledger,fiscalyear_id:0
#: field:account.vat.declaration,fiscalyear_id:0
msgid "Fiscal year"
msgstr "Năm tài chính"

#. module: account
#: view:account.move.reconcile:0
msgid "Partial Reconcile Entries"
msgstr "Partial Reconcile Entries"

#. module: account
#: view:account.addtmpl.wizard:0
#: view:account.aged.trial.balance:0
#: view:account.analytic.Journal.report:0
#: view:account.analytic.balance:0
#: view:account.analytic.chart:0
#: view:account.analytic.cost.ledger:0
#: view:account.analytic.cost.ledger.journal.report:0
#: view:account.analytic.inverted.balance:0
#: view:account.automatic.reconcile:0
#: view:account.bank.statement:0
#: view:account.change.currency:0
#: view:account.chart:0
#: view:account.common.report:0
#: view:account.fiscalyear.close:0
#: view:account.fiscalyear.close.state:0
#: view:account.invoice:0
#: view:account.invoice.refund:0
#: selection:account.invoice.refund,filter_refund:0
#: view:account.journal.select:0
#: view:account.move:0
#: view:account.move.bank.reconcile:0
#: view:account.move.line.reconcile:0
#: view:account.move.line.reconcile.select:0
#: view:account.move.line.reconcile.writeoff:0
#: view:account.move.line.unreconcile.select:0
#: view:account.open.closed.fiscalyear:0
#: view:account.partner.reconcile.process:0
#: view:account.period.close:0
#: view:account.subscription.generate:0
#: view:account.tax.chart:0
#: view:account.unreconcile:0
#: view:account.unreconcile.reconcile:0
#: view:account.use.model:0
#: view:account.vat.declaration:0
#: code:addons/account/wizard/account_move_journal.py:105
#: view:project.account.analytic.line:0
#: view:validate.account.move:0
#: view:validate.account.move.lines:0
#, python-format
msgid "Cancel"
msgstr "Hủy bỏ"

#. module: account
#: field:account.account.type,name:0
msgid "Acc. Type Name"
msgstr "Tên Loại Tài khoản"

#. module: account
#: selection:account.account,type:0
#: selection:account.account.template,type:0
#: selection:account.entries.report,type:0
msgid "Receivable"
msgstr "Khoản phải thu"

#. module: account
#: view:account.invoice:0
msgid "Other Info"
msgstr "Thông tin khác"

#. module: account
#: field:account.journal,default_credit_account_id:0
msgid "Default Credit Account"
msgstr "Tài khoản Ghi có Mặc định"

#. module: account
#: view:account.installer:0
msgid "Configure Your Accounting Chart"
msgstr "Cấu hình Hệ thống tài khoản kế toán của bạn"

#. module: account
#: view:account.payment.term.line:0
msgid "  number of days: 30"
msgstr "  số ngày: 30"

#. module: account
#: help:account.analytic.line,currency_id:0
msgid "The related account currency if not equal to the company one."
msgstr "The related account currency if not equal to the company one."

#. module: account
#: view:account.analytic.account:0
msgid "Current"
msgstr "Hiện tại"

#. module: account
#: view:account.bank.statement:0
msgid "CashBox"
msgstr "Két tiền mặt"

#. module: account
#: selection:account.tax,type:0
msgid "Percentage"
msgstr "Phần trăm"

#. module: account
#: selection:account.report.general.ledger,sortby:0
msgid "Journal & Partner"
msgstr "Sổ nhật ký & Đối tác"

#. module: account
#: field:account.automatic.reconcile,power:0
msgid "Power"
msgstr "Power"

#. module: account
#: field:account.invoice.refund,filter_refund:0
msgid "Refund Type"
msgstr "Loại Hoàn tiền"

#. module: account
#: report:account.invoice:0
msgid "Price"
msgstr "Giá"

#. module: account
#: view:project.account.analytic.line:0
msgid "View Account Analytic Lines"
msgstr "View Account Analytic Lines"

#. module: account
#: selection:account.account.type,report_type:0
msgid "Balance Sheet (Liability Accounts)"
msgstr "Bảng cân đối kế toán (Các Tài khoản Nợ)"

#. module: account
#: field:account.invoice,internal_number:0
#: field:report.invoice.created,number:0
msgid "Invoice Number"
msgstr "Số hóa đơn"

#. module: account
#: help:account.tax,include_base_amount:0
msgid ""
"Indicates if the amount of tax must be included in the base amount for the "
"computation of the next taxes"
msgstr ""
"Indicates if the amount of tax must be included in the base amount for the "
"computation of the next taxes"

#. module: account
#: model:ir.actions.act_window,name:account.action_account_partner_reconcile
msgid "Reconciliation: Go to Next Partner"
msgstr "Đối soát: Chuyển tới Đối tác kế tiếp"

#. module: account
#: model:ir.actions.act_window,name:account.action_account_analytic_invert_balance
#: model:ir.actions.report.xml,name:account.account_analytic_account_inverted_balance
msgid "Inverted Analytic Balance"
msgstr "Inverted Analytic Balance"

#. module: account
#: field:account.tax.template,applicable_type:0
msgid "Applicable Type"
msgstr "Applicable Type"

#. module: account
#: field:account.invoice,reference:0
#: field:account.invoice.line,invoice_id:0
msgid "Invoice Reference"
msgstr "Tham chiếu Hóa đơn"

#. module: account
#: help:account.tax.template,sequence:0
msgid ""
"The sequence field is used to order the taxes lines from lower sequences to "
"higher ones. The order is important if you have a tax that has several tax "
"children. In this case, the evaluation order is important."
msgstr ""
"The sequence field is used to order the taxes lines from lower sequences to "
"higher ones. The order is important if you have a tax that has several tax "
"children. In this case, the evaluation order is important."

#. module: account
#: selection:account.account,type:0
#: selection:account.account.template,type:0
#: view:account.journal:0
msgid "Liquidity"
msgstr "Thanh khoản"

#. module: account
#: model:ir.actions.act_window,name:account.action_account_analytic_journal_open_form
#: model:ir.ui.menu,name:account.account_analytic_journal_entries
msgid "Analytic Journal Items"
msgstr "Analytic Journal Items"

#. module: account
#: view:account.fiscalyear.close:0
msgid ""
"This wizard will generate the end of year journal entries of selected fiscal "
"year. Note that you can run this wizard many times for the same fiscal year: "
"it will simply replace the old opening entries with the new ones."
msgstr ""
"This wizard will generate the end of year journal entries of selected fiscal "
"year. Note that you can run this wizard many times for the same fiscal year: "
"it will simply replace the old opening entries with the new ones."

#. module: account
#: model:ir.ui.menu,name:account.menu_finance_bank_and_cash
msgid "Bank and Cash"
msgstr "Ngân hàng và Tiền mặt"

#. module: account
#: model:ir.actions.act_window,help:account.action_analytic_entries_report
msgid ""
"From this view, have an analysis of your different analytic entries "
"following the analytic account you defined matching your business need. Use "
"the tool search to analyse information about analytic entries generated in "
"the system."
msgstr ""
"From this view, have an analysis of your different analytic entries "
"following the analytic account you defined matching your business need. Use "
"the tool search to analyse information about analytic entries generated in "
"the system."

#. module: account
#: sql_constraint:account.journal:0
msgid "The name of the journal must be unique per company !"
msgstr "Tên của sổ nhật ký phải duy nhất cho mỗi công ty !"

#. module: account
#: field:account.account.template,nocreate:0
msgid "Optional create"
msgstr "Optional create"

#. module: account
#: code:addons/account/invoice.py:406
#: code:addons/account/invoice.py:506
#: code:addons/account/invoice.py:1348
#, python-format
msgid "Can not find account chart for this company, Please Create account."
msgstr "Can not find account chart for this company, Please Create account."

#. module: account
#: code:addons/account/wizard/account_report_aged_partner_balance.py:57
#, python-format
msgid "Enter a Start date !"
msgstr "Nhập vào Ngày bắt đầu !"

#. module: account
#: report:account.invoice:0
#: selection:account.invoice,type:0
#: selection:account.invoice.report,type:0
#: selection:report.invoice.created,type:0
msgid "Supplier Refund"
msgstr "Hoàn tiền cho Nhà cung cấp"

#. module: account
#: model:ir.ui.menu,name:account.menu_dashboard_acc
msgid "Dashboard"
msgstr "Bảng điều khiển"

#. module: account
#: field:account.bank.statement,move_line_ids:0
msgid "Entry lines"
msgstr "Entry lines"

#. module: account
#: field:account.move.line,centralisation:0
msgid "Centralisation"
msgstr "Tập trung"

#. module: account
#: view:wizard.multi.charts.accounts:0
msgid "Generate Your Accounting Chart from a Chart Template"
msgstr ""

#. module: account
#: view:account.account:0
#: view:account.account.template:0
#: view:account.analytic.account:0
#: view:account.analytic.journal:0
#: view:account.analytic.line:0
#: view:account.bank.statement:0
#: view:account.chart.template:0
#: view:account.entries.report:0
#: view:account.fiscalyear:0
#: view:account.invoice:0
#: view:account.invoice.report:0
#: view:account.journal:0
#: view:account.model:0
#: view:account.move:0
#: view:account.move.line:0
#: view:account.subscription:0
#: view:account.tax.code.template:0
#: view:analytic.entries.report:0
msgid "Group By..."
msgstr "Nhóm theo..."

#. module: account
#: field:account.journal.column,readonly:0
msgid "Readonly"
msgstr "Chỉ đọc"

#. module: account
#: model:ir.model,name:account.model_account_pl_report
msgid "Account Profit And Loss Report"
msgstr "Báo cáo Tài khoản Lợi nhuận và Lỗ"

#. module: account
#: field:account.invoice.line,uos_id:0
msgid "Unit of Measure"
msgstr "Đơn vị đo"

#. module: account
#: constraint:account.payment.term.line:0
msgid ""
"Percentages for Payment Term Line must be between 0 and 1, Example: 0.02 for "
"2% "
msgstr ""
"Percentages for Payment Term Line must be between 0 and 1, Example: 0.02 for "
"2% "

#. module: account
#: model:ir.model,name:account.model_account_sequence_fiscalyear
msgid "account.sequence.fiscalyear"
msgstr "account.sequence.fiscalyear"

#. module: account
#: report:account.analytic.account.journal:0
#: view:account.analytic.journal:0
#: field:account.analytic.line,journal_id:0
#: field:account.journal,analytic_journal_id:0
#: model:ir.actions.act_window,name:account.action_account_analytic_journal
#: model:ir.actions.report.xml,name:account.analytic_journal_print
#: model:ir.model,name:account.model_account_analytic_journal
msgid "Analytic Journal"
msgstr "Analytic Journal"

#. module: account
#: view:account.entries.report:0
msgid "Reconciled"
msgstr "Đã được đối soát"

#. module: account
#: report:account.invoice:0
#: field:account.invoice.tax,base:0
msgid "Base"
msgstr "Cơ sở"

#. module: account
#: field:account.model,name:0
msgid "Model Name"
msgstr "Tên Mô hình"

#. module: account
#: field:account.chart.template,property_account_expense_categ:0
msgid "Expense Category Account"
msgstr "Tài khoản Nhóm Chi phí"

#. module: account
#: view:account.bank.statement:0
msgid "Cash Transactions"
msgstr "Các giao dịch tiền mặt"

#. module: account
#: code:addons/account/wizard/account_state_open.py:37
#, python-format
msgid "Invoice is already reconciled"
msgstr "Hóa đơn đã được đối soát"

#. module: account
#: view:account.account:0
#: view:account.account.template:0
#: view:account.bank.statement:0
#: field:account.bank.statement.line,note:0
#: view:account.fiscal.position:0
#: field:account.fiscal.position,note:0
#: view:account.invoice.line:0
#: field:account.invoice.line,note:0
msgid "Notes"
msgstr "Các ghi chú"

#. module: account
#: model:ir.model,name:account.model_analytic_entries_report
msgid "Analytic Entries Statistics"
msgstr "Analytic Entries Statistics"

#. module: account
#: code:addons/account/account_analytic_line.py:143
#: code:addons/account/account_move_line.py:905
#, python-format
msgid "Entries: "
msgstr "Các bút toán: "

#. module: account
#: view:account.use.model:0
msgid "Create manual recurring entries in a chosen journal."
msgstr ""

#. module: account
#: code:addons/account/account.py:1393
#, python-format
msgid "Couldn't create move between different companies"
msgstr "Couldn't create move between different companies"

#. module: account
#: model:ir.actions.act_window,help:account.action_account_type_form
msgid ""
"An account type is used to determine how an account is used in each journal. "
"The deferral method of an account type determines the process for the annual "
"closing. Reports such as the Balance Sheet and the Profit and Loss report "
"use the category (profit/loss or balance sheet). For example, the account "
"type could be linked to an asset account, expense account or payable "
"account. From this view, you can create and manage the account types you "
"need for your company."
msgstr ""

#. module: account
#: model:ir.actions.act_window,help:account.action_account_bank_reconcile_tree
msgid ""
"Bank Reconciliation consists of verifying that your bank statement "
"corresponds with the entries (or records) of that account in your accounting "
"system."
msgstr ""
"Bank Reconciliation consists of verifying that your bank statement "
"corresponds with the entries (or records) of that account in your accounting "
"system."

#. module: account
#: model:process.node,note:account.process_node_draftstatement0
msgid "State is draft"
msgstr "State is draft"

#. module: account
#: view:account.move.line:0
#: code:addons/account/account_move_line.py:1003
#, python-format
msgid "Total debit"
msgstr "Tổng nợ"

#. module: account
#: code:addons/account/account_move_line.py:781
#, python-format
msgid "Entry \"%s\" is not valid !"
msgstr "Bút toán \"%s\" không hợp lệ !"

#. module: account
#: report:account.invoice:0
msgid "Fax :"
msgstr "Fax :"

#. module: account
#: report:account.vat.declaration:0
#: field:account.vat.declaration,based_on:0
msgid "Based On"
msgstr "Dựa trên"

#. module: account
#: help:res.partner,property_account_receivable:0
msgid ""
"This account will be used instead of the default one as the receivable "
"account for the current partner"
msgstr ""
"This account will be used instead of the default one as the receivable "
"account for the current partner"

#. module: account
#: field:account.tax,python_applicable:0
#: field:account.tax,python_compute:0
#: selection:account.tax,type:0
#: selection:account.tax.template,applicable_type:0
#: field:account.tax.template,python_applicable:0
#: field:account.tax.template,python_compute:0
#: selection:account.tax.template,type:0
msgid "Python Code"
msgstr "Mã Python"

#. module: account
#: code:addons/account/wizard/account_report_balance_sheet.py:70
#, python-format
msgid ""
"Please define the Reserve and Profit/Loss account for current user company !"
msgstr ""
"Please define the Reserve and Profit/Loss account for current user company !"

#. module: account
#: help:account.journal,update_posted:0
msgid ""
"Check this box if you want to allow the cancellation the entries related to "
"this journal or of the invoice related to this journal"
msgstr ""
"Check this box if you want to allow the cancellation the entries related to "
"this journal or of the invoice related to this journal"

#. module: account
#: view:account.fiscalyear.close:0
msgid "Create"
msgstr "Tạo"

#. module: account
#: model:process.transition.action,name:account.process_transition_action_createentries0
msgid "Create entry"
msgstr "Tạo bút toán"

#. module: account
#: view:account.payment.term.line:0
msgid "  valuation: percent"
msgstr "  định giá: phần trăm"

#. module: account
#: code:addons/account/account.py:499
#: code:addons/account/account.py:501
#: code:addons/account/account.py:822
#: code:addons/account/account.py:901
#: code:addons/account/account.py:976
#: code:addons/account/account.py:1204
#: code:addons/account/account.py:1210
#: code:addons/account/account.py:2095
#: code:addons/account/account.py:2333
#: code:addons/account/account_analytic_line.py:90
#: code:addons/account/account_analytic_line.py:99
#: code:addons/account/account_bank_statement.py:292
#: code:addons/account/account_bank_statement.py:305
#: code:addons/account/account_bank_statement.py:345
#: code:addons/account/account_cash_statement.py:328
#: code:addons/account/account_cash_statement.py:348
#: code:addons/account/account_move_line.py:1176
#: code:addons/account/account_move_line.py:1191
#: code:addons/account/account_move_line.py:1193
#: code:addons/account/invoice.py:785
#: code:addons/account/invoice.py:815
#: code:addons/account/invoice.py:1008
#: code:addons/account/wizard/account_invoice_refund.py:100
#: code:addons/account/wizard/account_invoice_refund.py:102
#: code:addons/account/wizard/account_use_model.py:44
#, python-format
msgid "Error !"
msgstr "Lỗi !"

#. module: account
#: view:account.vat.declaration:0
#: model:ir.actions.report.xml,name:account.account_vat_declaration
#: model:ir.ui.menu,name:account.menu_account_vat_declaration
msgid "Taxes Report"
msgstr "Báo cáo các loại thuế"

#. module: account
#: selection:account.journal.period,state:0
msgid "Printed"
msgstr "Đã được in"

#. module: account
#: view:account.analytic.line:0
msgid "Project line"
msgstr "Project line"

#. module: account
#: field:account.invoice.tax,manual:0
msgid "Manual"
msgstr "Thủ công"

#. module: account
#: view:account.automatic.reconcile:0
msgid ""
"For an invoice to be considered as paid, the invoice entries must be "
"reconciled with counterparts, usually payments. With the automatic "
"reconciliation functionality, OpenERP makes its own search for entries to "
"reconcile in a series of accounts. It finds entries for each partner where "
"the amounts correspond."
msgstr ""

#. module: account
#: view:account.move:0
#: field:account.move,to_check:0
msgid "To Review"
msgstr "To Review"

#. module: account
#: view:account.bank.statement:0
#: view:account.move:0
#: model:ir.actions.act_window,name:account.action_move_journal_line
#: model:ir.ui.menu,name:account.menu_action_move_journal_line_form
#: model:ir.ui.menu,name:account.menu_finance_entries
msgid "Journal Entries"
msgstr "Các bút toán Sổ nhật ký"

#. module: account
#: help:account.partner.ledger,page_split:0
msgid "Display Ledger Report with One partner per page"
msgstr "Display Ledger Report with One partner per page"

#. module: account
#: view:account.partner.balance:0
#: view:account.partner.ledger:0
msgid ""
"This report is an analysis done by a partner. It is a PDF report containing "
"one line per partner representing the cumulative credit balance"
msgstr ""

#. module: account
#: code:addons/account/wizard/account_validate_account_move.py:61
#, python-format
msgid ""
"Selected Entry Lines does not have any account move enties in draft state"
msgstr ""
"Selected Entry Lines does not have any account move enties in draft state"

#. module: account
#: selection:account.aged.trial.balance,target_move:0
#: selection:account.balance.report,target_move:0
#: selection:account.bs.report,target_move:0
#: selection:account.central.journal,target_move:0
#: selection:account.chart,target_move:0
#: selection:account.common.account.report,target_move:0
#: selection:account.common.journal.report,target_move:0
#: selection:account.common.partner.report,target_move:0
#: selection:account.common.report,target_move:0
#: selection:account.general.journal,target_move:0
#: selection:account.move.journal,target_move:0
#: selection:account.partner.balance,target_move:0
#: selection:account.partner.ledger,target_move:0
#: selection:account.pl.report,target_move:0
#: selection:account.print.journal,target_move:0
#: selection:account.report.general.ledger,target_move:0
#: selection:account.tax.chart,target_move:0
#: selection:account.vat.declaration,target_move:0
#: code:addons/account/report/common_report_header.py:67
#: model:ir.actions.report.xml,name:account.account_move_line_list
#, python-format
msgid "All Entries"
msgstr "Tất cả bút toán"

#. module: account
#: constraint:product.template:0
msgid ""
"Error: The default UOM and the purchase UOM must be in the same category."
msgstr ""

#. module: account
#: view:account.journal.select:0
msgid "Journal Select"
msgstr "Journal Select"

#. module: account
#: code:addons/account/wizard/account_change_currency.py:65
#, python-format
msgid "Currnt currency is not confirured properly !"
msgstr "Loại tiền hiện tại không được cấu hình đúng !"

#. module: account
#: model:ir.model,name:account.model_account_move_reconcile
msgid "Account Reconciliation"
msgstr "Đối soát Tài khoản"

#. module: account
#: model:ir.model,name:account.model_account_fiscal_position_tax
msgid "Taxes Fiscal Position"
msgstr "Taxes Fiscal Position"

#. module: account
#: report:account.general.ledger:0
#: view:account.report.general.ledger:0
#: model:ir.actions.act_window,name:account.action_account_general_ledger_menu
#: model:ir.actions.report.xml,name:account.account_general_ledger
#: model:ir.ui.menu,name:account.menu_general_ledger
msgid "General Ledger"
msgstr "Sổ cái"

#. module: account
#: model:process.transition,note:account.process_transition_paymentorderbank0
msgid "The payment order is sent to the bank."
msgstr "Lệnh thanh toán đã được gửi tới ngân hàng."

#. module: account
#: view:account.balance.report:0
#: view:account.bs.report:0
msgid ""
"This report allows you to print or generate a pdf of your trial balance "
"allowing you to quickly check the balance of each of your accounts in a "
"single report"
msgstr ""

#. module: account
#: help:account.move,to_check:0
msgid ""
"Check this box if you are unsure of that journal entry and if you want to "
"note it as 'to be reviewed' by an accounting expert."
msgstr ""
"Check this box if you are unsure of that journal entry and if you want to "
"note it as 'to be reviewed' by an accounting expert."

#. module: account
#: help:account.installer.modules,account_voucher:0
msgid ""
"Account Voucher module includes all the basic requirements of Voucher "
"Entries for Bank, Cash, Sales, Purchase, Expenses, Contra, etc... "
msgstr ""
"Account Voucher module includes all the basic requirements of Voucher "
"Entries for Bank, Cash, Sales, Purchase, Expenses, Contra, etc... "

#. module: account
#: view:account.chart.template:0
msgid "Properties"
msgstr "Các thuộc tính"

#. module: account
#: model:ir.model,name:account.model_account_tax_chart
msgid "Account tax chart"
msgstr "Account tax chart"

#. module: account
#: report:account.analytic.account.cost_ledger:0
#: report:account.analytic.account.quantity_cost_ledger:0
#: report:account.central.journal:0
#: report:account.general.journal:0
#: report:account.invoice:0
#: report:account.partner.balance:0
msgid "Total:"
msgstr "Tổng cộng:"

#. module: account
#: code:addons/account/account.py:2050
#, python-format
msgid ""
"You can specify year, month and date in the name of the model using the "
"following labels:\n"
"\n"
"%(year)s: To Specify Year \n"
"%(month)s: To Specify Month \n"
"%(date)s: Current Date\n"
"\n"
"e.g. My model on %(date)s"
msgstr ""
"You can specify year, month and date in the name of the model using the "
"following labels:\n"
"\n"
"%(year)s: To Specify Year \n"
"%(month)s: To Specify Month \n"
"%(date)s: Current Date\n"
"\n"
"e.g. My model on %(date)s"

#. module: account
#: model:ir.actions.act_window,name:account.action_aged_income
msgid "Income Accounts"
msgstr "Các Tài khoản Thu nhập"

#. module: account
#: help:report.invoice.created,origin:0
msgid "Reference of the document that generated this invoice report."
msgstr "Tham chiếu tài liệu dùng để phát sinh báo cáo hóa đơn này."

#. module: account
#: field:account.tax.code,child_ids:0
#: field:account.tax.code.template,child_ids:0
msgid "Child Codes"
msgstr "Child Codes"

#. module: account
#: code:addons/account/invoice.py:473
#: code:addons/account/wizard/account_invoice_refund.py:137
#, python-format
msgid "Data Insufficient !"
msgstr "Dữ liệu không đầy đủ !"

#. module: account
#: model:ir.actions.act_window,name:account.action_invoice_tree1
#: model:ir.ui.menu,name:account.menu_action_invoice_tree1
msgid "Customer Invoices"
msgstr "Các hóa đơn cho khách hàng"

#. module: account
#: field:account.move.line.reconcile,writeoff:0
msgid "Write-Off amount"
msgstr "Giá trị Miễn bỏ"

#. module: account
#: view:account.analytic.line:0
msgid "Sales"
msgstr "Bán hàng"

#. module: account
#: view:account.journal.column:0
#: model:ir.model,name:account.model_account_journal_column
msgid "Journal Column"
msgstr "Journal Column"

#. module: account
#: selection:account.invoice.report,state:0
#: selection:account.journal.period,state:0
#: selection:account.subscription,state:0
#: selection:report.invoice.created,state:0
msgid "Done"
msgstr "Hoàn tất"

#. module: account
#: model:process.transition,note:account.process_transition_invoicemanually0
msgid "A statement with manual entries becomes a draft statement."
msgstr "A statement with manual entries becomes a draft statement."

#. module: account
#: view:account.aged.trial.balance:0
msgid ""
"Aged Partner Balance is a more detailed report of your receivables by "
"intervals. When opening that report, OpenERP asks for the name of the "
"company, the fiscal period and the size of the interval to be analyzed (in "
"days). OpenERP then calculates a table of credit balance by period. So if "
"you request an interval of 30 days OpenERP generates an analysis of "
"creditors for the past month, past two months, and so on. "
msgstr ""
"Aged Partner Balance is a more detailed report of your receivables by "
"intervals. When opening that report, OpenERP asks for the name of the "
"company, the fiscal period and the size of the interval to be analyzed (in "
"days). OpenERP then calculates a table of credit balance by period. So if "
"you request an interval of 30 days OpenERP generates an analysis of "
"creditors for the past month, past two months, and so on. "

#. module: account
#: field:account.invoice,origin:0
#: field:report.invoice.created,origin:0
msgid "Source Document"
msgstr "Tài liệu gốc"

#. module: account
#: help:account.account.type,sign:0
msgid ""
"Allows you to change the sign of the balance amount displayed in the "
"reports, so that you can see positive figures instead of negative ones in "
"expenses accounts."
msgstr ""
"Allows you to change the sign of the balance amount displayed in the "
"reports, so that you can see positive figures instead of negative ones in "
"expenses accounts."

#. module: account
#: model:ir.actions.act_window,name:account.act_account_acount_move_line_open_unreconciled
msgid "Unreconciled Entries"
msgstr "Các Bút Toán chưa được đối soát"

#. module: account
#: model:ir.ui.menu,name:account.menu_menu_Bank_process
msgid "Statements Reconciliation"
msgstr "Statements Reconciliation"

#. module: account
#: report:account.invoice:0
msgid "Taxes:"
msgstr "Thuế:"

#. module: account
#: help:account.tax,amount:0
msgid "For taxes of type percentage, enter % ratio between 0-1."
msgstr "For taxes of type percentage, enter % ratio between 0-1."

#. module: account
#: model:ir.actions.act_window,help:account.action_subscription_form
msgid ""
"A recurring entry is a miscellaneous entry that occurs on a recurrent basis "
"from a specific date, i.e. corresponding to the signature of a contract or "
"an agreement with a customer or a supplier. With Define Recurring Entries, "
"you can create such entries to automate the postings in the system."
msgstr ""

#. module: account
#: field:account.entries.report,product_uom_id:0
#: view:analytic.entries.report:0
#: field:analytic.entries.report,product_uom_id:0
msgid "Product UOM"
msgstr "Đơn vị đo của sản phẩm"

#. module: account
#: model:ir.actions.act_window,help:account.action_view_bank_statement_tree
msgid ""
"A Cash Register allows you to manage cash entries in your cash journals. "
"This feature provides an easy way to follow up cash payments on a daily "
"basis. You can enter the coins that are in your cash box, and then post "
"entries when money comes in or goes out of the cash box."
msgstr ""

#. module: account
#: selection:account.automatic.reconcile,power:0
msgid "9"
msgstr "9"

#. module: account
#: help:account.invoice.refund,date:0
msgid ""
"This date will be used as the invoice date for Refund Invoice and Period "
"will be chosen accordingly!"
msgstr ""
"This date will be used as the invoice date for Refund Invoice and Period "
"will be chosen accordingly!"

#. module: account
#: field:account.aged.trial.balance,period_length:0
msgid "Period length (days)"
msgstr "Thời gian của Chu kỳ (ngày)"

#. module: account
#: model:ir.actions.act_window,name:account.act_account_invoice_partner_relation
msgid "Monthly Turnover"
msgstr "Doanh số hàng tháng"

#. module: account
#: view:account.move:0
#: view:account.move.line:0
msgid "Analytic Lines"
msgstr "Analytic Lines"

#. module: account
#: model:ir.actions.act_window,help:account.action_account_analytic_account_tree2
msgid ""
"The normal chart of accounts has a structure defined by the legal "
"requirement of the country. The analytic chart of account structure should "
"reflect your own business needs in term of costs/revenues reporting. They "
"are usually structured by contracts, projects, products or departements. "
"Most of the OpenERP operations (invoices, timesheets, expenses, etc) "
"generate analytic entries on the related account."
msgstr ""
"The normal chart of accounts has a structure defined by the legal "
"requirement of the country. The analytic chart of account structure should "
"reflect your own business needs in term of costs/revenues reporting. They "
"are usually structured by contracts, projects, products or departements. "
"Most of the OpenERP operations (invoices, timesheets, expenses, etc) "
"generate analytic entries on the related account."

#. module: account
#: field:account.analytic.journal,line_ids:0
#: field:account.tax.code,line_ids:0
msgid "Lines"
msgstr "Lines"

#. module: account
#: code:addons/account/invoice.py:521
#, python-format
msgid ""
"Can not find account chart for this company in invoice line account, Please "
"Create account."
msgstr ""
"Can not find account chart for this company in invoice line account, Please "
"Create account."

#. module: account
#: view:account.tax.template:0
msgid "Account Tax Template"
msgstr "Account Tax Template"

#. module: account
#: view:account.journal.select:0
msgid "Are you sure you want to open Journal Entries?"
msgstr "Are you sure you want to open Journal Entries?"

#. module: account
#: view:account.state.open:0
msgid "Are you sure you want to open this invoice ?"
msgstr "Are you sure you want to open this invoice ?"

#. module: account
#: code:addons/account/account_move_line.py:963
#, python-format
msgid "Accounting Entries"
msgstr ""

#. module: account
#: field:account.account.template,parent_id:0
msgid "Parent Account Template"
msgstr "Parent Account Template"

#. module: account
#: view:account.bank.statement:0
#: field:account.bank.statement.line,statement_id:0
#: field:account.move.line,statement_id:0
#: model:process.process,name:account.process_process_statementprocess0
msgid "Statement"
msgstr "Statement"

#. module: account
#: help:account.journal,default_debit_account_id:0
msgid "It acts as a default account for debit amount"
msgstr "It acts as a default account for debit amount"

#. module: account
#: model:ir.module.module,description:account.module_meta_information
msgid ""
"Financial and accounting module that covers:\n"
"    General accountings\n"
"    Cost / Analytic accounting\n"
"    Third party accounting\n"
"    Taxes management\n"
"    Budgets\n"
"    Customer and Supplier Invoices\n"
"    Bank statements\n"
"    Reconciliation process by partner\n"
"    Creates a dashboard for accountants that includes:\n"
"    * List of uninvoiced quotations\n"
"    * Graph of aged receivables\n"
"    * Graph of aged incomes\n"
"\n"
"The processes like maintaining of general ledger is done through the defined "
"financial Journals (entry move line or\n"
"grouping is maintained through journal) for a particular financial year and "
"for preparation of vouchers there is a\n"
"module named account_voucher.\n"
"    "
msgstr ""
"Financial and accounting module that covers:\n"
"    General accountings\n"
"    Cost / Analytic accounting\n"
"    Third party accounting\n"
"    Taxes management\n"
"    Budgets\n"
"    Customer and Supplier Invoices\n"
"    Bank statements\n"
"    Reconciliation process by partner\n"
"    Creates a dashboard for accountants that includes:\n"
"    * List of uninvoiced quotations\n"
"    * Graph of aged receivables\n"
"    * Graph of aged incomes\n"
"\n"
"The processes like maintaining of general ledger is done through the defined "
"financial Journals (entry move line or\n"
"grouping is maintained through journal) for a particular financial year and "
"for preparation of vouchers there is a\n"
"module named account_voucher.\n"
"    "

#. module: account
#: model:ir.actions.act_window,help:account.action_account_journal_period_tree
msgid ""
"You can search for individual account entries through useful information. To "
"search for account entries, open a journal, then select a record line."
msgstr ""

#. module: account
#: report:account.invoice:0
#: view:account.invoice:0
#: field:account.invoice,date_invoice:0
#: view:account.invoice.report:0
#: field:report.invoice.created,date_invoice:0
msgid "Invoice Date"
msgstr "Ngày Hóa đơn"

#. module: account
#: help:res.partner,credit:0
msgid "Total amount this customer owes you."
msgstr "Tổng số tiền khách hàng này nợ bạn."

#. module: account
#: model:ir.model,name:account.model_ir_sequence
msgid "ir.sequence"
msgstr "ir.sequence"

#. module: account
#: field:account.journal.period,icon:0
msgid "Icon"
msgstr "Biểu tượng"

#. module: account
#: view:account.automatic.reconcile:0
#: view:account.use.model:0
msgid "Ok"
msgstr "Đồng ý"

#. module: account
#: code:addons/account/report/account_partner_balance.py:115
#, python-format
msgid "Unknown Partner"
msgstr "Đối tác chưa biết"

#. module: account
#: view:account.bank.statement:0
msgid "Opening Balance"
msgstr "Số dư đầu kỳ"

#. module: account
#: help:account.journal,centralisation:0
msgid ""
"Check this box to determine that each entry of this journal won't create a "
"new counterpart but will share the same counterpart. This is used in fiscal "
"year closing."
msgstr ""
"Check this box to determine that each entry of this journal won't create a "
"new counterpart but will share the same counterpart. This is used in fiscal "
"year closing."

#. module: account
#: field:account.bank.statement,closing_date:0
msgid "Closed On"
msgstr "Đóng vào"

#. module: account
#: model:ir.model,name:account.model_account_bank_statement_line
msgid "Bank Statement Line"
msgstr "Bank Statement Line"

#. module: account
#: field:account.automatic.reconcile,date2:0
msgid "Ending Date"
msgstr "Ngày kết thúc"

#. module: account
#: field:wizard.multi.charts.accounts,purchase_tax:0
msgid "Default Purchase Tax"
msgstr "Thuế Mua hàng Mặc định"

#. module: account
#: view:account.bank.statement:0
msgid "Confirm"
msgstr "Xác nhận"

#. module: account
#: help:account.invoice,partner_bank_id:0
msgid ""
"Bank Account Number, Company bank account if Invoice is customer or supplier "
"refund, otherwise Partner bank account number."
msgstr ""
"Bank Account Number, Company bank account if Invoice is customer or supplier "
"refund, otherwise Partner bank account number."

#. module: account
#: help:account.tax,domain:0
#: help:account.tax.template,domain:0
msgid ""
"This field is only used if you develop your own module allowing developers "
"to create specific taxes in a custom domain."
msgstr ""
"This field is only used if you develop your own module allowing developers "
"to create specific taxes in a custom domain."

#. module: account
#: code:addons/account/account.py:938
#, python-format
msgid "You should have chosen periods that belongs to the same company"
msgstr "You should have chosen periods that belongs to the same company"

#. module: account
#: field:account.fiscalyear.close,report_name:0
msgid "Name of new entries"
msgstr "Tên cúa các bút toán mới"

#. module: account
#: view:account.use.model:0
msgid "Create Entries"
msgstr "Tạo các bút toán"

#. module: account
#: model:ir.ui.menu,name:account.menu_finance_reporting
msgid "Reporting"
msgstr "Báo cáo"

#. module: account
#: sql_constraint:account.journal:0
msgid "The code of the journal must be unique per company !"
msgstr "Mã của sổ nhật ký phải duy nhất cho mỗi công ty !"

#. module: account
#: field:account.bank.statement,ending_details_ids:0
msgid "Closing Cashbox"
msgstr "Đóng Két tiền mặt"

#. module: account
#: view:account.journal:0
msgid "Account Journal"
msgstr "Account Journal"

#. module: account
#: model:process.node,name:account.process_node_paidinvoice0
#: model:process.node,name:account.process_node_supplierpaidinvoice0
msgid "Paid invoice"
msgstr "Hóa đơn đã được thanh toán"

#. module: account
#: help:account.partner.reconcile.process,next_partner_id:0
msgid ""
"This field shows you the next partner that will be automatically chosen by "
"the system to go through the reconciliation process, based on the latest day "
"it have been reconciled."
msgstr ""
"This field shows you the next partner that will be automatically chosen by "
"the system to go through the reconciliation process, based on the latest day "
"it have been reconciled."

#. module: account
#: field:account.move.line.reconcile.writeoff,comment:0
msgid "Comment"
msgstr "Ghi chú"

#. module: account
#: field:account.tax,domain:0
#: field:account.tax.template,domain:0
msgid "Domain"
msgstr "Vùng"

#. module: account
#: model:ir.model,name:account.model_account_use_model
msgid "Use model"
msgstr "Sử dụng mô hình"

#. module: account
#: model:ir.actions.act_window,help:account.action_account_moves_purchase
msgid ""
"This view is used by accountants in order to record entries massively in "
"OpenERP. If you want to record a supplier invoice, start by recording the "
"line of the expense account, OpenERP will propose to you automatically the "
"Tax related to this account and the counter-part \"Account Payable\"."
msgstr ""
"This view is used by accountants in order to record entries massively in "
"OpenERP. If you want to record a supplier invoice, start by recording the "
"line of the expense account, OpenERP will propose to you automatically the "
"Tax related to this account and the counter-part \"Account Payable\"."

#. module: account
#: help:res.company,property_reserve_and_surplus_account:0
msgid ""
"This Account is used for transferring Profit/Loss(If It is Profit: Amount "
"will be added, Loss : Amount will be deducted.), Which is calculated from "
"Profit & Loss Report"
msgstr ""
"This Account is used for transferring Profit/Loss(If It is Profit: Amount "
"will be added, Loss : Amount will be deducted.), Which is calculated from "
"Profit & Loss Report"

#. module: account
#: view:account.invoice.line:0
#: field:account.invoice.tax,invoice_id:0
#: model:ir.model,name:account.model_account_invoice_line
msgid "Invoice Line"
msgstr "Dòng hóa đơn"

#. module: account
#: field:account.balance.report,display_account:0
#: field:account.bs.report,display_account:0
#: field:account.common.account.report,display_account:0
#: field:account.pl.report,display_account:0
#: field:account.report.general.ledger,display_account:0
msgid "Display accounts"
msgstr "Hiện thị các tài khoản"

#. module: account
#: field:account.account.type,sign:0
msgid "Sign on Reports"
msgstr "Sign on Reports"

#. module: account
#: code:addons/account/account_cash_statement.py:249
#, python-format
msgid "You can not have two open register for the same journal"
msgstr "You can not have two open register for the same journal"

#. module: account
#: view:account.payment.term.line:0
msgid "  day of the month= -1"
msgstr "  ngày trong tháng= -1"

#. module: account
#: constraint:res.partner:0
msgid "Error ! You can not create recursive associated members."
msgstr ""

#. module: account
#: help:account.journal,type:0
msgid ""
"Select 'Sale' for Sale journal to be used at the time of making invoice. "
"Select 'Purchase' for Purchase Journal to be used at the time of approving "
"purchase order. Select 'Cash' to be used at the time of making payment. "
"Select 'General' for miscellaneous operations. Select 'Opening/Closing "
"Situation' to be used at the time of new fiscal year creation or end of year "
"entries generation."
msgstr ""
"Select 'Sale' for Sale journal to be used at the time of making invoice. "
"Select 'Purchase' for Purchase Journal to be used at the time of approving "
"purchase order. Select 'Cash' to be used at the time of making payment. "
"Select 'General' for miscellaneous operations. Select 'Opening/Closing "
"Situation' to be used at the time of new fiscal year creation or end of year "
"entries generation."

#. module: account
#: report:account.invoice:0
#: view:account.invoice:0
#: report:account.move.voucher:0
msgid "PRO-FORMA"
msgstr "PRO-FORMA"

#. module: account
#: help:account.installer.modules,account_followup:0
msgid ""
"Helps you generate reminder letters for unpaid invoices, including multiple "
"levels of reminding and customized per-partner policies."
msgstr ""
"Helps you generate reminder letters for unpaid invoices, including multiple "
"levels of reminding and customized per-partner policies."

#. module: account
#: selection:account.entries.report,move_line_state:0
#: view:account.move.line:0
#: selection:account.move.line,state:0
msgid "Unbalanced"
msgstr "Không cân"

#. module: account
#: selection:account.move.line,centralisation:0
msgid "Normal"
msgstr "Bình thường"

#. module: account
#: view:account.move.line:0
msgid "Optional Information"
msgstr "Thông tin tùy chọn"

#. module: account
#: view:account.analytic.line:0
#: view:account.journal:0
#: field:account.journal,user_id:0
#: view:analytic.entries.report:0
#: field:analytic.entries.report,user_id:0
msgid "User"
msgstr "Người dùng"

#. module: account
#: report:account.general.journal:0
msgid ":"
msgstr ":"

#. module: account
#: selection:account.account,currency_mode:0
msgid "At Date"
msgstr "Vào ngày"

#. module: account
#: help:account.move.line,date_maturity:0
msgid ""
"This field is used for payable and receivable journal entries. You can put "
"the limit date for the payment of this line."
msgstr ""
"This field is used for payable and receivable journal entries. You can put "
"the limit date for the payment of this line."

#. module: account
#: code:addons/account/account_move_line.py:1271
#, python-format
msgid "Bad account !"
msgstr "Tài khoản không đúng !"

#. module: account
#: code:addons/account/account.py:2777
#: code:addons/account/installer.py:432
#, python-format
msgid "Sales Journal"
msgstr "Sổ nhật ký Bán hàng"

#. module: account
#: code:addons/account/wizard/account_move_journal.py:104
#, python-format
msgid "Open Journal Items !"
msgstr ""

#. module: account
#: model:ir.model,name:account.model_account_invoice_tax
msgid "Invoice Tax"
msgstr "Thuế Hóa đơn"

#. module: account
#: code:addons/account/account_move_line.py:1246
#, python-format
msgid "No piece number !"
msgstr "No piece number !"

#. module: account
#: view:product.product:0
#: view:product.template:0
msgid "Sales Properties"
msgstr "Các thuộc tính Bán hàng"

#. module: account
#: model:ir.ui.menu,name:account.menu_manual_reconcile
msgid "Manual Reconciliation"
msgstr "Đối soát thủ công"

#. module: account
#: report:account.overdue:0
msgid "Total amount due:"
msgstr "Tổng giá trị đến hạn thanh toán:"

#. module: account
#: field:account.analytic.chart,to_date:0
#: field:project.account.analytic.line,to_date:0
msgid "To"
msgstr "Đến"

#. module: account
#: field:account.fiscalyear.close,fy_id:0
#: field:account.fiscalyear.close.state,fy_id:0
msgid "Fiscal Year to close"
msgstr "Năm tài chính để đóng"

#. module: account
#: view:account.invoice.cancel:0
#: model:ir.actions.act_window,name:account.action_account_invoice_cancel
msgid "Cancel Selected Invoices"
msgstr "Hủy bỏ các hóa đơn được chọn"

#. module: account
#: selection:account.entries.report,month:0
#: selection:account.invoice.report,month:0
#: selection:analytic.entries.report,month:0
#: selection:report.account.sales,month:0
#: selection:report.account_type.sales,month:0
msgid "May"
msgstr "Tháng Năm"

#. module: account
#: view:account.account:0
#: view:account.account.template:0
#: selection:account.aged.trial.balance,result_selection:0
#: selection:account.common.partner.report,result_selection:0
#: selection:account.partner.balance,result_selection:0
#: selection:account.partner.ledger,result_selection:0
#: code:addons/account/report/account_partner_balance.py:304
#, python-format
msgid "Payable Accounts"
msgstr "Các tài khoản phải trả"

#. module: account
#: model:ir.model,name:account.model_account_chart_template
msgid "Templates for Account Chart"
msgstr "Templates for Account Chart"

#. module: account
#: field:account.tax.code,code:0
#: field:account.tax.code.template,code:0
msgid "Case Code"
msgstr "Case Code"

#. module: account
#: view:validate.account.move:0
msgid "Post Journal Entries of a Journal"
msgstr "Post Journal Entries of a Journal"

#. module: account
#: view:product.product:0
msgid "Sale Taxes"
msgstr "Thuế bán hàng"

#. module: account
#: selection:account.analytic.journal,type:0
#: selection:account.bank.accounts.wizard,account_type:0
#: selection:account.entries.report,type:0
#: selection:account.journal,type:0
msgid "Cash"
msgstr "Tiền mặt"

#. module: account
#: field:account.fiscal.position.account,account_dest_id:0
#: field:account.fiscal.position.account.template,account_dest_id:0
msgid "Account Destination"
msgstr "Account Destination"

#. module: account
#: model:process.node,note:account.process_node_supplierpaymentorder0
msgid "Payment of invoices"
msgstr "Payment of invoices"

#. module: account
#: field:account.bank.statement.line,sequence:0
#: field:account.invoice.tax,sequence:0
#: view:account.journal:0
#: field:account.journal.column,sequence:0
#: field:account.model.line,sequence:0
#: field:account.payment.term.line,sequence:0
#: field:account.sequence.fiscalyear,sequence_id:0
#: field:account.tax,sequence:0
#: field:account.tax.template,sequence:0
msgid "Sequence"
msgstr "Sequence"

#. module: account
#: model:ir.model,name:account.model_account_bs_report
msgid "Account Balance Sheet Report"
msgstr "Báo cáo Bảng cân đối Kế toán"

#. module: account
#: help:account.tax,price_include:0
#: help:account.tax.template,price_include:0
msgid ""
"Check this if the price you use on the product and invoices includes this "
"tax."
msgstr ""
"Check this if the price you use on the product and invoices includes this "
"tax."

#. module: account
#: view:account.state.open:0
msgid "Yes"
msgstr "Có"

#. module: account
#: view:report.account_type.sales:0
msgid "Sales by Account type"
msgstr "Sales by Account type"

#. module: account
#: help:account.invoice,move_id:0
msgid "Link to the automatically generated Journal Items."
msgstr "Link to the automatically generated Journal Items."

#. module: account
#: selection:account.installer,period:0
msgid "Monthly"
msgstr "Hàng tháng"

#. module: account
#: model:ir.actions.act_window,help:account.action_account_journal_view
msgid ""
"Here you can customize an existing journal view or create a new view. "
"Journal views determine the way you can record entries in your journal. "
"Select the fields you want to appear in a journal and determine the sequence "
"in which they will appear. Then you can create a new journal and link your "
"view to it."
msgstr ""

#. module: account
#: view:account.payment.term.line:0
msgid "  number of days: 14"
msgstr "  số ngày: 14"

#. module: account
#: view:analytic.entries.report:0
msgid "    7 Days    "
msgstr "    7 Ngày    "

#. module: account
#: field:account.partner.reconcile.process,progress:0
msgid "Progress"
msgstr "Tiến độ"

#. module: account
#: field:account.account,parent_id:0
#: view:account.analytic.account:0
msgid "Parent"
msgstr "Tài khoản cha"

#. module: account
#: field:account.installer.modules,account_analytic_plans:0
msgid "Multiple Analytic Plans"
msgstr "Multiple Analytic Plans"

#. module: account
#: help:account.payment.term.line,days2:0
msgid ""
"Day of the month, set -1 for the last day of the current month. If it's "
"positive, it gives the day of the next month. Set 0 for net days (otherwise "
"it's based on the beginning of the month)."
msgstr ""
"Day of the month, set -1 for the last day of the current month. If it's "
"positive, it gives the day of the next month. Set 0 for net days (otherwise "
"it's based on the beginning of the month)."

#. module: account
#: model:ir.ui.menu,name:account.menu_finance_legal_statement
msgid "Legal Reports"
msgstr "Các báo cáo luật định"

#. module: account
#: field:account.tax.code,sum_period:0
msgid "Period Sum"
msgstr "Tổng cho chu kỳ"

#. module: account
#: help:account.tax,sequence:0
msgid ""
"The sequence field is used to order the tax lines from the lowest sequences "
"to the higher ones. The order is important if you have a tax with several "
"tax children. In this case, the evaluation order is important."
msgstr ""
"The sequence field is used to order the tax lines from the lowest sequences "
"to the higher ones. The order is important if you have a tax with several "
"tax children. In this case, the evaluation order is important."

#. module: account
#: model:ir.model,name:account.model_account_cashbox_line
msgid "CashBox Line"
msgstr "CashBox Line"

#. module: account
#: view:account.partner.ledger:0
#: report:account.third_party_ledger:0
#: report:account.third_party_ledger_other:0
#: model:ir.actions.report.xml,name:account.account_3rdparty_ledger
#: model:ir.actions.report.xml,name:account.account_3rdparty_ledger_other
#: model:ir.ui.menu,name:account.menu_account_partner_ledger
msgid "Partner Ledger"
msgstr "Partner Ledger"

#. module: account
#: report:account.account.balance.landscape:0
msgid "Year :"
msgstr "Năm :"

#. module: account
#: selection:account.tax.template,type:0
msgid "Fixed"
msgstr "Đã sửa"

#. module: account
#: code:addons/account/account.py:506
#: code:addons/account/account.py:519
#: code:addons/account/account.py:522
#: code:addons/account/account.py:532
#: code:addons/account/account.py:640
#: code:addons/account/account.py:927
#: code:addons/account/account_move_line.py:732
#: code:addons/account/account_move_line.py:776
#: code:addons/account/invoice.py:714
#: code:addons/account/invoice.py:717
#: code:addons/account/invoice.py:720
#, python-format
msgid "Warning !"
msgstr "Cảnh báo !"

#. module: account
#: field:account.entries.report,move_line_state:0
msgid "State of Move Line"
msgstr "State of Move Line"

#. module: account
#: model:ir.model,name:account.model_account_move_line_reconcile
#: model:ir.model,name:account.model_account_move_line_reconcile_writeoff
msgid "Account move line reconcile"
msgstr "Account move line reconcile"

#. module: account
#: view:account.subscription.generate:0
#: model:ir.model,name:account.model_account_subscription_generate
msgid "Subscription Compute"
msgstr "Subscription Compute"

#. module: account
#: report:account.move.voucher:0
msgid "Amount (in words) :"
msgstr "Số tiền (bằng chữ) :"

#. module: account
#: field:account.bank.statement.line,partner_id:0
#: view:account.entries.report:0
#: field:account.entries.report,partner_id:0
#: report:account.general.ledger:0
#: view:account.invoice:0
#: field:account.invoice,partner_id:0
#: field:account.invoice.line,partner_id:0
#: view:account.invoice.report:0
#: field:account.invoice.report,partner_id:0
#: report:account.journal.period.print:0
#: field:account.model.line,partner_id:0
#: view:account.move:0
#: field:account.move,partner_id:0
#: view:account.move.line:0
#: field:account.move.line,partner_id:0
#: view:analytic.entries.report:0
#: field:analytic.entries.report,partner_id:0
#: model:ir.model,name:account.model_res_partner
#: field:report.invoice.created,partner_id:0
msgid "Partner"
msgstr "Đối tác"

#. module: account
#: help:account.change.currency,currency_id:0
msgid "Select a currency to apply on the invoice"
msgstr "Chọn một loại tiền để áp dụng cho hóa đơn"

#. module: account
#: code:addons/account/wizard/account_invoice_refund.py:100
#, python-format
msgid "Can not %s draft/proforma/cancel invoice."
msgstr "Can not %s draft/proforma/cancel invoice."

#. module: account
#: code:addons/account/invoice.py:787
#, python-format
msgid "No Invoice Lines !"
msgstr "No Invoice Lines !"

#. module: account
#: view:account.bank.statement:0
#: field:account.bank.statement,state:0
#: field:account.entries.report,move_state:0
#: view:account.fiscalyear:0
#: field:account.fiscalyear,state:0
#: view:account.invoice:0
#: field:account.invoice,state:0
#: view:account.invoice.report:0
#: field:account.journal.period,state:0
#: field:account.move,state:0
#: view:account.move.line:0
#: field:account.move.line,state:0
#: field:account.period,state:0
#: view:account.subscription:0
#: field:account.subscription,state:0
#: field:report.invoice.created,state:0
msgid "State"
msgstr "Trạng thái"

#. module: account
#: help:account.open.closed.fiscalyear,fyear_id:0
msgid ""
"Select Fiscal Year which you want to remove entries for its End of year "
"entries journal"
msgstr ""
"Select Fiscal Year which you want to remove entries for its End of year "
"entries journal"

#. module: account
#: field:account.tax.template,type_tax_use:0
msgid "Tax Use In"
msgstr "Thuế sử dụng trong"

#. module: account
#: code:addons/account/account_bank_statement.py:346
#, python-format
msgid "The account entries lines are not in valid state."
msgstr "The account entries lines are not in valid state."

#. module: account
#: field:account.account.type,close_method:0
msgid "Deferral Method"
msgstr "Phương pháp hoãn lại"

#. module: account
#: code:addons/account/invoice.py:359
#, python-format
msgid "Invoice '%s' is paid."
msgstr "Hóa đơn '%s' đã được trả."

#. module: account
#: model:process.node,note:account.process_node_electronicfile0
msgid "Automatic entry"
msgstr "Bút toán Tự động"

#. module: account
#: constraint:account.tax.code.template:0
msgid "Error ! You can not create recursive Tax Codes."
msgstr ""

#. module: account
#: view:account.invoice.line:0
msgid "Line"
msgstr "Dòng"

#. module: account
#: help:account.journal,group_invoice_lines:0
msgid ""
"If this box is checked, the system will try to group the accounting lines "
"when generating them from invoices."
msgstr ""
"If this box is checked, the system will try to group the accounting lines "
"when generating them from invoices."

#. module: account
#: help:account.period,state:0
msgid ""
"When monthly periods are created. The state is 'Draft'. At the end of "
"monthly period it is in 'Done' state."
msgstr ""
"When monthly periods are created. The state is 'Draft'. At the end of "
"monthly period it is in 'Done' state."

#. module: account
#: report:account.analytic.account.inverted.balance:0
msgid "Inverted Analytic Balance -"
msgstr "Inverted Analytic Balance -"

#. module: account
#: view:account.move.bank.reconcile:0
msgid "Open for bank reconciliation"
msgstr "Mở việc đối soát với ngân hàng"

#. module: account
#: field:account.partner.ledger,page_split:0
msgid "One Partner Per Page"
msgstr "Một Đối tác trên một trang"

#. module: account
#: field:account.account,child_parent_ids:0
#: field:account.account.template,child_parent_ids:0
msgid "Children"
msgstr "Children"

#. module: account
#: view:account.analytic.account:0
msgid "Associated Partner"
msgstr "Đối tác Liên quan"

#. module: account
#: code:addons/account/invoice.py:1284
#, python-format
msgid "You must first select a partner !"
msgstr "You must first select a partner !"

#. module: account
#: view:account.invoice:0
#: field:account.invoice,comment:0
msgid "Additional Information"
msgstr "Thông tin thêm"

#. module: account
#: view:account.installer:0
msgid "Bank and Cash Accounts"
msgstr "Các Tài khoản Ngân hàng và Tiền mặt"

#. module: account
#: view:account.invoice.report:0
#: field:account.invoice.report,residual:0
msgid "Total Residual"
msgstr "Tổng còn lại"

#. module: account
#: model:process.node,note:account.process_node_invoiceinvoice0
#: model:process.node,note:account.process_node_supplierinvoiceinvoice0
msgid "Invoice's state is Open"
msgstr "Invoice's state is Open"

#. module: account
#: model:ir.actions.act_window,help:account.action_tax_code_tree
msgid ""
"The chart of taxes is used to generate your periodical tax statement. You "
"will see the taxes with codes related to your legal statement according to "
"your country."
msgstr ""

#. module: account
#: view:account.installer.modules:0
msgid "Add extra Accounting functionalities to the ones already installed."
msgstr ""

#. module: account
#: report:account.analytic.account.cost_ledger:0
#: report:account.analytic.account.quantity_cost_ledger:0
#: model:ir.actions.act_window,name:account.action_account_analytic_cost
#: model:ir.actions.report.xml,name:account.account_analytic_account_cost_ledger
msgid "Cost Ledger"
msgstr "Cost Ledger"

#. module: account
#: view:account.invoice:0
msgid "Proforma"
msgstr "Proforma"

#. module: account
#: report:account.analytic.account.cost_ledger:0
msgid "J.C. /Move name"
msgstr "J.C. /Move name"

#. module: account
#: model:ir.model,name:account.model_account_open_closed_fiscalyear
msgid "Choose Fiscal Year"
msgstr "Chọn năm tài chính"

#. module: account
#: code:addons/account/account.py:2841
#: code:addons/account/installer.py:495
#, python-format
msgid "Purchase Refund Journal"
msgstr "Sổ nhật ký Hoàn tiền Mua hàng"

#. module: account
#: help:account.tax.template,amount:0
msgid "For Tax Type percent enter % ratio between 0-1."
msgstr "For Tax Type percent enter % ratio between 0-1."

#. module: account
#: selection:account.automatic.reconcile,power:0
msgid "8"
msgstr "8"

#. module: account
#: view:account.invoice.refund:0
msgid ""
"Modify Invoice: Cancels the current invoice and creates a new copy of it "
"ready for editing."
msgstr ""
"Modify Invoice: Cancels the current invoice and creates a new copy of it "
"ready for editing."

#. module: account
#: model:ir.module.module,shortdesc:account.module_meta_information
msgid "Accounting and Financial Management"
msgstr "Quản lý Kế toán và Tài chính"

#. module: account
#: field:account.automatic.reconcile,period_id:0
#: view:account.bank.statement:0
#: field:account.bank.statement,period_id:0
#: view:account.entries.report:0
#: field:account.entries.report,period_id:0
#: view:account.fiscalyear:0
#: view:account.invoice:0
#: view:account.invoice.report:0
#: field:account.journal.period,period_id:0
#: view:account.move:0
#: field:account.move,period_id:0
#: view:account.move.line:0
#: field:account.move.line,period_id:0
#: view:account.period:0
#: field:account.subscription,period_nbr:0
#: field:account.tax.chart,period_id:0
#: code:addons/account/account_move_line.py:982
#: field:validate.account.move,period_id:0
#, python-format
msgid "Period"
msgstr "Chu kỳ"

#. module: account
#: report:account.invoice:0
msgid "Net Total:"
msgstr "Net Total:"

#. module: account
#: model:ir.ui.menu,name:account.menu_finance_generic_reporting
msgid "Generic Reporting"
msgstr "Generic Reporting"

#. module: account
#: field:account.move.line.reconcile.writeoff,journal_id:0
msgid "Write-Off Journal"
msgstr "Sổ nhật ký Miễn bỏ"

#. module: account
#: help:res.partner,property_payment_term:0
msgid ""
"This payment term will be used instead of the default one for the current "
"partner"
msgstr ""
"This payment term will be used instead of the default one for the current "
"partner"

#. module: account
#: view:account.tax.template:0
msgid "Compute Code for Taxes included prices"
msgstr "Compute Code for Taxes included prices"

#. module: account
#: field:account.chart.template,property_account_income_categ:0
msgid "Income Category Account"
msgstr "Tài khoản Loại Thu nhập"

#. module: account
#: model:ir.actions.act_window,name:account.action_account_fiscal_position_template_form
#: model:ir.ui.menu,name:account.menu_action_account_fiscal_position_form_template
msgid "Fiscal Position Templates"
msgstr "Fiscal Position Templates"

#. module: account
#: view:account.entries.report:0
msgid "Int.Type"
msgstr "Int.Type"

#. module: account
#: field:account.move.line,tax_amount:0
msgid "Tax/Base Amount"
msgstr "Tax/Base Amount"

#. module: account
#: model:ir.actions.act_window,help:account.action_invoice_tree3
msgid ""
"With Customer Refunds you can manage the credit notes for your customers. A "
"refund is a document that credits an invoice completely or partially. You "
"can easily generate refunds and reconcile them directly from the invoice "
"form."
msgstr ""

#. module: account
#: model:ir.actions.act_window,help:account.action_account_vat_declaration
msgid ""
"This menu print a VAT declaration based on invoices or payments. You can "
"select one or several periods of the fiscal year. Information required for a "
"tax declaration is automatically generated by OpenERP from invoices (or "
"payments, in some countries). This data is updated in real time. That’s very "
"useful because it enables you to preview at any time the tax that you owe at "
"the start and end of the month or quarter."
msgstr ""
"This menu print a VAT declaration based on invoices or payments. You can "
"select one or several periods of the fiscal year. Information required for a "
"tax declaration is automatically generated by OpenERP from invoices (or "
"payments, in some countries). This data is updated in real time. That’s very "
"useful because it enables you to preview at any time the tax that you owe at "
"the start and end of the month or quarter."

#. module: account
#: report:account.invoice:0
msgid "Tel. :"
msgstr "ĐT :"

#. module: account
#: field:account.account,company_currency_id:0
msgid "Company Currency"
msgstr "Loại tiền của Công ty"

#. module: account
#: report:account.general.ledger:0
#: report:account.partner.balance:0
#: report:account.third_party_ledger:0
#: report:account.third_party_ledger_other:0
msgid "Chart of Account"
msgstr "Hệ thống tài khoản"

#. module: account
#: model:process.node,name:account.process_node_paymententries0
#: model:process.transition,name:account.process_transition_reconcilepaid0
msgid "Payment"
msgstr "Thanh toán"

#. module: account
#: help:account.bs.report,reserve_account_id:0
msgid ""
"This Account is used for transfering Profit/Loss (Profit: Amount will be "
"added, Loss: Amount will be duducted), which is calculated from Profilt & "
"Loss Report"
msgstr ""

#. module: account
#: help:account.move.line,blocked:0
msgid ""
"You can check this box to mark this journal item as a litigation with the "
"associated partner"
msgstr ""
"You can check this box to mark this journal item as a litigation with the "
"associated partner"

#. module: account
#: field:account.move.line,reconcile_partial_id:0
#: view:account.move.line.reconcile:0
msgid "Partial Reconcile"
msgstr "Đối soát một phần"

#. module: account
#: model:ir.model,name:account.model_account_analytic_inverted_balance
msgid "Account Analytic Inverted Balance"
msgstr "Account Analytic Inverted Balance"

#. module: account
#: model:ir.model,name:account.model_account_common_report
msgid "Account Common Report"
msgstr "Account Common Report"

#. module: account
#: model:process.transition,name:account.process_transition_filestatement0
msgid "Automatic import of the bank sta"
msgstr "Automatic import of the bank sta"

#. module: account
#: model:ir.actions.act_window,name:account.action_account_journal_view
#: model:ir.ui.menu,name:account.menu_action_account_journal_view
msgid "Journal Views"
msgstr "Journal Views"

#. module: account
#: model:ir.model,name:account.model_account_move_bank_reconcile
msgid "Move bank reconcile"
msgstr "Move bank reconcile"

#. module: account
#: model:ir.actions.act_window,name:account.action_account_type_form
#: model:ir.ui.menu,name:account.menu_action_account_type_form
msgid "Account Types"
msgstr "Loại tài khoản"

#. module: account
#: code:addons/account/invoice.py:897
#, python-format
msgid "Cannot create invoice move on centralised journal"
msgstr "Cannot create invoice move on centralised journal"

#. module: account
#: field:account.account.type,report_type:0
msgid "P&L / BS Category"
msgstr "P&L / BS Category"

#. module: account
#: view:account.automatic.reconcile:0
#: view:account.move:0
#: view:account.move.line:0
#: view:account.move.line.reconcile:0
#: view:account.move.line.reconcile.select:0
#: code:addons/account/wizard/account_move_line_reconcile_select.py:45
#: model:ir.ui.menu,name:account.periodical_processing_reconciliation
#: model:process.node,name:account.process_node_reconciliation0
#: model:process.node,name:account.process_node_supplierreconciliation0
#, python-format
msgid "Reconciliation"
msgstr "Đối soát"

#. module: account
#: view:account.chart.template:0
#: field:account.chart.template,property_account_receivable:0
msgid "Receivable Account"
msgstr "Tài khoản Phải thu"

#. module: account
#: view:account.bank.statement:0
msgid "CashBox Balance"
msgstr "Số dư Két tiền mặt"

#. module: account
#: model:ir.model,name:account.model_account_fiscalyear_close_state
msgid "Fiscalyear Close state"
msgstr "Fiscalyear Close state"

#. module: account
#: field:account.invoice.refund,journal_id:0
#: field:account.journal,refund_journal:0
msgid "Refund Journal"
msgstr "Sổ nhật ký Hoàn tiền"

#. module: account
#: report:account.account.balance:0
#: report:account.central.journal:0
#: report:account.general.journal:0
#: report:account.partner.balance:0
msgid "Filter By"
msgstr "Lọc bởi"

#. module: account
#: model:ir.actions.act_window,help:account.action_invoice_tree1
msgid ""
"With Customer Invoices you can create and manage sales invoices issued to "
"your customers. OpenERP can also generate draft invoices automatically from "
"sales orders or deliveries. You should only confirm them before sending them "
"to your customers."
msgstr ""

#. module: account
#: view:account.entries.report:0
#: view:board.board:0
#: model:ir.actions.act_window,name:account.action_company_analysis_tree
msgid "Company Analysis"
msgstr "Phân tích công ty"

#. module: account
#: help:account.invoice,account_id:0
msgid "The partner account used for this invoice."
msgstr "The partner account used for this invoice."

#. module: account
#: field:account.tax.code,parent_id:0
#: view:account.tax.code.template:0
#: field:account.tax.code.template,parent_id:0
msgid "Parent Code"
msgstr "Parent Code"

#. module: account
#: model:ir.model,name:account.model_account_payment_term_line
msgid "Payment Term Line"
msgstr "Payment Term Line"

#. module: account
#: code:addons/account/account.py:2794
#: code:addons/account/installer.py:452
#, python-format
msgid "Purchase Journal"
msgstr "Purchase Journal"

#. module: account
#: view:account.invoice.refund:0
msgid "Refund Invoice: Creates the refund invoice, ready for editing."
msgstr "Refund Invoice: Creates the refund invoice, ready for editing."

#. module: account
#: field:account.invoice.line,price_subtotal:0
msgid "Subtotal"
msgstr "Tổng phụ"

#. module: account
#: view:account.vat.declaration:0
msgid "Print Tax Statement"
msgstr "Print Tax Statement"

#. module: account
#: view:account.model.line:0
msgid "Journal Entry Model Line"
msgstr "Journal Entry Model Line"

#. module: account
#: view:account.invoice:0
#: field:account.invoice,date_due:0
#: view:account.invoice.report:0
#: field:account.invoice.report,date_due:0
#: field:report.invoice.created,date_due:0
msgid "Due Date"
msgstr "Ngày đến hạn"

#. module: account
#: model:ir.ui.menu,name:account.menu_account_supplier
#: model:ir.ui.menu,name:account.menu_finance_payables
msgid "Suppliers"
msgstr "Các nhà cung cấp"

#. module: account
#: constraint:account.move:0
msgid ""
"You cannot create more than one move per period on centralized journal"
msgstr ""

#. module: account
#: view:account.journal:0
msgid "Accounts Type Allowed (empty for no control)"
msgstr "Accounts Type Allowed (empty for no control)"

#. module: account
#: view:res.partner:0
msgid "Supplier Accounting Properties"
msgstr "Supplier Accounting Properties"

#. module: account
#: help:account.move.line,amount_residual:0
msgid ""
"The residual amount on a receivable or payable of a journal entry expressed "
"in the company currency."
msgstr ""

#. module: account
#: view:account.payment.term.line:0
msgid "  valuation: balance"
msgstr "  valuation: balance"

#. module: account
#: view:account.tax.code:0
msgid "Statistics"
msgstr "Thống kê"

#. module: account
#: field:account.analytic.chart,from_date:0
#: field:project.account.analytic.line,from_date:0
msgid "From"
msgstr "Từ"

#. module: account
#: model:ir.model,name:account.model_account_fiscalyear_close
msgid "Fiscalyear Close"
msgstr "Fiscalyear Close"

#. module: account
#: sql_constraint:account.account:0
msgid "The code of the account must be unique per company !"
msgstr "The code of the account must be unique per company !"

#. module: account
#: model:ir.actions.act_window,name:account.act_account_journal_2_account_invoice_opened
msgid "Unpaid Invoices"
msgstr "Các hóa đơn chưa thanh toán"

#. module: account
#: field:account.move.line.reconcile,debit:0
msgid "Debit amount"
msgstr "Debit amount"

#. module: account
#: view:board.board:0
#: model:ir.actions.act_window,name:account.action_treasory_graph
msgid "Treasury"
msgstr "Ngân quỹ"

#. module: account
#: view:account.aged.trial.balance:0
#: view:account.analytic.Journal.report:0
#: view:account.analytic.balance:0
#: view:account.analytic.cost.ledger:0
#: view:account.analytic.cost.ledger.journal.report:0
#: view:account.analytic.inverted.balance:0
#: view:account.common.report:0
msgid "Print"
msgstr "In"

#. module: account
#: view:account.journal:0
msgid "Accounts Allowed (empty for no control)"
msgstr "Accounts Allowed (empty for no control)"

#. module: account
#: model:ir.actions.act_window,name:account.action_account_analytic_account_tree2
#: model:ir.actions.act_window,name:account.action_account_analytic_chart
#: model:ir.ui.menu,name:account.menu_action_analytic_account_tree2
msgid "Chart of Analytic Accounts"
msgstr "Chart of Analytic Accounts"

#. module: account
#: model:ir.ui.menu,name:account.menu_configuration_misc
msgid "Miscellaneous"
msgstr "Miscellaneous"

#. module: account
#: help:res.partner,debit:0
msgid "Total amount you have to pay to this supplier."
msgstr "Total amount you have to pay to this supplier."

#. module: account
#: model:process.node,name:account.process_node_analytic0
#: model:process.node,name:account.process_node_analyticcost0
msgid "Analytic Costs"
msgstr "Analytic Costs"

#. module: account
#: field:account.analytic.journal,name:0
#: report:account.general.journal:0
#: field:account.journal,name:0
msgid "Journal Name"
msgstr "Journal Name"

#. module: account
#: help:account.invoice,internal_number:0
msgid ""
"Unique number of the invoice, computed automatically when the invoice is "
"created."
msgstr ""
"Unique number of the invoice, computed automatically when the invoice is "
"created."

#. module: account
#: constraint:account.bank.statement.line:0
msgid ""
"The amount of the voucher must be the same amount as the one on the "
"statement line"
msgstr ""

#. module: account
#: code:addons/account/account_move_line.py:1131
#: code:addons/account/account_move_line.py:1214
#, python-format
msgid "Bad account!"
msgstr "Tài khoản không hợp lệ!"

#. module: account
#: help:account.chart,fiscalyear:0
msgid "Keep empty for all open fiscal years"
msgstr "Keep empty for all open fiscal years"

#. module: account
#: code:addons/account/account_move_line.py:1056
#, python-format
msgid "The account move (%s) for centralisation has been confirmed!"
msgstr ""

#. module: account
#: help:account.move.line,amount_currency:0
msgid ""
"The amount expressed in an optional other currency if it is a multi-currency "
"entry."
msgstr ""
"The amount expressed in an optional other currency if it is a multi-currency "
"entry."

#. module: account
#: view:account.account:0
#: report:account.analytic.account.journal:0
#: field:account.bank.statement,currency:0
#: report:account.central.journal:0
#: view:account.entries.report:0
#: field:account.entries.report,currency_id:0
#: report:account.general.journal:0
#: report:account.general.ledger:0
#: field:account.invoice,currency_id:0
#: field:account.invoice.report,currency_id:0
#: field:account.journal,currency:0
#: report:account.journal.period.print:0
#: field:account.model.line,currency_id:0
#: view:account.move:0
#: view:account.move.line:0
#: field:account.move.line,currency_id:0
#: report:account.third_party_ledger:0
#: report:account.third_party_ledger_other:0
#: field:analytic.entries.report,currency_id:0
#: model:ir.model,name:account.model_res_currency
#: field:report.account.sales,currency_id:0
#: field:report.account_type.sales,currency_id:0
#: field:report.invoice.created,currency_id:0
msgid "Currency"
msgstr "Loại tiền"

#. module: account
#: help:account.bank.statement.line,sequence:0
msgid ""
"Gives the sequence order when displaying a list of bank statement lines."
msgstr ""
"Gives the sequence order when displaying a list of bank statement lines."

#. module: account
#: model:process.transition,note:account.process_transition_validentries0
msgid "Accountant validates the accounting entries coming from the invoice."
msgstr "Accountant validates the accounting entries coming from the invoice."

#. module: account
#: model:ir.actions.act_window,help:account.action_account_fiscalyear_form
msgid ""
"Define your company's financial year according to your needs. A financial "
"year is a period at the end of which a company's accounts are made up "
"(usually 12 months). The financial year is usually referred to by the date "
"in which it ends. For example, if a company's financial year ends November "
"30, 2011, then everything between December 1, 2010 and November 30, 2011  "
"would be referred to as FY 2011. You are not obliged to follow the actual "
"calendar year."
msgstr ""

#. module: account
#: model:ir.actions.act_window,name:account.act_account_acount_move_line_reconcile_open
msgid "Reconciled entries"
msgstr "Reconciled entries"

#. module: account
#: field:account.invoice,address_contact_id:0
msgid "Contact Address"
msgstr "Địa chỉ liên hệ"

#. module: account
#: help:account.invoice,state:0
msgid ""
" * The 'Draft' state is used when a user is encoding a new and unconfirmed "
"Invoice.             \n"
"* The 'Pro-forma' when invoice is in Pro-forma state,invoice does not have "
"an invoice number.             \n"
"* The 'Open' state is used when user create invoice,a invoice number is "
"generated.Its in open state till user does not pay invoice.             \n"
"* The 'Paid' state is set automatically when invoice is paid.            \n"
"* The 'Cancelled' state is used when user cancel invoice."
msgstr ""
" * The 'Draft' state is used when a user is encoding a new and unconfirmed "
"Invoice.             \n"
"* The 'Pro-forma' when invoice is in Pro-forma state,invoice does not have "
"an invoice number.             \n"
"* The 'Open' state is used when user create invoice,a invoice number is "
"generated.Its in open state till user does not pay invoice.             \n"
"* The 'Paid' state is set automatically when invoice is paid.            \n"
"* The 'Cancelled' state is used when user cancel invoice."

#. module: account
#: field:account.invoice.refund,period:0
msgid "Force period"
msgstr "Force period"

#. module: account
#: model:ir.model,name:account.model_account_partner_balance
msgid "Print Account Partner Balance"
msgstr "Print Account Partner Balance"

#. module: account
#: field:res.partner,contract_ids:0
msgid "Contracts"
msgstr "Các hợp đồng"

#. module: account
#: field:account.cashbox.line,ending_id:0
#: field:account.cashbox.line,starting_id:0
#: field:account.entries.report,reconcile_id:0
msgid "unknown"
msgstr "chưa biết"

#. module: account
#: field:account.fiscalyear.close,journal_id:0
msgid "Opening Entries Journal"
msgstr "Opening Entries Journal"

#. module: account
#: model:process.transition,note:account.process_transition_customerinvoice0
msgid "Draft invoices are checked, validated and printed."
msgstr "Draft invoices are checked, validated and printed."

#. module: account
#: help:account.chart.template,property_reserve_and_surplus_account:0
msgid ""
"This Account is used for transferring Profit/Loss(If It is Profit: Amount "
"will be added, Loss: Amount will be deducted.), Which is calculated from "
"Profilt & Loss Report"
msgstr ""
"This Account is used for transferring Profit/Loss(If It is Profit: Amount "
"will be added, Loss: Amount will be deducted.), Which is calculated from "
"Profilt & Loss Report"

#. module: account
#: field:account.invoice,reference_type:0
msgid "Reference Type"
msgstr "Lọai tham chiếu"

#. module: account
#: view:account.analytic.cost.ledger.journal.report:0
msgid "Cost Ledger for period"
msgstr "Cost Ledger for period"

#. module: account
#: help:account.tax,child_depend:0
#: help:account.tax.template,child_depend:0
msgid ""
"Set if the tax computation is based on the computation of child taxes rather "
"than on the total amount."
msgstr ""
"Set if the tax computation is based on the computation of child taxes rather "
"than on the total amount."

#. module: account
#: selection:account.tax,applicable_type:0
msgid "Given by Python Code"
msgstr "Given by Python Code"

#. module: account
#: field:account.analytic.journal,code:0
msgid "Journal Code"
msgstr "Journal Code"

#. module: account
#: help:account.tax.code,sign:0
msgid ""
"You can specify here the coefficient that will be used when consolidating "
"the amount of this case into its parent. For example, set 1/-1 if you want "
"to add/substract it."
msgstr ""
"You can specify here the coefficient that will be used when consolidating "
"the amount of this case into its parent. For example, set 1/-1 if you want "
"to add/substract it."

#. module: account
#: view:account.invoice:0
#: field:account.move.line,amount_residual:0
#: field:account.move.line,amount_residual_currency:0
msgid "Residual Amount"
msgstr "Giá trị còn lại"

#. module: account
#: field:account.invoice,move_lines:0
#: field:account.move.reconcile,line_id:0
msgid "Entry Lines"
msgstr "Entry Lines"

#. module: account
#: model:ir.actions.act_window,name:account.action_open_journal_button
#: model:ir.actions.act_window,name:account.action_validate_account_move
msgid "Open Journal"
msgstr "Open Journal"

#. module: account
#: report:account.analytic.account.journal:0
msgid "KI"
msgstr "KI"

#. module: account
#: report:account.analytic.account.cost_ledger:0
#: report:account.analytic.account.journal:0
#: report:account.analytic.account.quantity_cost_ledger:0
msgid "Period from"
msgstr "Chu kỳ từ"

#. module: account
#: code:addons/account/account.py:2817
#: code:addons/account/installer.py:476
#, python-format
msgid "Sales Refund Journal"
msgstr "Sales Refund Journal"

#. module: account
#: code:addons/account/account.py:927
#, python-format
msgid ""
"You cannot modify company of this period as its related record exist in "
"Entry Lines"
msgstr ""
"You cannot modify company of this period as its related record exist in "
"Entry Lines"

#. module: account
#: view:account.move:0
#: view:account.move.line:0
#: view:account.payment.term:0
msgid "Information"
msgstr "Information"

#. module: account
#: model:process.node,note:account.process_node_bankstatement0
msgid "Registered payment"
msgstr "Registered payment"

#. module: account
#: view:account.fiscalyear.close.state:0
msgid "Close states of Fiscal year and periods"
msgstr "Close states of Fiscal year and periods"

#. module: account
#: view:account.analytic.line:0
msgid "Product Information"
msgstr "Thông tin sản phẩm"

#. module: account
#: report:account.analytic.account.journal:0
#: view:account.move:0
#: view:account.move.line:0
#: model:ir.ui.menu,name:account.next_id_40
msgid "Analytic"
msgstr "Phân tích"

#. module: account
#: model:process.node,name:account.process_node_invoiceinvoice0
#: model:process.node,name:account.process_node_supplierinvoiceinvoice0
msgid "Create Invoice"
msgstr "Tạo hóa đơn"

#. module: account
#: field:account.installer,purchase_tax:0
msgid "Purchase Tax(%)"
msgstr "Thuế mua hàng(%)"

#. module: account
#: code:addons/account/invoice.py:787
#, python-format
msgid "Please create some invoice lines."
msgstr "Please create some invoice lines."

#. module: account
#: report:account.overdue:0
msgid "Dear Sir/Madam,"
msgstr "Dear Sir/Madam,"

#. module: account
#: view:account.installer.modules:0
msgid "Configure Your Accounting Application"
msgstr "Cấu hình Ứng dụng Kế toán của bạn"

#. module: account
#: code:addons/account/account.py:2820
#: code:addons/account/installer.py:479
#, python-format
msgid "SCNJ"
msgstr "SCNJ"

#. module: account
#: model:process.transition,note:account.process_transition_analyticinvoice0
msgid ""
"Analytic costs (timesheets, some purchased products, ...) come from analytic "
"accounts. These generate draft invoices."
msgstr ""
"Analytic costs (timesheets, some purchased products, ...) come from analytic "
"accounts. These generate draft invoices."

#. module: account
#: help:account.journal,view_id:0
msgid ""
"Gives the view used when writing or browsing entries in this journal. The "
"view tells OpenERP which fields should be visible, required or readonly and "
"in which order. You can create your own view for a faster encoding in each "
"journal."
msgstr ""
"Gives the view used when writing or browsing entries in this journal. The "
"view tells OpenERP which fields should be visible, required or readonly and "
"in which order. You can create your own view for a faster encoding in each "
"journal."

#. module: account
#: field:account.period,date_stop:0
#: model:ir.ui.menu,name:account.menu_account_end_year_treatments
msgid "End of Period"
msgstr "Kết thúc chu kỳ"

#. module: account
#: field:account.installer.modules,account_followup:0
msgid "Followups Management"
msgstr "Followups Management"

#. module: account
#: report:account.account.balance:0
#: report:account.central.journal:0
#: report:account.general.journal:0
#: report:account.general.ledger:0
#: report:account.journal.period.print:0
#: report:account.partner.balance:0
#: report:account.third_party_ledger:0
#: report:account.third_party_ledger_other:0
#: report:account.vat.declaration:0
msgid "Start Period"
msgstr "Bắt đầu chu kỳ"

#. module: account
#: code:addons/account/account.py:2333
#, python-format
msgid "Cannot locate parent code for template account!"
msgstr "Cannot locate parent code for template account!"

#. module: account
#: field:account.aged.trial.balance,direction_selection:0
msgid "Analysis Direction"
msgstr "Analysis Direction"

#. module: account
#: field:res.partner,ref_companies:0
msgid "Companies that refers to partner"
msgstr "Companies that refers to partner"

#. module: account
#: view:account.journal:0
#: field:account.journal.column,view_id:0
#: view:account.journal.view:0
#: field:account.journal.view,name:0
#: model:ir.model,name:account.model_account_journal_view
msgid "Journal View"
msgstr "Journal View"

#. module: account
#: view:account.move.line:0
#: code:addons/account/account_move_line.py:1006
#, python-format
msgid "Total credit"
msgstr "Total credit"

#. module: account
#: model:process.transition,note:account.process_transition_suppliervalidentries0
msgid "Accountant validates the accounting entries coming from the invoice. "
msgstr ""
"Accountant validates the accounting entries coming from the invoice. "

#. module: account
#: code:addons/account/invoice.py:1008
#, python-format
msgid ""
"You cannot cancel the Invoice which is Partially Paid! You need to "
"unreconcile concerned payment entries!"
msgstr ""
"You cannot cancel the Invoice which is Partially Paid! You need to "
"unreconcile concerned payment entries!"

#. module: account
#: report:account.overdue:0
msgid "Best regards."
msgstr "Best regards."

#. module: account
#: view:account.invoice:0
msgid "Unpaid"
msgstr "Chưa được thanh toán"

#. module: account
#: report:account.overdue:0
msgid "Document: Customer account statement"
msgstr "Document: Customer account statement"

#. module: account
#: constraint:account.move.line:0
msgid "You can not create move line on view account."
msgstr ""

#. module: account
#: code:addons/account/wizard/account_change_currency.py:71
#, python-format
msgid "Current currency is not confirured properly !"
msgstr "Current currency is not confirured properly !"

#. module: account
#: model:ir.actions.act_window,help:account.action_invoice_tree4
msgid ""
"With Supplier Refunds you can manage the credit notes you receive from your "
"suppliers. A refund is a document that credits an invoice completely or "
"partially. You can easily generate refunds and reconcile them directly from "
"the invoice form."
msgstr ""

#. module: account
#: view:account.account.template:0
msgid "Receivale Accounts"
msgstr "Các tài khoản phải thu"

#. module: account
#: report:account.move.voucher:0
msgid "Particulars"
msgstr "Particulars"

#. module: account
#: selection:account.account.type,report_type:0
msgid "Profit & Loss (Income Accounts)"
msgstr "Profit & Loss (Income Accounts)"

#. module: account
#: view:account.tax:0
#: view:account.tax.template:0
msgid "Keep empty to use the income account"
msgstr "Để trống để sử dụng tài khoản thu nhập"

#. module: account
#: field:account.account,balance:0
#: report:account.account.balance:0
#: report:account.account.balance.landscape:0
#: selection:account.account.type,close_method:0
#: report:account.analytic.account.balance:0
#: report:account.analytic.account.cost_ledger:0
#: report:account.analytic.account.inverted.balance:0
#: field:account.bank.statement,balance_end:0
#: field:account.bank.statement,balance_end_cash:0
#: report:account.central.journal:0
#: field:account.entries.report,balance:0
#: report:account.general.journal:0
#: report:account.general.ledger:0
#: field:account.move.line,balance:0
#: report:account.partner.balance:0
#: selection:account.payment.term.line,value:0
#: selection:account.tax,type:0
#: report:account.third_party_ledger:0
#: report:account.third_party_ledger_other:0
#: field:report.account.receivable,balance:0
#: field:report.aged.receivable,balance:0
msgid "Balance"
msgstr "Cân đối"

#. module: account
#: model:process.node,note:account.process_node_supplierbankstatement0
msgid "Manually or automatically entered in the system"
msgstr "Manually or automatically entered in the system"

#. module: account
#: report:account.account.balance:0
msgid "Display Account"
msgstr "Hiển thị tài khoản"

#. module: account
#: report:account.tax.code.entries:0
msgid "("
msgstr "("

#. module: account
#: selection:account.invoice.refund,filter_refund:0
msgid "Modify"
msgstr "Thay đổi"

#. module: account
#: view:account.account.type:0
msgid "Closing Method"
msgstr "Closing Method"

#. module: account
#: model:ir.actions.act_window,help:account.action_account_partner_balance
msgid ""
"This report is analysis by partner. It is a PDF report containing one line "
"per partner representing the cumulative credit balance."
msgstr ""
"This report is analysis by partner. It is a PDF report containing one line "
"per partner representing the cumulative credit balance."

#. module: account
#: selection:account.account,type:0
#: selection:account.account.template,type:0
#: selection:account.entries.report,type:0
msgid "Payable"
msgstr "Phải trả"

#. module: account
#: view:report.account.sales:0
#: view:report.account_type.sales:0
#: view:report.hr.timesheet.invoice.journal:0
msgid "This Year"
msgstr "Năm nay"

#. module: account
#: view:board.board:0
msgid "Account Board"
msgstr "Bảng điều khiển kế toán"

#. module: account
#: view:account.model:0
#: field:account.model,legend:0
msgid "Legend"
msgstr "Legend"

#. module: account
#: model:ir.actions.act_window,help:account.action_account_moves_sale
msgid ""
"This view is used by accountants in order to record entries massively in "
"OpenERP. If you want to record a customer invoice, select the journal and "
"the period in the search toolbar. Then, start by recording the entry line of "
"the income account. OpenERP will propose to you automatically the Tax "
"related to this account and the counter-part \"Account receivable\"."
msgstr ""
"This view is used by accountants in order to record entries massively in "
"OpenERP. If you want to record a customer invoice, select the journal and "
"the period in the search toolbar. Then, start by recording the entry line of "
"the income account. OpenERP will propose to you automatically the Tax "
"related to this account and the counter-part \"Account receivable\"."

#. module: account
#: code:addons/account/account_bank_statement.py:391
#, python-format
msgid "Cannot delete bank statement(s) which are already confirmed !"
msgstr "Cannot delete bank statement(s) which are already confirmed !"

#. module: account
#: code:addons/account/wizard/account_automatic_reconcile.py:152
#, python-format
msgid "You must select accounts to reconcile"
msgstr "You must select accounts to reconcile"

#. module: account
#: model:ir.actions.act_window,name:account.action_account_receivable_graph
msgid "Balance by Type of Account"
msgstr "Balance by Type of Account"

#. module: account
#: model:process.transition,note:account.process_transition_entriesreconcile0
msgid "Accounting entries are the first input of the reconciliation."
msgstr "Accounting entries are the first input of the reconciliation."

#. module: account
#: model:ir.actions.act_window,help:account.action_account_period_form
msgid ""
"Here you can define a financial period, an interval of time in your "
"company's financial year. An accounting period typically is a month or a "
"quarter. It usually corresponds to the periods of the tax declaration. "
"Create and manage periods from here and decide whether a period should be "
"closed or left open depending on your company's activities over a specific "
"period."
msgstr ""

#. module: account
#: report:account.move.voucher:0
msgid "Receiver's Signature"
msgstr "Receiver's Signature"

#. module: account
#: report:account.general.ledger:0
#: report:account.journal.period.print:0
#: report:account.third_party_ledger:0
#: report:account.third_party_ledger_other:0
msgid "Filters By"
msgstr "Các bộ lọc theo"

#. module: account
#: model:process.node,note:account.process_node_manually0
#: model:process.transition,name:account.process_transition_invoicemanually0
msgid "Manual entry"
msgstr "Manual entry"

#. module: account
#: report:account.general.ledger:0
#: report:account.journal.period.print:0
#: field:account.move.line,move_id:0
#: field:analytic.entries.report,move_id:0
msgid "Move"
msgstr "Move"

#. module: account
#: code:addons/account/account_move_line.py:1128
#, python-format
msgid "You can not change the tax, you should remove and recreate lines !"
msgstr "You can not change the tax, you should remove and recreate lines !"

#. module: account
#: report:account.central.journal:0
msgid "A/C No."
msgstr "A/C No."

#. module: account
#: model:ir.actions.act_window,name:account.act_account_journal_2_account_bank_statement
msgid "Bank statements"
msgstr "Bank statements"

#. module: account
#: help:account.addtmpl.wizard,cparent_id:0
msgid ""
"Creates an account with the selected template under this existing parent."
msgstr ""
"Creates an account with the selected template under this existing parent."

#. module: account
#: selection:account.model.line,date_maturity:0
msgid "Date of the day"
msgstr "Date of the day"

#. module: account
#: code:addons/account/wizard/account_move_bank_reconcile.py:49
#, python-format
msgid ""
"You have to define the bank account\n"
"in the journal definition for reconciliation."
msgstr ""

#. module: account
#: view:account.move.line.reconcile:0
msgid "Reconciliation transactions"
msgstr "Reconciliation transactions"

#. module: account
#: model:ir.actions.act_window,name:account.action_account_common_menu
msgid "Common Report"
msgstr "Common Report"

#. module: account
#: view:account.account:0
#: field:account.account,child_consol_ids:0
msgid "Consolidated Children"
msgstr "Consolidated Children"

#. module: account
#: code:addons/account/wizard/account_fiscalyear_close.py:82
#, python-format
msgid ""
"The journal must have centralised counterpart without the Skipping draft "
"state option checked!"
msgstr ""
"The journal must have centralised counterpart without the Skipping draft "
"state option checked!"

#. module: account
#: model:process.node,note:account.process_node_paymententries0
#: model:process.transition,name:account.process_transition_paymentorderbank0
#: model:process.transition,name:account.process_transition_paymentreconcile0
msgid "Payment entries"
msgstr "Payment entries"

#. module: account
#: selection:account.entries.report,month:0
#: selection:account.invoice.report,month:0
#: selection:analytic.entries.report,month:0
#: selection:report.account.sales,month:0
#: selection:report.account_type.sales,month:0
msgid "July"
msgstr "Tháng Bảy"

#. module: account
#: view:account.account:0
msgid "Chart of accounts"
msgstr "Hệ thống tài khoản"

#. module: account
#: field:account.subscription.line,subscription_id:0
msgid "Subscription"
msgstr "Subscription"

#. module: account
#: model:ir.model,name:account.model_account_analytic_balance
msgid "Account Analytic Balance"
msgstr "Account Analytic Balance"

#. module: account
#: report:account.account.balance:0
#: report:account.central.journal:0
#: report:account.general.journal:0
#: report:account.general.ledger:0
#: report:account.journal.period.print:0
#: report:account.partner.balance:0
#: report:account.third_party_ledger:0
#: report:account.third_party_ledger_other:0
#: report:account.vat.declaration:0
msgid "End Period"
msgstr "Kết thúc chu kỳ"

#. module: account
#: field:account.aged.trial.balance,chart_account_id:0
#: field:account.balance.report,chart_account_id:0
#: field:account.bs.report,chart_account_id:0
#: field:account.central.journal,chart_account_id:0
#: field:account.common.account.report,chart_account_id:0
#: field:account.common.journal.report,chart_account_id:0
#: field:account.common.partner.report,chart_account_id:0
#: field:account.common.report,chart_account_id:0
#: field:account.general.journal,chart_account_id:0
#: field:account.partner.balance,chart_account_id:0
#: field:account.partner.ledger,chart_account_id:0
#: field:account.pl.report,chart_account_id:0
#: field:account.print.journal,chart_account_id:0
#: field:account.report.general.ledger,chart_account_id:0
#: field:account.vat.declaration,chart_account_id:0
msgid "Chart of account"
msgstr "Hệ thống tài khoản"

#. module: account
#: field:account.move.line,date_maturity:0
msgid "Due date"
msgstr "Ngày đến hạn"

#. module: account
#: view:account.move.journal:0
msgid "Standard entries"
msgstr "Standard entries"

#. module: account
#: model:ir.model,name:account.model_account_subscription
msgid "Account Subscription"
msgstr "Account Subscription"

#. module: account
#: code:addons/account/invoice.py:717
#, python-format
msgid ""
"Tax base different !\n"
"Click on compute to update tax base"
msgstr ""
"Tax base different !\n"
"Click on compute to update tax base"

#. module: account
#: view:account.subscription:0
msgid "Entry Subscription"
msgstr "Entry Subscription"

#. module: account
#: report:account.account.balance:0
#: field:account.aged.trial.balance,date_from:0
#: field:account.balance.report,date_from:0
#: field:account.bs.report,date_from:0
#: report:account.central.journal:0
#: field:account.central.journal,date_from:0
#: field:account.common.account.report,date_from:0
#: field:account.common.journal.report,date_from:0
#: field:account.common.partner.report,date_from:0
#: field:account.common.report,date_from:0
#: field:account.fiscalyear,date_start:0
#: report:account.general.journal:0
#: field:account.general.journal,date_from:0
#: report:account.general.ledger:0
#: field:account.installer,date_start:0
#: report:account.journal.period.print:0
#: report:account.partner.balance:0
#: field:account.partner.balance,date_from:0
#: field:account.partner.ledger,date_from:0
#: field:account.pl.report,date_from:0
#: field:account.print.journal,date_from:0
#: field:account.report.general.ledger,date_from:0
#: field:account.subscription,date_start:0
#: report:account.third_party_ledger:0
#: report:account.third_party_ledger_other:0
#: field:account.vat.declaration,date_from:0
msgid "Start Date"
msgstr "Ngày bắt đầu"

#. module: account
#: model:process.node,name:account.process_node_supplierdraftinvoices0
msgid "Draft Invoices"
msgstr "Draft Invoices"

#. module: account
#: selection:account.account.type,close_method:0
#: view:account.entries.report:0
#: view:account.move.line:0
msgid "Unreconciled"
msgstr "Chưa được đối soát"

#. module: account
#: code:addons/account/invoice.py:804
#, python-format
msgid "Bad total !"
msgstr "Tổng không hợp lệ !"

#. module: account
#: field:account.journal,sequence_id:0
msgid "Entry Sequence"
msgstr "Entry Sequence"

#. module: account
#: model:ir.actions.act_window,help:account.action_account_period_tree
msgid ""
"A period is a fiscal period of time during which accounting entries should "
"be recorded for accounting related activities. Monthly period is the norm "
"but depending on your countries or company needs, you could also have "
"quarterly periods. Closing a period will make it impossible to record new "
"accounting entries, all new entries should then be made on the following "
"open period. Close a period when you do not want to record new entries and "
"want to lock this period for tax related calculation."
msgstr ""
"A period is a fiscal period of time during which accounting entries should "
"be recorded for accounting related activities. Monthly period is the norm "
"but depending on your countries or company needs, you could also have "
"quarterly periods. Closing a period will make it impossible to record new "
"accounting entries, all new entries should then be made on the following "
"open period. Close a period when you do not want to record new entries and "
"want to lock this period for tax related calculation."

#. module: account
#: view:account.analytic.account:0
msgid "Pending"
msgstr "Pending"

#. module: account
#: model:process.transition,name:account.process_transition_analyticinvoice0
#: model:process.transition,name:account.process_transition_supplieranalyticcost0
msgid "From analytic accounts"
msgstr "From analytic accounts"

#. module: account
#: field:account.installer.modules,account_payment:0
msgid "Suppliers Payment Management"
msgstr "Suppliers Payment Management"

#. module: account
#: field:account.period,name:0
msgid "Period Name"
msgstr "Tên chu kỳ"

#. module: account
#: report:account.analytic.account.quantity_cost_ledger:0
msgid "Code/Date"
msgstr "Code/Date"

#. module: account
#: field:account.account,active:0
#: field:account.analytic.journal,active:0
#: field:account.journal.period,active:0
#: field:account.payment.term,active:0
#: field:account.tax,active:0
msgid "Active"
msgstr "Đang hoạt động"

#. module: account
#: code:addons/account/invoice.py:354
#, python-format
msgid "Unknown Error"
msgstr "Lỗi chưa biết"

#. module: account
#: code:addons/account/account.py:1167
#, python-format
msgid ""
"You cannot validate a non-balanced entry !\n"
"Make sure you have configured Payment Term properly !\n"
"It should contain atleast one Payment Term Line with type \"Balance\" !"
msgstr ""
"You cannot validate a non-balanced entry !\n"
"Make sure you have configured Payment Term properly !\n"
"It should contain atleast one Payment Term Line with type \"Balance\" !"

#. module: account
#: help:res.partner,property_account_payable:0
msgid ""
"This account will be used instead of the default one as the payable account "
"for the current partner"
msgstr ""
"This account will be used instead of the default one as the payable account "
"for the current partner"

#. module: account
#: field:account.period,special:0
msgid "Opening/Closing Period"
msgstr "Opening/Closing Period"

#. module: account
#: field:account.account,currency_id:0
#: field:account.account.template,currency_id:0
#: field:account.bank.accounts.wizard,currency_id:0
msgid "Secondary Currency"
msgstr "Secondary Currency"

#. module: account
#: model:ir.model,name:account.model_validate_account_move
msgid "Validate Account Move"
msgstr "Validate Account Move"

#. module: account
#: field:account.account,credit:0
#: report:account.account.balance:0
#: report:account.account.balance.landscape:0
#: report:account.analytic.account.balance:0
#: report:account.analytic.account.cost_ledger:0
#: report:account.analytic.account.inverted.balance:0
#: report:account.central.journal:0
#: field:account.entries.report,credit:0
#: report:account.general.journal:0
#: report:account.general.ledger:0
#: report:account.journal.period.print:0
#: field:account.model.line,credit:0
#: field:account.move.line,credit:0
#: report:account.move.voucher:0
#: report:account.partner.balance:0
#: report:account.tax.code.entries:0
#: report:account.third_party_ledger:0
#: report:account.third_party_ledger_other:0
#: report:account.vat.declaration:0
#: field:report.account.receivable,credit:0
msgid "Credit"
msgstr "Credit"

#. module: account
#: help:account.invoice.refund,journal_id:0
msgid ""
"You can select here the journal to use for the refund invoice that will be "
"created. If you leave that field empty, it will use the same journal as the "
"current invoice."
msgstr ""
"You can select here the journal to use for the refund invoice that will be "
"created. If you leave that field empty, it will use the same journal as the "
"current invoice."

#. module: account
#: report:account.move.voucher:0
msgid "Through :"
msgstr "Through :"

#. module: account
#: view:account.general.journal:0
#: model:ir.ui.menu,name:account.menu_account_general_journal
msgid "General Journals"
msgstr "General Journals"

#. module: account
#: view:account.model:0
msgid "Journal Entry Model"
msgstr "Journal Entry Model"

#. module: account
#: code:addons/account/wizard/account_use_model.py:44
#, python-format
msgid ""
"Maturity date of entry line generated by model line '%s' is based on partner "
"payment term!\n"
"Please define partner on it!"
msgstr ""

#. module: account
#: field:account.cashbox.line,number:0
#: field:account.invoice,number:0
#: field:account.move,name:0
msgid "Number"
msgstr "Số"

#. module: account
#: report:account.analytic.account.journal:0
#: selection:account.analytic.journal,type:0
#: selection:account.bank.statement.line,type:0
#: selection:account.journal,type:0
msgid "General"
msgstr "Tổng quát"

#. module: account
#: selection:account.aged.trial.balance,filter:0
#: selection:account.balance.report,filter:0
#: selection:account.bs.report,filter:0
#: selection:account.central.journal,filter:0
#: view:account.chart:0
#: selection:account.common.account.report,filter:0
#: selection:account.common.journal.report,filter:0
#: selection:account.common.partner.report,filter:0
#: view:account.common.report:0
#: selection:account.common.report,filter:0
#: view:account.fiscalyear:0
#: field:account.fiscalyear,period_ids:0
#: selection:account.general.journal,filter:0
#: field:account.installer,period:0
#: selection:account.partner.balance,filter:0
#: selection:account.partner.ledger,filter:0
#: selection:account.pl.report,filter:0
#: selection:account.print.journal,filter:0
#: selection:account.report.general.ledger,filter:0
#: report:account.vat.declaration:0
#: view:account.vat.declaration:0
#: selection:account.vat.declaration,filter:0
#: code:addons/account/report/common_report_header.py:99
#: model:ir.actions.act_window,name:account.action_account_period_form
#: model:ir.ui.menu,name:account.menu_action_account_period_form
#: model:ir.ui.menu,name:account.next_id_23
#, python-format
msgid "Periods"
msgstr "Periods"

#. module: account
#: field:account.invoice.report,currency_rate:0
msgid "Currency Rate"
msgstr "Tỷ giá"

#. module: account
#: help:account.payment.term.line,value_amount:0
msgid "For Value percent enter % ratio between 0-1."
msgstr "For Value percent enter % ratio between 0-1."

#. module: account
#: selection:account.entries.report,month:0
#: selection:account.invoice.report,month:0
#: selection:analytic.entries.report,month:0
#: selection:report.account.sales,month:0
#: selection:report.account_type.sales,month:0
msgid "April"
msgstr "Tháng Tư"

#. module: account
#: view:account.move.line.reconcile.select:0
msgid "Open for Reconciliation"
msgstr "Open for Reconciliation"

#. module: account
#: field:account.account,parent_left:0
msgid "Parent Left"
msgstr "Parent Left"

#. module: account
#: help:account.invoice.refund,filter_refund:0
msgid ""
"Refund invoice base on this type. You can not Modify and Cancel if the "
"invoice is already reconciled"
msgstr ""
"Refund invoice base on this type. You can not Modify and Cancel if the "
"invoice is already reconciled"

#. module: account
#: help:account.installer.modules,account_analytic_plans:0
msgid ""
"Allows invoice lines to impact multiple analytic accounts simultaneously."
msgstr ""
"Allows invoice lines to impact multiple analytic accounts simultaneously."

#. module: account
#: field:account.installer,sale_tax:0
msgid "Sale Tax(%)"
msgstr "Thuế bán hàng(%)"

#. module: account
#: model:ir.actions.act_window,name:account.action_invoice_tree2
#: model:ir.ui.menu,name:account.menu_action_invoice_tree2
msgid "Supplier Invoices"
msgstr "Supplier Invoices"

#. module: account
#: view:account.analytic.line:0
#: field:account.analytic.line,product_id:0
#: view:account.entries.report:0
#: field:account.entries.report,product_id:0
#: field:account.invoice.line,product_id:0
#: view:account.invoice.report:0
#: field:account.invoice.report,product_id:0
#: field:account.move.line,product_id:0
#: view:analytic.entries.report:0
#: field:analytic.entries.report,product_id:0
#: field:report.account.sales,product_id:0
#: field:report.account_type.sales,product_id:0
msgid "Product"
msgstr "Sản phẩm"

#. module: account
#: model:ir.actions.act_window,help:account.action_validate_account_move
msgid ""
"The validation of journal entries process is also called 'ledger posting' "
"and is the process of transferring debit and credit amounts from a journal "
"of original entry to a ledger book."
msgstr ""
"The validation of journal entries process is also called 'ledger posting' "
"and is the process of transferring debit and credit amounts from a journal "
"of original entry to a ledger book."

#. module: account
#: report:account.tax.code.entries:0
msgid ")"
msgstr ")"

#. module: account
#: model:ir.model,name:account.model_account_period
msgid "Account period"
msgstr "Chu kỳ tài khoản"

#. module: account
#: view:account.subscription:0
msgid "Remove Lines"
msgstr "Remove Lines"

#. module: account
#: view:account.report.general.ledger:0
msgid ""
"This report allows you to print or generate a pdf of your general ledger "
"with details of all your account journals"
msgstr ""

#. module: account
#: selection:account.account,type:0
#: selection:account.account.template,type:0
#: selection:account.entries.report,type:0
msgid "Regular"
msgstr "Thông thường"

#. module: account
#: view:account.account:0
#: field:account.account,type:0
#: view:account.account.template:0
#: field:account.account.template,type:0
#: field:account.entries.report,type:0
msgid "Internal Type"
msgstr "Internal Type"

#. module: account
#: report:account.move.voucher:0
msgid "State:"
msgstr "State:"

#. module: account
#: model:ir.actions.act_window,name:account.action_subscription_form_running
msgid "Running Subscriptions"
msgstr "Running Subscriptions"

#. module: account
#: view:report.account.sales:0
#: view:report.account_type.sales:0
#: view:report.hr.timesheet.invoice.journal:0
msgid "This Month"
msgstr "Tháng này"

#. module: account
#: view:account.analytic.Journal.report:0
#: view:account.analytic.balance:0
#: view:account.analytic.cost.ledger:0
#: view:account.analytic.inverted.balance:0
#: model:ir.actions.act_window,name:account.action_account_partner_ledger
msgid "Select Period"
msgstr "Chọn chu kỳ"

#. module: account
#: view:account.entries.report:0
#: selection:account.entries.report,move_state:0
#: view:account.move:0
#: selection:account.move,state:0
#: view:account.move.line:0
#: report:account.move.voucher:0
msgid "Posted"
msgstr "Posted"

#. module: account
#: report:account.account.balance:0
#: field:account.aged.trial.balance,date_to:0
#: field:account.balance.report,date_to:0
#: field:account.bs.report,date_to:0
#: report:account.central.journal:0
#: field:account.central.journal,date_to:0
#: field:account.common.account.report,date_to:0
#: field:account.common.journal.report,date_to:0
#: field:account.common.partner.report,date_to:0
#: field:account.common.report,date_to:0
#: field:account.fiscalyear,date_stop:0
#: report:account.general.journal:0
#: field:account.general.journal,date_to:0
#: report:account.general.ledger:0
#: field:account.installer,date_stop:0
#: report:account.journal.period.print:0
#: report:account.partner.balance:0
#: field:account.partner.balance,date_to:0
#: field:account.partner.ledger,date_to:0
#: field:account.pl.report,date_to:0
#: field:account.print.journal,date_to:0
#: field:account.report.general.ledger,date_to:0
#: report:account.third_party_ledger:0
#: report:account.third_party_ledger_other:0
#: field:account.vat.declaration,date_to:0
msgid "End Date"
msgstr "Ngày kết thúc"

#. module: account
#: model:ir.actions.act_window,name:account.action_account_open_closed_fiscalyear
#: model:ir.ui.menu,name:account.menu_wizard_account_open_closed_fiscalyear
msgid "Cancel Opening Entries"
msgstr "Cancel Opening Entries"

#. module: account
#: field:account.payment.term.line,days2:0
msgid "Day of the Month"
msgstr "Ngày trong tháng"

#. module: account
#: field:account.fiscal.position.tax,tax_src_id:0
#: field:account.fiscal.position.tax.template,tax_src_id:0
msgid "Tax Source"
msgstr "Tax Source"

#. module: account
#: code:addons/account/report/account_balance_sheet.py:71
#: code:addons/account/report/account_balance_sheet.py:116
#: code:addons/account/report/account_balance_sheet.py:119
#: code:addons/account/report/account_balance_sheet.py:120
#: code:addons/account/report/account_profit_loss.py:71
#: code:addons/account/report/account_profit_loss.py:127
#, python-format
msgid "Net Profit"
msgstr "Net Profit"

#. module: account
#: view:ir.sequence:0
msgid "Fiscal Year Sequences"
msgstr "Fiscal Year Sequences"

#. module: account
#: help:account.model,name:0
msgid "This is a model for recurring accounting entries"
msgstr "This is a model for recurring accounting entries"

#. module: account
#: code:addons/account/account_analytic_line.py:100
#, python-format
msgid "There is no income account defined for this product: \"%s\" (id:%d)"
msgstr ""

#. module: account
#: report:account.general.ledger:0
#: report:account.third_party_ledger:0
#: report:account.third_party_ledger_other:0
msgid "JNRL"
msgstr "JNRL"

#. module: account
#: view:account.payment.term.line:0
msgid "  value amount: 0.02"
msgstr "  value amount: 0.02"

#. module: account
#: view:account.fiscalyear:0
#: view:account.move:0
#: view:account.move.line:0
#: view:account.period:0
msgid "States"
msgstr "States"

#. module: account
#: report:account.analytic.account.balance:0
#: report:account.analytic.account.inverted.balance:0
#: report:account.analytic.account.quantity_cost_ledger:0
#: view:account.analytic.line:0
#: view:account.bank.statement:0
#: field:account.invoice,amount_total:0
#: field:account.invoice,check_total:0
#: field:report.account.sales,amount_total:0
#: field:report.account_type.sales,amount_total:0
#: field:report.invoice.created,amount_total:0
msgid "Total"
msgstr "Tổng"

#. module: account
#: code:addons/account/wizard/account_move_journal.py:97
#, python-format
msgid "Journal: All"
msgstr ""

#. module: account
#: field:account.account,company_id:0
#: field:account.analytic.journal,company_id:0
#: field:account.bank.statement,company_id:0
#: field:account.bank.statement.line,company_id:0
#: view:account.entries.report:0
#: field:account.entries.report,company_id:0
#: field:account.fiscal.position,company_id:0
#: field:account.fiscalyear,company_id:0
#: field:account.installer,company_id:0
#: field:account.invoice,company_id:0
#: field:account.invoice.line,company_id:0
#: view:account.invoice.report:0
#: field:account.invoice.report,company_id:0
#: field:account.invoice.tax,company_id:0
#: view:account.journal:0
#: field:account.journal,company_id:0
#: field:account.journal.period,company_id:0
#: field:account.model,company_id:0
#: field:account.move,company_id:0
#: field:account.move.line,company_id:0
#: field:account.period,company_id:0
#: field:account.tax,company_id:0
#: field:account.tax.code,company_id:0
#: view:analytic.entries.report:0
#: field:analytic.entries.report,company_id:0
#: field:wizard.multi.charts.accounts,company_id:0
msgid "Company"
msgstr "Công ty"

#. module: account
#: model:ir.ui.menu,name:account.menu_action_subscription_form
msgid "Define Recurring Entries"
msgstr "Define Recurring Entries"

#. module: account
#: field:account.entries.report,date_maturity:0
msgid "Date Maturity"
msgstr "Date Maturity"

#. module: account
#: help:account.bank.statement,total_entry_encoding:0
msgid "Total cash transactions"
msgstr "Total cash transactions"

#. module: account
#: help:account.partner.reconcile.process,today_reconciled:0
msgid ""
"This figure depicts the total number of partners that have gone throught the "
"reconciliation process today. The current partner is counted as already "
"processed."
msgstr ""
"This figure depicts the total number of partners that have gone throught the "
"reconciliation process today. The current partner is counted as already "
"processed."

#. module: account
#: view:account.fiscalyear:0
msgid "Create Monthly Periods"
msgstr "Create Monthly Periods"

#. module: account
#: field:account.tax.code.template,sign:0
msgid "Sign For Parent"
msgstr "Sign For Parent"

#. module: account
#: model:ir.model,name:account.model_account_balance_report
msgid "Trial Balance Report"
msgstr "Trial Balance Report"

#. module: account
#: model:ir.actions.act_window,name:account.action_bank_statement_draft_tree
msgid "Draft statements"
msgstr "Sao kê dự thảo"

#. module: account
#: model:process.transition,note:account.process_transition_statemententries0
msgid ""
"Manual or automatic creation of payment entries according to the statements"
msgstr ""
"Manual or automatic creation of payment entries according to the statements"

#. module: account
#: view:account.invoice:0
msgid "Invoice lines"
msgstr "Invoice lines"

#. module: account
#: field:account.aged.trial.balance,period_to:0
#: field:account.balance.report,period_to:0
#: field:account.bs.report,period_to:0
#: field:account.central.journal,period_to:0
#: field:account.chart,period_to:0
#: field:account.common.account.report,period_to:0
#: field:account.common.journal.report,period_to:0
#: field:account.common.partner.report,period_to:0
#: field:account.common.report,period_to:0
#: field:account.general.journal,period_to:0
#: field:account.partner.balance,period_to:0
#: field:account.partner.ledger,period_to:0
#: field:account.pl.report,period_to:0
#: field:account.print.journal,period_to:0
#: field:account.report.general.ledger,period_to:0
#: field:account.vat.declaration,period_to:0
msgid "End period"
msgstr "Chu kỳ kết thúc"

#. module: account
#: code:addons/account/account_move_line.py:738
#: code:addons/account/account_move_line.py:815
#: code:addons/account/wizard/account_invoice_state.py:44
#: code:addons/account/wizard/account_invoice_state.py:68
#: code:addons/account/wizard/account_report_balance_sheet.py:70
#: code:addons/account/wizard/account_state_open.py:37
#: code:addons/account/wizard/account_validate_account_move.py:39
#: code:addons/account/wizard/account_validate_account_move.py:61
#, python-format
msgid "Warning"
msgstr "Cảnh báo"

#. module: account
#: help:product.category,property_account_expense_categ:0
#: help:product.template,property_account_expense:0
msgid ""
"This account will be used to value outgoing stock for the current product "
"category using cost price"
msgstr ""

#. module: account
#: report:account.move.voucher:0
msgid "On Account of :"
msgstr "Trên Tài khoản của :"

#. module: account
#: view:account.automatic.reconcile:0
#: view:account.move.line.reconcile.writeoff:0
msgid "Write-Off Move"
msgstr "Write-Off Move"

#. module: account
#: model:process.node,note:account.process_node_paidinvoice0
msgid "Invoice's state is Done"
msgstr "Invoice's state is Done"

#. module: account
#: model:ir.model,name:account.model_report_account_sales
msgid "Report of the Sales by Account"
msgstr "Report of the Sales by Account"

#. module: account
#: model:ir.model,name:account.model_account_fiscal_position_account
msgid "Accounts Fiscal Position"
msgstr "Accounts Fiscal Position"

#. module: account
#: report:account.invoice:0
#: view:account.invoice:0
#: selection:account.invoice,type:0
#: selection:account.invoice.report,type:0
#: model:process.process,name:account.process_process_supplierinvoiceprocess0
#: selection:report.invoice.created,type:0
msgid "Supplier Invoice"
msgstr "Hóa đơn nhà cung cấp"

#. module: account
#: field:account.account,debit:0
#: report:account.account.balance:0
#: report:account.account.balance.landscape:0
#: report:account.analytic.account.balance:0
#: report:account.analytic.account.cost_ledger:0
#: report:account.analytic.account.inverted.balance:0
#: report:account.central.journal:0
#: field:account.entries.report,debit:0
#: report:account.general.journal:0
#: report:account.general.ledger:0
#: report:account.journal.period.print:0
#: field:account.model.line,debit:0
#: field:account.move.line,debit:0
#: report:account.move.voucher:0
#: report:account.partner.balance:0
#: report:account.tax.code.entries:0
#: report:account.third_party_ledger:0
#: report:account.third_party_ledger_other:0
#: report:account.vat.declaration:0
#: field:report.account.receivable,debit:0
msgid "Debit"
msgstr "Nợ"

#. module: account
#: field:account.invoice,invoice_line:0
msgid "Invoice Lines"
msgstr "Invoice Lines"

#. module: account
#: constraint:account.account.template:0
msgid "Error ! You can not create recursive account templates."
msgstr ""

#. module: account
#: constraint:account.account.template:0
msgid ""
"You cannot create an account template! \n"
"Make sure if the account template has parent then it should be type "
"\"View\"! "
msgstr ""

#. module: account
#: view:account.subscription:0
msgid "Recurring"
msgstr "Recurring"

#. module: account
#: code:addons/account/account_move_line.py:805
#, python-format
msgid "Entry is already reconciled"
msgstr "Entry is already reconciled"

#. module: account
#: model:ir.model,name:account.model_report_account_receivable
msgid "Receivable accounts"
msgstr "Các tài khoản phải thu"

#. module: account
#: selection:account.model.line,date_maturity:0
msgid "Partner Payment Term"
msgstr "khách hàng thanh toán"

#. module: account
#: field:temp.range,name:0
msgid "Range"
msgstr "Range"

#. module: account
#: code:addons/account/account_move_line.py:1246
#, python-format
msgid ""
"Can not create an automatic sequence for this piece !\n"
"\n"
"Put a sequence in the journal definition for automatic numbering or create a "
"sequence manually for this piece."
msgstr ""
"Can not create an automatic sequence for this piece !\n"
"\n"
"Put a sequence in the journal definition for automatic numbering or create a "
"sequence manually for this piece."

#. module: account
#: selection:account.balance.report,display_account:0
#: selection:account.bs.report,display_account:0
#: selection:account.common.account.report,display_account:0
#: selection:account.pl.report,display_account:0
#: selection:account.report.general.ledger,display_account:0
msgid "With movements"
msgstr "With movements"

#. module: account
#: view:account.analytic.account:0
msgid "Account Data"
msgstr "Dữ liệu Tài khoản"

#. module: account
#: view:account.tax.code.template:0
msgid "Account Tax Code Template"
msgstr "Account Tax Code Template"

#. module: account
#: model:process.node,name:account.process_node_manually0
msgid "Manually"
msgstr "Thủ công"

#. module: account
#: selection:account.entries.report,month:0
#: selection:account.invoice.report,month:0
#: selection:analytic.entries.report,month:0
#: selection:report.account.sales,month:0
#: selection:report.account_type.sales,month:0
msgid "December"
msgstr "Tháng Mười hai"

#. module: account
#: model:ir.actions.act_window,name:account.action_account_analytic_journal_tree
#: model:ir.ui.menu,name:account.account_analytic_journal_print
msgid "Print Analytic Journals"
msgstr "Print Analytic Journals"

#. module: account
#: view:account.analytic.line:0
msgid "Fin.Account"
msgstr "Fin.Account"

#. module: account
#: model:ir.actions.act_window,name:account.action_aged_receivable_graph
#: view:report.aged.receivable:0
msgid "Aged Receivable"
msgstr "Aged Receivable"

#. module: account
#: field:account.tax,applicable_type:0
msgid "Applicability"
msgstr "Applicability"

#. module: account
#: code:addons/account/wizard/account_move_journal.py:165
#, python-format
msgid "This period is already closed !"
msgstr "Chu kỳ này đã đóng !"

#. module: account
#: help:account.move.line,currency_id:0
msgid "The optional other currency if it is a multi-currency entry."
msgstr "The optional other currency if it is a multi-currency entry."

#. module: account
#: model:process.transition,note:account.process_transition_invoiceimport0
msgid ""
"Import of the statement in the system from a supplier or customer invoice"
msgstr ""
"Import of the statement in the system from a supplier or customer invoice"

#. module: account
#: model:ir.ui.menu,name:account.menu_finance_periodical_processing_billing
msgid "Billing"
msgstr "Lập hóa đơn"

#. module: account
#: view:account.account:0
msgid "Parent Account"
msgstr "Tài khoản Cha"

#. module: account
#: model:ir.actions.act_window,help:account.action_account_journal_form
msgid ""
"Create and manage your company's journals from this menu. A journal is used "
"to record transactions of all accounting data related to the day-to-day "
"business of your company using double-entry bookkeeping system. Depending on "
"the nature of its activities and the number of daily transactions, a company "
"may keep several types of specialized journals such as a cash journal, "
"purchase journal, sales journal..."
msgstr ""

#. module: account
#: model:ir.model,name:account.model_account_analytic_chart
msgid "Account Analytic Chart"
msgstr "Account Analytic Chart"

#. module: account
#: help:account.invoice,residual:0
msgid "Remaining amount due."
msgstr "Remaining amount due."

#. module: account
#: model:ir.ui.menu,name:account.menu_finance_statistic_report_statement
msgid "Statistic Reports"
msgstr "Các báo cáo thống kê"

#. module: account
#: field:account.installer,progress:0
#: field:account.installer.modules,progress:0
#: field:wizard.multi.charts.accounts,progress:0
msgid "Configuration Progress"
msgstr "Configuration Progress"

#. module: account
#: view:account.fiscal.position.template:0
msgid "Accounts Mapping"
msgstr "Accounts Mapping"

#. module: account
#: code:addons/account/invoice.py:346
#, python-format
msgid "Invoice '%s' is waiting for validation."
msgstr "Invoice '%s' is waiting for validation."

#. module: account
#: selection:account.entries.report,month:0
#: selection:account.invoice.report,month:0
#: selection:analytic.entries.report,month:0
#: selection:report.account.sales,month:0
#: selection:report.account_type.sales,month:0
msgid "November"
msgstr "Tháng Mười một"

#. module: account
#: model:ir.model,name:account.model_account_installer_modules
msgid "account.installer.modules"
msgstr "account.installer.modules"

#. module: account
#: help:account.invoice.line,account_id:0
msgid "The income or expense account related to the selected product."
msgstr "The income or expense account related to the selected product."

#. module: account
#: code:addons/account/account_move_line.py:1117
#, python-format
msgid "The date of your Journal Entry is not in the defined period!"
msgstr "The date of your Journal Entry is not in the defined period!"

#. module: account
#: field:account.subscription,period_total:0
msgid "Number of Periods"
msgstr "Số lượng chu kỳ"

#. module: account
#: report:account.general.journal:0
#: model:ir.actions.report.xml,name:account.account_general_journal
msgid "General Journal"
msgstr "General Journal"

#. module: account
#: view:account.invoice:0
msgid "Search Invoice"
msgstr "Tìm kiếm hóa đơn"

#. module: account
#: report:account.invoice:0
#: view:account.invoice:0
#: view:account.invoice.refund:0
#: selection:account.invoice.refund,filter_refund:0
#: view:account.invoice.report:0
#: model:ir.actions.act_window,name:account.action_account_invoice_refund
msgid "Refund"
msgstr "Hoàn tiền"

#. module: account
#: field:wizard.multi.charts.accounts,bank_accounts_id:0
msgid "Bank Accounts"
msgstr "Các tài khoản ngân hàng"

#. module: account
#: field:res.partner,credit:0
msgid "Total Receivable"
msgstr "Tổng phải thu"

#. module: account
#: view:account.account:0
#: view:account.account.template:0
#: view:account.journal:0
#: view:account.move.line:0
msgid "General Information"
msgstr "Thông tin chung"

#. module: account
#: view:account.move:0
#: view:account.move.line:0
msgid "Accounting Documents"
msgstr "Các Tài liệu Kế toán"

#. module: account
#: model:ir.model,name:account.model_validate_account_move_lines
msgid "Validate Account Move Lines"
msgstr "Validate Account Move Lines"

#. module: account
#: model:ir.actions.act_window,name:account.action_account_analytic_cost_ledger_journal
#: model:ir.actions.report.xml,name:account.account_analytic_account_quantity_cost_ledger
msgid "Cost Ledger (Only quantities)"
msgstr "Cost Ledger (Only quantities)"

#. module: account
#: model:process.node,note:account.process_node_supplierpaidinvoice0
msgid "Invoice's state is Done."
msgstr "Invoice's state is Done."

#. module: account
#: model:process.transition,note:account.process_transition_reconcilepaid0
msgid "As soon as the reconciliation is done, the invoice can be paid."
msgstr "As soon as the reconciliation is done, the invoice can be paid."

#. module: account
#: view:account.account.template:0
msgid "Search Account Templates"
msgstr "Search Account Templates"

#. module: account
#: view:account.invoice.tax:0
msgid "Manual Invoice Taxes"
msgstr "Manual Invoice Taxes"

#. module: account
#: field:account.account,parent_right:0
msgid "Parent Right"
msgstr "Parent Right"

#. module: account
#: model:ir.model,name:account.model_account_addtmpl_wizard
msgid "account.addtmpl.wizard"
msgstr "account.addtmpl.wizard"

#. module: account
#: field:account.aged.trial.balance,result_selection:0
#: field:account.common.partner.report,result_selection:0
#: report:account.partner.balance:0
#: field:account.partner.balance,result_selection:0
#: field:account.partner.ledger,result_selection:0
#: report:account.third_party_ledger:0
#: report:account.third_party_ledger_other:0
msgid "Partner's"
msgstr "Của Đối tác"

#. module: account
#: model:ir.actions.act_window,name:account.action_account_fiscalyear_form
#: view:ir.sequence:0
#: model:ir.ui.menu,name:account.menu_action_account_fiscalyear_form
msgid "Fiscal Years"
msgstr "Các năm tài chính"

#. module: account
#: help:account.analytic.journal,active:0
msgid ""
"If the active field is set to False, it will allow you to hide the analytic "
"journal without removing it."
msgstr ""

#. module: account
#: field:account.analytic.line,ref:0
msgid "Ref."
msgstr "Tham chiếu"

#. module: account
#: field:account.use.model,model:0
#: model:ir.model,name:account.model_account_model
msgid "Account Model"
msgstr "Account Model"

#. module: account
#: selection:account.entries.report,month:0
#: selection:account.invoice.report,month:0
#: selection:analytic.entries.report,month:0
#: selection:report.account.sales,month:0
#: selection:report.account_type.sales,month:0
msgid "February"
msgstr "Tháng Hai"

#. module: account
#: field:account.bank.accounts.wizard,bank_account_id:0
#: view:account.chart.template:0
#: field:account.chart.template,bank_account_view_id:0
#: field:account.invoice,partner_bank_id:0
#: field:account.invoice.report,partner_bank_id:0
msgid "Bank Account"
msgstr "Tài khoản ngân hàng"

#. module: account
#: model:ir.actions.act_window,name:account.action_account_central_journal
#: model:ir.model,name:account.model_account_central_journal
msgid "Account Central Journal"
msgstr "Account Central Journal"

#. module: account
#: report:account.overdue:0
msgid "Maturity"
msgstr "Maturity"

#. module: account
#: selection:account.aged.trial.balance,direction_selection:0
msgid "Future"
msgstr "Tương lai"

#. module: account
#: view:account.move.line:0
msgid "Search Journal Items"
msgstr "Search Journal Items"

#. module: account
#: help:account.tax,base_sign:0
#: help:account.tax,ref_base_sign:0
#: help:account.tax,ref_tax_sign:0
#: help:account.tax,tax_sign:0
#: help:account.tax.template,base_sign:0
#: help:account.tax.template,ref_base_sign:0
#: help:account.tax.template,ref_tax_sign:0
#: help:account.tax.template,tax_sign:0
msgid "Usually 1 or -1."
msgstr "Thường 1 or -1."

#. module: account
#: model:ir.model,name:account.model_account_fiscal_position_account_template
msgid "Template Account Fiscal Mapping"
msgstr "Template Account Fiscal Mapping"

#. module: account
#: field:account.chart.template,property_account_expense:0
msgid "Expense Account on Product Template"
msgstr "Expense Account on Product Template"

#. module: account
#: field:account.analytic.line,amount_currency:0
msgid "Amount currency"
msgstr "Loại tiền của Tài khoản"

#. module: account
#: code:addons/account/wizard/account_report_aged_partner_balance.py:55
#, python-format
msgid "You must enter a period length that cannot be 0 or below !"
msgstr "You must enter a period length that cannot be 0 or below !"

#. module: account
#: code:addons/account/account.py:501
#, python-format
msgid "You cannot remove an account which has account entries!. "
msgstr "You cannot remove an account which has account entries!. "

#. module: account
#: model:ir.actions.act_window,help:account.action_account_form
msgid ""
"Create and manage the accounts you need to record journal entries. An "
"account is part of a ledger allowing your company to register all kinds of "
"debit and credit transactions. Companies present their annual accounts in "
"two main parts: the balance sheet and the income statement (profit and loss "
"account). The annual accounts of a company are required by law to disclose a "
"certain amount of information. They have to be certified by an external "
"auditor annually."
msgstr ""

#. module: account
#: help:account.move.line,amount_residual_currency:0
msgid ""
"The residual amount on a receivable or payable of a journal entry expressed "
"in its currency (maybe different of the company currency)."
msgstr ""

#~ msgid "Asset"
#~ msgstr "Tài sản"

#~ msgid "Entry label"
#~ msgstr "thử nhãn hàng"

#~ msgid ""
#~ "Gives the view used when writing or browsing entries in this journal. The "
#~ "view tell Open ERP which fields should be visible, required or readonly and "
#~ "in which order. You can create your own view for a faster encoding in each "
#~ "journal."
#~ msgstr ""
#~ "Cho phép xem được sử dụng khi viết hay duyệt mục trong tạp chí này. Quan "
#~ "điểm cho Open ERP mà các lĩnh vực cần được nhìn thấy được, yêu cầu hoặc "
#~ "readonly và trong đó có trật tự. Bạn có thể tạo điểm riêng của bạn cho một "
#~ "tạp chí nhanh hơn mã hóa trong mỗi."

#~ msgid "Debit Trans."
#~ msgstr "thay đổi báo có."

#, python-format
#~ msgid "No analytic journal !"
#~ msgstr "không có hành trình truy vấn"

#~ msgid "Total entries"
#~ msgstr "tổng đầu vào"

#~ msgid ""
#~ "Would your payment have been carried out after this mail was sent, please "
#~ "consider the present one as void. Do not hesitate to contact our accounting "
#~ "departement at +32 81 81 37 00."
#~ msgstr ""
#~ "bạn sẽ trả tiền sau khi email này được gửi, hãy liên hệ với chúng tôi khi "
#~ "bạn không nhận được mail.đừng ngại ngùng hãy liên hệ với chúng tôi, : + 84 "
#~ "909 89 1986"

#~ msgid "Disc. (%)"
#~ msgstr "phân vùng  (%)"

#~ msgid "Journal de frais"
#~ msgstr "quy trình de frais"

#~ msgid "Payment Reconcilation"
#~ msgstr "thanh toán sự cân bằng"

#~ msgid "Contra"
#~ msgstr "ngược lại"

#~ msgid "Confirm statement with/without reconciliation from draft statement"
#~ msgstr "Xác nhận tuyên bố có / không có hoà giải từ dự thảo báo cáo"

#~ msgid "Supplier invoice"
#~ msgstr "hóa đơn nhà cung cấp"

#~ msgid "Reconcile Paid"
#~ msgstr "xác nhận trả tiền"

#~ msgid "J.C. or Move name"
#~ msgstr "J.C hay di chuyển tên"

#~ msgid "Mvt"
#~ msgstr "Mvt"

#~ msgid "Error! You can not create recursive account."
#~ msgstr "Lỗi! Bạn không thể tạo tài khoản nhiều lần lăp đi lặp lại"

#~ msgid "Contact"
#~ msgstr "Liên hệ"

#~ msgid "Account Entry Reconcile"
#~ msgstr "tài khoản ban đầu phù hợp"

#~ msgid "Keep empty if the fiscal year belongs to several companies."
#~ msgstr "Hãy bỏ trống nếu năm tài chính thuộc về một số công ty"

#~ msgid "Entries Encoding"
#~ msgstr "Mã hoá mục"

#~ msgid "Specify The Message for the Overdue Payment Report."
#~ msgstr "Chỉ định Thông báo cho Báo cáo thanh toán quá hạn"

#~ msgid "Unpaid Supplier Invoices"
#~ msgstr "Hoá đơn từ nhà cung cấp chưa thanh toán"

#~ msgid "Select Message"
#~ msgstr "Lựa chọn thông báo"

#~ msgid "Confirm statement from draft"
#~ msgstr "Xác nhận kê khai tạm"

#~ msgid ""
#~ "This account will be used to value incoming stock for the current product "
#~ "category"
#~ msgstr ""
#~ "Tài khoản này sẽ được sử dụng để định giá tồn kho sắp đến đối với loại sản "
#~ "phẩm này."

#~ msgid "Unreconciled entries"
#~ msgstr "Mục chưa được tổng hợp"

#~ msgid "Account Num."
#~ msgstr "Sỗ tài khoản"

#~ msgid "Expenses Credit Notes Journal - (test)"
#~ msgstr "Expenses Credit Notes Journal - (test)"

#~ msgid ""
#~ "A journal entry consists of several journal items, each of which is either a "
#~ "debit or a credit. OpenERP creates automatically one journal entry per "
#~ "accounting document: invoices, refund, supplier payment, bank statements, "
#~ "etc."
#~ msgstr ""
#~ "A journal entry consists of several journal items, each of which is either a "
#~ "debit or a credit. OpenERP creates automatically one journal entry per "
#~ "accounting document: invoices, refund, supplier payment, bank statements, "
#~ "etc."

#~ msgid ""
#~ "Can't find any account journal of %s type for this company.\n"
#~ "\n"
#~ "You can create one in the menu: \n"
#~ "Configuration/Financial Accounting/Accounts/Journals.' % "
#~ "(context.get('journal_type"
#~ msgstr ""
#~ "Can't find any account journal of %s type for this company.\n"
#~ "\n"
#~ "You can create one in the menu: \n"
#~ "Configuration/Financial Accounting/Accounts/Journals.' % "
#~ "(context.get('journal_type"

#~ msgid ""
#~ "Maturity date of entry line generated by model line '%s' of model '%s' is "
#~ "based on partner payment term! \\n                    \n"
#~ "Please define partner on it!\"%(line.name, model.name)))\n"
#~ "                    if line.partner_id.property_payment_term:\n"
#~ "                        payment_term_id = "
#~ "line.partner_id.property_payment_term.id\n"
#~ "                        pterm_list = pt_obj.compute(cr, uid, "
#~ "payment_term_id, value=1, date_ref=date_maturity)\n"
#~ "                        if pterm_list:\n"
#~ "                            pterm_list = [l[0] for l in pterm_list]\n"
#~ "                            pterm_list.sort()\n"
#~ "                            date_maturity = pterm_list[-1]\n"
#~ "\n"
#~ "                val.update({\n"
#~ "                    'name': line.name,\n"
#~ "                    'quantity': line.quantity,\n"
#~ "                    'debit': line.debit,\n"
#~ "                    'credit': line.credit,\n"
#~ "                    'account_id': line.account_id.id,\n"
#~ "                    'move_id': move_id,\n"
#~ "                    'partner_id': line.partner_id.id,\n"
#~ "                    'date': context.get('date',time.strftime('%Y-%m-%d"
#~ msgstr ""
#~ "Maturity date of entry line generated by model line '%s' of model '%s' is "
#~ "based on partner payment term! \\n                    \n"
#~ "Please define partner on it!\"%(line.name, model.name)))\n"
#~ "                    if line.partner_id.property_payment_term:\n"
#~ "                        payment_term_id = "
#~ "line.partner_id.property_payment_term.id\n"
#~ "                        pterm_list = pt_obj.compute(cr, uid, "
#~ "payment_term_id, value=1, date_ref=date_maturity)\n"
#~ "                        if pterm_list:\n"
#~ "                            pterm_list = [l[0] for l in pterm_list]\n"
#~ "                            pterm_list.sort()\n"
#~ "                            date_maturity = pterm_list[-1]\n"
#~ "\n"
#~ "                val.update({\n"
#~ "                    'name': line.name,\n"
#~ "                    'quantity': line.quantity,\n"
#~ "                    'debit': line.debit,\n"
#~ "                    'credit': line.credit,\n"
#~ "                    'account_id': line.account_id.id,\n"
#~ "                    'move_id': move_id,\n"
#~ "                    'partner_id': line.partner_id.id,\n"
#~ "                    'date': context.get('date',time.strftime('%Y-%m-%d"

#~ msgid ""
#~ "Exception made of a mistake of our side, it seems that the following bills "
#~ "stay unpaid. Please, take appropriate measures in order to carry out this "
#~ "payment in the next 8 days."
#~ msgstr ""
#~ "Exception made of a mistake of our side, it seems that the following bills "
#~ "stay unpaid. Please, take appropriate measures in order to carry out this "
#~ "payment in the next 8 days."

#~ msgid "Liability"
#~ msgstr "Liability"

#, python-format
#~ msgid "UnknownError"
#~ msgstr "UnknownError"

#~ msgid ""
#~ "Customer Invoices allows you create and manage invoices issued to your "
#~ "customers. OpenERP generates draft of invoices automatically so that you "
#~ "only have to confirm them before sending them to your customers."
#~ msgstr ""
#~ "Customer Invoices allows you create and manage invoices issued to your "
#~ "customers. OpenERP generates draft of invoices automatically so that you "
#~ "only have to confirm them before sending them to your customers."

#~ msgid ""
#~ "The Object name must start with x_ and not contain any special character !"
#~ msgstr ""
#~ "The Object name must start with x_ and not contain any special character !"

#~ msgid "A/c No."
#~ msgstr "A/c No."

#~ msgid ""
#~ "A vendor refund is a credit note from your supplier indicating that he "
#~ "refunds part or totality of the invoice sent to you."
#~ msgstr ""
#~ "A vendor refund is a credit note from your supplier indicating that he "
#~ "refunds part or totality of the invoice sent to you."

#~ msgid "Select recurring to create a manualy recurring accounting entries"
#~ msgstr "Select recurring to create a manualy recurring accounting entries"

#~ msgid ""
#~ "\"\"Couldn't create move with currency different from the secondary currency "
#~ "of the account \"%s - %s\". Clear the secondary currency field of the "
#~ "account definition if you want to accept all currencies.\"\"\" % "
#~ "(line.account_id.code, line.account_id.name)))\n"
#~ "\n"
#~ "            if abs(amount) < 10 ** -4:\n"
#~ "                # If the move is balanced\n"
#~ "                # Add to the list of valid moves\n"
#~ "                # (analytic lines will be created later for valid moves)\n"
#~ "                valid_moves.append(move)\n"
#~ "\n"
#~ "                # Check whether the move lines are confirmed\n"
#~ "\n"
#~ "                if not line_draft_ids:\n"
#~ "                    continue\n"
#~ "                # Update the move lines (set them as valid)\n"
#~ "\n"
#~ "                obj_move_line.write(cr, uid, line_draft_ids, {\n"
#~ "                    'journal_id': move.journal_id.id,\n"
#~ "                    'period_id': move.period_id.id,\n"
#~ "                    'state': 'valid'\n"
#~ "                }, context, check=False)\n"
#~ "\n"
#~ "                account = {}\n"
#~ "                account2 = {}\n"
#~ "\n"
#~ "                if journal.type in ('purchase','sale"
#~ msgstr ""
#~ "\"\"Couldn't create move with currency different from the secondary currency "
#~ "of the account \"%s - %s\". Clear the secondary currency field of the "
#~ "account definition if you want to accept all currencies.\"\"\" % "
#~ "(line.account_id.code, line.account_id.name)))\n"
#~ "\n"
#~ "            if abs(amount) < 10 ** -4:\n"
#~ "                # If the move is balanced\n"
#~ "                # Add to the list of valid moves\n"
#~ "                # (analytic lines will be created later for valid moves)\n"
#~ "                valid_moves.append(move)\n"
#~ "\n"
#~ "                # Check whether the move lines are confirmed\n"
#~ "\n"
#~ "                if not line_draft_ids:\n"
#~ "                    continue\n"
#~ "                # Update the move lines (set them as valid)\n"
#~ "\n"
#~ "                obj_move_line.write(cr, uid, line_draft_ids, {\n"
#~ "                    'journal_id': move.journal_id.id,\n"
#~ "                    'period_id': move.period_id.id,\n"
#~ "                    'state': 'valid'\n"
#~ "                }, context, check=False)\n"
#~ "\n"
#~ "                account = {}\n"
#~ "                account2 = {}\n"
#~ "\n"
#~ "                if journal.type in ('purchase','sale"

#~ msgid ""
#~ "To get detailed information about a partner you can ask for the Partner "
#~ "Ledgers."
#~ msgstr ""
#~ "To get detailed information about a partner you can ask for the Partner "
#~ "Ledgers."

#~ msgid ""
#~ "There is no income account defined ' \\n                                'for "
#~ "this product: \"%s\" (id:%d)"
#~ msgstr ""
#~ "There is no income account defined ' \\n                                'for "
#~ "this product: \"%s\" (id:%d)"

#~ msgid "The certificate ID of the module must be unique !"
#~ msgstr "Mã chứng nhận của mô đun này phải là duy nhất !"

#~ msgid "Options"
#~ msgstr "Options"

#~ msgid ""
#~ "Supplier Invoices allows you to enter and manage invoices issued by your "
#~ "suppliers. OpenERP generates draft of supplier invoices automatically so "
#~ "that you can control what you received from your supplier according to what "
#~ "you purchased or received."
#~ msgstr ""
#~ "Supplier Invoices allows you to enter and manage invoices issued by your "
#~ "suppliers. OpenERP generates draft of supplier invoices automatically so "
#~ "that you can control what you received from your supplier according to what "
#~ "you purchased or received."

#~ msgid "Move/Entry label"
#~ msgstr "Move/Entry label"

#~ msgid ""
#~ "Customer Refunds helps you manage the credit notes issued/to be issued for "
#~ "your customers. A refund invoice is a document that cancels an invoice or a "
#~ "part of it. You can easily generate refunds and reconcile them from the "
#~ "invoice form."
#~ msgstr ""
#~ "Customer Refunds helps you manage the credit notes issued/to be issued for "
#~ "your customers. A refund invoice is a document that cancels an invoice or a "
#~ "part of it. You can easily generate refunds and reconcile them from the "
#~ "invoice form."

#~ msgid "Entry No"
#~ msgstr "Entry No"

#~ msgid "Aged receivables"
#~ msgstr "Aged receivables"

#~ msgid ""
#~ "A recurring entry is a payment related entry that occurs on a recurrent "
#~ "basis from a specific date corresponding to the signature of a contract or "
#~ "an agreement with a customer or a supplier. With Define Recurring Entries, "
#~ "you can create them in the system in order to automate their entries in the "
#~ "system."
#~ msgstr ""
#~ "A recurring entry is a payment related entry that occurs on a recurrent "
#~ "basis from a specific date corresponding to the signature of a contract or "
#~ "an agreement with a customer or a supplier. With Define Recurring Entries, "
#~ "you can create them in the system in order to automate their entries in the "
#~ "system."

#~ msgid ""
#~ "If the active field is set to true, it will allow you to hide the payment "
#~ "term without removing it."
#~ msgstr ""
#~ "If the active field is set to true, it will allow you to hide the payment "
#~ "term without removing it."

#~ msgid ""
#~ "Define your company's fiscal year depending on the period you have chosen to "
#~ "follow. A fiscal year is a 1 year period over which a company budgets its "
#~ "spending. It may run over any period of 12 months. The fiscal year is "
#~ "referred to by the date in which it ends. For example, if a company's fiscal "
#~ "year ends November 30, 2011, then everything between December 1, 2010 and "
#~ "November 30, 2011  would be referred to as FY 2011. Not using the actual "
#~ "calendar year gives many companies an advantage, allowing them to close "
#~ "their books at a time which is most convenient for them."
#~ msgstr ""
#~ "Define your company's fiscal year depending on the period you have chosen to "
#~ "follow. A fiscal year is a 1 year period over which a company budgets its "
#~ "spending. It may run over any period of 12 months. The fiscal year is "
#~ "referred to by the date in which it ends. For example, if a company's fiscal "
#~ "year ends November 30, 2011, then everything between December 1, 2010 and "
#~ "November 30, 2011  would be referred to as FY 2011. Not using the actual "
#~ "calendar year gives many companies an advantage, allowing them to close "
#~ "their books at a time which is most convenient for them."

#~ msgid "Rule must have at least one checked access right !"
#~ msgstr "Rule must have at least one checked access right !"

#~ msgid ""
#~ "This account will be used for invoices instead of the default one to value "
#~ "expenses for the current product"
#~ msgstr ""
#~ "This account will be used for invoices instead of the default one to value "
#~ "expenses for the current product"

#~ msgid "Generate entries before:"
#~ msgstr "Generate entries before:"

#~ msgid ""
#~ "If no additional entries should be recorded on a fiscal year, you can close "
#~ "it from here. It will close all opened periods in this year that will make "
#~ "impossible any new entry record. Close a fiscal year when you need to "
#~ "finalize your end of year results definitive."
#~ msgstr ""
#~ "If no additional entries should be recorded on a fiscal year, you can close "
#~ "it from here. It will close all opened periods in this year that will make "
#~ "impossible any new entry record. Close a fiscal year when you need to "
#~ "finalize your end of year results definitive."

#~ msgid "Income"
#~ msgstr "Income"

#~ msgid ""
#~ "If the active field is set to true, it will allow you to hide the tax "
#~ "without removing it."
#~ msgstr ""
#~ "If the active field is set to true, it will allow you to hide the tax "
#~ "without removing it."

#~ msgid ""
#~ "A bank statement is a summary of all financial transactions occurring over a "
#~ "given period of time on a deposit account, a credit card, or any other type "
#~ "of account. Start by encoding the starting and closing balance, then record "
#~ "all lines of your statement. When you are in the Payment column of the a "
#~ "line, you can press F1 to open the reconciliation form."
#~ msgstr ""
#~ "A bank statement is a summary of all financial transactions occurring over a "
#~ "given period of time on a deposit account, a credit card, or any other type "
#~ "of account. Start by encoding the starting and closing balance, then record "
#~ "all lines of your statement. When you are in the Payment column of the a "
#~ "line, you can press F1 to open the reconciliation form."

#~ msgid "Statements reconciliation"
#~ msgstr "Statements reconciliation"

#~ msgid "Equity"
#~ msgstr "Vốn chủ sở hữu"

#~ msgid ""
#~ "If the active field is set to true, it will allow you to hide the journal "
#~ "period without removing it."
#~ msgstr ""
#~ "If the active field is set to true, it will allow you to hide the journal "
#~ "period without removing it."

#~ msgid "Select entries"
#~ msgstr "Select entries"

#~ msgid "Sales Credit Note Journal - (test)"
#~ msgstr "Sales Credit Note Journal - (test)"

#~ msgid "Cash Journal - (test)"
#~ msgstr "Cash Journal - (test)"

#~ msgid ""
#~ "Here you can personalize and create each view of your financial journals by "
#~ "selecting the fields you want to appear and the sequence they will appear."
#~ msgstr ""
#~ "Here you can personalize and create each view of your financial journals by "
#~ "selecting the fields you want to appear and the sequence they will appear."

#~ msgid ""
#~ "Here, you can define a period, an interval of time between successive "
#~ "closings of the books of your company. An accounting period typically is a "
#~ "month or a quarter, corresponding to the tax year used by the business. "
#~ "Create and manage them from here and decide whether a period should be left "
#~ "open or closed depending on your company's activities over a specific period."
#~ msgstr ""
#~ "Here, you can define a period, an interval of time between successive "
#~ "closings of the books of your company. An accounting period typically is a "
#~ "month or a quarter, corresponding to the tax year used by the business. "
#~ "Create and manage them from here and decide whether a period should be left "
#~ "open or closed depending on your company's activities over a specific period."

#~ msgid "Bank Journal - (test)"
#~ msgstr "Bank Journal - (test)"

#~ msgid "Central Journals"
#~ msgstr "Central Journals"

#~ msgid ""
#~ "Cash Register allows you to manage cash entries in your cash journals."
#~ msgstr ""
#~ "Cash Register allows you to manage cash entries in your cash journals."

#~ msgid "Expenses Journal - (test)"
#~ msgstr "Expenses Journal - (test)"

#~ msgid "Size of the field can never be less than 1 !"
#~ msgstr "Độ dài trường dữ liệu không thể nhỏ hơn 1 !"

#~ msgid "Sales Journal - (test)"
#~ msgstr "Sales Journal - (test)"

#~ msgid "Error! You can not create recursive analytic accounts."
#~ msgstr "Error! You can not create recursive analytic accounts."

#~ msgid ""
#~ "For an invoice to be considered as paid, the invoice entries must be "
#~ "reconciled with counterparts, usually payments. With the automatic "
#~ "reconciliation functionality, OpenERP make its own search for entries to "
#~ "reconcile in a series of accounts. It tries to find entries for each partner "
#~ "where the amounts correspond."
#~ msgstr ""
#~ "For an invoice to be considered as paid, the invoice entries must be "
#~ "reconciled with counterparts, usually payments. With the automatic "
#~ "reconciliation functionality, OpenERP make its own search for entries to "
#~ "reconcile in a series of accounts. It tries to find entries for each partner "
#~ "where the amounts correspond."

#~ msgid ""
#~ "Create and manage your company's financial journals from this menu. A "
#~ "journal is a business diary in which all financial data related to the day "
#~ "to day business transactions of your company is recorded using double-entry "
#~ "book keeping system. Depending on the nature of its activities and number of "
#~ "daily transactions, a company may keep several  types of specialized "
#~ "journals such as a cash journal, purchases journal, and sales journal."
#~ msgstr ""
#~ "Create and manage your company's financial journals from this menu. A "
#~ "journal is a business diary in which all financial data related to the day "
#~ "to day business transactions of your company is recorded using double-entry "
#~ "book keeping system. Depending on the nature of its activities and number of "
#~ "daily transactions, a company may keep several  types of specialized "
#~ "journals such as a cash journal, purchases journal, and sales journal."

#~ msgid ""
#~ "This account will be used for invoices instead of the default one to value "
#~ "sales for the current product"
#~ msgstr ""
#~ "This account will be used for invoices instead of the default one to value "
#~ "sales for the current product"

#~ msgid ""
#~ "This wizard will definitelly close a fiscal year and its related periods. "
#~ "That means that no one will be able to create or modify journal entries in "
#~ "it."
#~ msgstr ""
#~ "This wizard will definitelly close a fiscal year and its related periods. "
#~ "That means that no one will be able to create or modify journal entries in "
#~ "it."

#~ msgid "The name of the group must be unique !"
#~ msgstr "Tên nhóm phải duy nhất !"

#~ msgid ""
#~ "Maturity date of entry line generated by model line '%s' is based on partner "
#~ "payment term! \\n                                                    \n"
#~ "Please define partner on it!\"%(line.name)))\n"
#~ "        pass\n"
#~ "\n"
#~ "    def create_entries(self, cr, uid, ids, context=None):\n"
#~ "        account_model_obj = self.pool.get('account.model"
#~ msgstr ""
#~ "Maturity date of entry line generated by model line '%s' is based on partner "
#~ "payment term! \\n                                                    \n"
#~ "Please define partner on it!\"%(line.name)))\n"
#~ "        pass\n"
#~ "\n"
#~ "    def create_entries(self, cr, uid, ids, context=None):\n"
#~ "        account_model_obj = self.pool.get('account.model"

#~ msgid ""
#~ "You can look up individual account entries by searching for useful "
#~ "information. To search for account entries, open a journal, then select a "
#~ "record line."
#~ msgstr ""
#~ "You can look up individual account entries by searching for useful "
#~ "information. To search for account entries, open a journal, then select a "
#~ "record line."

#~ msgid ""
#~ "This account will be used for invoices to value sales for the current "
#~ "product category"
#~ msgstr ""
#~ "This account will be used for invoices to value sales for the current "
#~ "product category"

#~ msgid "Partner Ref."
#~ msgstr "Partner Ref."

#~ msgid ""
#~ "An account type is a name or code given to an account that indicates its "
#~ "purpose. For example, the account type could be linked to an asset account, "
#~ "expense account or payable account. From this view, you can create and "
#~ "manage the account types you need to be used for your company management."
#~ msgstr ""
#~ "An account type is a name or code given to an account that indicates its "
#~ "purpose. For example, the account type could be linked to an asset account, "
#~ "expense account or payable account. From this view, you can create and "
#~ "manage the account types you need to be used for your company management."

#~ msgid "Expense"
#~ msgstr "Chi phí"

#~ msgid ""
#~ "This Account is used for trasfering Profit/Loss(If It is Profit: Amount will "
#~ "be added, Loss : Amount will be duducted.), Which is calculated from Profilt "
#~ "& Loss Report"
#~ msgstr ""
#~ "This Account is used for trasfering Profit/Loss(If It is Profit: Amount will "
#~ "be added, Loss : Amount will be duducted.), Which is calculated from Profilt "
#~ "& Loss Report"

#~ msgid ""
#~ "A tax code is a reference of a tax that will be taken out of a gross income "
#~ "depending on the country and sometimes industry sector. OpenERP allows you "
#~ "to define and manage them from this menu."
#~ msgstr ""
#~ "A tax code is a reference of a tax that will be taken out of a gross income "
#~ "depending on the country and sometimes industry sector. OpenERP allows you "
#~ "to define and manage them from this menu."

#~ msgid ""
#~ "Create and manage accounts you will need to record financial entries in. "
#~ "Accounts are financial records of your company that register all financial "
#~ "transactions. Companies present their annual accounts in two main parts: the "
#~ "balance sheet and the income statement (profit and loss account). The annual "
#~ "accounts of a company are required by law to disclose a certain amount of "
#~ "information. They have to be certified by an external auditor yearly."
#~ msgstr ""
#~ "Create and manage accounts you will need to record financial entries in. "
#~ "Accounts are financial records of your company that register all financial "
#~ "transactions. Companies present their annual accounts in two main parts: the "
#~ "balance sheet and the income statement (profit and loss account). The annual "
#~ "accounts of a company are required by law to disclose a certain amount of "
#~ "information. They have to be certified by an external auditor yearly."

#~ msgid "Rules are not supported for osv_memory objects !"
#~ msgstr "Rules are not supported for osv_memory objects !"

#~ msgid ""
#~ "The chart of taxes is used to generate your periodic tax statement. You will "
#~ "see here the taxes with codes related to your legal statement according to "
#~ "your country."
#~ msgstr ""
#~ "The chart of taxes is used to generate your periodic tax statement. You will "
#~ "see here the taxes with codes related to your legal statement according to "
#~ "your country."

#~ msgid ""
#~ "You have to define \\nthe bank account\n"
#~ "in the journal definition for reconciliation."
#~ msgstr ""
#~ "You have to define \\nthe bank account\n"
#~ "in the journal definition for reconciliation."

#~ msgid "The name of the module must be unique !"
#~ msgstr "Tên của mô đun phải duy nhất !"

#~ msgid ""
#~ "If the active field is set to true, it will allow you to hide the analytic "
#~ "journal without removing it."
#~ msgstr ""
#~ "If the active field is set to true, it will allow you to hide the analytic "
#~ "journal without removing it."

#~ msgid "Partner Other Ledger"
#~ msgstr "Partner Other Ledger"

#~ msgid ""
#~ "If the active field is set to true, it will allow you to hide the account "
#~ "without removing it."
#~ msgstr ""
#~ "If the active field is set to true, it will allow you to hide the account "
#~ "without removing it."

#~ msgid ""
#~ "The best practice here is to use a journal dedicated to contain the opening "
#~ "entries of all fiscal years. Note that you should define it with default "
#~ "debit/credit accounts and with a centralized counterpart."
#~ msgstr ""
#~ "The best practice here is to use a journal dedicated to contain the opening "
#~ "entries of all fiscal years. Note that you should define it with default "
#~ "debit/credit accounts and with a centralized counterpart."

#~ msgid "account.analytic.journal"
#~ msgstr "account.analytic.journal"

#~ msgid ""
#~ "This account will be used for invoices to value expenses for the current "
#~ "product category"
#~ msgstr ""
#~ "This account will be used for invoices to value expenses for the current "
#~ "product category"

#~ msgid "Checks Journal - (test)"
#~ msgstr "Checks Journal - (test)"

#~ msgid "Low Level"
#~ msgstr "Low Level"

#~ msgid "account.move.line"
#~ msgstr "account.move.line"

#~ msgid "Print Taxes Report"
#~ msgstr "In báo cáo thuế"

#~ msgid "Unreconcile entries"
#~ msgstr "Các mục chưa đối soát"

#~ msgid "Confirm draft invoices"
#~ msgstr "Xác nhận hóa đơn tạm"

#~ msgid "Charts of Account"
#~ msgstr "Hệ thống tài khoản"

#~ msgid "Move line select"
#~ msgstr "Di chuyển dòng lựa chọn"

#~ msgid "Printing Date"
#~ msgstr "Ngày in"

#~ msgid "Fiscal Position Accounts Mapping"
#~ msgstr "Sơ đồ tài chính liên kết các tài khoản"

#~ msgid "Accounts Fiscal Mapping"
#~ msgstr "Sơ đồ liên kết các tài khoản tài chính"

#~ msgid "Status"
#~ msgstr "Trạng thái"

#~ msgid "Partner account"
#~ msgstr "Tài khoản đối tác"

#~ msgid "(Keep empty for all open fiscal years)"
#~ msgstr "(Để trống cho tất cả các năm tài chính mở)"

#~ msgid "Display History"
#~ msgstr "Hiển thị lịch sử"

#~ msgid "        Start date"
#~ msgstr "        Ngày bắt đầu"

#~ msgid "Display accounts "
#~ msgstr "Hiển thị tài khoản "

#~ msgid "Costs & Revenues"
#~ msgstr "Chi phí và Thu nhập"

#~ msgid "Account Number"
#~ msgstr "Số tài khoản"

#~ msgid "Skip"
#~ msgstr "Bỏ qua"

#~ msgid "Date payment"
#~ msgstr "Ngày thanh toán"

#~ msgid "Account Balance"
#~ msgstr "Số dư tài khoản"

#~ msgid "Payment amount"
#~ msgstr "Số tiền thanh toán"

#~ msgid "All Months"
#~ msgstr "Tất cả các tháng"

#~ msgid "Total amount"
#~ msgstr "Tổng số tiền"

#~ msgid "_Cancel"
#~ msgstr "_Hủy"

#~ msgid "Date Filter"
#~ msgstr "Lọc theo ngày"

#~ msgid "supplier"
#~ msgstr "nhà cung cấp"

#~ msgid "End of Year"
#~ msgstr "Kết thúc năm"

#~ msgid "Invalid XML for View Architecture!"
#~ msgstr "XML không hợp lệ cho Kiến trúc Xem!"

#~ msgid "Error ! You can not create recursive Menu."
#~ msgstr "Lỗi ! Bạn không thể tạo trình đơn đệ quy."

#~ msgid "Invalid model name in the action definition."
#~ msgstr "Tên mô hình không hợp lệ khi định nghĩa hành động"

#~ msgid "OK"
#~ msgstr "Đồng ý"

#~ msgid ""
#~ "A supplier refund is a credit note from your supplier indicating that he "
#~ "refunds part or totality of the invoice sent to you."
#~ msgstr ""
#~ "A supplier refund is a credit note from your supplier indicating that he "
#~ "refunds part or totality of the invoice sent to you."

#~ msgid "Default UoM"
#~ msgstr "Đơn vị đo mặc định"

#~ msgid "Document"
#~ msgstr "Tài liệu"

#~ msgid ""
#~ "This Account is used for transferring Profit/Loss(If It is Profit: Amount "
#~ "will be added, Loss : Amount will be duducted.), Which is calculated from "
#~ "Profilt & Loss Report"
#~ msgstr ""
#~ "This Account is used for transferring Profit/Loss(If It is Profit: Amount "
#~ "will be added, Loss : Amount will be duducted.), Which is calculated from "
#~ "Profilt & Loss Report"

#~ msgid "Recurrent Entries"
#~ msgstr "Các bút toán thường xuyên"

#~ msgid "Entry encoding"
#~ msgstr "Mã hóa bút toán"<|MERGE_RESOLUTION|>--- conflicted
+++ resolved
@@ -8,21 +8,13 @@
 "Project-Id-Version: openobject-addons\n"
 "Report-Msgid-Bugs-To: support@openerp.com\n"
 "POT-Creation-Date: 2011-01-11 11:14+0000\n"
-<<<<<<< HEAD
-"PO-Revision-Date: 2011-01-17 06:32+0000\n"
-=======
 "PO-Revision-Date: 2011-01-19 21:51+0000\n"
->>>>>>> 2e4efe26
 "Last-Translator: Phong Nguyen <Unknown>\n"
 "Language-Team: Vietnamese <vi@li.org>\n"
 "MIME-Version: 1.0\n"
 "Content-Type: text/plain; charset=UTF-8\n"
 "Content-Transfer-Encoding: 8bit\n"
-<<<<<<< HEAD
-"X-Launchpad-Export-Date: 2011-01-18 04:43+0000\n"
-=======
 "X-Launchpad-Export-Date: 2011-01-20 04:53+0000\n"
->>>>>>> 2e4efe26
 "X-Generator: Launchpad (build 12177)\n"
 
 #. module: account
@@ -39,7 +31,7 @@
 #: code:addons/account/wizard/account_open_closed_fiscalyear.py:40
 #, python-format
 msgid "No End of year journal defined for the fiscal year"
-msgstr ""
+msgstr "Chưa xác định thời điểm kết thúc năm tài chính"
 
 #. module: account
 #: code:addons/account/account.py:506
@@ -48,6 +40,8 @@
 "You cannot remove/deactivate an account which is set as a property to any "
 "Partner."
 msgstr ""
+"Bạn không thể xoá bỏ hay vô hiệu một tài khoản mà được đặt làm thuộc tính "
+"cho một Đối tác nào đó."
 
 #. module: account
 #: view:account.move.reconcile:0
@@ -110,6 +104,8 @@
 "The Profit and Loss report gives you an overview of your company profit and "
 "loss in a single document"
 msgstr ""
+"Báo cáo Lãi và Lỗ cho bạn một cái nhìn tổng quan về tình trạng lãi hay lỗ "
+"của công ty bạn chỉ trong một tài liệu đơn."
 
 #. module: account
 #: model:process.transition,name:account.process_transition_invoiceimport0
@@ -144,7 +140,7 @@
 #: code:addons/account/account.py:1291
 #, python-format
 msgid "You can not delete posted movement: \"%s\"!"
-msgstr "Bạn không thể xóa các bút toán đã được ghi nhận: \"%s\"!"
+msgstr "Bạn không thể xóa bút toán \"%s\" mà đã được ghi nhận trước đó!"
 
 #. module: account
 #: report:account.invoice:0
@@ -199,12 +195,12 @@
 #. module: account
 #: model:ir.actions.act_window,name:account.act_acc_analytic_acc_5_report_hr_timesheet_invoice_journal
 msgid "All Analytic Entries"
-msgstr "Tất cả phân tích đầu vào"
+msgstr "Các bút toán quản trị"
 
 #. module: account
 #: model:ir.actions.act_window,name:account.action_view_created_invoice_dashboard
 msgid "Invoices Created Within Past 15 Days"
-msgstr "Các hóa đơn được tạo trong vòng 15 ngày vừa qua"
+msgstr "Hoá đơn được tạo trong 15 ngày qua"
 
 #. module: account
 #: selection:account.account.type,sign:0
@@ -246,7 +242,7 @@
 "No period defined for this date: %s !\n"
 "Please create a fiscal year."
 msgstr ""
-"Không có chu kỳ định nghĩa cho ngày này: %s !\n"
+"Chưa có chu kỳ được xác định đối với ngày này: %s !\n"
 "Vui lòng tạo một năm tài chính."
 
 #. module: account
@@ -260,8 +256,8 @@
 "The sequence field is used to order the resources from lower sequences to "
 "higher ones"
 msgstr ""
-"Các lĩnh vực chuỗi được dùng để sắp các nguồn lực từ các chuỗi thấp hơn cho "
-"những người cao"
+"Các trường thứ tự được dùng để sắp xếp các tài nguyên theo thứ tụ từ thấp "
+"đến cao"
 
 #. module: account
 #: help:account.tax.code,notprintable:0
@@ -277,7 +273,8 @@
 #: code:addons/account/invoice.py:1210
 #, python-format
 msgid "Invoice '%s' is paid partially: %s%s of %s%s (%s%s remaining)"
-msgstr "Hóa đơn '%s' được trả một phần: %s%s của %s%s (còn lại %s%s)"
+msgstr ""
+"Hoá đơn '%s' được thanh toán thành nhiều lần: %s%s của %s%s (còn lại %s%s)"
 
 #. module: account
 #: model:process.transition,note:account.process_transition_supplierentriesreconcile0
