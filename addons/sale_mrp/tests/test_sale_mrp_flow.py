# -*- coding: utf-8 -*-
# Part of Odoo. See LICENSE file for full copyright and licensing details.

from datetime import datetime

from odoo.tests import common, Form
from odoo.exceptions import UserError
from odoo.tools import mute_logger, float_compare


# these tests create accounting entries, and therefore need a chart of accounts
@common.tagged('post_install', '-at_install')
class TestSaleMrpFlow(common.SavepointCase):

    @classmethod
    def setUpClass(cls):
        super(TestSaleMrpFlow, cls).setUpClass()
        # Useful models
        cls.StockMove = cls.env['stock.move']
        cls.UoM = cls.env['uom.uom']
        cls.MrpProduction = cls.env['mrp.production']
        cls.Inventory = cls.env['stock.inventory']
        cls.InventoryLine = cls.env['stock.inventory.line']
        cls.ProductProduce = cls.env['mrp.product.produce']
        cls.ProductCategory = cls.env['product.category']

        cls.categ_unit = cls.env.ref('uom.product_uom_categ_unit')
        cls.categ_kgm = cls.env.ref('uom.product_uom_categ_kgm')
        cls.stock_location = cls.env.ref('stock.stock_location_stock')
        cls.warehouse = cls.env.ref('stock.warehouse0')

        cls.uom_kg = cls.env['uom.uom'].search([('category_id', '=', cls.categ_kgm.id), ('uom_type', '=', 'reference')], limit=1)
        cls.uom_kg.write({
            'name': 'Test-KG',
            'rounding': 0.000001})
        cls.uom_gm = cls.UoM.create({
            'name': 'Test-G',
            'category_id': cls.categ_kgm.id,
            'uom_type': 'smaller',
            'factor': 1000.0,
            'rounding': 0.001})
        cls.uom_unit = cls.env['uom.uom'].search([('category_id', '=', cls.categ_unit.id), ('uom_type', '=', 'reference')], limit=1)
        cls.uom_unit.write({
            'name': 'Test-Unit',
            'rounding': 0.01})
        cls.uom_dozen = cls.UoM.create({
            'name': 'Test-DozenA',
            'category_id': cls.categ_unit.id,
            'factor_inv': 12,
            'uom_type': 'bigger',
            'rounding': 0.001})

        # Creating all components
        cls.component_a = cls._cls_create_product('Comp A', cls.uom_unit)
        cls.component_b = cls._cls_create_product('Comp B', cls.uom_unit)
        cls.component_c = cls._cls_create_product('Comp C', cls.uom_unit)
        cls.component_d = cls._cls_create_product('Comp D', cls.uom_unit)
        cls.component_e = cls._cls_create_product('Comp E', cls.uom_unit)
        cls.component_f = cls._cls_create_product('Comp F', cls.uom_unit)
        cls.component_g = cls._cls_create_product('Comp G', cls.uom_unit)

        # Create a kit 'kit_1' :
        # -----------------------
        #
        # kit_1 --|- component_a   x2
        #         |- component_b   x1
        #         |- component_c   x3

        cls.kit_1 = cls._cls_create_product('Kit 1', cls.uom_unit)

        cls.bom_kit_1 = cls.env['mrp.bom'].create({
            'product_tmpl_id': cls.kit_1.product_tmpl_id.id,
            'product_qty': 1.0,
            'type': 'phantom'})

        BomLine = cls.env['mrp.bom.line']
        BomLine.create({
            'product_id': cls.component_a.id,
            'product_qty': 2.0,
            'bom_id': cls.bom_kit_1.id})
        BomLine.create({
            'product_id': cls.component_b.id,
            'product_qty': 1.0,
            'bom_id': cls.bom_kit_1.id})
        BomLine.create({
            'product_id': cls.component_c.id,
            'product_qty': 3.0,
            'bom_id': cls.bom_kit_1.id})

        # Create a kit 'kit_parent' :
        # ---------------------------
        #
        # kit_parent --|- kit_2 x2 --|- component_d x1
        #              |             |- kit_1 x2 -------|- component_a   x2
        #              |                                |- component_b   x1
        #              |                                |- component_c   x3
        #              |
        #              |- kit_3 x1 --|- component_f x1
        #              |             |- component_g x2
        #              |
        #              |- component_e x1

        # Creating all kits
        cls.kit_2 = cls._cls_create_product('Kit 2', cls.uom_unit)
        cls.kit_3 = cls._cls_create_product('kit 3', cls.uom_unit)
        cls.kit_parent = cls._cls_create_product('Kit Parent', cls.uom_unit)

        # Linking the kits and the components via some 'phantom' BoMs
        bom_kit_2 = cls.env['mrp.bom'].create({
            'product_tmpl_id': cls.kit_2.product_tmpl_id.id,
            'product_qty': 1.0,
            'type': 'phantom'})

        BomLine.create({
            'product_id': cls.component_d.id,
            'product_qty': 1.0,
            'bom_id': bom_kit_2.id})
        BomLine.create({
            'product_id': cls.kit_1.id,
            'product_qty': 2.0,
            'bom_id': bom_kit_2.id})

        bom_kit_parent = cls.env['mrp.bom'].create({
            'product_tmpl_id': cls.kit_parent.product_tmpl_id.id,
            'product_qty': 1.0,
            'type': 'phantom'})

        BomLine.create({
            'product_id': cls.component_e.id,
            'product_qty': 1.0,
            'bom_id': bom_kit_parent.id})
        BomLine.create({
            'product_id': cls.kit_2.id,
            'product_qty': 2.0,
            'bom_id': bom_kit_parent.id})

        bom_kit_3 = cls.env['mrp.bom'].create({
            'product_tmpl_id': cls.kit_3.product_tmpl_id.id,
            'product_qty': 1.0,
            'type': 'phantom'})

        BomLine.create({
            'product_id': cls.component_f.id,
            'product_qty': 1.0,
            'bom_id': bom_kit_3.id})
        BomLine.create({
            'product_id': cls.component_g.id,
            'product_qty': 2.0,
            'bom_id': bom_kit_3.id})

        BomLine.create({
            'product_id': cls.kit_3.id,
            'product_qty': 2.0,
            'bom_id': bom_kit_parent.id})

    @classmethod
    def _cls_create_product(cls, name, uom_id, routes=()):
        p = Form(cls.env['product.product'])
        p.name = name
        p.type = 'product'
        p.uom_id = uom_id
        p.uom_po_id = uom_id
        p.route_ids.clear()
        for r in routes:
            p.route_ids.add(r)
        return p.save()

    def _create_product(self, name, uom_id, routes=()):
        p = Form(self.env['product.product'])
        p.name = name
        p.type = 'product'
        p.uom_id = uom_id
        p.uom_po_id = uom_id
        p.route_ids.clear()
        for r in routes:
            p.route_ids.add(r)
        return p.save()

        # Helper to process quantities based on a dict following this structure :
        #
        # qty_to_process = {
        #     product_id: qty
        # }

    def _process_quantities(self, moves, quantities_to_process):
        """ Helper to process quantities based on a dict following this structure :
            qty_to_process = {
                product_id: qty
            }
        """
        moves_to_process = moves.filtered(lambda m: m.product_id in quantities_to_process.keys())
        for move in moves_to_process:
            move.write({'quantity_done': quantities_to_process[move.product_id]})

    def _assert_quantities(self, moves, quantities_to_process):
        """ Helper to check expected quantities based on a dict following this structure :
            qty_to_process = {
                product_id: qty
                ...
            }
        """
        moves_to_process = moves.filtered(lambda m: m.product_id in quantities_to_process.keys())
        for move in moves_to_process:
            self.assertEqual(move.product_uom_qty, quantities_to_process[move.product_id])

    def _create_move_quantities(self, qty_to_process, components, warehouse):
        """ Helper to creates moves in order to update the quantities of components
        on a specific warehouse. This ensure that all compute fields are triggered.
        The structure of qty_to_process should be the following :

         qty_to_process = {
            component: (qty, uom),
            ...
        }
        """
        for comp in components:
            f = Form(self.env['stock.move'])
            f.name = 'Test Receipt Components'
            f.location_id = self.env.ref('stock.stock_location_suppliers')
            f.location_dest_id = warehouse.lot_stock_id
            f.product_id = comp
            f.product_uom = qty_to_process[comp][1]
            f.product_uom_qty = qty_to_process[comp][0]
            move = f.save()
            move._action_confirm()
            move._action_assign()
            move_line = move.move_line_ids[0]
            move_line.qty_done = qty_to_process[comp][0]
            move._action_done()

    def test_00_sale_mrp_flow(self):
        """ Test sale to mrp flow with diffrent unit of measure."""


        # Create product A, B, C, D.
        # --------------------------
        route_manufacture = self.warehouse.manufacture_pull_id.route_id
        route_mto = self.warehouse.mto_pull_id.route_id
        product_a = self._create_product('Product A', self.uom_unit, routes=[route_manufacture, route_mto])
        product_c = self._create_product('Product C', self.uom_kg)
        product_b = self._create_product('Product B', self.uom_dozen, routes=[route_manufacture, route_mto])
        product_d = self._create_product('Product D', self.uom_unit, routes=[route_manufacture, route_mto])

        # ------------------------------------------------------------------------------------------
        # Bill of materials for product A, B, D.
        # ------------------------------------------------------------------------------------------

        # Bill of materials for Product A.
        with Form(self.env['mrp.bom']) as f:
            f.product_tmpl_id = product_a.product_tmpl_id
            f.product_qty = 2
            f.product_uom_id = self.uom_dozen
            with f.bom_line_ids.new() as line:
                line.product_id = product_b
                line.product_qty = 3
                line.product_uom_id = self.uom_unit
            with f.bom_line_ids.new() as line:
                line.product_id = product_c
                line.product_qty = 300.5
                line.product_uom_id = self.uom_gm
            with f.bom_line_ids.new() as line:
                line.product_id = product_d
                line.product_qty = 4
                line.product_uom_id = self.uom_unit

        # Bill of materials for Product B.
        with Form(self.env['mrp.bom']) as f:
            f.product_tmpl_id = product_b.product_tmpl_id
            f.product_qty = 1
            f.product_uom_id = self.uom_unit
            f.type = 'phantom'
            with f.bom_line_ids.new() as line:
                line.product_id = product_c
                line.product_qty = 0.400
                line.product_uom_id = self.uom_kg

        # Bill of materials for Product D.
        with Form(self.env['mrp.bom']) as f:
            f.product_tmpl_id = product_d.product_tmpl_id
            f.product_qty = 1
            f.product_uom_id = self.uom_unit
            with f.bom_line_ids.new() as line:
                line.product_id = product_c
                line.product_qty = 1
                line.product_uom_id = self.uom_kg

        # ----------------------------------------
        # Create sales order of 10 Dozen product A.
        # ----------------------------------------

        order_form = Form(self.env['sale.order'])
        order_form.partner_id = self.env.ref('base.res_partner_2')
        with order_form.order_line.new() as line:
            line.product_id = product_a
            line.product_uom = self.uom_dozen
            line.product_uom_qty = 10
        order = order_form.save()
        order.action_confirm()

        # ===============================================================================
        #  Sales order of 10 Dozen product A should create production order
        #  like ..
        # ===============================================================================
        #    Product A  10 Dozen.
        #        Product C  6 kg
        #                As product B phantom in bom A, product A will consume product C
        #                ================================================================
        #                For 1 unit product B it will consume 400 gm
        #                then for 15 unit (Product B 3 unit per 2 Dozen product A)
        #                product B it will consume [ 6 kg ] product C)
        #                Product A will consume 6 kg product C.
        #
        #                [15 * 400 gm ( 6 kg product C)] = 6 kg product C
        #
        #        Product C  1502.5 gm.
        #                [
        #                  For 2 Dozen product A will consume 300.5 gm product C
        #                  then for 10 Dozen product A will consume 1502.5 gm product C.
        #                ]
        #
        #        product D  20 Unit.
        #                [
        #                  For 2 dozen product A will consume 4 unit product D
        #                  then for 10 Dozen product A will consume 20 unit of product D.
        #                ]
        # --------------------------------------------------------------------------------

        # <><><><><><><><><><><><><><><><><><><><>
        # Check manufacturing order for product A.
        # <><><><><><><><><><><><><><><><><><><><>

        # Check quantity, unit of measure and state of manufacturing order.
        # -----------------------------------------------------------------
        self.env['procurement.group'].run_scheduler()
        mnf_product_a = self.env['mrp.production'].search([('product_id', '=', product_a.id)])

        self.assertTrue(mnf_product_a, 'Manufacturing order not created.')
        self.assertEqual(mnf_product_a.product_qty, 120, 'Wrong product quantity in manufacturing order.')
        self.assertEqual(mnf_product_a.product_uom_id, self.uom_unit, 'Wrong unit of measure in manufacturing order.')
        self.assertEqual(mnf_product_a.state, 'confirmed', 'Manufacturing order should be confirmed.')

        # ------------------------------------------------------------------------------------------
        # Check 'To consume line' for production order of product A.
        # ------------------------------------------------------------------------------------------

        # Check 'To consume line' with product c and uom kg.
        # -------------------------------------------------

        moves = self.StockMove.search([
            ('raw_material_production_id', '=', mnf_product_a.id),
            ('product_id', '=', product_c.id),
            ('product_uom', '=', self.uom_kg.id)])

        # Check total consume line with product c and uom kg.
        self.assertEqual(len(moves), 1, 'Production move lines are not generated proper.')
        list_qty = {move.product_uom_qty for move in moves}
        self.assertEqual(list_qty, {6.0}, "Wrong product quantity in 'To consume line' of manufacturing order.")
        # Check state of consume line with product c and uom kg.
        for move in moves:
            self.assertEqual(move.state, 'confirmed', "Wrong state in 'To consume line' of manufacturing order.")

        # Check 'To consume line' with product c and uom gm.
        # ---------------------------------------------------

        move = self.StockMove.search([
            ('raw_material_production_id', '=', mnf_product_a.id),
            ('product_id', '=', product_c.id),
            ('product_uom', '=', self.uom_gm.id)])

        # Check total consume line of product c with gm.
        self.assertEqual(len(move), 1, 'Production move lines are not generated proper.')
        # Check quantity should be with 1502.5 ( 2 Dozen product A consume 300.5 gm then 10 Dozen (300.5 * (10/2)).
        self.assertEqual(move.product_uom_qty, 1502.5, "Wrong product quantity in 'To consume line' of manufacturing order.")
        # Check state of consume line with product c with and uom gm.
        self.assertEqual(move.state, 'confirmed', "Wrong state in 'To consume line' of manufacturing order.")

        # Check 'To consume line' with product D.
        # ---------------------------------------

        move = self.StockMove.search([
            ('raw_material_production_id', '=', mnf_product_a.id),
            ('product_id', '=', product_d.id)])

        # Check total consume line with product D.
        self.assertEqual(len(move), 1, 'Production lines are not generated proper.')

        # <><><><><><><><><><><><><><><><><><><><><><>
        # Manufacturing order for product D (20 unit).
        # <><><><><><><><><><><><><><><><><><><><><><>

        # FP Todo: find a better way to look for the production order
        mnf_product_d = self.MrpProduction.search([('product_id', '=', product_d.id)], order='id desc', limit=1)
        # Check state of production order D.
        self.assertEqual(mnf_product_d.state, 'confirmed', 'Manufacturing order should be confirmed.')

        # Check 'To consume line' state, quantity, uom of production order (product D).
        # -----------------------------------------------------------------------------

        move = self.StockMove.search([('raw_material_production_id', '=', mnf_product_d.id), ('product_id', '=', product_c.id)])
        self.assertEqual(move.product_uom_qty, 20, "Wrong product quantity in 'To consume line' of manufacturing order.")
        self.assertEqual(move.product_uom.id, self.uom_kg.id, "Wrong unit of measure in 'To consume line' of manufacturing order.")
        self.assertEqual(move.state, 'confirmed', "Wrong state in 'To consume line' of manufacturing order.")

        # -------------------------------
        # Create inventory for product c.
        # -------------------------------
        # Need 20 kg product c to produce 20 unit product D.
        # --------------------------------------------------

        inventory = self.Inventory.create({
            'name': 'Inventory Product KG',
            'product_ids': [(4, product_c.id)]})

        inventory.action_start()
        self.assertFalse(inventory.line_ids, "Inventory line should not created.")
        self.InventoryLine.create({
            'inventory_id': inventory.id,
            'product_id': product_c.id,
            'product_uom_id': self.uom_kg.id,
            'product_qty': 20,
            'location_id': self.stock_location.id})
        inventory.action_validate()

        # --------------------------------------------------
        # Assign product c to manufacturing order of product D.
        # --------------------------------------------------

        mnf_product_d.action_assign()
        self.assertEqual(mnf_product_d.reservation_state, 'assigned', 'Availability should be assigned')
        self.assertEqual(move.state, 'assigned', "Wrong state in 'To consume line' of manufacturing order.")

        # ------------------
        # produce product D.
        # ------------------

        produce_form = Form(self.ProductProduce.with_context({
            'active_id': mnf_product_d.id,
            'active_ids': [mnf_product_d.id],
        }))
        produce_form.qty_producing = 20
        produce_d = produce_form.save()
        # produce_d.on_change_qty()
        produce_d.do_produce()
        mnf_product_d.post_inventory()

        # Check state of manufacturing order.
        self.assertEqual(mnf_product_d.state, 'done', 'Manufacturing order should still be in progress state.')
        # Check available quantity of product D.
        self.assertEqual(product_d.qty_available, 20, 'Wrong quantity available of product D.')

        # -----------------------------------------------------------------
        # Check product D assigned or not to production order of product A.
        # -----------------------------------------------------------------

        self.assertEqual(mnf_product_a.state, 'confirmed', 'Manufacturing order should be confirmed.')
        move = self.StockMove.search([('raw_material_production_id', '=', mnf_product_a.id), ('product_id', '=', product_d.id)])
        self.assertEqual(move.state, 'assigned', "Wrong state in 'To consume line' of manufacturing order.")

        # Create inventory for product C.
        # ------------------------------
        # Need product C ( 20 kg + 6 kg + 1502.5 gm = 27.5025 kg)
        # -------------------------------------------------------
        inventory = self.Inventory.create({
            'name': 'Inventory Product C KG',
            'product_ids': [(4, product_c.id)]})

        inventory.action_start()
        self.assertFalse(inventory.line_ids, "Inventory line should not created.")
        self.InventoryLine.create({
            'inventory_id': inventory.id,
            'product_id': product_c.id,
            'product_uom_id': self.uom_kg.id,
            'product_qty': 27.5025,
            'location_id': self.stock_location.id})
        inventory.action_validate()

        # Assign product to manufacturing order of product A.
        # ---------------------------------------------------

        mnf_product_a.action_assign()
        self.assertEqual(mnf_product_a.reservation_state, 'assigned', 'Manufacturing order inventory state should be available.')
        moves = self.StockMove.search([('raw_material_production_id', '=', mnf_product_a.id), ('product_id', '=', product_c.id)])

        # Check product c move line state.
        for move in moves:
            self.assertEqual(move.state, 'assigned', "Wrong state in 'To consume line' of manufacturing order.")

        # Produce product A.
        # ------------------

        produce_form = Form(self.ProductProduce.with_context({
            'active_id': mnf_product_a.id,
            'active_ids': [mnf_product_a.id],
        }))
        produce_a = produce_form.save()
        produce_a.do_produce()
        mnf_product_a.post_inventory()
        # Check state of manufacturing order product A.
        self.assertEqual(mnf_product_a.state, 'done', 'Manufacturing order should still be in the progress state.')
        # Check product A avaialble quantity should be 120.
        self.assertEqual(product_a.qty_available, 120, 'Wrong quantity available of product A.')

    def test_01_sale_mrp_delivery_kit(self):
        """ Test delivered quantity on SO based on delivered quantity in pickings."""
        # intial so
        product = self.env.ref('mrp.product_product_table_kit')
        product.type = 'consu'
        product.invoice_policy = 'delivery'
        # Remove the MTO route as purchase is not installed and since the procurement removal the exception is directly raised
        product.write({'route_ids': [(6, 0, [self.warehouse.manufacture_pull_id.route_id.id])]})

        partner = self.env.ref('base.res_partner_1')
        # if `delivery` module is installed, a default property is set for the carrier to use
        # However this will lead to an extra line on the SO (the delivery line), which will force
        # the SO to have a different flow (and `invoice_state` value)
        partner.property_delivery_carrier_id = False

        f = Form(self.env['sale.order'])
        f.partner_id = partner
        with f.order_line.new() as line:
            line.product_id = product
            line.product_uom_qty = 5
        so = f.save()

        # confirm our standard so, check the picking
        so.action_confirm()
        self.assertTrue(so.picking_ids, 'Sale MRP: no picking created for "invoice on delivery" storable products')

        # invoice in on delivery, nothing should be invoiced
        with self.assertRaises(UserError):
            so._create_invoices()
        self.assertEqual(so.invoice_status, 'no', 'Sale MRP: so invoice_status should be "nothing to invoice" after invoicing')

        # deliver partially (1 of each instead of 5), check the so's invoice_status and delivered quantities
        pick = so.picking_ids
        pick.move_lines.write({'quantity_done': 1})
        wiz_act = pick.button_validate()
        wiz = self.env[wiz_act['res_model']].browse(wiz_act['res_id'])
        wiz.process()
        self.assertEqual(so.invoice_status, 'no', 'Sale MRP: so invoice_status should be "no" after partial delivery of a kit')
        del_qty = sum(sol.qty_delivered for sol in so.order_line)
        self.assertEqual(del_qty, 0.0, 'Sale MRP: delivered quantity should be zero after partial delivery of a kit')
        # deliver remaining products, check the so's invoice_status and delivered quantities
        self.assertEqual(len(so.picking_ids), 2, 'Sale MRP: number of pickings should be 2')
        pick_2 = so.picking_ids.filtered('backorder_id')
        for move in pick_2.move_lines:
            if move.product_id.id == self.env.ref('mrp.product_product_computer_desk_bolt').id:
                move.write({'quantity_done': 19})
            else:
                move.write({'quantity_done': 4})
        pick_2.button_validate()

        del_qty = sum(sol.qty_delivered for sol in so.order_line)
        self.assertEqual(del_qty, 5.0, 'Sale MRP: delivered quantity should be 5.0 after complete delivery of a kit')
        self.assertEqual(so.invoice_status, 'to invoice', 'Sale MRP: so invoice_status should be "to invoice" after complete delivery of a kit')

    def test_02_sale_mrp_anglo_saxon(self):
        """Test the price unit of a kit"""
        # This test will check that the correct journal entries are created when a stockable product in real time valuation
        # and in fifo cost method is sold in a company using anglo-saxon.
        # For this test, let's consider a product category called Test category in real-time valuation and real price costing method
        # Let's  also consider a finished product with a bom with two components: component1(cost = 20) and component2(cost = 10)
        # These products are in the Test category
        # The bom consists of 2 component1 and 1 component2
        # The invoice policy of the finished product is based on delivered quantities
        self.env.company.currency_id = self.env.ref('base.USD')
        self.uom_unit = self.UoM.create({
            'name': 'Test-Unit',
            'category_id': self.categ_unit.id,
            'factor': 1,
            'uom_type': 'bigger',
            'rounding': 1.0})
        self.company = self.env.ref('base.main_company')
        self.company.anglo_saxon_accounting = True
        self.partner = self.env.ref('base.res_partner_1')
        self.category = self.env.ref('product.product_category_1').copy({'name': 'Test category','property_valuation': 'real_time', 'property_cost_method': 'fifo'})
        account_type = self.env['account.account.type'].create({'name': 'RCV type', 'type': 'other', 'internal_group': 'asset'})
        self.account_receiv = self.env['account.account'].create({'name': 'Receivable', 'code': 'RCV00' , 'user_type_id': account_type.id, 'reconcile': True})
        account_expense = self.env['account.account'].create({'name': 'Expense', 'code': 'EXP00' , 'user_type_id': account_type.id, 'reconcile': True})
        account_output = self.env['account.account'].create({'name': 'Output', 'code': 'OUT00' , 'user_type_id': account_type.id, 'reconcile': True})
        account_valuation = self.env['account.account'].create({'name': 'Valuation', 'code': 'STV00' , 'user_type_id': account_type.id, 'reconcile': True})
        self.partner.property_account_receivable_id = self.account_receiv
        self.category.property_account_income_categ_id = self.account_receiv
        self.category.property_account_expense_categ_id = account_expense
        self.category.property_stock_account_input_categ_id = self.account_receiv
        self.category.property_stock_account_output_categ_id = account_output
        self.category.property_stock_valuation_account_id = account_valuation
        self.category.property_stock_journal = self.env['account.journal'].create({'name': 'Stock journal', 'type': 'sale', 'code': 'STK00'})

        Product = self.env['product.product']
        self.finished_product = Product.create({
                'name': 'Finished product',
                'type': 'product',
                'uom_id': self.uom_unit.id,
                'invoice_policy': 'delivery',
                'categ_id': self.category.id})
        self.component1 = Product.create({
                'name': 'Component 1',
                'type': 'product',
                'uom_id': self.uom_unit.id,
                'categ_id': self.category.id,
                'standard_price': 20})
        self.component2 = Product.create({
                'name': 'Component 2',
                'type': 'product',
                'uom_id': self.uom_unit.id,
                'categ_id': self.category.id,
                'standard_price': 10})
        self.env['stock.quant'].create({
            'product_id': self.component1.id,
            'location_id': self.env.ref('stock.stock_location_stock').id,
            'quantity': 6.0,
        })
        self.env['stock.quant'].create({
            'product_id': self.component2.id,
            'location_id': self.env.ref('stock.stock_location_stock').id,
            'quantity': 3.0,
        })
        self.bom = self.env['mrp.bom'].create({
                'product_tmpl_id': self.finished_product.product_tmpl_id.id,
                'product_qty': 1.0,
                'type': 'phantom'})
        BomLine = self.env['mrp.bom.line']
        BomLine.create({
                'product_id': self.component1.id,
                'product_qty': 2.0,
                'bom_id': self.bom.id})
        BomLine.create({
                'product_id': self.component2.id,
                'product_qty': 1.0,
                'bom_id': self.bom.id})

        # Create a SO for a specific partner for three units of the finished product
        so_vals = {
            'partner_id': self.partner.id,
            'partner_invoice_id': self.partner.id,
            'partner_shipping_id': self.partner.id,
            'order_line': [(0, 0, {
                'name': self.finished_product.name,
                'product_id': self.finished_product.id,
                'product_uom_qty': 3,
                'product_uom': self.finished_product.uom_id.id,
                'price_unit': self.finished_product.list_price
            })],
            'pricelist_id': self.env.ref('product.list0').id,
            'company_id': self.company.id,
        }
        self.so = self.env['sale.order'].create(so_vals)
        # Validate the SO
        self.so.action_confirm()
        # Deliver the three finished products
        pick = self.so.picking_ids
        # To check the products on the picking
        self.assertEqual(pick.move_lines.mapped('product_id'), self.component1 | self.component2)
        wiz_act = pick.button_validate()
        wiz = self.env[wiz_act['res_model']].browse(wiz_act['res_id'])
        wiz.process()
        # Create the invoice
        self.so._create_invoices()
        self.invoice = self.so.invoice_ids
        # Changed the invoiced quantity of the finished product to 2
        move_form = Form(self.invoice)
        with move_form.invoice_line_ids.edit(0) as line_form:
            line_form.quantity = 2.0
        self.invoice = move_form.save()
        self.invoice.post()
        aml = self.invoice.line_ids
        aml_expense = aml.filtered(lambda l: l.is_anglo_saxon_line and l.debit > 0)
        aml_output = aml.filtered(lambda l: l.is_anglo_saxon_line and l.credit > 0)
        # Check that the cost of Good Sold entries are equal to 2* (2 * 20 + 1 * 10) = 100
        self.assertEqual(aml_expense.debit, 100, "Cost of Good Sold entry missing or mismatching")
        self.assertEqual(aml_output.credit, 100, "Cost of Good Sold entry missing or mismatching")

    def test_03_sale_mrp_simple_kit_qty_delivered(self):
        """ Test that the quantities delivered are correct when
        a simple kit is ordered with multiple backorders
        """

        # kit_1 structure:
        # ================

        # kit_1 ---|- component_a  x2
        #          |- component_b  x1
        #          |- component_c  x3

        # Updating the quantities in stock to prevent
        # a 'Not enough inventory' warning message.
        stock_location = self.env.ref('stock.stock_location_stock')
        self.env['stock.quant']._update_available_quantity(self.component_a, stock_location, 20)
        self.env['stock.quant']._update_available_quantity(self.component_b, stock_location, 10)
        self.env['stock.quant']._update_available_quantity(self.component_c, stock_location, 30)

        # Creation of a sale order for x10 kit_1
        partner = self.env.ref('base.res_partner_1')
        f = Form(self.env['sale.order'])
        f.partner_id = partner
        with f.order_line.new() as line:
            line.product_id = self.kit_1
            line.product_uom_qty = 10.0

        # Confirming the SO to trigger the picking creation
        so = f.save()
        so.action_confirm()

        # Check picking creation
        self.assertEqual(len(so.picking_ids), 1)
        picking_original = so.picking_ids[0]
        move_lines = picking_original.move_lines

        # Check if the correct amount of stock.moves are created
        self.assertEqual(len(move_lines), 3)

        # Check if BoM is created and is for a 'Kit'
        bom_from_k1 = self.env['mrp.bom']._bom_find(product=self.kit_1)
        self.assertEqual(self.bom_kit_1.id, bom_from_k1.id)
        self.assertEqual(bom_from_k1.type, 'phantom')

        # Check there's only 1 order line on the SO and it's for x10 'kit_1'
        order_lines = so.order_line
        self.assertEqual(len(order_lines), 1)
        order_line = order_lines[0]
        self.assertEqual(order_line.product_id.id, self.kit_1.id)
        self.assertEqual(order_line.product_uom_qty, 10.0)

        # Check if correct qty is ordered for each component of the kit
        expected_quantities = {
            self.component_a: 20,
            self.component_b: 10,
            self.component_c: 30,
        }
        self._assert_quantities(move_lines, expected_quantities)

        # Process only x1 of the first component then create a backorder for the missing components
        picking_original.move_lines.sorted()[0].write({'quantity_done': 1})
        backorder_wizard = self.env['stock.backorder.confirmation'].create({'pick_ids': [(4, so.picking_ids[0].id)]})
        backorder_wizard.process()

        # Check that the backorder was created, no kit should be delivered at this point
        self.assertEqual(len(so.picking_ids), 2)
        backorder_1 = so.picking_ids - picking_original
        self.assertEqual(backorder_1.backorder_id.id, picking_original.id)
        self.assertEqual(order_line.qty_delivered, 0)

        # Process only x6 each componenent in the picking
        # Then create a backorder for the missing components
        backorder_1.move_lines.write({'quantity_done': 6})
        backorder_wizard = self.env['stock.backorder.confirmation'].create({'pick_ids': [(4, backorder_1.id)]})
        backorder_wizard.process()

        # Check that a backorder is created
        self.assertEqual(len(so.picking_ids), 3)
        backorder_2 = so.picking_ids - picking_original - backorder_1
        self.assertEqual(backorder_2.backorder_id.id, backorder_1.id)

        # With x6 unit of each components, we can only make 2 kits.
        # So only 2 kits should be delivered
        self.assertEqual(order_line.qty_delivered, 2)

        # Process x3 more unit of each components :
        # - Now only 3 kits should be delivered
        # - A backorder will be created, the SO should have 3 picking_ids linked to it.
        backorder_2.move_lines.write({'quantity_done': 3})

        backorder_wizard = self.env['stock.backorder.confirmation'].create({'pick_ids': [(4, backorder_2.id)]})
        backorder_wizard.process()

        self.assertEqual(len(so.picking_ids), 4)
        backorder_3 = so.picking_ids - picking_original - backorder_2 - backorder_1
        self.assertEqual(backorder_3.backorder_id.id, backorder_2.id)
        self.assertEqual(order_line.qty_delivered, 3)

        # Adding missing components
        qty_to_process = {
            self.component_a: 10,
            self.component_b: 1,
            self.component_c: 21,
        }
        self._process_quantities(backorder_3.move_lines, qty_to_process)

        # Validating the last backorder now it's complete
        backorder_3.button_validate()
        order_line._compute_qty_delivered()

        # All kits should be delivered
        self.assertEqual(order_line.qty_delivered, 10)

    def test_04_sale_mrp_kit_qty_delivered(self):
        """ Test that the quantities delivered are correct when
        a kit with subkits is ordered with multiple backorders and returns
        """

        # 'kit_parent' structure:
        # ---------------------------
        #
        # kit_parent --|- kit_2 x2 --|- component_d x1
        #              |             |- kit_1 x2 -------|- component_a   x2
        #              |                                |- component_b   x1
        #              |                                |- component_c   x3
        #              |
        #              |- kit_3 x1 --|- component_f x1
        #              |             |- component_g x2
        #              |
        #              |- component_e x1

        # Updating the quantities in stock to prevent
        # a 'Not enough inventory' warning message.
        stock_location = self.env.ref('stock.stock_location_stock')
        self.env['stock.quant']._update_available_quantity(self.component_a, stock_location, 56)
        self.env['stock.quant']._update_available_quantity(self.component_b, stock_location, 28)
        self.env['stock.quant']._update_available_quantity(self.component_c, stock_location, 84)
        self.env['stock.quant']._update_available_quantity(self.component_d, stock_location, 14)
        self.env['stock.quant']._update_available_quantity(self.component_e, stock_location, 7)
        self.env['stock.quant']._update_available_quantity(self.component_f, stock_location, 14)
        self.env['stock.quant']._update_available_quantity(self.component_g, stock_location, 28)

        # Creation of a sale order for x7 kit_parent
        partner = self.env.ref('base.res_partner_1')
        f = Form(self.env['sale.order'])
        f.partner_id = partner
        with f.order_line.new() as line:
            line.product_id = self.kit_parent
            line.product_uom_qty = 7.0

        so = f.save()
        so.action_confirm()

        # Check picking creation, its move lines should concern
        # only components. Also checks that the quantities are corresponding
        # to the SO
        self.assertEqual(len(so.picking_ids), 1)
        order_line = so.order_line[0]
        picking_original = so.picking_ids[0]
        move_lines = picking_original.move_lines
        products = move_lines.mapped('product_id')
        kits = [self.kit_parent, self.kit_3, self.kit_2, self.kit_1]
        components = [self.component_a, self.component_b, self.component_c, self.component_d, self.component_e, self.component_f, self.component_g]
        expected_quantities = {
            self.component_a: 56.0,
            self.component_b: 28.0,
            self.component_c: 84.0,
            self.component_d: 14.0,
            self.component_e: 7.0,
            self.component_f: 14.0,
            self.component_g: 28.0
        }

        self.assertEqual(len(move_lines), 7)
        self.assertTrue(not any(kit in products for kit in kits))
        self.assertTrue(all(component in products for component in components))
        self._assert_quantities(move_lines, expected_quantities)

        # Process only 7 units of each component
        qty_to_process = 7
        move_lines.write({'quantity_done': qty_to_process})

        # Create a backorder for the missing componenents
        backorder_wizard = self.env['stock.backorder.confirmation'].create({'pick_ids': [(4, so.picking_ids[0].id)]})
        backorder_wizard.process()

        # Check that a backorded is created
        self.assertEqual(len(so.picking_ids), 2)
        backorder_1 = so.picking_ids - picking_original
        self.assertEqual(backorder_1.backorder_id.id, picking_original.id)

        # Even if some components are delivered completely,
        # no KitParent should be delivered
        self.assertEqual(order_line.qty_delivered, 0)

        # Process just enough components to make 1 kit_parent
        qty_to_process = {
            self.component_a: 1,
            self.component_c: 5,
        }
        self._process_quantities(backorder_1.move_lines, qty_to_process)

        # Create a backorder for the missing componenents
        backorder_wizard = self.env['stock.backorder.confirmation'].create({'pick_ids': [(4, backorder_1.id)]})
        backorder_wizard.process()

        # Only 1 kit_parent should be delivered at this point
        self.assertEqual(order_line.qty_delivered, 1)

        # Check that the second backorder is created
        self.assertEqual(len(so.picking_ids), 3)
        backorder_2 = so.picking_ids - picking_original - backorder_1
        self.assertEqual(backorder_2.backorder_id.id, backorder_1.id)

        # Set the components quantities that backorder_2 should have
        expected_quantities = {
            self.component_a: 48,
            self.component_b: 21,
            self.component_c: 72,
            self.component_d: 7,
            self.component_f: 7,
            self.component_g: 21
        }

        # Check that the computed quantities are matching the theorical ones.
        # Since component_e was totally processed, this componenent shouldn't be
        # present in backorder_2
        self.assertEqual(len(backorder_2.move_lines), 6)
        move_comp_e = backorder_2.move_lines.filtered(lambda m: m.product_id.id == self.component_e.id)
        self.assertFalse(move_comp_e)
        self._assert_quantities(backorder_2.move_lines, expected_quantities)

        # Process enough components to make x3 kit_parents
        qty_to_process = {
            self.component_a: 16,
            self.component_b: 5,
            self.component_c: 24,
            self.component_g: 5
        }
        self._process_quantities(backorder_2.move_lines, qty_to_process)

        # Create a backorder for the missing componenents
        backorder_wizard = self.env['stock.backorder.confirmation'].create({'pick_ids': [(4, backorder_2.id)]})
        backorder_wizard.process()

        # Check that x3 kit_parents are indeed delivered
        self.assertEqual(order_line.qty_delivered, 3)

        # Check that the third backorder is created
        self.assertEqual(len(so.picking_ids), 4)
        backorder_3 = so.picking_ids - (picking_original + backorder_1 + backorder_2)
        self.assertEqual(backorder_3.backorder_id.id, backorder_2.id)

        # Check the components quantities that backorder_3 should have
        expected_quantities = {
            self.component_a: 32,
            self.component_b: 16,
            self.component_c: 48,
            self.component_d: 7,
            self.component_f: 7,
            self.component_g: 16
        }
        self._assert_quantities(backorder_3.move_lines, expected_quantities)

        # Process all missing components
        self._process_quantities(backorder_3.move_lines, expected_quantities)

        # Validating the last backorder now it's complete.
        # All kits should be delivered
        backorder_3.button_validate()
        self.assertEqual(order_line.qty_delivered, 7.0)

        # Return all components processed by backorder_3
        stock_return_picking_form = Form(self.env['stock.return.picking']
            .with_context(active_ids=backorder_3.ids, active_id=backorder_3.ids[0],
            active_model='stock.picking'))
        return_wiz = stock_return_picking_form.save()
        for return_move in return_wiz.product_return_moves:
            return_move.write({
                'quantity': expected_quantities[return_move.product_id],
                'to_refund': True
            })
        res = return_wiz.create_returns()
        return_pick = self.env['stock.picking'].browse(res['res_id'])

        # Process all components and validate the picking
        wiz_act = return_pick.button_validate()
        wiz = self.env[wiz_act['res_model']].browse(wiz_act['res_id'])
        wiz.process()

        # Now quantity delivered should be 3 again
        self.assertEqual(order_line.qty_delivered, 3)

        stock_return_picking_form = Form(self.env['stock.return.picking']
            .with_context(active_ids=return_pick.ids, active_id=return_pick.ids[0],
            active_model='stock.picking'))
        return_wiz = stock_return_picking_form.save()
        for move in return_wiz.product_return_moves:
            move.quantity = expected_quantities[move.product_id]
        res = return_wiz.create_returns()
        return_of_return_pick = self.env['stock.picking'].browse(res['res_id'])

        # Process all components except one of each
        for move in return_of_return_pick.move_lines:
            move.write({
                'quantity_done': expected_quantities[move.product_id] - 1,
                'to_refund': True
            })

        backorder_wizard = self.env['stock.backorder.confirmation'].create({'pick_ids': [(4, return_of_return_pick.id)]})
        backorder_wizard.process()

        # As one of each component is missing, only 6 kit_parents should be delivered
        self.assertEqual(order_line.qty_delivered, 6)

        # Check that the 4th backorder is created.
        self.assertEqual(len(so.picking_ids), 7)
        backorder_4 = so.picking_ids - (picking_original + backorder_1 + backorder_2 + backorder_3 + return_of_return_pick + return_pick)
        self.assertEqual(backorder_4.backorder_id.id, return_of_return_pick.id)

        # Check the components quantities that backorder_4 should have
        for move in backorder_4.move_lines:
            self.assertEqual(move.product_qty, 1)

    @mute_logger('odoo.tests.common.onchange')
    def test_05_mrp_sale_kit_availability(self):
        """
        Check that the 'Not enough inventory' warning message shows correct
        informations when a kit is ordered
        """

        warehouse_1 = self.env['stock.warehouse'].create({
            'name': 'Warehouse 1',
            'code': 'WH1'
        })
        warehouse_2 = self.env['stock.warehouse'].create({
            'name': 'Warehouse 2',
            'code': 'WH2'
        })

        # Those are all componenents needed to make kit_parents
        components = [self.component_a, self.component_b, self.component_c, self.component_d, self.component_e,
                      self.component_f, self.component_g]

        # Set enough quantities to make 1 kit_uom_in_kit in WH1
        self.env['stock.quant']._update_available_quantity(self.component_a, warehouse_1.lot_stock_id, 8)
        self.env['stock.quant']._update_available_quantity(self.component_b, warehouse_1.lot_stock_id, 4)
        self.env['stock.quant']._update_available_quantity(self.component_c, warehouse_1.lot_stock_id, 12)
        self.env['stock.quant']._update_available_quantity(self.component_d, warehouse_1.lot_stock_id, 2)
        self.env['stock.quant']._update_available_quantity(self.component_e, warehouse_1.lot_stock_id, 1)
        self.env['stock.quant']._update_available_quantity(self.component_f, warehouse_1.lot_stock_id, 2)
        self.env['stock.quant']._update_available_quantity(self.component_g, warehouse_1.lot_stock_id, 4)

        # Set quantities on WH2, but not enough to make 1 kit_parent
        self.env['stock.quant']._update_available_quantity(self.component_a, warehouse_2.lot_stock_id, 7)
        self.env['stock.quant']._update_available_quantity(self.component_b, warehouse_2.lot_stock_id, 3)
        self.env['stock.quant']._update_available_quantity(self.component_c, warehouse_2.lot_stock_id, 12)
        self.env['stock.quant']._update_available_quantity(self.component_d, warehouse_2.lot_stock_id, 1)
        self.env['stock.quant']._update_available_quantity(self.component_e, warehouse_2.lot_stock_id, 1)
        self.env['stock.quant']._update_available_quantity(self.component_f, warehouse_2.lot_stock_id, 1)
        self.env['stock.quant']._update_available_quantity(self.component_g, warehouse_2.lot_stock_id, 4)

        # Creation of a sale order for x7 kit_parent
        qty_ordered = 7
        f = Form(self.env['sale.order'])
        f.partner_id = self.env.ref('base.res_partner_1')
        f.warehouse_id = warehouse_2
        with f.order_line.new() as line:
            line.product_id = self.kit_parent
            line.product_uom_qty = qty_ordered
        so = f.save()
        order_line = so.order_line[0]

        # Check that not enough enough quantities are available in the warehouse set in the SO
        # but there are enough quantities in Warehouse 1 for 1 kit_parent
        kit_parent_wh_order = self.kit_parent.with_context(warehouse=so.warehouse_id.id)

        # Check that not enough enough quantities are available in the warehouse set in the SO
        # but there are enough quantities in Warehouse 1 for 1 kit_parent
<<<<<<< HEAD
        self.assertEqual(kit_parent_wh_order.virtual_available, 0)
        self.assertEqual(kit_parent_wh1.virtual_available, 1)
=======
        self.assertEquals(kit_parent_wh_order.virtual_available, 0)
        kit_parent_wh_order.invalidate_cache()
        kit_parent_wh1 = self.kit_parent.with_context(warehouse=warehouse_1.id)
        self.assertEquals(kit_parent_wh1.virtual_available, 1)
>>>>>>> 58a83d12

        # Check there arn't enough quantities available for the sale order
        self.assertTrue(float_compare(order_line.virtual_available_at_date - order_line.product_uom_qty, 0, precision_rounding=line.product_uom.rounding) == -1)

        # We receive enoug of each component in Warehouse 2 to make 3 kit_parent
        qty_to_process = {
            self.component_a: (17, self.uom_unit),
            self.component_b: (12, self.uom_unit),
            self.component_c: (25, self.uom_unit),
            self.component_d: (5, self.uom_unit),
            self.component_e: (2, self.uom_unit),
            self.component_f: (5, self.uom_unit),
            self.component_g: (8, self.uom_unit),
        }
        self._create_move_quantities(qty_to_process, components, warehouse_2)

        # As 'Warehouse 2' is the warehouse linked to the SO, 3 kits should be available
        # But the quantity available in Warehouse 1 should stay 1
        kit_parent_wh_order = self.kit_parent.with_context(warehouse=so.warehouse_id.id)
<<<<<<< HEAD
        kit_parent_wh1 = self.kit_parent.with_context(warehouse=warehouse_1.id)
        self.assertEqual(kit_parent_wh_order.virtual_available, 3)
        self.assertEqual(kit_parent_wh1.virtual_available, 1)
=======
        self.assertEquals(kit_parent_wh_order.virtual_available, 3)
        kit_parent_wh_order.invalidate_cache()
        kit_parent_wh1 = self.kit_parent.with_context(warehouse=warehouse_1.id)
        self.assertEquals(kit_parent_wh1.virtual_available, 1)
>>>>>>> 58a83d12

        # Check there arn't enough quantities available for the sale order
        self.assertTrue(float_compare(order_line.virtual_available_at_date - order_line.product_uom_qty, 0, precision_rounding=line.product_uom.rounding) == -1)

        # We receive enough of each component in Warehouse 2 to make 7 kit_parent
        qty_to_process = {
            self.component_a: (32, self.uom_unit),
            self.component_b: (16, self.uom_unit),
            self.component_c: (48, self.uom_unit),
            self.component_d: (8, self.uom_unit),
            self.component_e: (4, self.uom_unit),
            self.component_f: (8, self.uom_unit),
            self.component_g: (16, self.uom_unit),
        }
        self._create_move_quantities(qty_to_process, components, warehouse_2)

        # Enough quantities should be available, no warning message should be displayed
        kit_parent_wh_order = self.kit_parent.with_context(warehouse=so.warehouse_id.id)
        self.assertEqual(kit_parent_wh_order.virtual_available, 7)

    def test_06_kit_qty_delivered_mixed_uom(self):
        """
        Check that the quantities delivered are correct when a kit involves
        multiple UoMs on its components
        """
        # Create some components
        component_uom_unit = self._create_product('Comp Unit', self.uom_unit)
        component_uom_dozen = self._create_product('Comp Dozen', self.uom_dozen)
        component_uom_kg = self._create_product('Comp Kg', self.uom_kg)

        # Create a kit 'kit_uom_1' :
        # -----------------------
        #
        # kit_uom_1 --|- component_uom_unit    x2 Test-Dozen
        #             |- component_uom_dozen   x1 Test-Dozen
        #             |- component_uom_kg      x3 Test-G

        kit_uom_1 = self._create_product('Kit 1', self.uom_unit)

        bom_kit_uom_1 = self.env['mrp.bom'].create({
            'product_tmpl_id': kit_uom_1.product_tmpl_id.id,
            'product_qty': 1.0,
            'type': 'phantom'})

        BomLine = self.env['mrp.bom.line']
        BomLine.create({
            'product_id': component_uom_unit.id,
            'product_qty': 2.0,
            'product_uom_id': self.uom_dozen.id,
            'bom_id': bom_kit_uom_1.id})
        BomLine.create({
            'product_id': component_uom_dozen.id,
            'product_qty': 1.0,
            'product_uom_id': self.uom_dozen.id,
            'bom_id': bom_kit_uom_1.id})
        BomLine.create({
            'product_id': component_uom_kg.id,
            'product_qty': 3.0,
            'product_uom_id': self.uom_gm.id,
            'bom_id': bom_kit_uom_1.id})

        # Updating the quantities in stock to prevent
        # a 'Not enough inventory' warning message.
        stock_location = self.env.ref('stock.stock_location_stock')
        self.env['stock.quant']._update_available_quantity(component_uom_unit, stock_location, 240)
        self.env['stock.quant']._update_available_quantity(component_uom_dozen, stock_location, 10)
        self.env['stock.quant']._update_available_quantity(component_uom_kg, stock_location, 0.03)

        # Creation of a sale order for x10 kit_1
        partner = self.env.ref('base.res_partner_1')
        f = Form(self.env['sale.order'])
        f.partner_id = partner
        with f.order_line.new() as line:
            line.product_id = kit_uom_1
            line.product_uom_qty = 10.0

        so = f.save()
        so.action_confirm()

        picking_original = so.picking_ids[0]
        move_lines = picking_original.move_lines
        order_line = so.order_line[0]

        # Check that the quantities on the picking are the one expected for each components
        for ml in move_lines:
            corr_bom_line = bom_kit_uom_1.bom_line_ids.filtered(lambda b: b.product_id.id == ml.product_id.id)
            computed_qty = ml.product_uom._compute_quantity(ml.product_uom_qty, corr_bom_line.product_uom_id)
            self.assertEqual(computed_qty, order_line.product_uom_qty * corr_bom_line.product_qty)

        # Processe enough componenents in the picking to make 2 kit_uom_1
        # Then create a backorder for the missing components
        qty_to_process = {
            component_uom_unit: 48,
            component_uom_dozen: 3,
            component_uom_kg: 0.006
        }
        self._process_quantities(move_lines, qty_to_process)
        backorder_wizard = self.env['stock.backorder.confirmation'].create(
            {'pick_ids': [(4, so.picking_ids[0].id)]})
        backorder_wizard.process()

        # Check that a backorder is created
        self.assertEqual(len(so.picking_ids), 2)
        backorder_1 = so.picking_ids - picking_original
        self.assertEqual(backorder_1.backorder_id.id, picking_original.id)

        # Only 2 kits should be delivered
        self.assertEqual(order_line.qty_delivered, 2)

        # Adding missing components
        qty_to_process = {
            component_uom_unit: 192,
            component_uom_dozen: 7,
            component_uom_kg: 0.024
        }
        self._process_quantities(backorder_1.move_lines, qty_to_process)

        # Validating the last backorder now it's complete
        backorder_1.button_validate()
        order_line._compute_qty_delivered()
        # All kits should be delivered
        self.assertEqual(order_line.qty_delivered, 10)

    @mute_logger('odoo.tests.common.onchange')
    def test_07_kit_availability_mixed_uom(self):
        """
        Check that the 'Not enough inventory' warning message displays correct
        informations when a kit with multiple UoMs on its components is ordered
        """

        # Create some components
        component_uom_unit = self._create_product('Comp Unit', self.uom_unit)
        component_uom_dozen = self._create_product('Comp Dozen', self.uom_dozen)
        component_uom_kg = self._create_product('Comp Kg', self.uom_kg)
        component_uom_gm = self._create_product('Comp g', self.uom_gm)
        components = [component_uom_unit, component_uom_dozen, component_uom_kg, component_uom_gm]

        # Create a kit 'kit_uom_in_kit' :
        # -----------------------
        # kit_uom_in_kit --|- component_uom_gm  x3 Test-KG
        #                  |- kit_uom_1         x2 Test-Dozen --|- component_uom_unit    x2 Test-Dozen
        #                                                       |- component_uom_dozen   x1 Test-Dozen
        #                                                       |- component_uom_kg      x3 Test-G

        kit_uom_1 = self._create_product('Sub Kit 1', self.uom_unit)
        kit_uom_in_kit = self._create_product('Parent Kit', self.uom_unit)

        bom_kit_uom_1 = self.env['mrp.bom'].create({
            'product_tmpl_id': kit_uom_1.product_tmpl_id.id,
            'product_qty': 1.0,
            'type': 'phantom'})

        BomLine = self.env['mrp.bom.line']
        BomLine.create({
            'product_id': component_uom_unit.id,
            'product_qty': 2.0,
            'product_uom_id': self.uom_dozen.id,
            'bom_id': bom_kit_uom_1.id})
        BomLine.create({
            'product_id': component_uom_dozen.id,
            'product_qty': 1.0,
            'product_uom_id': self.uom_dozen.id,
            'bom_id': bom_kit_uom_1.id})
        BomLine.create({
            'product_id': component_uom_kg.id,
            'product_qty': 3.0,
            'product_uom_id': self.uom_gm.id,
            'bom_id': bom_kit_uom_1.id})

        bom_kit_uom_in_kit = self.env['mrp.bom'].create({
            'product_tmpl_id': kit_uom_in_kit.product_tmpl_id.id,
            'product_qty': 1.0,
            'type': 'phantom'})

        BomLine.create({
            'product_id': component_uom_gm.id,
            'product_qty': 3.0,
            'product_uom_id': self.uom_kg.id,
            'bom_id': bom_kit_uom_in_kit.id})
        BomLine.create({
            'product_id': kit_uom_1.id,
            'product_qty': 2.0,
            'product_uom_id': self.uom_dozen.id,
            'bom_id': bom_kit_uom_in_kit.id})

        # Create a simple warehouse to receives some products
        warehouse_1 = self.env['stock.warehouse'].create({
            'name': 'Warehouse 1',
            'code': 'WH1'
        })

        # Set enough quantities to make 1 kit_uom_in_kit in WH1
        self.env['stock.quant']._update_available_quantity(component_uom_unit, warehouse_1.lot_stock_id, 576)
        self.env['stock.quant']._update_available_quantity(component_uom_dozen, warehouse_1.lot_stock_id, 24)
        self.env['stock.quant']._update_available_quantity(component_uom_kg, warehouse_1.lot_stock_id, 0.072)
        self.env['stock.quant']._update_available_quantity(component_uom_gm, warehouse_1.lot_stock_id, 3000)

        # Creation of a sale order for x5 kit_uom_in_kit
        qty_ordered = 5
        f = Form(self.env['sale.order'])
        f.partner_id = self.env.ref('base.res_partner_1')
        f.warehouse_id = warehouse_1
        with f.order_line.new() as line:
            line.product_id = kit_uom_in_kit
            line.product_uom_qty = qty_ordered

        so = f.save()
        order_line = so.order_line[0]

        # Check that not enough enough quantities are available in the warehouse set in the SO
        # but there are enough quantities in Warehouse 1 for 1 kit_parent
        kit_uom_in_kit.with_context(warehouse=warehouse_1.id)._compute_quantities()
        virtual_available_wh_order = kit_uom_in_kit.virtual_available
        self.assertEqual(virtual_available_wh_order, 1)

        # Check there arn't enough quantities available for the sale order
        self.assertTrue(float_compare(order_line.virtual_available_at_date - order_line.product_uom_qty, 0, precision_rounding=line.product_uom.rounding) == -1)

        # We receive enough of each component in Warehouse 1 to make 3 kit_uom_in_kit.
        # Moves are created instead of only updating the quant quantities in order to trigger every compute fields.
        qty_to_process = {
            component_uom_unit: (1152, self.uom_unit),
            component_uom_dozen: (48, self.uom_dozen),
            component_uom_kg: (0.144, self.uom_kg),
            component_uom_gm: (6000, self.uom_gm)
        }
        self._create_move_quantities(qty_to_process, components, warehouse_1)

        # Check there arn't enough quantities available for the sale order
        self.assertTrue(float_compare(order_line.virtual_available_at_date - order_line.product_uom_qty, 0, precision_rounding=line.product_uom.rounding) == -1)
        kit_uom_in_kit.with_context(warehouse=warehouse_1.id)._compute_quantities()
        virtual_available_wh_order = kit_uom_in_kit.virtual_available
        self.assertEqual(virtual_available_wh_order, 3)

        # We process enough quantities to have enough kit_uom_in_kit available for the sale order.
        self._create_move_quantities(qty_to_process, components, warehouse_1)

        # We check that enough quantities were processed to sell 5 kit_uom_in_kit
        kit_uom_in_kit.with_context(warehouse=warehouse_1.id)._compute_quantities()
        self.assertEqual(kit_uom_in_kit.virtual_available, 5)

    def test_10_sale_mrp_kits_routes(self):

        # Create a kit 'kit_1' :
        # -----------------------
        #
        # kit_1 --|- component_shelf1   x3
        #         |- component_shelf2   x2

        kit_1 = self._create_product('Kit1', self.uom_unit)
        component_shelf1 = self._create_product('Comp Shelf1', self.uom_unit)
        component_shelf2 = self._create_product('Comp Shelf2', self.uom_unit)

        with Form(self.env['mrp.bom']) as bom:
            bom.product_tmpl_id = kit_1.product_tmpl_id
            bom.product_qty = 1
            bom.product_uom_id = self.uom_unit
            bom.type = 'phantom'
            with bom.bom_line_ids.new() as line:
                line.product_id = component_shelf1
                line.product_qty = 3
                line.product_uom_id = self.uom_unit
            with bom.bom_line_ids.new() as line:
                line.product_id = component_shelf2
                line.product_qty = 2
                line.product_uom_id = self.uom_unit

        # Creating 2 specific routes for each of the components of the kit
        route_shelf1 = self.env['stock.location.route'].create({
            'name': 'Shelf1 -> Customer',
            'product_selectable': True,
            'rule_ids': [(0, 0, {
                'name': 'Shelf1 -> Customer',
                'action': 'pull',
                'picking_type_id': self.ref('stock.picking_type_in'),
                'location_src_id': self.ref('stock.stock_location_components'),
                'location_id': self.ref('stock.stock_location_customers'),
            })],
        })

        route_shelf2 = self.env['stock.location.route'].create({
            'name': 'Shelf2 -> Customer',
            'product_selectable': True,
            'rule_ids': [(0, 0, {
                'name': 'Shelf2 -> Customer',
                'action': 'pull',
                'picking_type_id': self.ref('stock.picking_type_in'),
                'location_src_id': self.ref('stock.stock_location_14'),
                'location_id': self.ref('stock.stock_location_customers'),
            })],
        })

        component_shelf1.write({
            'route_ids': [(4, route_shelf1.id)]})
        component_shelf2.write({
            'route_ids': [(4, route_shelf2.id)]})

        # Set enough quantities to make 1 kit_uom_in_kit in WH1
        self.env['stock.quant']._update_available_quantity(component_shelf1, self.env.ref('stock.warehouse0').lot_stock_id, 15)
        self.env['stock.quant']._update_available_quantity(component_shelf2, self.env.ref('stock.warehouse0').lot_stock_id, 10)

        # Creating a sale order for 5 kits and confirming it
        order_form = Form(self.env['sale.order'])
        order_form.partner_id = self.env.ref('base.res_partner_2')
        with order_form.order_line.new() as line:
            line.product_id = kit_1
            line.product_uom = self.uom_unit
            line.product_uom_qty = 5
        order = order_form.save()
        order.action_confirm()

        # Now we check that the routes of the components were applied, in order to make sure the routes set
        # on the kit itself are ignored
        self.assertEqual(len(order.picking_ids), 2)
        self.assertEqual(len(order.picking_ids[0].move_lines), 1)
        self.assertEqual(len(order.picking_ids[1].move_lines), 1)
        moves = order.picking_ids.mapped('move_lines')
        move_shelf1 = moves.filtered(lambda m: m.product_id == component_shelf1)
        move_shelf2 = moves.filtered(lambda m: m.product_id == component_shelf2)
        self.assertEqual(move_shelf1.location_id.id, self.ref('stock.stock_location_components'))
        self.assertEqual(move_shelf1.location_dest_id.id, self.ref('stock.stock_location_customers'))
        self.assertEqual(move_shelf2.location_id.id, self.ref('stock.stock_location_14'))
        self.assertEqual(move_shelf2.location_dest_id.id, self.ref('stock.stock_location_customers'))

    def test_11_sale_mrp_explode_kits_uom_quantities(self):

        # Create a kit 'kit_1' :
        # -----------------------
        #
        # 2x Dozens kit_1 --|- component_unit   x6 Units
        #                   |- component_kg     x7 Kg

        kit_1 = self._create_product('Kit1', self.uom_unit)
        component_unit = self._create_product('Comp Unit', self.uom_unit)
        component_kg = self._create_product('Comp Kg', self.uom_kg)

        with Form(self.env['mrp.bom']) as bom:
            bom.product_tmpl_id = kit_1.product_tmpl_id
            bom.product_qty = 2
            bom.product_uom_id = self.uom_dozen
            bom.type = 'phantom'
            with bom.bom_line_ids.new() as line:
                line.product_id = component_unit
                line.product_qty = 6
                line.product_uom_id = self.uom_unit
            with bom.bom_line_ids.new() as line:
                line.product_id = component_kg
                line.product_qty = 7
                line.product_uom_id = self.uom_kg

        # Create a simple warehouse to receives some products
        warehouse_1 = self.env['stock.warehouse'].create({
            'name': 'Warehouse 1',
            'code': 'WH1'
        })
        # Set enough quantities to make 1 Test-Dozen kit_uom_in_kit
        self.env['stock.quant']._update_available_quantity(component_unit, warehouse_1.lot_stock_id, 12)
        self.env['stock.quant']._update_available_quantity(component_kg, warehouse_1.lot_stock_id, 14)

        # Creating a sale order for 3 Units of kit_1 and confirming it
        order_form = Form(self.env['sale.order'])
        order_form.partner_id = self.env.ref('base.res_partner_2')
        order_form.warehouse_id = warehouse_1
        with order_form.order_line.new() as line:
            line.product_id = kit_1
            line.product_uom = self.uom_unit
            line.product_uom_qty = 2
        order = order_form.save()
        order.action_confirm()

        # Now we check that the routes of the components were applied, in order to make sure the routes set
        # on the kit itself are ignored
        self.assertEqual(len(order.picking_ids), 1)
        self.assertEqual(len(order.picking_ids[0].move_lines), 2)

        # Finally, we check the quantities for each component on the picking
        move_component_unit = order.picking_ids[0].move_lines.filtered(lambda m: m.product_id == component_unit)
        move_component_kg = order.picking_ids[0].move_lines - move_component_unit
        self.assertEqual(move_component_unit.product_uom_qty, 0.5)
        self.assertEqual(move_component_kg.product_uom_qty, 0.583)

    def test_product_type_service_1(self):
        route_manufacture = self.warehouse.manufacture_pull_id.route_id.id
        route_mto = self.warehouse.mto_pull_id.route_id.id
        self.uom_unit = self.env.ref('uom.product_uom_unit')

        # Create finished product
        finished_product = self.env['product.product'].create({
            'name': 'Geyser',
            'type': 'product',
            'route_ids': [(4, route_mto), (4, route_manufacture)],
        })

        # Create service type product
        product_raw = self.env['product.product'].create({
            'name': 'raw Geyser',
            'type': 'service',
        })

        # Create bom for finish product
        bom = self.env['mrp.bom'].create({
            'product_id': finished_product.id,
            'product_tmpl_id': finished_product.product_tmpl_id.id,
            'product_uom_id': self.env.ref('uom.product_uom_unit').id,
            'product_qty': 1.0,
            'type': 'normal',
            'bom_line_ids': [(5, 0), (0, 0, {'product_id': product_raw.id})]
        })

        # Create sale order
        sale_form = Form(self.env['sale.order'])
        sale_form.partner_id = self.env.ref('base.res_partner_1')
        with sale_form.order_line.new() as line:
            line.name = finished_product.name
            line.product_id = finished_product
            line.product_uom_qty = 1.0
            line.product_uom = self.uom_unit
            line.price_unit = 10.0
        sale_order = sale_form.save()

        with self.assertRaises(UserError):
            sale_order.action_confirm()

        mo = self.env['mrp.production'].search([('product_id', '=', finished_product.id)])

        self.assertTrue(mo, 'Manufacturing order created.')<|MERGE_RESOLUTION|>--- conflicted
+++ resolved
@@ -1050,15 +1050,10 @@
 
         # Check that not enough enough quantities are available in the warehouse set in the SO
         # but there are enough quantities in Warehouse 1 for 1 kit_parent
-<<<<<<< HEAD
         self.assertEqual(kit_parent_wh_order.virtual_available, 0)
-        self.assertEqual(kit_parent_wh1.virtual_available, 1)
-=======
-        self.assertEquals(kit_parent_wh_order.virtual_available, 0)
         kit_parent_wh_order.invalidate_cache()
         kit_parent_wh1 = self.kit_parent.with_context(warehouse=warehouse_1.id)
-        self.assertEquals(kit_parent_wh1.virtual_available, 1)
->>>>>>> 58a83d12
+        self.assertEqual(kit_parent_wh1.virtual_available, 1)
 
         # Check there arn't enough quantities available for the sale order
         self.assertTrue(float_compare(order_line.virtual_available_at_date - order_line.product_uom_qty, 0, precision_rounding=line.product_uom.rounding) == -1)
@@ -1078,16 +1073,10 @@
         # As 'Warehouse 2' is the warehouse linked to the SO, 3 kits should be available
         # But the quantity available in Warehouse 1 should stay 1
         kit_parent_wh_order = self.kit_parent.with_context(warehouse=so.warehouse_id.id)
-<<<<<<< HEAD
-        kit_parent_wh1 = self.kit_parent.with_context(warehouse=warehouse_1.id)
         self.assertEqual(kit_parent_wh_order.virtual_available, 3)
-        self.assertEqual(kit_parent_wh1.virtual_available, 1)
-=======
-        self.assertEquals(kit_parent_wh_order.virtual_available, 3)
         kit_parent_wh_order.invalidate_cache()
         kit_parent_wh1 = self.kit_parent.with_context(warehouse=warehouse_1.id)
-        self.assertEquals(kit_parent_wh1.virtual_available, 1)
->>>>>>> 58a83d12
+        self.assertEqual(kit_parent_wh1.virtual_available, 1)
 
         # Check there arn't enough quantities available for the sale order
         self.assertTrue(float_compare(order_line.virtual_available_at_date - order_line.product_uom_qty, 0, precision_rounding=line.product_uom.rounding) == -1)
