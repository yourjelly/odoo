--- conflicted
+++ resolved
@@ -146,13 +146,8 @@
             while line:
                 trad += unquote(line)
                 line = self.lines.pop(0).strip()
-<<<<<<< HEAD
-            
+
             if tmp_tnrs and not fuzzy:
-=======
-
-            if tmp_tnrs:
->>>>>>> c39db9af
                 type, name, res_id = tmp_tnrs.pop(0)
                 for t, n, r in tmp_tnrs:
                     self.tnrs.append((t, n, r, source, trad))
