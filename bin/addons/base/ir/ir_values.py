# -*- coding: utf-8 -*-
##############################################################################
#
#    OpenERP, Open Source Management Solution
#    Copyright (C) 2004-2009 Tiny SPRL (<http://tiny.be>).
#
#    This program is free software: you can redistribute it and/or modify
#    it under the terms of the GNU Affero General Public License as
#    published by the Free Software Foundation, either version 3 of the
#    License, or (at your option) any later version.
#
#    This program is distributed in the hope that it will be useful,
#    but WITHOUT ANY WARRANTY; without even the implied warranty of
#    MERCHANTABILITY or FITNESS FOR A PARTICULAR PURPOSE.  See the
#    GNU Affero General Public License for more details.
#
#    You should have received a copy of the GNU Affero General Public License
#    along with this program.  If not, see <http://www.gnu.org/licenses/>.
#
##############################################################################

from osv import osv,fields
from osv.orm import except_orm
import pickle
from tools.translate import _

EXCLUDED_FIELDS = set((
    'report_sxw_content', 'report_rml_content', 'report_sxw', 'report_rml',
    'report_sxw_content_data', 'report_rml_content_data', 'search_view',
    'search_view_id'))

class ir_values(osv.osv):
    _name = 'ir.values'

    def _value_unpickle(self, cursor, user, ids, name, arg, context=None):
        res = {}
        for report in self.browse(cursor, user, ids, context=context):
            value = report[name[:-9]]
            if not report.object and value:
                try:
                    value = str(pickle.loads(value))
                except:
                    pass
            res[report.id] = value
        return res

    def _value_pickle(self, cursor, user, id, name, value, arg, context=None):
        if context is None:
            context = {}
        ctx = context.copy()
        if self.CONCURRENCY_CHECK_FIELD in ctx:
            del ctx[self.CONCURRENCY_CHECK_FIELD]
        if not self.browse(cursor, user, id, context=context).object:
            value = pickle.dumps(value)
        self.write(cursor, user, id, {name[:-9]: value}, context=ctx)

    def onchange_object_id(self, cr, uid, ids, object_id, context={}):
        if not object_id: return {}
        act = self.pool.get('ir.model').browse(cr, uid, object_id, context=context)
        return {
                'value': {'model': act.model}
        }

    def onchange_action_id(self, cr, uid, ids, action_id, context={}):
        if not action_id: return {}
        act = self.pool.get('ir.actions.actions').browse(cr, uid, action_id, context=context)
        return {
                'value': {'value_unpickle': act.type+','+str(act.id)}
        }

    _columns = {
        'name': fields.char('Name', size=128),
        'model_id': fields.many2one('ir.model', 'Object', size=128,
            help="This field is not used, it only helps you to select a good model."),
        'model': fields.char('Object Name', size=128),
        'action_id': fields.many2one('ir.actions.actions', 'Action',
            help="This field is not used, it only helps you to select the right action."),
        'value': fields.text('Value'),
        'value_unpickle': fields.function(_value_unpickle, fnct_inv=_value_pickle,
            method=True, type='text', string='Value'),
        'object': fields.boolean('Is Object'),
        'key': fields.selection([('action','Action'),('default','Default')], 'Type', size=128),
        'key2' : fields.char('Event Type',help="The kind of action or button in the client side that will trigger the action.", size=128),
        'meta': fields.text('Meta Datas'),
        'meta_unpickle': fields.function(_value_unpickle, fnct_inv=_value_pickle,
            method=True, type='text', string='Metadata'),
        'res_id': fields.integer('Object ID', help="Keep 0 if the action must appear on all resources."),
        'user_id': fields.many2one('res.users', 'User', ondelete='cascade'),
        'company_id': fields.many2one('res.company', 'Company')
    }
    _defaults = {
        'key': lambda *a: 'action',
        'key2': lambda *a: 'tree_but_open',
        'company_id': lambda *a: False
    }

    def _auto_init(self, cr, context={}):
        super(ir_values, self)._auto_init(cr, context)
        cr.execute('SELECT indexname FROM pg_indexes WHERE indexname = \'ir_values_key_model_key2_index\'')
        if not cr.fetchone():
            cr.execute('CREATE INDEX ir_values_key_model_key2_index ON ir_values (key, model, key2)')

    def set(self, cr, uid, key, key2, name, models, value, replace=True, isobject=False, meta=False, preserve_user=False, company=False):
        if isinstance(value, unicode):
            value = value.encode('utf8')
        if not isobject:
            value = pickle.dumps(value)
        if meta:
            meta = pickle.dumps(meta)
        ids_res = []
        for model in models:
            if isinstance(model, (list, tuple)):
                model,res_id = model
            else:
                res_id=False
            if replace:
                search_criteria = [
                    ('key', '=', key),
                    ('key2', '=', key2),
                    ('model', '=', model),
                    ('res_id', '=', res_id),
                    ('user_id', '=', preserve_user and uid)
                ]
                if key in ('meta', 'default'):
                    search_criteria.append(('name', '=', name))
                else:
                    search_criteria.append(('value', '=', value))

                self.unlink(cr, uid, self.search(cr, uid, search_criteria))
            vals = {
                'name': name,
                'value': value,
                'model': model,
                'object': isobject,
                'key': key,
                'key2': key2 and key2[:200],
                'meta': meta,
                'user_id': preserve_user and uid,
            }
            if company:
                cid = self.pool.get('res.users').browse(cr, uid, uid, context={}).company_id.id
                vals['company_id']=cid
            if res_id:
                vals['res_id']= res_id
            ids_res.append(self.create(cr, uid, vals))
        return ids_res

    def get(self, cr, uid, key, key2, models, meta=False, context={}, res_id_req=False, without_user=True, key2_req=True):
        result = []
        for m in models:
            if isinstance(m, (list, tuple)):
                m, res_id = m
            else:
                res_id=False

            where = ['key=%s','model=%s']
            params = [key, str(m)]
            if key2:
                where.append('key2=%s')
                params.append(key2[:200])
            elif key2_req and not meta:
                where.append('key2 is null')
            if res_id_req and (models[-1][0]==m):
                if res_id:
                    where.append('res_id=%s')
                    params.append(res_id)
                else:
                    where.append('(res_id is NULL)')
            elif res_id:
                if (models[-1][0]==m):
                    where.append('(res_id=%s or (res_id is null))')
                    params.append(res_id)
                else:
                    where.append('res_id=%s')
                    params.append(res_id)

            where.append('(user_id=%s or (user_id IS NULL)) order by id')
            params.append(uid)
            clause = ' and '.join(where)
            cr.execute('select id,name,value,object,meta, key from ir_values where ' + clause, params)
            result = cr.fetchall()
            if result:
                break

        if not result:
            return []

        def _result_get(x, keys):
            if x[1] in keys:
                return False
            keys.append(x[1])
            if x[3]:
                model,id = x[2].split(',')
                # FIXME: It might be a good idea to opt-in that kind of stuff
                # FIXME: instead of arbitrarily removing random fields
                fields = [
                    field
                    for field in self.pool.get(model).fields_get_keys(cr, uid)
                    if field not in EXCLUDED_FIELDS]

                try:
<<<<<<< HEAD
                    datas = self.pool.get(model).read(cr, uid, [id], fields, context)
                except except_orm:
=======
                    datas = self.pool.get(model).read(cr, uid, [int(id)], fields, context)
                except except_orm, e:
>>>>>>> e5ee342a
                    return False
                datas = datas and datas[0]
                if not datas:
                    return False
            else:
                datas = pickle.loads(x[2].encode('utf-8'))
            if meta:
                return (x[0], x[1], datas, pickle.loads(x[4]))
            return (x[0], x[1], datas)
        keys = []
        res = filter(None, map(lambda x: _result_get(x, keys), result))
        res2 = res[:]
        for r in res:
<<<<<<< HEAD
            if type(r[2])==type({}) and 'type' in r[2]:
                if r[2]['type'] in ('ir.actions.report.xml','ir.actions.act_window','ir.actions.wizard'):
                    groups = r[2].get('groups_id')
                    if groups:
                            cr.execute('SELECT COUNT(1) FROM res_groups_users_rel WHERE gid IN %s AND uid=%s',(tuple(groups), uid))
                            cnt = cr.fetchone()[0]
                            if not cnt:
                                res2.remove(r)
                            if r[1] == 'Menuitem' and not res2:
                                raise osv.except_osv(_('Error !'), _('You do not have the permission to perform this operation !!!'))
=======
            if isinstance(r[2], dict) and r[2].get('type') in ('ir.actions.report.xml','ir.actions.act_window','ir.actions.wizard'):
                groups = r[2].get('groups_id')
                if groups:
                    cr.execute('SELECT COUNT(1) FROM res_groups_users_rel WHERE gid IN %s AND uid=%s',(tuple(groups), uid))
                    cnt = cr.fetchone()[0]
                    if not cnt:
                        res2.remove(r)
                    if r[1] == 'Menuitem' and not res2:
                        raise osv.except_osv('Error !','You do not have the permission to perform this operation !!!')
>>>>>>> e5ee342a
        return res2
ir_values()<|MERGE_RESOLUTION|>--- conflicted
+++ resolved
@@ -199,13 +199,8 @@
                     if field not in EXCLUDED_FIELDS]
 
                 try:
-<<<<<<< HEAD
-                    datas = self.pool.get(model).read(cr, uid, [id], fields, context)
-                except except_orm:
-=======
                     datas = self.pool.get(model).read(cr, uid, [int(id)], fields, context)
                 except except_orm, e:
->>>>>>> e5ee342a
                     return False
                 datas = datas and datas[0]
                 if not datas:
@@ -219,18 +214,6 @@
         res = filter(None, map(lambda x: _result_get(x, keys), result))
         res2 = res[:]
         for r in res:
-<<<<<<< HEAD
-            if type(r[2])==type({}) and 'type' in r[2]:
-                if r[2]['type'] in ('ir.actions.report.xml','ir.actions.act_window','ir.actions.wizard'):
-                    groups = r[2].get('groups_id')
-                    if groups:
-                            cr.execute('SELECT COUNT(1) FROM res_groups_users_rel WHERE gid IN %s AND uid=%s',(tuple(groups), uid))
-                            cnt = cr.fetchone()[0]
-                            if not cnt:
-                                res2.remove(r)
-                            if r[1] == 'Menuitem' and not res2:
-                                raise osv.except_osv(_('Error !'), _('You do not have the permission to perform this operation !!!'))
-=======
             if isinstance(r[2], dict) and r[2].get('type') in ('ir.actions.report.xml','ir.actions.act_window','ir.actions.wizard'):
                 groups = r[2].get('groups_id')
                 if groups:
@@ -240,6 +223,5 @@
                         res2.remove(r)
                     if r[1] == 'Menuitem' and not res2:
                         raise osv.except_osv('Error !','You do not have the permission to perform this operation !!!')
->>>>>>> e5ee342a
         return res2
 ir_values()