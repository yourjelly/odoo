--- conflicted
+++ resolved
@@ -27,18 +27,10 @@
 from . import test_search
 from . import test_translate
 #import test_uninstall  # loop
-<<<<<<< HEAD
 from . import test_user_has_group
 from . import test_view_validation
 from . import test_views
 from . import test_xmlrpc
 from . import test_res_partner_bank
 from . import test_reports
-=======
-import test_user_has_group
-import test_view_validation
-import test_views
-import test_xmlrpc
-import test_res_partner_bank
-import test_non_regression
->>>>>>> 42e5b322
+from . import test_non_regression