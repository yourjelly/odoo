# -*- coding: utf-8 -*-
# Part of Odoo. See LICENSE file for full copyright and licensing details.

import logging
import math
import re
import time
import traceback

from odoo import api, fields, models, tools, _

_logger = logging.getLogger(__name__)

try:
    from num2words import num2words
except ImportError:
    _logger.warning("The num2words python library is not installed, l10n_mx_edi features won't be fully available.")
    num2words = None

CURRENCY_DISPLAY_PATTERN = re.compile(r'(\w+)\s*(?:\((.*)\))?')


class Currency(models.Model):
    _name = "res.currency"
    _description = "Currency"
    _order = 'active desc, name'

    # Note: 'code' column was removed as of v6.0, the 'name' should now hold the ISO code.
    name = fields.Char(string='Currency', size=3, required=True, help="Currency Code (ISO 4217)")
    symbol = fields.Char(help="Currency sign, to be used when printing amounts.", required=True)
    rate = fields.Float(compute='_compute_current_rate', string='Current Rate', digits=(12, 6),
                        help='The rate of the currency to the currency of rate 1.')
    rate_ids = fields.One2many('res.currency.rate', 'currency_id', string='Rates')
    rounding = fields.Float(string='Rounding Factor', digits=(12, 6), default=0.01)
    decimal_places = fields.Integer(compute='_compute_decimal_places')
    active = fields.Boolean(default=True)
    position = fields.Selection([('after', 'After Amount'), ('before', 'Before Amount')], default='after',
        string='Symbol Position', help="Determines where the currency symbol should be placed after or before the amount.")
    date = fields.Date(compute='_compute_date')
    currency_unit_label = fields.Char(string="Currency Unit", help="Currency Unit Name")
    currency_subunit_label = fields.Char(string="Currency Subunit", help="Currency Subunit Name")

    _sql_constraints = [
        ('unique_name', 'unique (name)', 'The currency code must be unique!'),
        ('rounding_gt_zero', 'CHECK (rounding>0)', 'The rounding factor must be greater than 0!')
    ]

<<<<<<< HEAD
    def _get_rates(self, company, date):
=======
    @api.multi
    @api.depends('rate_ids.rate')
    def _compute_current_rate(self):
        date = self._context.get('date') or fields.Date.today()
        company_id = self._context.get('company_id') or self.env['res.users']._get_company().id
        # the subquery selects the last rate before 'date' for the given currency/company
>>>>>>> 37eed7c5
        query = """SELECT c.id, (SELECT r.rate FROM res_currency_rate r
                                  WHERE r.currency_id = c.id AND r.name <= %s
                                    AND (r.company_id IS NULL OR r.company_id = %s)
                               ORDER BY r.company_id, r.name DESC
                                  LIMIT 1) AS rate
                   FROM res_currency c
                   WHERE c.id IN %s"""
        self._cr.execute(query, (date, company.id, tuple(self.ids)))
        currency_rates = dict(self._cr.fetchall())
        return currency_rates

    @api.multi
    def _compute_current_rate(self):
        date = self._context.get('date') or fields.Date.today()
        company = self._context.get('company_id') or self.env['res.users']._get_company()
        # the subquery selects the last rate before 'date' for the given currency/company
        currency_rates = self._get_rates(company, date)
        for currency in self:
            currency.rate = currency_rates.get(currency.id) or 1.0

    @api.multi
    @api.depends('rounding')
    def _compute_decimal_places(self):
        for currency in self:
            if 0 < currency.rounding < 1:
                currency.decimal_places = int(math.ceil(math.log10(1/currency.rounding)))
            else:
                currency.decimal_places = 0

    @api.multi
    @api.depends('rate_ids.name')
    def _compute_date(self):
        for currency in self:
            currency.date = currency.rate_ids[:1].name

    @api.model
    def _name_search(self, name, args=None, operator='ilike', limit=100, name_get_uid=None):
        results = super(Currency, self)._name_search(name, args, operator=operator, limit=limit, name_get_uid=name_get_uid)
        if not results:
            name_match = CURRENCY_DISPLAY_PATTERN.match(name)
            if name_match:
                results = super(Currency, self)._name_search(name_match.group(1), args, operator=operator, limit=limit, name_get_uid=name_get_uid)
        return results

    @api.multi
    def name_get(self):
        return [(currency.id, tools.ustr(currency.name)) for currency in self]

    @api.multi
    def amount_to_text(self, amount):
        self.ensure_one()
        def _num2words(number, lang):
            try:
                return num2words(number, lang=lang).title()
            except NotImplementedError:
                return num2words(number, lang='en').title()

        if num2words is None:
            logging.getLogger(__name__).warning("The library 'num2words' is missing, cannot render textual amounts.")
            return ""

        formatted = "%.{0}f".format(self.decimal_places) % amount
        parts = formatted.partition('.')
        integer_value = int(parts[0])
        fractional_value = int(parts[2] or 0)

        lang_code = self.env.context.get('lang') or self.env.user.lang
        lang = self.env['res.lang'].search([('code', '=', lang_code)])
        amount_words = tools.ustr('{amt_value} {amt_word}').format(
                        amt_value=_num2words(integer_value, lang=lang.iso_code),
                        amt_word=self.currency_unit_label,
                        )
        if not self.is_zero(amount - integer_value):
            amount_words += ' ' + _('and') + tools.ustr(' {amt_value} {amt_word}').format(
                        amt_value=_num2words(fractional_value, lang=lang.iso_code),
                        amt_word=self.currency_subunit_label,
                        )
        return amount_words

    @api.multi
    def round(self, amount):
        """Return ``amount`` rounded  according to ``self``'s rounding rules.

           :param float amount: the amount to round
           :return: rounded float
        """
        # TODO: Need to check why it calls round() from sale.py, _amount_all() with *No* ID after below commits,
        # https://github.com/odoo/odoo/commit/36ee1ad813204dcb91e9f5f20d746dff6f080ac2
        # https://github.com/odoo/odoo/commit/0b6058c585d7d9a57bd7581b8211f20fca3ec3f7
        # Removing self.ensure_one() will make few test cases to break of modules event_sale, sale_mrp and stock_dropshipping.
        #self.ensure_one()
        return tools.float_round(amount, precision_rounding=self.rounding)

    @api.multi
    def compare_amounts(self, amount1, amount2):
        """Compare ``amount1`` and ``amount2`` after rounding them according to the
           given currency's precision..
           An amount is considered lower/greater than another amount if their rounded
           value is different. This is not the same as having a non-zero difference!

           For example 1.432 and 1.431 are equal at 2 digits precision,
           so this method would return 0.
           However 0.006 and 0.002 are considered different (returns 1) because
           they respectively round to 0.01 and 0.0, even though
           0.006-0.002 = 0.004 which would be considered zero at 2 digits precision.

           :param float amount1: first amount to compare
           :param float amount2: second amount to compare
           :return: (resp.) -1, 0 or 1, if ``amount1`` is (resp.) lower than,
                    equal to, or greater than ``amount2``, according to
                    ``currency``'s rounding.

           With the new API, call it like: ``currency.compare_amounts(amount1, amount2)``.
        """
        return tools.float_compare(amount1, amount2, precision_rounding=self.rounding)

    @api.multi
    def is_zero(self, amount):
        """Returns true if ``amount`` is small enough to be treated as
           zero according to current currency's rounding rules.
           Warning: ``is_zero(amount1-amount2)`` is not always equivalent to
           ``compare_amounts(amount1,amount2) == 0``, as the former will round after
           computing the difference, while the latter will round before, giving
           different results for e.g. 0.006 and 0.002 at 2 digits precision.

           :param float amount: amount to compare with currency's zero

           With the new API, call it like: ``currency.is_zero(amount)``.
        """
        return tools.float_is_zero(amount, precision_rounding=self.rounding)

    @api.model
    def _get_conversion_rate(self, from_currency, to_currency, company, date):
        currency_rates = (from_currency + to_currency)._get_rates(company, date)
        res = currency_rates.get(to_currency.id) / currency_rates.get(from_currency.id)
        return res

    def _convert(self, from_amount, to_currency, company, date, round=True):
        """Returns the converted amount of ``from_amount``` from the currency
           ``self`` to the currency ``to_currency`` for the given ``date`` and
           company.

           :param company: The company from which we retrieve the convertion rate
           :param date: The nearest date from which we retriev the conversion rate.
           :param round: Round the result or not
        """
        self, to_currency = self or to_currency, to_currency or self
        assert self, "convert amount from unknown currency"
        assert to_currency, "convert amount to unknown currency"
        assert company, "convert amount from unknown company"
        assert date, "convert amount from unknown date"
        # apply conversion rate
        if self == to_currency:
            to_amount = from_amount
        else:
            to_amount = from_amount * self._get_conversion_rate(self, to_currency, company, date)
        # apply rounding
        return to_currency.round(to_amount) if round else to_amount

    @api.model
    def _compute(self, from_currency, to_currency, from_amount, round=True):
        _logger.warning('The `_compute` method is deprecated. Use `_convert` instead')
        date = self._context.get('date') or fields.Date.today()
        company = self.env['res.company'].browse(self._context.get('company_id')) or self.env['res.users']._get_company()
        return from_currency._convert(from_amount, to_currency, company, date)

    @api.multi
    def compute(self, from_amount, to_currency, round=True):
        _logger.warning('The `compute` method is deprecated. Use `_convert` instead')
        date = self._context.get('date') or fields.Date.today()
        company = self.env['res.company'].browse(self._context.get('company_id')) or self.env['res.users']._get_company()
        return self._convert(from_amount, to_currency, company, date)

    def _select_companies_rates(self):
        return """
            SELECT
                r.currency_id,
                COALESCE(r.company_id, c.id) as company_id,
                r.rate,
                r.name AS date_start,
                (SELECT name FROM res_currency_rate r2
                 WHERE r2.name > r.name AND
                       r2.currency_id = r.currency_id AND
                       (r2.company_id is null or r2.company_id = c.id)
                 ORDER BY r2.name ASC
                 LIMIT 1) AS date_end
            FROM res_currency_rate r
            JOIN res_company c ON (r.company_id is null or r.company_id = c.id)
        """


class CurrencyRate(models.Model):
    _name = "res.currency.rate"
    _description = "Currency Rate"
    _order = "name desc"

    name = fields.Date(string='Date', required=True, index=True,
                           default=lambda self: fields.Date.today())
    rate = fields.Float(digits=(12, 6), default=1.0, help='The rate of the currency to the currency of rate 1')
    currency_id = fields.Many2one('res.currency', string='Currency', readonly=True)
    company_id = fields.Many2one('res.company', string='Company',
                                 default=lambda self: self.env.user.company_id)

    _sql_constraints = [
        ('unique_name_per_day', 'unique (name,currency_id,company_id)', 'Only one currency rate per day allowed!'),
        ('currency_rate_check', 'CHECK (rate>0)', 'The currency rate must be strictly positive.'),
    ]

    @api.model
    def _name_search(self, name, args=None, operator='ilike', limit=100, name_get_uid=None):
        if operator in ['=', '!=']:
            try:
                date_format = '%Y-%m-%d'
                if self._context.get('lang'):
                    lang_id = self.env['res.lang']._search([('code', '=', self._context['lang'])], access_rights_uid=name_get_uid)
                    if lang_id:
                        date_format = self.browse(lang_id).date_format
                name = time.strftime('%Y-%m-%d', time.strptime(name, date_format))
            except ValueError:
                try:
                    args.append(('rate', operator, float(name)))
                except ValueError:
                    return []
                name = ''
                operator = 'ilike'
        return super(CurrencyRate, self)._name_search(name, args=args, operator=operator, limit=limit, name_get_uid=name_get_uid)<|MERGE_RESOLUTION|>--- conflicted
+++ resolved
@@ -45,16 +45,7 @@
         ('rounding_gt_zero', 'CHECK (rounding>0)', 'The rounding factor must be greater than 0!')
     ]
 
-<<<<<<< HEAD
     def _get_rates(self, company, date):
-=======
-    @api.multi
-    @api.depends('rate_ids.rate')
-    def _compute_current_rate(self):
-        date = self._context.get('date') or fields.Date.today()
-        company_id = self._context.get('company_id') or self.env['res.users']._get_company().id
-        # the subquery selects the last rate before 'date' for the given currency/company
->>>>>>> 37eed7c5
         query = """SELECT c.id, (SELECT r.rate FROM res_currency_rate r
                                   WHERE r.currency_id = c.id AND r.name <= %s
                                     AND (r.company_id IS NULL OR r.company_id = %s)
@@ -67,6 +58,7 @@
         return currency_rates
 
     @api.multi
+    @api.depends('rate_ids.rate')
     def _compute_current_rate(self):
         date = self._context.get('date') or fields.Date.today()
         company = self._context.get('company_id') or self.env['res.users']._get_company()
