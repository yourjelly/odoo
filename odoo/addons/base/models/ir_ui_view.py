--- conflicted
+++ resolved
@@ -625,121 +625,11 @@
         """
         # Queue of specification nodes (i.e. nodes describing where and
         # changes to apply to some parent architecture).
-<<<<<<< HEAD
         try:
-            source = apply_inheritance_specs(source, specs_tree)
+            source = apply_inheritance_specs(source, specs_tree,
+                                             inherit_branding=self._context.get('inherit_branding'))
         except ValueError as e:
             self.raise_view_error(str(e), inherit_id)
-=======
-        specs = [specs_tree]
-
-        def extract(spec):
-            """
-            Utility function that locates a node given a specification, remove
-            it from the source and returns it.
-            """
-            if len(spec):
-                self.raise_view_error(_("Invalid specification for moved nodes: '%s'") %
-                                      etree.tostring(spec), inherit_id)
-            to_extract = self.locate_node(source, spec)
-            if to_extract is not None:
-                remove_element(to_extract)
-                return to_extract
-            else:
-                self.raise_view_error(_("Element '%s' cannot be located in parent view") %
-                                      etree.tostring(spec), inherit_id)
-
-        while len(specs):
-            spec = specs.pop(0)
-            if isinstance(spec, SKIPPED_ELEMENT_TYPES):
-                continue
-            if spec.tag == 'data':
-                specs += [c for c in spec]
-                continue
-            node = self.locate_node(source, spec)
-            if node is not None:
-                pos = spec.get('position', 'inside')
-                if pos == 'replace':
-                    for loc in spec.xpath(".//*[text()='$0']"):
-                        loc.text = ''
-                        loc.append(copy.deepcopy(node))
-                    if node.getparent() is None:
-                        source = copy.deepcopy(spec[0])
-                    else:
-                        replaced_node_tag = None
-                        for child in spec:
-                            if child.get('position') == 'move':
-                                child = extract(child)
-
-                            if self._context.get('inherit_branding') and not replaced_node_tag and child.tag is not etree.Comment:
-                                # To make a correct branding, we need to
-                                # - know exactly which node has been replaced
-                                # - store it before anything else has altered the Tree
-                                # Do it exactly here :D
-                                child.set('meta-oe-xpath-replacing', node.tag)
-                                replaced_node_tag = node.tag  # We just store the replaced node tag on the first child of the xpath replacing it
-
-                            node.addprevious(child)
-                        node.getparent().remove(node)
-                elif pos == 'attributes':
-                    for child in spec.getiterator('attribute'):
-                        attribute = child.get('name')
-                        value = child.text or ''
-                        if child.get('add') or child.get('remove'):
-                            assert not child.text
-                            separator = child.get('separator', ',')
-                            if separator == ' ':
-                                separator = None    # squash spaces
-                            to_add = (
-                                s for s in (s.strip() for s in child.get('add', '').split(separator))
-                                if s
-                            )
-                            to_remove = {s.strip() for s in child.get('remove', '').split(separator)}
-                            values = (s.strip() for s in node.get(attribute, '').split(separator))
-                            value = (separator or ' ').join(itertools.chain(
-                                (v for v in values if v not in to_remove),
-                                to_add
-                            ))
-                        if value:
-                            node.set(attribute, value)
-                        elif attribute in node.attrib:
-                            del node.attrib[attribute]
-                elif pos == 'inside':
-                    add_text_inside(node, spec.text)
-                    for child in spec:
-                        if child.get('position') == 'move':
-                            child = extract(child)
-                        node.append(child)
-                elif pos == 'after':
-                    # add a sentinel element right after node, insert content of
-                    # spec before the sentinel, then remove the sentinel element
-                    sentinel = E.sentinel()
-                    node.addnext(sentinel)
-                    add_text_before(sentinel, spec.text)
-                    for child in spec:
-                        if child.get('position') == 'move':
-                            child = extract(child)
-                        sentinel.addprevious(child)
-                    remove_element(sentinel)
-                elif pos == 'before':
-                    add_text_before(node, spec.text)
-                    for child in spec:
-                        if child.get('position') == 'move':
-                            child = extract(child)
-                        node.addprevious(child)
-                else:
-                    self.raise_view_error(_("Invalid position attribute: '%s'") % pos, inherit_id)
-
-            else:
-                attrs = ''.join([
-                    ' %s="%s"' % (attr, spec.get(attr))
-                    for attr in spec.attrib
-                    if attr != 'position'
-                ])
-                tag = "<%s%s>" % (spec.tag, attrs)
-                self.raise_view_error(_("Element '%s' cannot be located in parent view") % tag, inherit_id)
->>>>>>> 98a55917
-
         return source
 
     @api.model
