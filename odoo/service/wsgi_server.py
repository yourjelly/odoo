--- conflicted
+++ resolved
@@ -41,12 +41,7 @@
 
 def xmlrpc_handle_exception_int(e):
     if isinstance(e, odoo.exceptions.UserError):
-<<<<<<< HEAD
-        fault = xmlrpclib.Fault(RPC_FAULT_CODE_WARNING, odoo.tools.ustr(e.value))
-=======
         fault = xmlrpclib.Fault(RPC_FAULT_CODE_WARNING, odoo.tools.ustr(e.name))
-        response = xmlrpclib.dumps(fault, allow_none=False, encoding=None)
->>>>>>> 98d01e46
     elif isinstance(e, odoo.exceptions.RedirectWarning):
         fault = xmlrpclib.Fault(RPC_FAULT_CODE_WARNING, str(e))
     elif isinstance(e, odoo.exceptions.MissingError):
