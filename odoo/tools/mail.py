--- conflicted
+++ resolved
@@ -44,13 +44,8 @@
 
     _style_whitelist = [
         'font-size', 'font-family', 'font-weight', 'background-color', 'color', 'text-align',
-<<<<<<< HEAD
         'line-height', 'letter-spacing', 'text-transform', 'text-decoration', 'opacity',
-        'float', 'vertical-align',
-=======
-        'line-height', 'letter-spacing', 'text-transform', 'text-decoration',
         'float', 'vertical-align', 'display',
->>>>>>> af35aea6
         'padding', 'padding-top', 'padding-left', 'padding-bottom', 'padding-right',
         'margin', 'margin-top', 'margin-left', 'margin-bottom', 'margin-right',
         # box model
