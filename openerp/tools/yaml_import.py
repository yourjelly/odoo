# -*- coding: utf-8 -*-
import threading
import types
import time # used to eval time.strftime expressions
from datetime import datetime, timedelta
import logging

import openerp
import openerp.sql_db as sql_db
import openerp.workflow
import misc
from config import config
import yaml_tag
import yaml
import re
from lxml import etree
from openerp import SUPERUSER_ID

# YAML import needs both safe and unsafe eval, but let's
# default to /safe/.
unsafe_eval = eval
from safe_eval import safe_eval as eval

import assertion_report

_logger = logging.getLogger(__name__)

class YamlImportException(Exception):
    pass

class YamlImportAbortion(Exception):
    pass

def _is_yaml_mapping(node, tag_constructor):
    value = isinstance(node, types.DictionaryType) \
        and len(node.keys()) == 1 \
        and isinstance(node.keys()[0], tag_constructor)
    return value

def is_comment(node):
    return isinstance(node, types.StringTypes)

def is_assert(node):
    return isinstance(node, yaml_tag.Assert) \
        or _is_yaml_mapping(node, yaml_tag.Assert)

def is_record(node):
    return _is_yaml_mapping(node, yaml_tag.Record)

def is_python(node):
    return _is_yaml_mapping(node, yaml_tag.Python)

def is_menuitem(node):
    return isinstance(node, yaml_tag.Menuitem) \
        or _is_yaml_mapping(node, yaml_tag.Menuitem)

def is_function(node):
    return isinstance(node, yaml_tag.Function) \
        or _is_yaml_mapping(node, yaml_tag.Function)

def is_report(node):
    return isinstance(node, yaml_tag.Report)

def is_workflow(node):
    return isinstance(node, yaml_tag.Workflow)

def is_act_window(node):
    return isinstance(node, yaml_tag.ActWindow)

def is_delete(node):
    return isinstance(node, yaml_tag.Delete)

def is_context(node):
    return isinstance(node, yaml_tag.Context)

def is_url(node):
    return isinstance(node, yaml_tag.Url)

def is_eval(node):
    return isinstance(node, yaml_tag.Eval)

def is_ref(node):
    return isinstance(node, yaml_tag.Ref) \
        or _is_yaml_mapping(node, yaml_tag.Ref)

def is_ir_set(node):
    return _is_yaml_mapping(node, yaml_tag.IrSet)

def is_string(node):
    return isinstance(node, basestring)

class RecordDictWrapper(dict):
    """
    Used to pass a record as locals in eval:
    records do not strictly behave like dict, so we force them to.
    """
    def __init__(self, record):
        self.record = record
    def __getitem__(self, key):
        if key in self.record:
            return self.record[key]
        return dict.__getitem__(self, key)

class YamlInterpreter(object):
    def __init__(self, cr, module, id_map, mode, filename, report=None, noupdate=False, loglevel=logging.DEBUG):
        self.cr = cr
        self.module = module
        self.id_map = id_map
        self.mode = mode
        self.filename = filename
        if report is None:
            report = assertion_report.assertion_report()
        self.assertion_report = report
        self.noupdate = noupdate
        self.loglevel = loglevel
        self.pool = openerp.registry(cr.dbname)
        self.uid = 1
        self.context = {} # opererp context
        self.eval_context = {'ref': self._ref(),
                             '_ref': self._ref(), # added '_ref' so that record['ref'] is possible
                             'time': time,
                             'datetime': datetime,
                             'timedelta': timedelta}
        self.env = openerp.api.Environment(self.cr, self.uid, self.context)

    def _log(self, *args, **kwargs):
        _logger.log(self.loglevel, *args, **kwargs)

    def _ref(self):
        return lambda xml_id: self.get_id(xml_id)

    def get_model(self, model_name):
        return self.pool[model_name]

    def validate_xml_id(self, xml_id):
        id = xml_id
        if '.' in xml_id:
            module, id = xml_id.split('.', 1)
            assert '.' not in id, "The ID reference '%s' must contains maximum one dot.\n" \
                                  "It is used to refer to other modules ID, in the form: module.record_id" \
                                  % (xml_id,)
            if module != self.module:
                module_count = self.pool['ir.module.module'].search_count(self.cr, self.uid, \
                        ['&', ('name', '=', module), ('state', 'in', ['installed'])])
                assert module_count == 1, 'The ID "%s" refers to an uninstalled module.' % (xml_id,)
        if len(id) > 64: # TODO where does 64 come from (DB is 128)? should be a constant or loaded form DB
            _logger.error('id: %s is to long (max: 64)', id)

    def get_id(self, xml_id):
        if xml_id is False or xml_id is None:
            return False
        #if not xml_id:
        #    raise YamlImportException("The xml_id should be a non empty string.")
        elif isinstance(xml_id, types.IntType):
            id = xml_id
        elif xml_id in self.id_map:
            id = self.id_map[xml_id]
        else:
            if '.' in xml_id:
                module, checked_xml_id = xml_id.split('.', 1)
            else:
                module = self.module
                checked_xml_id = xml_id
            try:
                _, id = self.pool['ir.model.data'].get_object_reference(self.cr, self.uid, module, checked_xml_id)
                self.id_map[xml_id] = id
            except ValueError:
                raise ValueError("""%s not found when processing %s.
    This Yaml file appears to depend on missing data. This often happens for
    tests that belong to a module's test suite and depend on each other.""" % (checked_xml_id, self.filename))

        return id

    def get_record(self, xml_id):
        if '.' not in xml_id:
            xml_id = "%s.%s" % (self.module, xml_id)
        return self.env.ref(xml_id)

    def get_context(self, node, eval_dict):
        context = self.context.copy()
        if node.context:
            context.update(eval(node.context, eval_dict))
        return context

    def isnoupdate(self, node):
        return self.noupdate or node.noupdate or False

    def _get_first_result(self, results, default=False):
        if len(results):
            value = results[0]
            if isinstance(value, types.TupleType):
                value = value[0]
        else:
            value = default
        return value

    def process_comment(self, node):
        return node

    def _log_assert_failure(self, msg, *args):
        self.assertion_report.record_failure()
        _logger.error(msg, *args)

    def _get_assertion_id(self, assertion):
        if assertion.id:
            ids = [self.get_id(assertion.id)]
        elif assertion.search:
            q = eval(assertion.search, self.eval_context)
            ids = self.pool[assertion.model].search(self.cr, self.uid, q, context=assertion.context)
        else:
            raise YamlImportException('Nothing to assert: you must give either an id or a search criteria.')
        return ids

    def process_assert(self, node):
        if isinstance(node, dict):
            assertion, expressions = node.items()[0]
        else:
            assertion, expressions = node, []

        if self.isnoupdate(assertion) and self.mode != 'init':
            _logger.warning('This assertion was not evaluated ("%s").', assertion.string)
            return
        model = self.get_model(assertion.model)
        ids = self._get_assertion_id(assertion)
        if assertion.count is not None and len(ids) != assertion.count:
            msg = 'assertion "%s" failed!\n'   \
                  ' Incorrect search count:\n' \
                  ' expected count: %d\n'      \
                  ' obtained count: %d\n'
            args = (assertion.string, assertion.count, len(ids))
            self._log_assert_failure(msg, *args)
        else:
            context = self.get_context(assertion, self.eval_context)
            for id in ids:
                record = model.browse(self.cr, self.uid, id, context)
                for test in expressions:
                    try:
                        success = unsafe_eval(test, self.eval_context, RecordDictWrapper(record))
                    except Exception, e:
                        _logger.debug('Exception during evaluation of !assert block in yaml_file %s.', self.filename, exc_info=True)
                        raise YamlImportAbortion(e)
                    if not success:
                        msg = 'Assertion "%s" FAILED\ntest: %s\n'
                        args = (assertion.string, test)
                        for aop in ('==', '!=', '<>', 'in', 'not in', '>=', '<=', '>', '<'):
                            if aop in test:
                                left, right = test.split(aop,1)
                                lmsg = ''
                                rmsg = ''
                                try:
                                    lmsg = unsafe_eval(left, self.eval_context, RecordDictWrapper(record))
                                except Exception, e:
                                    lmsg = '<exc>'

                                try:
                                    rmsg = unsafe_eval(right, self.eval_context, RecordDictWrapper(record))
                                except Exception, e:
                                    rmsg = '<exc>'

                                msg += 'values: ! %s %s %s'
                                args += ( lmsg, aop, rmsg )
                                break

                        self._log_assert_failure(msg, *args)
                        return
            else: # all tests were successful for this assertion tag (no break)
                self.assertion_report.record_success()

    def _coerce_bool(self, value, default=False):
        if isinstance(value, types.BooleanType):
            b = value
        if isinstance(value, types.StringTypes):
            b = value.strip().lower() not in ('0', 'false', 'off', 'no')
        elif isinstance(value, types.IntType):
            b = bool(value)
        else:
            b = default
        return b

    def create_osv_memory_record(self, record, fields):
        model = self.get_model(record.model)
        context = self.get_context(record, self.eval_context)
        record_dict = self._create_record(model, fields)
        id_new = model.create(self.cr, self.uid, record_dict, context=context)
        self.id_map[record.id] = int(id_new)
        return record_dict

    def process_record(self, node):
        record, fields = node.items()[0]
        model = self.get_model(record.model)

        view_id = record.view
        if view_id and (view_id is not True) and isinstance(view_id, basestring):
            module = self.module
            if '.' in view_id:
                module, view_id = view_id.split('.',1)
            view_id = self.pool['ir.model.data'].get_object_reference(self.cr, SUPERUSER_ID, module, view_id)[1]

        if model.is_transient():
            record_dict=self.create_osv_memory_record(record, fields)
        else:
            self.validate_xml_id(record.id)
            try:
                self.pool['ir.model.data']._get_id(self.cr, SUPERUSER_ID, self.module, record.id)
                default = False
            except ValueError:
                default = True

            if self.isnoupdate(record) and self.mode != 'init':
                id = self.pool['ir.model.data']._update_dummy(self.cr, SUPERUSER_ID, record.model, self.module, record.id)
                # check if the resource already existed at the last update
                if id:
                    self.id_map[record] = int(id)
                    return None
                else:
                    if not self._coerce_bool(record.forcecreate):
                        return None

            #context = self.get_context(record, self.eval_context)
            # FIXME: record.context like {'withoutemployee':True} should pass from self.eval_context. example: test_project.yml in project module
            # TODO: cleaner way to avoid resetting password in auth_signup (makes user creation costly)
            context = dict(record.context or {}, no_reset_password=True)
            view_info = False
            if view_id:
                varg = view_id
                if view_id is True: varg = False
                view_info = model.fields_view_get(self.cr, SUPERUSER_ID, varg, 'form', context)

            record_dict = self._create_record(model, fields, view_info, default=default)
            id = self.pool['ir.model.data']._update(self.cr, SUPERUSER_ID, record.model, \
                    self.module, record_dict, record.id, noupdate=self.isnoupdate(record), mode=self.mode, context=context)
            self.id_map[record.id] = int(id)
            if config.get('import_partial'):
                self.cr.commit()

    def _create_record(self, model, fields, view_info=None, parent={}, default=True):
        """This function processes the !record tag in yalm files. It simulates the record creation through an xml
            view (either specified on the !record tag or the default one for this object), including the calls to
            on_change() functions, and sending only values for fields that aren't set as readonly.
            :param model: model instance
            :param fields: dictonary mapping the field names and their values
            :param view_info: result of fields_view_get() called on the object
            :param parent: dictionary containing the values already computed for the parent, in case of one2many fields
            :param default: if True, the default values must be processed too or not
            :return: dictionary mapping the field names and their values, ready to use when calling the create() function
            :rtype: dict
        """
        def _get_right_one2many_view(fg, field_name, view_type):
            one2many_view = fg[field_name]['views'].get(view_type)
            # if the view is not defined inline, we call fields_view_get()
            if not one2many_view:
                one2many_view = self.pool[fg[field_name]['relation']].fields_view_get(self.cr, SUPERUSER_ID, False, view_type, self.context)
            return one2many_view

        def process_val(key, val):
            if fg[key]['type'] == 'many2one':
                if type(val) in (tuple,list):
                    val = val[0]
            elif fg[key]['type'] == 'one2many':
                if val and isinstance(val, (list,tuple)) and isinstance(val[0], dict):
                    # we want to return only the fields that aren't readonly
                    # For that, we need to first get the right tree view to consider for the field `key´
                    one2many_tree_view = _get_right_one2many_view(fg, key, 'tree')
                    arch = etree.fromstring(one2many_tree_view['arch'].encode('utf-8'))
                    for rec in val:
                        # make a copy for the iteration, as we will alter `rec´
                        rec_copy = rec.copy()
                        for field_key in rec_copy:
                            # if field is missing in view or has a readonly modifier, drop it
                            field_elem = arch.xpath("//field[@name='%s']" % field_key)
                            if field_elem and (field_elem[0].get('modifiers', '{}').find('"readonly": true') >= 0):
                                # TODO: currently we only support if readonly is True in the modifiers. Some improvement may be done in 
                                # order to support also modifiers that look like {"readonly": [["state", "not in", ["draft", "confirm"]]]}
                                del rec[field_key]
                    # now that unwanted values have been removed from val, we can encapsulate it in a tuple as returned value
                    val = map(lambda x: (0,0,x), val)
            elif fg[key]['type'] == 'many2many':
                if val and isinstance(val,(list,tuple)) and isinstance(val[0], (int,long)):
                    val = [(6,0,val)]

            # we want to return only the fields that aren't readonly
            if el.get('modifiers', '{}').find('"readonly": true') >= 0:
                # TODO: currently we only support if readonly is True in the modifiers. Some improvement may be done in 
                # order to support also modifiers that look like {"readonly": [["state", "not in", ["draft", "confirm"]]]}
                return False

            return val

        if view_info:
            arch = etree.fromstring(view_info['arch'].decode('utf-8'))
            view = arch if len(arch) else False
        else:
            view = False
        fields = fields or {}
        if view is not False:
            fg = view_info['fields']
            onchange_spec = model._onchange_spec(self.cr, SUPERUSER_ID, view_info, context=self.context)
            # gather the default values on the object. (Can't use `fields´ as parameter instead of {} because we may
            # have references like `base.main_company´ in the yaml file and it's not compatible with the function)
            defaults = default and model._add_missing_default_values(self.cr, self.uid, {}, context=self.context) or {}

            # copy the default values in record_dict, only if they are in the view (because that's what the client does)
            # the other default values will be added later on by the create().
            record_dict = dict([(key, val) for key, val in defaults.items() if key in fg])

            # Process all on_change calls
            nodes = [view]
            while nodes:
                el = nodes.pop(0)
                if el.tag=='field':
                    field_name = el.attrib['name']
                    assert field_name in fg, "The field '%s' is defined in the form view but not on the object '%s'!" % (field_name, model._name)
                    if field_name in fields:
                        one2many_form_view = None
                        if (view is not False) and (fg[field_name]['type']=='one2many'):
                            # for one2many fields, we want to eval them using the inline form view defined on the parent
                            one2many_form_view = _get_right_one2many_view(fg, field_name, 'form')

                        field_value = self._eval_field(model, field_name, fields[field_name], one2many_form_view or view_info, parent=record_dict, default=default)

                        #call process_val to not update record_dict if values were given for readonly fields
                        val = process_val(field_name, field_value)
                        if val:
                            record_dict[field_name] = val
                        #if (field_name in defaults) and defaults[field_name] == field_value:
                        #    print '*** You can remove these lines:', field_name, field_value

                    #if field_name has a default value or a value is given in the yaml file, we must call its on_change()
                    elif field_name not in defaults:
                        continue

                    if not el.attrib.get('on_change', False):
                        continue
<<<<<<< HEAD

                    if el.attrib['on_change'] in ('1', 'true'):
                        # New-style on_change
                        recs = model.browse(self.cr, SUPERUSER_ID, [], self.context)
                        result = recs.onchange(record_dict, field_name, onchange_spec)

                    else:
                        match = re.match("([a-z_1-9A-Z]+)\((.*)\)", el.attrib['on_change'])
                        assert match, "Unable to parse the on_change '%s'!" % (el.attrib['on_change'], )

                        # creating the context
                        class parent2(object):
                            def __init__(self, d):
                                self.d = d
                            def __getattr__(self, name):
                                return self.d.get(name, False)

                        ctx = record_dict.copy()
                        ctx['context'] = self.context
                        ctx['uid'] = SUPERUSER_ID
                        ctx['parent'] = parent2(parent)
                        for a in fg:
                            if a not in ctx:
                                ctx[a] = process_val(a, defaults.get(a, False))

                        # Evaluation args
                        args = map(lambda x: eval(x, ctx), match.group(2).split(','))
                        result = getattr(model, match.group(1))(self.cr, self.uid, [], *args)

=======
                    match = re.match("([a-z_1-9A-Z]+)\((.*)\)", el.attrib['on_change'], re.DOTALL)
                    assert match, "Unable to parse the on_change '%s'!" % (el.attrib['on_change'], )

                    # creating the context
                    class parent2(object):
                        def __init__(self, d):
                            self.d = d
                        def __getattr__(self, name):
                            return self.d.get(name, False)

                    ctx = record_dict.copy()
                    ctx['context'] = self.context
                    ctx['uid'] = SUPERUSER_ID
                    ctx['parent'] = parent2(parent)
                    for a in fg:
                        if a not in ctx:
                            ctx[a] = process_val(a, defaults.get(a, False))

                    # Evaluation args
                    args = map(lambda x: eval(x, ctx), match.group(2).split(','))
                    result = getattr(model, match.group(1))(self.cr, self.uid, [], *args)
>>>>>>> dbe60c7b
                    for key, val in (result or {}).get('value', {}).items():
                        if key in fg:
                            if key not in fields:
                                # do not shadow values explicitly set in yaml.
                                record_dict[key] = process_val(key, val)
                        else:
                            _logger.debug("The returning field '%s' from your on_change call '%s'"
                                            " does not exist either on the object '%s', either in"
                                            " the view '%s'",
                                            key, match.group(1), model._name, view_info['name'])
                else:
                    nodes = list(el) + nodes
        else:
            record_dict = {}

        for field_name, expression in fields.items():
            if field_name in record_dict:
                continue
            field_value = self._eval_field(model, field_name, expression, default=False)
            record_dict[field_name] = field_value
        return record_dict

    def process_ref(self, node, field=None):
        assert node.search or node.id, '!ref node should have a `search` attribute or `id` attribute'
        if node.search:
            if node.model:
                model_name = node.model
            elif field:
                model_name = field.comodel_name
            else:
                raise YamlImportException('You need to give a model for the search, or a field to infer it.')
            model = self.get_model(model_name)
            q = eval(node.search, self.eval_context)
            ids = model.search(self.cr, self.uid, q)
            if node.use:
                instances = model.browse(self.cr, self.uid, ids)
                value = [inst[node.use] for inst in instances]
            else:
                value = ids
        elif node.id:
            value = self.get_id(node.id)
        else:
            value = None
        return value

    def process_eval(self, node):
        return eval(node.expression, self.eval_context)

    def _eval_field(self, model, field_name, expression, view_info=False, parent={}, default=True):
        # TODO this should be refactored as something like model.get_field() in bin/osv
        if field_name not in model._fields:
            raise KeyError("Object '%s' does not contain field '%s'" % (model, field_name))
        field = model._fields[field_name]

        if is_ref(expression):
            elements = self.process_ref(expression, field)
            if field.type in ("many2many", "one2many"):
                value = [(6, 0, elements)]
            else: # many2one
                if isinstance(elements, (list,tuple)):
                    value = self._get_first_result(elements)
                else:
                    value = elements
        elif field.type == "many2one":
            value = self.get_id(expression)
        elif field.type == "one2many":
            other_model = self.get_model(field.comodel_name)
            value = [(0, 0, self._create_record(other_model, fields, view_info, parent, default=default)) for fields in expression]
        elif field.type == "many2many":
            ids = [self.get_id(xml_id) for xml_id in expression]
            value = [(6, 0, ids)]
        elif field.type == "date" and is_string(expression):
            # enforce ISO format for string date values, to be locale-agnostic during tests
            time.strptime(expression, misc.DEFAULT_SERVER_DATE_FORMAT)
            value = expression
        elif field.type == "datetime" and is_string(expression):
            # enforce ISO format for string datetime values, to be locale-agnostic during tests
            time.strptime(expression, misc.DEFAULT_SERVER_DATETIME_FORMAT)
            value = expression
        else: # scalar field
            if is_eval(expression):
                value = self.process_eval(expression)
            else:
                value = expression
            # raise YamlImportException('Unsupported field "%s" or value %s:%s' % (field_name, type(expression), expression))
        return value

    def process_context(self, node):
        self.context = node.__dict__
        if node.uid:
            self.uid = self.get_id(node.uid)
        if node.noupdate:
            self.noupdate = node.noupdate
        self.env = openerp.api.Environment(self.cr, self.uid, self.context)

    def process_python(self, node):
        python, statements = node.items()[0]
        assert python.model or python.id, "!python node must have attribute `model` or `id`"
        if python.id is None:
            record = self.pool[python.model]
        elif isinstance(python.id, basestring):
            record = self.get_record(python.id)
        else:
            record = self.env[python.model].browse(python.id)
        if python.model:
            assert record._name == python.model, "`id` is not consistent with `model`"
        statements = "\n" * python.first_line + statements.replace("\r\n", "\n")
        code_context = {
            'self': record,
            'model': record._model,
            'cr': self.cr,
            'uid': self.uid,
            'log': self._log,
            'context': self.context,
            'openerp': openerp,
        }
        try:
            code_obj = compile(statements, self.filename, 'exec')
            unsafe_eval(code_obj, {'ref': self.get_id}, code_context)
        except AssertionError, e:
            self._log_assert_failure('AssertionError in Python code %s (line %d): %s',
                python.name, python.first_line, e)
            return
        except Exception, e:
            _logger.debug('Exception during evaluation of !python block in yaml_file %s.', self.filename, exc_info=True)
            raise
        else:
            self.assertion_report.record_success()

    def process_workflow(self, node):
        workflow, values = node.items()[0]
        if self.isnoupdate(workflow) and self.mode != 'init':
            return
        if workflow.ref:
            id = self.get_id(workflow.ref)
        else:
            if not values:
                raise YamlImportException('You must define a child node if you do not give a ref.')
            if not len(values) == 1:
                raise YamlImportException('Only one child node is accepted (%d given).' % len(values))
            value = values[0]
            if not 'model' in value and (not 'eval' in value or not 'search' in value):
                raise YamlImportException('You must provide a "model" and an "eval" or "search" to evaluate.')
            value_model = self.get_model(value['model'])
            local_context = {'obj': lambda x: value_model.browse(self.cr, self.uid, x, context=self.context)}
            local_context.update(self.id_map)
            id = eval(value['eval'], self.eval_context, local_context)

        if workflow.uid is not None:
            uid = workflow.uid
        else:
            uid = self.uid
        self.cr.execute('select distinct signal, sequence, id from wkf_transition ORDER BY sequence,id')
        signals=[x['signal'] for x in self.cr.dictfetchall()]
        if workflow.action not in signals:
            raise YamlImportException('Incorrect action %s. No such action defined' % workflow.action)
        openerp.workflow.trg_validate(uid, workflow.model, id, workflow.action, self.cr)

    def _eval_params(self, model, params):
        args = []
        for i, param in enumerate(params):
            if isinstance(param, types.ListType):
                value = self._eval_params(model, param)
            elif is_ref(param):
                value = self.process_ref(param)
            elif is_eval(param):
                value = self.process_eval(param)
            elif isinstance(param, types.DictionaryType): # supports XML syntax
                param_model = self.get_model(param.get('model', model))
                if 'search' in param:
                    q = eval(param['search'], self.eval_context)
                    ids = param_model.search(self.cr, self.uid, q)
                    value = self._get_first_result(ids)
                elif 'eval' in param:
                    local_context = {'obj': lambda x: param_model.browse(self.cr, self.uid, x, self.context)}
                    local_context.update(self.id_map)
                    value = eval(param['eval'], self.eval_context, local_context)
                else:
                    raise YamlImportException('You must provide either a !ref or at least a "eval" or a "search" to function parameter #%d.' % i)
            else:
                value = param # scalar value
            args.append(value)
        return args

    def process_function(self, node):
        function, params = node.items()[0]
        if self.isnoupdate(function) and self.mode != 'init':
            return
        model = self.get_model(function.model)
        if function.eval:
            args = self.process_eval(function.eval)
        else:
            args = self._eval_params(function.model, params)
        method = function.name
        getattr(model, method)(self.cr, self.uid, *args)

    def _set_group_values(self, node, values):
        if node.groups:
            group_names = node.groups.split(',')
            groups_value = []
            for group in group_names:
                if group.startswith('-'):
                    group_id = self.get_id(group[1:])
                    groups_value.append((3, group_id))
                else:
                    group_id = self.get_id(group)
                    groups_value.append((4, group_id))
            values['groups_id'] = groups_value

    def process_menuitem(self, node):
        self.validate_xml_id(node.id)

        if not node.parent:
            parent_id = False
            self.cr.execute('select id from ir_ui_menu where parent_id is null and name=%s', (node.name,))
            res = self.cr.fetchone()
            values = {'parent_id': parent_id, 'name': node.name}
        else:
            parent_id = self.get_id(node.parent)
            values = {'parent_id': parent_id}
            if node.name:
                values['name'] = node.name
            try:
                res = [ self.get_id(node.id) ]
            except: # which exception ?
                res = None

        if node.action:
            action_type = node.type or 'act_window'
            icons = {
                "act_window": 'STOCK_NEW',
                "report.xml": 'STOCK_PASTE',
                "wizard": 'STOCK_EXECUTE',
                "url": 'STOCK_JUMP_TO',
            }
            values['icon'] = icons.get(action_type, 'STOCK_NEW')
            if action_type == 'act_window':
                action_id = self.get_id(node.action)
                self.cr.execute('select view_type,view_mode,name,view_id,target from ir_act_window where id=%s', (action_id,))
                ir_act_window_result = self.cr.fetchone()
                assert ir_act_window_result, "No window action defined for this id %s !\n" \
                        "Verify that this is a window action or add a type argument." % (node.action,)
                action_type, action_mode, action_name, view_id, target = ir_act_window_result
                if view_id:
                    self.cr.execute('SELECT type FROM ir_ui_view WHERE id=%s', (view_id,))
                    # TODO guess why action_mode is ir_act_window.view_mode above and ir_ui_view.type here
                    action_mode = self.cr.fetchone()
                self.cr.execute('SELECT view_mode FROM ir_act_window_view WHERE act_window_id=%s ORDER BY sequence LIMIT 1', (action_id,))
                if self.cr.rowcount:
                    action_mode = self.cr.fetchone()
                if action_type == 'tree':
                    values['icon'] = 'STOCK_INDENT'
                elif action_mode and action_mode.startswith('tree'):
                    values['icon'] = 'STOCK_JUSTIFY_FILL'
                elif action_mode and action_mode.startswith('graph'):
                    values['icon'] = 'terp-graph'
                elif action_mode and action_mode.startswith('calendar'):
                    values['icon'] = 'terp-calendar'
                if target == 'new':
                    values['icon'] = 'STOCK_EXECUTE'
                if not values.get('name', False):
                    values['name'] = action_name
            elif action_type == 'wizard':
                action_id = self.get_id(node.action)
                self.cr.execute('select name from ir_act_wizard where id=%s', (action_id,))
                ir_act_wizard_result = self.cr.fetchone()
                if (not values.get('name', False)) and ir_act_wizard_result:
                    values['name'] = ir_act_wizard_result[0]
            else:
                raise YamlImportException("Unsupported type '%s' in menuitem tag." % action_type)
        if node.sequence:
            values['sequence'] = node.sequence
        if node.icon:
            values['icon'] = node.icon

        self._set_group_values(node, values)

        pid = self.pool['ir.model.data']._update(self.cr, SUPERUSER_ID, \
                'ir.ui.menu', self.module, values, node.id, mode=self.mode, \
                noupdate=self.isnoupdate(node), res_id=res and res[0] or False)

        if node.id and parent_id:
            self.id_map[node.id] = int(parent_id)

        if node.action and pid:
            action_type = node.type or 'act_window'
            action_id = self.get_id(node.action)
            action = "ir.actions.%s,%d" % (action_type, action_id)
            self.pool['ir.model.data'].ir_set(self.cr, SUPERUSER_ID, 'action', \
                    'tree_but_open', 'Menuitem', [('ir.ui.menu', int(parent_id))], action, True, True, xml_id=node.id)

    def process_act_window(self, node):
        assert getattr(node, 'id'), "Attribute %s of act_window is empty !" % ('id',)
        assert getattr(node, 'name'), "Attribute %s of act_window is empty !" % ('name',)
        assert getattr(node, 'res_model'), "Attribute %s of act_window is empty !" % ('res_model',)
        self.validate_xml_id(node.id)
        view_id = False
        if node.view:
            view_id = self.get_id(node.view)
        if not node.context:
            node.context={}
        context = eval(str(node.context), self.eval_context)
        values = {
            'name': node.name,
            'type': node.type or 'ir.actions.act_window',
            'view_id': view_id,
            'domain': node.domain,
            'context': context,
            'res_model': node.res_model,
            'src_model': node.src_model,
            'view_type': node.view_type or 'form',
            'view_mode': node.view_mode or 'tree,form',
            'usage': node.usage,
            'limit': node.limit,
            'auto_refresh': node.auto_refresh,
            'multi': getattr(node, 'multi', False),
        }

        self._set_group_values(node, values)

        if node.target:
            values['target'] = node.target
        id = self.pool['ir.model.data']._update(self.cr, SUPERUSER_ID, \
                'ir.actions.act_window', self.module, values, node.id, mode=self.mode)
        self.id_map[node.id] = int(id)

        if node.src_model:
            keyword = 'client_action_relate'
            value = 'ir.actions.act_window,%s' % id
            replace = node.replace or True
            self.pool['ir.model.data'].ir_set(self.cr, SUPERUSER_ID, 'action', keyword, \
                    node.id, [node.src_model], value, replace=replace, noupdate=self.isnoupdate(node), isobject=True, xml_id=node.id)
        # TODO add remove ir.model.data

    def process_delete(self, node):
        assert getattr(node, 'model'), "Attribute %s of delete tag is empty !" % ('model',)
        if node.model in self.pool:
            if node.search:
                ids = self.pool[node.model].search(self.cr, self.uid, eval(node.search, self.eval_context))
            else:
                ids = [self.get_id(node.id)]
            if len(ids):
                self.pool[node.model].unlink(self.cr, self.uid, ids)
        else:
            self._log("Record not deleted.")

    def process_url(self, node):
        self.validate_xml_id(node.id)

        res = {'name': node.name, 'url': node.url, 'target': node.target}

        id = self.pool['ir.model.data']._update(self.cr, SUPERUSER_ID, \
                "ir.actions.act_url", self.module, res, node.id, mode=self.mode)
        self.id_map[node.id] = int(id)
        # ir_set
        if (not node.menu or eval(node.menu)) and id:
            keyword = node.keyword or 'client_action_multi'
            value = 'ir.actions.act_url,%s' % id
            replace = node.replace or True
            self.pool['ir.model.data'].ir_set(self.cr, SUPERUSER_ID, 'action', \
                    keyword, node.url, ["ir.actions.act_url"], value, replace=replace, \
                    noupdate=self.isnoupdate(node), isobject=True, xml_id=node.id)

    def process_ir_set(self, node):
        if not self.mode == 'init':
            return False
        _, fields = node.items()[0]
        res = {}
        for fieldname, expression in fields.items():
            if is_eval(expression):
                value = eval(expression.expression, self.eval_context)
            else:
                value = expression
            res[fieldname] = value
        self.pool['ir.model.data'].ir_set(self.cr, SUPERUSER_ID, res['key'], res['key2'], \
                res['name'], res['models'], res['value'], replace=res.get('replace',True), \
                isobject=res.get('isobject', False), meta=res.get('meta',None))

    def process_report(self, node):
        values = {}
        for dest, f in (('name','string'), ('model','model'), ('report_name','name')):
            values[dest] = getattr(node, f)
            assert values[dest], "Attribute %s of report is empty !" % (f,)
        for field,dest in (('rml','report_rml'),('file','report_rml'),('xml','report_xml'),('xsl','report_xsl'),('attachment','attachment'),('attachment_use','attachment_use')):
            if getattr(node, field):
                values[dest] = getattr(node, field)
        if node.auto:
            values['auto'] = eval(node.auto)
        if node.sxw:
            sxw_file = misc.file_open(node.sxw)
            try:
                sxw_content = sxw_file.read()
                values['report_sxw_content'] = sxw_content
            finally:
                sxw_file.close()
        if node.header:
            values['header'] = eval(node.header)
        values['multi'] = node.multi and eval(node.multi)
        xml_id = node.id
        self.validate_xml_id(xml_id)

        self._set_group_values(node, values)

        id = self.pool['ir.model.data']._update(self.cr, SUPERUSER_ID, "ir.actions.report.xml", \
                self.module, values, xml_id, noupdate=self.isnoupdate(node), mode=self.mode)
        self.id_map[xml_id] = int(id)

        if not node.menu or eval(node.menu):
            keyword = node.keyword or 'client_print_multi'
            value = 'ir.actions.report.xml,%s' % id
            replace = node.replace or True
            self.pool['ir.model.data'].ir_set(self.cr, SUPERUSER_ID, 'action', \
                    keyword, values['name'], [values['model']], value, replace=replace, isobject=True, xml_id=xml_id)

    def process_none(self):
        """
        Empty node or commented node should not pass silently.
        """
        self._log_assert_failure("You have an empty block in your tests.")


    def process(self, yaml_string):
        """
        Processes a Yaml string. Custom tags are interpreted by 'process_' instance methods.
        """
        yaml_tag.add_constructors()

        is_preceded_by_comment = False
        for node in yaml.load(yaml_string):
            is_preceded_by_comment = self._log_node(node, is_preceded_by_comment)
            try:
                self._process_node(node)
            except Exception, e:
                _logger.exception(e)
                raise

    def _process_node(self, node):
        if is_comment(node):
            self.process_comment(node)
        elif is_assert(node):
            self.process_assert(node)
        elif is_record(node):
            self.process_record(node)
        elif is_python(node):
            self.process_python(node)
        elif is_menuitem(node):
            self.process_menuitem(node)
        elif is_delete(node):
            self.process_delete(node)
        elif is_url(node):
            self.process_url(node)
        elif is_context(node):
            self.process_context(node)
        elif is_ir_set(node):
            self.process_ir_set(node)
        elif is_act_window(node):
            self.process_act_window(node)
        elif is_report(node):
            self.process_report(node)
        elif is_workflow(node):
            if isinstance(node, types.DictionaryType):
                self.process_workflow(node)
            else:
                self.process_workflow({node: []})
        elif is_function(node):
            if isinstance(node, types.DictionaryType):
                self.process_function(node)
            else:
                self.process_function({node: []})
        elif node is None:
            self.process_none()
        else:
            raise YamlImportException("Can not process YAML block: %s" % node)

    def _log_node(self, node, is_preceded_by_comment):
        if is_comment(node):
            is_preceded_by_comment = True
            self._log(node)
        elif not is_preceded_by_comment:
            if isinstance(node, types.DictionaryType):
                msg = "Creating %s\n with %s"
                args = node.items()[0]
                self._log(msg, *args)
            else:
                self._log(node)
        else:
            is_preceded_by_comment = False
        return is_preceded_by_comment

def yaml_import(cr, module, yamlfile, kind, idref=None, mode='init', noupdate=False, report=None):
    if idref is None:
        idref = {}
    loglevel = logging.DEBUG
    yaml_string = yamlfile.read()
    yaml_interpreter = YamlInterpreter(cr, module, idref, mode, filename=yamlfile.name, report=report, noupdate=noupdate, loglevel=loglevel)
    yaml_interpreter.process(yaml_string)

# keeps convention of convert.py
convert_yaml_import = yaml_import

# vim:expandtab:smartindent:tabstop=4:softtabstop=4:shiftwidth=4:<|MERGE_RESOLUTION|>--- conflicted
+++ resolved
@@ -431,7 +431,6 @@
 
                     if not el.attrib.get('on_change', False):
                         continue
-<<<<<<< HEAD
 
                     if el.attrib['on_change'] in ('1', 'true'):
                         # New-style on_change
@@ -439,7 +438,7 @@
                         result = recs.onchange(record_dict, field_name, onchange_spec)
 
                     else:
-                        match = re.match("([a-z_1-9A-Z]+)\((.*)\)", el.attrib['on_change'])
+                        match = re.match("([a-z_1-9A-Z]+)\((.*)\)", el.attrib['on_change'], re.DOTALL)
                         assert match, "Unable to parse the on_change '%s'!" % (el.attrib['on_change'], )
 
                         # creating the context
@@ -461,29 +460,6 @@
                         args = map(lambda x: eval(x, ctx), match.group(2).split(','))
                         result = getattr(model, match.group(1))(self.cr, self.uid, [], *args)
 
-=======
-                    match = re.match("([a-z_1-9A-Z]+)\((.*)\)", el.attrib['on_change'], re.DOTALL)
-                    assert match, "Unable to parse the on_change '%s'!" % (el.attrib['on_change'], )
-
-                    # creating the context
-                    class parent2(object):
-                        def __init__(self, d):
-                            self.d = d
-                        def __getattr__(self, name):
-                            return self.d.get(name, False)
-
-                    ctx = record_dict.copy()
-                    ctx['context'] = self.context
-                    ctx['uid'] = SUPERUSER_ID
-                    ctx['parent'] = parent2(parent)
-                    for a in fg:
-                        if a not in ctx:
-                            ctx[a] = process_val(a, defaults.get(a, False))
-
-                    # Evaluation args
-                    args = map(lambda x: eval(x, ctx), match.group(2).split(','))
-                    result = getattr(model, match.group(1))(self.cr, self.uid, [], *args)
->>>>>>> dbe60c7b
                     for key, val in (result or {}).get('value', {}).items():
                         if key in fg:
                             if key not in fields:
