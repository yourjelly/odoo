--- conflicted
+++ resolved
@@ -730,26 +730,16 @@
 
         res = {'name': node.name, 'url': node.url, 'target': node.target}
 
-<<<<<<< HEAD
-        id = self.pool.get('ir.model.data')._update(self.cr, 1, \
+        id = self.pool.get('ir.model.data')._update(self.cr, SUPERUSER_ID, \
                 "ir.actions.act_url", self.module, res, node.id, mode=self.mode)
-=======
-        id = self.pool.get('ir.model.data')._update(self.cr, SUPERUSER_ID, \
-                "ir.actions.url", self.module, res, node.id, mode=self.mode)
->>>>>>> c809f07b
         self.id_map[node.id] = int(id)
         # ir_set
         if (not node.menu or eval(node.menu)) and id:
             keyword = node.keyword or 'client_action_multi'
             value = 'ir.actions.act_url,%s' % id
             replace = node.replace or True
-<<<<<<< HEAD
-            self.pool.get('ir.model.data').ir_set(self.cr, 1, 'action', \
+            self.pool.get('ir.model.data').ir_set(self.cr, SUPERUSER_ID, 'action', \
                     keyword, node.url, ["ir.actions.act_url"], value, replace=replace, \
-=======
-            self.pool.get('ir.model.data').ir_set(self.cr, SUPERUSER_ID, 'action', \
-                    keyword, node.url, ["ir.actions.url"], value, replace=replace, \
->>>>>>> c809f07b
                     noupdate=self.isnoupdate(node), isobject=True, xml_id=node.id)
 
     def process_ir_set(self, node):
