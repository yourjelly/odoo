--- conflicted
+++ resolved
@@ -31,22 +31,11 @@
 import openerp.sql_db as sql_db
 from openerp.tools.func import wraps
 from openerp.tools.translate import translate
-<<<<<<< HEAD
 from openerp.osv.orm import MetaModel, Model, TransientModel, AbstractModel
-
-class except_osv(Exception):
-    def __init__(self, name, value, exc_type='warning'):
-        self.name = name
-        self.exc_type = exc_type
-        self.value = value
-        self.args = (exc_type, name)
-=======
-from openerp.osv.orm import MetaModel
 import openerp.exceptions
 
 # For backward compatibility
 except_osv = openerp.exceptions.Warning
->>>>>>> 610eef07
 
 service = None
 
