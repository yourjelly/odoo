# Translation of OpenERP Server.
# This file contains the translation of the following modules:
#	* base
#
msgid ""
msgstr ""
"Project-Id-Version: OpenERP Server 5.0.4\n"
"Report-Msgid-Bugs-To: support@openerp.com\n"
"POT-Creation-Date: 2011-01-11 11:14+0000\n"
"PO-Revision-Date: 2011-10-03 16:01+0000\n"
"Last-Translator: Francisco Reyes Acuña <Unknown>\n"
"Language-Team: \n"
"MIME-Version: 1.0\n"
"Content-Type: text/plain; charset=UTF-8\n"
"Content-Transfer-Encoding: 8bit\n"
<<<<<<< HEAD
"X-Launchpad-Export-Date: 2011-10-01 05:07+0000\n"
=======
"X-Launchpad-Export-Date: 2011-10-04 05:01+0000\n"
>>>>>>> c629763a
"X-Generator: Launchpad (build 14071)\n"

#. module: base
#: view:ir.filters:0
#: field:ir.model.fields,domain:0
#: field:ir.rule,domain:0
#: field:ir.rule,domain_force:0
#: field:res.partner.title,domain:0
msgid "Domain"
msgstr "Dominio"

#. module: base
#: model:res.country,name:base.sh
msgid "Saint Helena"
msgstr "Santa Elena"

#. module: base
#: view:ir.actions.report.xml:0
msgid "Other Configuration"
msgstr "Otra configuración"

#. module: base
#: selection:ir.property,type:0
msgid "DateTime"
msgstr "FechaHora"

#. module: base
#: code:addons/fields.py:534
#, python-format
msgid ""
"The second argument of the many2many field %s must be a SQL table !You used "
"%s, which is not a valid SQL table name."
msgstr ""
"¡El segundo argumento del campo many2many %s debe ser una tabla SQL! Has "
"utilizado %s, que no es un nombre de tabla SQL válido."

#. module: base
#: view:ir.values:0
#: field:ir.values,meta_unpickle:0
msgid "Metadata"
msgstr "Metadatos"

#. module: base
#: field:ir.ui.view,arch:0
#: field:ir.ui.view.custom,arch:0
msgid "View Architecture"
msgstr "Estructura de la vista"

#. module: base
#: field:base.language.import,code:0
msgid "Code (eg:en__US)"
msgstr "es_CL"

#. module: base
#: view:workflow:0
#: view:workflow.activity:0
#: field:workflow.activity,wkf_id:0
#: field:workflow.instance,wkf_id:0
#: field:workflow.transition,wkf_id:0
#: field:workflow.workitem,wkf_id:0
msgid "Workflow"
msgstr "Flujo de Trabajo"

#. module: base
#: view:partner.sms.send:0
msgid "SMS - Gateway: clickatell"
msgstr "Puerta de enlace SMS vía clickatell"

#. module: base
#: selection:base.language.install,lang:0
msgid "Hungarian / Magyar"
msgstr "Húngaro / Magyar"

#. module: base
#: selection:ir.model.fields,select_level:0
msgid "Not Searchable"
msgstr "No puede ser buscado"

#. module: base
#: selection:base.language.install,lang:0
msgid "Spanish (VE) / Español (VE)"
msgstr "Spanish (VE) / Español (VE)"

#. module: base
#: field:ir.actions.server,wkf_model_id:0
msgid "Workflow On"
msgstr "Flujo de trabajo activo"

#. module: base
#: field:ir.actions.act_window,display_menu_tip:0
msgid "Display Menu Tips"
msgstr "Mostrar consejos de menú"

#. module: base
#: view:ir.module.module:0
msgid "Created Views"
msgstr "Vistas creadas"

#. module: base
#: code:addons/base/ir/ir_model.py:485
#, python-format
msgid ""
"You can not write in this document (%s) ! Be sure your user belongs to one "
"of these groups: %s."
msgstr ""
"¡No puede escribir en este documento (%s)! Asegúrese que su usuario "
"pertenezca a alguno de los siguientes grupos: %s."

#. module: base
#: help:ir.model.fields,domain:0
msgid ""
"The optional domain to restrict possible values for relationship fields, "
"specified as a Python expression defining a list of triplets. For example: "
"[('color','=','red')]"
msgstr ""
"El dominio opcional para restringir los posibles valores para los campos de "
"relación, se especifica como una expresión Python compuesta por una lista de "
"trios. Por ejemplo: [('color','=',' red')]"

#. module: base
#: field:res.partner,ref:0
msgid "Reference"
msgstr "Referencia"

#. module: base
#: field:ir.actions.act_window,target:0
msgid "Target Window"
msgstr "Ventana destino"

#. module: base
#: code:addons/base/res/res_user.py:507
#, python-format
msgid "Warning!"
msgstr "¡Advertencia!"

#. module: base
#: code:addons/base/ir/ir_model.py:304
#, python-format
msgid ""
"Properties of base fields cannot be altered in this manner! Please modify "
"them through Python code, preferably through a custom addon!"
msgstr ""
"¡Las propiedades de los campos base no se pueden modificar de esta forma!. "
"Modifique las propiedades mediante código Python, preferentemente a través "
"de un módulo (addon) personalizado."

#. module: base
#: code:addons/osv.py:133
#, python-format
msgid "Constraint Error"
msgstr "Error en la restricción (constraint)"

#. module: base
#: model:ir.model,name:base.model_ir_ui_view_custom
msgid "ir.ui.view.custom"
msgstr "ir.ui.vista.custom"

#. module: base
#: model:res.country,name:base.sz
msgid "Swaziland"
msgstr "Suazilandia"

#. module: base
#: code:addons/orm.py:1993
#: code:addons/orm.py:3653
#, python-format
msgid "created."
msgstr "creado."

#. module: base
#: model:res.partner.category,name:base.res_partner_category_woodsuppliers0
msgid "Wood Suppliers"
msgstr "Proveedores de madera"

#. module: base
#: code:addons/base/module/module.py:303
#, python-format
msgid ""
"Some installed modules depend on the module you plan to Uninstall :\n"
" %s"
msgstr ""
"Algunos de los módulos instalados dependen del módulo que desea desinstalar "
":\n"
" %s"

#. module: base
#: field:ir.sequence,number_increment:0
msgid "Increment Number"
msgstr "Incrementar número"

#. module: base
#: model:ir.actions.act_window,name:base.action_res_company_tree
#: model:ir.ui.menu,name:base.menu_action_res_company_tree
msgid "Company's Structure"
msgstr "Estructura de la compañia"

#. module: base
#: selection:base.language.install,lang:0
msgid "Inuktitut / ᐃᓄᒃᑎᑐᑦ"
msgstr "Inuktitut / ᐃᓄᒃᑎᑐᑦ"

#. module: base
#: view:res.partner:0
msgid "Search Partner"
msgstr "Buscar empresa"

#. module: base
#: code:addons/base/res/res_user.py:132
#, python-format
msgid "\"smtp_server\" needs to be set to send mails to users"
msgstr ""
"\"smtp_server\" debe ser configurado para enviar correos electrónicos a "
"usuarios"

#. module: base
#: code:addons/base/module/wizard/base_export_language.py:60
#, python-format
msgid "new"
msgstr "nuevo"

#. module: base
#: field:ir.actions.report.xml,multi:0
msgid "On multiple doc."
msgstr "En múltiples doc."

#. module: base
#: field:ir.module.category,module_nr:0
msgid "Number of Modules"
msgstr "Número de módulos"

#. module: base
#: help:multi_company.default,company_dest_id:0
msgid "Company to store the current record"
msgstr "Compañía donde se guardará el registro actual."

#. module: base
#: field:res.partner.bank.type.field,size:0
msgid "Max. Size"
msgstr "Tamaño máx."

#. module: base
#: field:res.partner.address,name:0
msgid "Contact Name"
msgstr "Nombre de contacto"

#. module: base
#: code:addons/base/module/wizard/base_export_language.py:56
#, python-format
msgid ""
"Save this document to a %s file and edit it with a specific software or a "
"text editor. The file encoding is UTF-8."
msgstr ""
"Guarde este documento en un archivo %s y edítelo con un programa específico "
"o un editor de texto. La codificación del archivo es UTF-8."

#. module: base
#: sql_constraint:res.lang:0
msgid "The name of the language must be unique !"
msgstr "El nombre del idioma debe de ser único"

#. module: base
#: selection:res.request,state:0
msgid "active"
msgstr "activo"

#. module: base
#: field:ir.actions.wizard,wiz_name:0
msgid "Wizard Name"
msgstr "Nombre de asistente"

#. module: base
#: code:addons/orm.py:2160
#, python-format
msgid "Invalid group_by"
msgstr "group_by Invalido"

#. module: base
#: field:res.partner,credit_limit:0
msgid "Credit Limit"
msgstr "Límite de crédito"

#. module: base
#: field:ir.model.data,date_update:0
msgid "Update Date"
msgstr "Fecha de actualización"

#. module: base
#: view:ir.attachment:0
msgid "Owner"
msgstr "Propietario"

#. module: base
#: field:ir.actions.act_window,src_model:0
msgid "Source Object"
msgstr "Objeto origen"

#. module: base
#: view:ir.actions.todo:0
msgid "Config Wizard Steps"
msgstr "Configurar pasos del asistente"

#. module: base
#: model:ir.model,name:base.model_ir_ui_view_sc
msgid "ir.ui.view_sc"
msgstr "ir.ui.view_sc"

#. module: base
#: field:res.widget.user,widget_id:0
#: field:res.widget.wizard,widgets_list:0
msgid "Widget"
msgstr "Widget"

#. module: base
#: view:ir.model.access:0
#: field:ir.model.access,group_id:0
#: view:res.config.users:0
msgid "Group"
msgstr "Grupo"

#. module: base
#: field:ir.exports.line,name:0
#: field:ir.translation,name:0
#: field:res.partner.bank.type.field,name:0
msgid "Field Name"
msgstr "Nombre del Campo"

#. module: base
#: wizard_view:server.action.create,init:0
#: wizard_field:server.action.create,init,type:0
msgid "Select Action Type"
msgstr "Seleccione el tipo de acción"

#. module: base
#: model:res.country,name:base.tv
msgid "Tuvalu"
msgstr "Tuvalu"

#. module: base
#: selection:ir.model,state:0
msgid "Custom Object"
msgstr "Objeto personalizado"

#. module: base
#: field:res.lang,date_format:0
msgid "Date Format"
msgstr "Formato de fecha"

#. module: base
#: field:res.bank,email:0
#: field:res.partner.address,email:0
msgid "E-Mail"
msgstr "Email"

#. module: base
#: model:res.country,name:base.an
msgid "Netherlands Antilles"
msgstr "Antillas holandesas"

#. module: base
#: code:addons/base/res/res_user.py:389
#, python-format
msgid ""
"You can not remove the admin user as it is used internally for resources "
"created by OpenERP (updates, module installation, ...)"
msgstr ""
"No puede eliminar el usuario admin ya que es utilizado internamente por los "
"recursos creados por OpenERP (actualizaciones, instalación de módulos, ...)"

#. module: base
#: model:res.country,name:base.gf
msgid "French Guyana"
msgstr "Guayana francesa"

#. module: base
#: selection:base.language.install,lang:0
msgid "Greek / Ελληνικά"
msgstr "Griego / Ελληνικά"

#. module: base
#: selection:base.language.install,lang:0
msgid "Bosnian / bosanski jezik"
msgstr "Bosnio / bosanski jezik"

#. module: base
#: help:ir.actions.report.xml,attachment_use:0
msgid ""
"If you check this, then the second time the user prints with same attachment "
"name, it returns the previous report."
msgstr ""
"Si marca esta opción, cuando el usuario imprima el mismo nombre de adjunto "
"por segunda vez, obtendrá el informe anterior."

#. module: base
#: code:addons/orm.py:904
#, python-format
msgid "The read method is not implemented on this object !"
msgstr "¡El método read (leer) no está implementado en este objeto!"

#. module: base
#: help:res.lang,iso_code:0
msgid "This ISO code is the name of po files to use for translations"
msgstr ""
"Este código ISO es el nombre de los ficheros po utilizados en las "
"traducciones."

#. module: base
#: view:base.module.upgrade:0
msgid "Your system will be updated."
msgstr "Su sistema será actualizado"

#. module: base
#: field:ir.actions.todo,note:0
#: selection:ir.property,type:0
msgid "Text"
msgstr "Texto"

#. module: base
#: field:res.country,name:0
msgid "Country Name"
msgstr "Nombre del País"

#. module: base
#: model:res.country,name:base.co
msgid "Colombia"
msgstr "Colombia"

#. module: base
#: view:ir.module.module:0
msgid "Schedule Upgrade"
msgstr "Programar actualización"

#. module: base
#: code:addons/orm.py:838
#, python-format
msgid "Key/value '%s' not found in selection field '%s'"
msgstr "Clave/valor '%s' no encontrado en el campo selección '%s'"

#. module: base
#: help:res.country,code:0
msgid ""
"The ISO country code in two chars.\n"
"You can use this field for quick search."
msgstr ""
"EL código ISO del país de dos caracteres.\n"
"Puede utilizar este campo para la búsqueda rápida."

#. module: base
#: model:res.country,name:base.pw
msgid "Palau"
msgstr "Palau"

#. module: base
#: view:res.partner:0
msgid "Sales & Purchases"
msgstr "Ventas & Compras"

#. module: base
#: view:ir.translation:0
msgid "Untranslated"
msgstr "Sin traducir"

#. module: base
#: help:ir.actions.act_window,context:0
msgid ""
"Context dictionary as Python expression, empty by default (Default: {})"
msgstr ""
"Diccionario que representa el contexto como una expresión Python, vacío por "
"defecto (Default: {})"

#. module: base
#: model:ir.actions.act_window,name:base.ir_action_wizard
#: view:ir.actions.wizard:0
#: model:ir.ui.menu,name:base.menu_ir_action_wizard
msgid "Wizards"
msgstr "Asistentes"

#. module: base
#: model:res.partner.category,name:base.res_partner_category_miscellaneoussuppliers0
msgid "Miscellaneous Suppliers"
msgstr "Proveedores varios"

#. module: base
#: code:addons/base/ir/ir_model.py:255
#, python-format
msgid "Custom fields must have a name that starts with 'x_' !"
msgstr ""
"¡Los campos personalizados deben tener un nombre que empieza con 'x_'!"

#. module: base
#: help:ir.actions.server,action_id:0
msgid "Select the Action Window, Report, Wizard to be executed."
msgstr ""
"Seleccione la ventana de acción, informe o asistente a ser ejecutado."

#. module: base
#: view:res.config.users:0
msgid "New User"
msgstr "Nuevo usuario"

#. module: base
#: view:base.language.export:0
msgid "Export done"
msgstr "Exportación realizada"

#. module: base
#: view:ir.model:0
msgid "Model Description"
msgstr "Descripción del modelo"

#. module: base
#: help:ir.actions.act_window,src_model:0
msgid ""
"Optional model name of the objects on which this action should be visible"
msgstr ""
"Nombre del modelo opcional de los objetos en los que esta acción debería ser "
"visible"

#. module: base
#: field:workflow.transition,trigger_expr_id:0
msgid "Trigger Expression"
msgstr "Expresión del Disparador"

#. module: base
#: model:res.country,name:base.jo
msgid "Jordan"
msgstr "Jordania"

#. module: base
#: view:ir.module.module:0
msgid "Certified"
msgstr "Certificado"

#. module: base
#: model:res.country,name:base.er
msgid "Eritrea"
msgstr "Eritrea"

#. module: base
#: view:res.config:0
#: view:res.config.installer:0
msgid "description"
msgstr "descripción"

#. module: base
#: model:ir.ui.menu,name:base.menu_base_action_rule
msgid "Automated Actions"
msgstr "Acciones automáticas"

#. module: base
#: model:ir.model,name:base.model_ir_actions_actions
msgid "ir.actions.actions"
msgstr "ir.acciones.acciones"

#. module: base
#: view:partner.wizard.ean.check:0
msgid "Want to check Ean ? "
msgstr "Quiere verificar el código EAN? "

#. module: base
#: field:ir.values,key2:0
msgid "Event Type"
msgstr "Tipo de evento"

#. module: base
#: view:base.language.export:0
msgid ""
"OpenERP translations (core, modules, clients) are managed through "
"Launchpad.net, our open source project management facility. We use their "
"online interface to synchronize all translations efforts."
msgstr ""
"Las traducciones de OpenERP (nucleo, módulos y clientes) son gestionadas "
"mediante Launchpad.net, nuestra herramienta de gestión de proyectos de "
"código abierto. Utilizamos su interfaz online para sincronizar todos los "
"esfuerzos de traducción."

#. module: base
#: field:res.partner,title:0
msgid "Partner Form"
msgstr "Título empresa"

#. module: base
#: selection:base.language.install,lang:0
msgid "Swedish / svenska"
msgstr "﻿Sueco / svenska"

#. module: base
#: model:res.country,name:base.rs
msgid "Serbia"
msgstr "Serbia"

#. module: base
#: selection:ir.translation,type:0
msgid "Wizard View"
msgstr "Vista asistente"

#. module: base
#: model:res.country,name:base.kh
msgid "Cambodia, Kingdom of"
msgstr "Reino de Camboya"

#. module: base
#: model:ir.actions.act_window,name:base.ir_sequence_form
#: view:ir.sequence:0
#: model:ir.ui.menu,name:base.menu_ir_sequence_form
#: model:ir.ui.menu,name:base.next_id_5
msgid "Sequences"
msgstr "Secuencias"

#. module: base
#: model:ir.model,name:base.model_base_language_import
msgid "Language Import"
msgstr "Importación de idioma"

#. module: base
#: model:ir.model,name:base.model_res_config_users
msgid "res.config.users"
msgstr "res.config.users"

#. module: base
#: selection:base.language.install,lang:0
msgid "Albanian / Shqip"
msgstr "Albano"

#. module: base
#: model:ir.ui.menu,name:base.menu_crm_config_opportunity
msgid "Opportunities"
msgstr "Oportunidades"

#. module: base
#: model:ir.model,name:base.model_base_language_export
msgid "base.language.export"
msgstr "base.language.export"

#. module: base
#: model:res.country,name:base.pg
msgid "Papua New Guinea"
msgstr "Papúa Nueva Guinea"

#. module: base
#: help:ir.actions.report.xml,report_type:0
msgid "Report Type, e.g. pdf, html, raw, sxw, odt, html2html, mako2html, ..."
msgstr ""
"TIpo de informe, por ejemplo: pdf, html, raw, sxw, odt, html2html, "
"mako2html, ..."

#. module: base
#: model:res.partner.category,name:base.res_partner_category_4
msgid "Basic Partner"
msgstr "Empresa básica"

#. module: base
#: report:ir.module.reference.graph:0
msgid ","
msgstr ","

#. module: base
#: view:res.partner:0
msgid "My Partners"
msgstr "Mis empresas"

#. module: base
#: view:ir.actions.report.xml:0
msgid "XML Report"
msgstr "Informe XML"

#. module: base
#: model:res.country,name:base.es
msgid "Spain"
msgstr "España"

#. module: base
#: model:ir.ui.menu,name:base.menu_translation_export
msgid "Import / Export"
msgstr "Importar / Exportar"

#. module: base
#: help:ir.actions.act_window,domain:0
msgid ""
"Optional domain filtering of the destination data, as a Python expression"
msgstr ""
"Filtro de dominio opcional de los datos destino, escrito como una expresión "
"Python."

#. module: base
#: model:ir.actions.act_window,name:base.action_view_base_module_upgrade
#: model:ir.model,name:base.model_base_module_upgrade
msgid "Module Upgrade"
msgstr "Actualización de módulo"

#. module: base
#: view:res.config.users:0
msgid ""
"Groups are used to define access rights on objects and the visibility of "
"screens and menus"
msgstr ""
"Los grupos son utilizados para definir derechos de accesos sobre objetos y "
"para la visibilidad de pantallas y menús"

#. module: base
#: selection:base.language.install,lang:0
msgid "Spanish (UY) / Español (UY)"
msgstr "Spanish (UY) / Español (UY)"

#. module: base
#: field:res.partner,mobile:0
#: field:res.partner.address,mobile:0
msgid "Mobile"
msgstr "Móvil"

#. module: base
#: model:res.country,name:base.om
msgid "Oman"
msgstr "Omán"

#. module: base
#: model:ir.actions.act_window,name:base.action_payterm_form
#: model:ir.model,name:base.model_res_payterm
msgid "Payment term"
msgstr "Condiciones de pago"

#. module: base
#: model:res.country,name:base.nu
msgid "Niue"
msgstr "Niue"

#. module: base
#: selection:ir.cron,interval_type:0
msgid "Work Days"
msgstr "Días laborables"

#. module: base
#: selection:ir.module.module,license:0
msgid "Other OSI Approved Licence"
msgstr "Otra licencia aprobada por OSI"

#. module: base
#: help:res.config.users,context_lang:0
#: help:res.users,context_lang:0
msgid ""
"Sets the language for the user's user interface, when UI translations are "
"available"
msgstr ""
"Establece el idioma en que se mostrará la interfaz de usuario, cuando hay "
"traducciones de la interfaz disponibles."

#. module: base
#: code:addons/orm.py:1043
#, python-format
msgid "The unlink method is not implemented on this object !"
msgstr "¡El método unlink (eliminar) no está implementado en este objeto!"

#. module: base
#: model:ir.actions.act_window,name:base.act_menu_create
#: view:wizard.ir.model.menu.create:0
msgid "Create Menu"
msgstr "Crear Menú"

#. module: base
#: model:res.country,name:base.in
msgid "India"
msgstr "India"

#. module: base
#: model:ir.actions.act_window,name:base.res_request_link-act
#: model:ir.ui.menu,name:base.menu_res_request_link_act
msgid "Request Reference Types"
msgstr "Tipos de referencias en solicitudes"

#. module: base
#: view:ir.values:0
msgid "client_action_multi, client_action_relate"
msgstr "client_action_multi, client_action_relate"

#. module: base
#: model:res.country,name:base.ad
msgid "Andorra, Principality of"
msgstr "Principado de Andorra"

#. module: base
#: field:ir.module.category,child_ids:0
#: field:res.partner.category,child_ids:0
msgid "Child Categories"
msgstr "Categorías hijas"

#. module: base
#: model:ir.model,name:base.model_ir_config_parameter
msgid "ir.config_parameter"
msgstr "ir.config_parameter"

#. module: base
#: selection:base.language.export,format:0
msgid "TGZ Archive"
msgstr "Archivo TGZ"

#. module: base
#: view:res.lang:0
msgid "%B - Full month name."
msgstr "%B - Nombre de mes completo."

#. module: base
#: view:ir.attachment:0
#: field:ir.attachment,type:0
#: field:ir.model,state:0
#: field:ir.model.fields,state:0
#: field:ir.property,type:0
#: field:ir.server.object.lines,type:0
#: field:ir.translation,type:0
#: view:ir.ui.view:0
#: view:ir.values:0
#: field:ir.values,key:0
#: view:res.partner:0
#: view:res.partner.address:0
msgid "Type"
msgstr "Tipo"

#. module: base
#: code:addons/orm.py:210
#, python-format
msgid ""
"Language with code \"%s\" is not defined in your system !\n"
"Define it through the Administration menu."
msgstr ""
"¡No se ha definido el idioma con el código \"%s\" en su sistema!\n"
"Defínalo a través del menú de Administración."

#. module: base
#: model:res.country,name:base.gu
msgid "Guam (USA)"
msgstr "Guam (EE.UU.)"

#. module: base
#: model:ir.ui.menu,name:base.menu_hr_project
msgid "Human Resources Dashboard"
msgstr "Tablero de recursos humanos"

#. module: base
#: code:addons/base/res/res_user.py:507
#, python-format
msgid "Setting empty passwords is not allowed for security reasons!"
msgstr ""
"¡No se permite establecer contraseñas vacías por evidentes motivos de "
"seguridad!"

#. module: base
#: selection:ir.actions.server,state:0
#: selection:workflow.activity,kind:0
msgid "Dummy"
msgstr "Ficticio"

#. module: base
#: constraint:ir.ui.view:0
msgid "Invalid XML for View Architecture!"
msgstr "¡XML inválido para la definición de la vista!"

#. module: base
#: model:res.country,name:base.ky
msgid "Cayman Islands"
msgstr "Islas Caimán"

#. module: base
#: model:res.country,name:base.kr
msgid "South Korea"
msgstr "Corea del Sur"

#. module: base
#: model:ir.actions.act_window,name:base.action_workflow_transition_form
#: model:ir.ui.menu,name:base.menu_workflow_transition
#: view:workflow.activity:0
msgid "Transitions"
msgstr "Transiciones"

#. module: base
#: code:addons/orm.py:4020
#, python-format
msgid "Record #%d of %s not found, cannot copy!"
msgstr "¡No se ha encontrado el registro #%d de %s, no se puede copiar!"

#. module: base
#: field:ir.module.module,contributors:0
msgid "Contributors"
msgstr "Contribuyentes"

#. module: base
#: selection:ir.property,type:0
msgid "Char"
msgstr "Caracter"

#. module: base
#: model:ir.actions.act_window,name:base.action_publisher_warranty_contract_form
#: model:ir.ui.menu,name:base.menu_publisher_warranty_contract
msgid "Contracts"
msgstr "Contratos"

#. module: base
#: selection:base.language.install,lang:0
msgid "Spanish (AR) / Español (AR)"
msgstr "Spanish (AR) / Español (AR)"

#. module: base
#: model:res.country,name:base.ug
msgid "Uganda"
msgstr "Uganda"

#. module: base
#: field:ir.model.access,perm_unlink:0
msgid "Delete Access"
msgstr "Suprimir acceso"

#. module: base
#: model:res.country,name:base.ne
msgid "Niger"
msgstr "Níger"

#. module: base
#: selection:base.language.install,lang:0
msgid "Chinese (HK)"
msgstr "Chino (HK)"

#. module: base
#: model:res.country,name:base.ba
msgid "Bosnia-Herzegovina"
msgstr "Bosnia-Herzegovina"

#. module: base
#: view:base.language.export:0
msgid ""
"To improve or expand the official translations, you should use directly "
"Lauchpad's web interface (Rosetta). If you need to perform mass translation, "
"Launchpad also allows uploading full .po files at once"
msgstr ""
"Para mejorar o ampliar las traducciones oficiales, se debe utilizar "
"directamente la interfaz web de Lauchpad (Rosetta). Si tiene que realizar "
"una traducción en masa, Launchpad también permite subir varios ficheros .po "
"completos a la vez."

#. module: base
#: selection:base.language.install,lang:0
msgid "Spanish (GT) / Español (GT)"
msgstr "Spanish (GT) / Español (GT)"

#. module: base
#: view:res.lang:0
msgid ""
"%W - Week number of the year (Monday as the first day of the week) as a "
"decimal number [00,53]. All days in a new year preceding the first Monday "
"are considered to be in week 0."
msgstr ""
"﻿%W - Número de semana del año (Lunes como el primer día de la semana) como "
"un número decimal [00,53]. Se considera que todos los días en un año nuevo "
"que precede el primer lunes están en la semana 0."

#. module: base
#: field:ir.module.module,website:0
#: field:res.partner,website:0
msgid "Website"
msgstr "Sitio Web"

#. module: base
#: model:res.country,name:base.gs
msgid "S. Georgia & S. Sandwich Isls."
msgstr "Islas S. Georgia y S. Sandwich"

#. module: base
#: field:ir.actions.url,url:0
msgid "Action URL"
msgstr "URL de la acción"

#. module: base
#: field:base.module.import,module_name:0
msgid "Module Name"
msgstr "Nombre del módulo"

#. module: base
#: model:res.country,name:base.mh
msgid "Marshall Islands"
msgstr "Islas Marshall"

#. module: base
#: code:addons/base/ir/ir_model.py:328
#, python-format
msgid "Changing the model of a field is forbidden!"
msgstr "¡Está prohibido cambiar el modelo de un campo!"

#. module: base
#: model:res.country,name:base.ht
msgid "Haiti"
msgstr "Haití"

#. module: base
#: view:ir.ui.view:0
#: selection:ir.ui.view,type:0
msgid "Search"
msgstr "Búsqueda"

#. module: base
#: code:addons/osv.py:136
#, python-format
msgid ""
"The operation cannot be completed, probably due to the following:\n"
"- deletion: you may be trying to delete a record while other records still "
"reference it\n"
"- creation/update: a mandatory field is not correctly set"
msgstr ""
"No puede completarse la operación, probablemente debido a lo siguiente:\n"
"- eliminación: es posible que esté intentando eliminar un registro mientras "
"que otros registros todavía tengan referencias a el.\n"
"- creación o actualización: un campo obligatorio no se encuentra introducido "
"correctamente."

#. module: base
#: view:ir.rule:0
msgid ""
"2. Group-specific rules are combined together with a logical AND operator"
msgstr ""
"2. Reglas específicas de grupo se combinan juntas mediante un operador "
"lógico AND"

#. module: base
#: code:addons/base/res/res_user.py:206
#, python-format
msgid "Operation Canceled"
msgstr "Operación Cancelada"

#. module: base
#: help:base.language.export,lang:0
msgid "To export a new language, do not select a language."
msgstr "Para exportar un nuevo idioma, no seleccione un idioma."

#. module: base
#: view:res.request:0
msgid "Request Date"
msgstr "Fecha de solicitud"

#. module: base
#: model:ir.ui.menu,name:base.menu_hr_dasboard
msgid "Dashboard"
msgstr "Tablero"

#. module: base
#: model:ir.ui.menu,name:base.menu_purchase_root
msgid "Purchases"
msgstr "Compras"

#. module: base
#: model:res.country,name:base.md
msgid "Moldavia"
msgstr "Moldavia"

#. module: base
#: view:ir.module.module:0
msgid "Features"
msgstr "Características"

#. module: base
#: view:ir.module.module:0
#: report:ir.module.reference.graph:0
msgid "Version"
msgstr "Versión"

#. module: base
#: view:ir.model.access:0
#: field:ir.model.access,perm_read:0
#: view:ir.rule:0
msgid "Read Access"
msgstr "Permisos de lectura"

#. module: base
#: model:ir.model,name:base.model_ir_exports
msgid "ir.exports"
msgstr "ir.exports"

#. module: base
#: code:addons/base/module/wizard/base_update_translations.py:38
#, python-format
msgid "No language with code \"%s\" exists"
msgstr "No existe un idioma con código \"%s\""

#. module: base
#: code:addons/base/publisher_warranty/publisher_warranty.py:163
#, python-format
msgid "Error during communication with the publisher warranty server."
msgstr ""
"Error durante la comunicación con el servidor de garantía del editor de "
"OpenERP."

#. module: base
#: help:ir.actions.server,email:0
msgid ""
"Provides the fields that will be used to fetch the email address, e.g. when "
"you select the invoice, then `object.invoice_address_id.email` is the field "
"which gives the correct address"
msgstr ""
"Indique los campos que se utilizarán para extraer la dirección de correo "
"electrónico. Por ej. cuándo selecciona la factura, entonces "
"`object.invoice_address_id.email` es el campo que contiene la dirección "
"correcta."

#. module: base
#: view:res.lang:0
msgid "%Y - Year with century."
msgstr "%Y - Año con siglo."

#. module: base
#: report:ir.module.reference.graph:0
msgid "-"
msgstr "-"

#. module: base
#: view:publisher_warranty.contract.wizard:0
msgid ""
"This wizard helps you register a publisher warranty contract in your OpenERP "
"system. After the contract has been registered, you will be able to send "
"issues directly to OpenERP."
msgstr ""
"Este asistente le ayudará a registrar un contrato de garantía del editor en "
"su sistema OpenERP. Después de que el contrato haya sido registrado, podrá "
"enviar incidencias directamente a OpenERP."

#. module: base
#: code:addons/orm.py:1744
#, python-format
msgid "The search method is not implemented on this object !"
msgstr "¡El método search (buscar) no está implementado en este objeto!"

#. module: base
#: view:wizard.ir.model.menu.create:0
msgid "Create _Menu"
msgstr "Crear _Menú"

#. module: base
#: field:res.payterm,name:0
msgid "Payment Term (short name)"
msgstr "Condiciones de pago"

#. module: base
#: model:ir.model,name:base.model_res_bank
#: view:res.bank:0
#: field:res.partner.bank,bank:0
msgid "Bank"
msgstr "Banco"

#. module: base
#: model:ir.model,name:base.model_ir_exports_line
msgid "ir.exports.line"
msgstr "ir.exports.line"

#. module: base
#: help:base.language.install,overwrite:0
msgid ""
"If you check this box, your customized translations will be overwritten and "
"replaced by the official ones."
msgstr ""
"Si selecciona esta casilla, sus traducciones personalizadas serán "
"sobrescritas y remplazadas por las traducciones oficiales"

#. module: base
#: field:ir.actions.report.xml,report_rml:0
msgid "Main report file path"
msgstr "Ruta del informe principal"

#. module: base
#: model:ir.actions.act_window,name:base.ir_action_report_xml
#: field:ir.module.module,reports_by_module:0
#: model:ir.ui.menu,name:base.menu_ir_action_report_xml
msgid "Reports"
msgstr "Informes"

#. module: base
#: help:ir.actions.act_window.view,multi:0
#: help:ir.actions.report.xml,multi:0
msgid ""
"If set to true, the action will not be displayed on the right toolbar of a "
"form view."
msgstr ""
"Si se marca a cierto, la acción no se mostrará en la barra de herramientas "
"de la derecha en una vista formulario."

#. module: base
#: field:workflow,on_create:0
msgid "On Create"
msgstr "Al crear"

#. module: base
#: code:addons/base/ir/ir_model.py:607
#, python-format
msgid ""
"'%s' contains too many dots. XML ids should not contain dots ! These are "
"used to refer to other modules data, as in module.reference_id"
msgstr ""
"'%s' contiene demasiados puntos. ¡Los ids del XML no deberían contener "
"puntos! Los puntos se usan para referirse a datos de otros módulos, por "
"ejemplo módulo.referencia_id"

#. module: base
#: field:partner.sms.send,user:0
#: field:res.config.users,login:0
#: field:res.users,login:0
msgid "Login"
msgstr "Usuario"

#. module: base
#: view:ir.actions.server:0
msgid ""
"Access all the fields related to the current object using expressions, i.e. "
"object.partner_id.name "
msgstr ""
"Acceda a todos los campos relacionados con el objeto actual usando "
"expresiones, por ej. object.partner_id.name "

#. module: base
#: model:ir.model,name:base.model_res_country_state
msgid "Country state"
msgstr "Provincia"

#. module: base
#: selection:ir.property,type:0
msgid "Float"
msgstr "Número flotante"

#. module: base
#: model:ir.model,name:base.model_res_request_link
msgid "res.request.link"
msgstr "res.solicitud.link"

#. module: base
#: field:ir.actions.wizard,name:0
msgid "Wizard Info"
msgstr "Información asistente"

#. module: base
#: view:base.language.export:0
#: model:ir.actions.act_window,name:base.action_wizard_lang_export
#: model:ir.ui.menu,name:base.menu_wizard_lang_export
msgid "Export Translation"
msgstr "Exportar traducción"

#. module: base
#: help:res.log,secondary:0
msgid ""
"Do not display this log if it belongs to the same object the user is working "
"on"
msgstr ""
"No mostrar este registro si pertenece al mismo objeto sobre el cual el "
"usuario está trabajando."

#. module: base
#: model:res.country,name:base.tp
msgid "East Timor"
msgstr "Timor oriental"

#. module: base
#: model:res.company,follow_up_msg:base.main_company
msgid ""
"Date : %(date)s\n"
"\n"
"Dear %(partner_name)s,\n"
"\n"
"Please find in attachment a reminder of all your unpaid invoices, for a "
"total amount due of:\n"
"\n"
"%(followup_amount).2f %(company_currency)s\n"
"\n"
"Thanks,\n"
"--\n"
"%(user_signature)s\n"
"%(company_name)s"
msgstr ""
"Feha : %(date)s\n"
"\n"
"Estimado %(partner_name)s,\n"
"\n"
"Encontrará adjunto un recordatorio de todas sus facturas pendientes, por un "
"importe total de:\n"
"%(followup_amount).2f %(company_currency)s\n"
"\n"
"Gracias,\n"
"--\n"
"%(user_signature)s\n"
"%(company_name)s"

#. module: base
#: field:res.currency,accuracy:0
msgid "Computational Accuracy"
msgstr "Precisión de cálculo"

#. module: base
#: selection:base.language.install,lang:0
msgid "Sinhalese / සිංහල"
msgstr "Copy text \t Sinhalese / සිංහල"

#. module: base
#: model:ir.model,name:base.model_wizard_ir_model_menu_create_line
msgid "wizard.ir.model.menu.create.line"
msgstr "asistente.ir.modelo.menu.crea.linea"

#. module: base
#: field:ir.attachment,res_id:0
msgid "Attached ID"
msgstr "ID archivo adjunto"

#. module: base
#: view:ir.sequence:0
msgid "Day: %(day)s"
msgstr "Día: %(day)s"

#. module: base
#: model:res.country,name:base.mv
msgid "Maldives"
msgstr "Maldivas"

#. module: base
#: help:ir.values,res_id:0
msgid "Keep 0 if the action must appear on all resources."
msgstr "Dejar un 0 si la acción debe aparecer en todos los recursos."

#. module: base
#: model:ir.model,name:base.model_ir_rule
msgid "ir.rule"
msgstr "ir.regla"

#. module: base
#: selection:ir.cron,interval_type:0
msgid "Days"
msgstr "Días"

#. module: base
#: help:ir.actions.server,condition:0
msgid ""
"Condition that is to be tested before action is executed, e.g. "
"object.list_price > object.cost_price"
msgstr ""
"﻿Condición que se debe testear antes de que se ejecute la acción, por ej. "
"object.list_price > object.cost_price"

#. module: base
#: code:addons/base/res/partner/partner.py:155
#: code:addons/base/res/res_company.py:66
#, python-format
msgid " (copy)"
msgstr " (copia)"

#. module: base
#: view:res.lang:0
msgid "7.  %H:%M:%S      ==> 18:25:20"
msgstr "7. %H:%M:%S ==> 18:25:20"

#. module: base
#: view:res.partner:0
#: view:res.partner.category:0
#: field:res.partner.category,partner_ids:0
msgid "Partners"
msgstr "Empresas"

#. module: base
#: field:res.partner.category,parent_left:0
msgid "Left parent"
msgstr "Padre izquierdo"

#. module: base
#: model:ir.actions.act_window,name:base.res_widget_act_window
#: model:ir.ui.menu,name:base.menu_res_widget_act_window
msgid "Homepage Widgets"
msgstr "Widgets página inicial"

#. module: base
#: help:ir.actions.server,message:0
msgid ""
"Specify the message. You can use the fields from the object. e.g. `Dear [[ "
"object.partner_id.name ]]`"
msgstr ""
"Indique el mensaje. Puede utilizar los campos del objeto. por ej. `Estimado "
"[[object.partner_id.name]]`"

#. module: base
#: field:ir.attachment,res_model:0
msgid "Attached Model"
msgstr "Modelo archivo adjunto"

#. module: base
#: view:ir.rule:0
msgid "Domain Setup"
msgstr "Configuración del dominio"

#. module: base
#: field:ir.actions.server,trigger_name:0
msgid "Trigger Name"
msgstr "Nombre disparador"

#. module: base
#: model:ir.model,name:base.model_ir_model_access
msgid "ir.model.access"
msgstr "ir.modelo.acceso"

#. module: base
#: field:ir.cron,priority:0
#: field:res.request,priority:0
#: field:res.request.link,priority:0
msgid "Priority"
msgstr "Prioridad"

#. module: base
#: field:workflow.transition,act_from:0
msgid "Source Activity"
msgstr "Actividad origen"

#. module: base
#: view:ir.sequence:0
msgid "Legend (for prefix, suffix)"
msgstr "Leyenda (para prefijo, sufijo)"

#. module: base
#: selection:ir.server.object.lines,type:0
msgid "Formula"
msgstr "Fórmula"

#. module: base
#: code:addons/base/res/res_user.py:389
#, python-format
msgid "Can not remove root user!"
msgstr "¡No se puede eliminar el usuario principal!"

#. module: base
#: model:res.country,name:base.mw
msgid "Malawi"
msgstr "Malawi"

#. module: base
#: code:addons/base/res/res_user.py:51
#: code:addons/base/res/res_user.py:413
#, python-format
msgid "%s (copy)"
msgstr "%s (copiar)"

#. module: base
#: field:res.partner.address,type:0
msgid "Address Type"
msgstr "Tipo de dirección"

#. module: base
#: view:ir.ui.menu:0
msgid "Full Path"
msgstr "Ruta completa"

#. module: base
#: view:res.request:0
msgid "References"
msgstr "Referencias"

#. module: base
#: view:res.lang:0
msgid ""
"%U - Week number of the year (Sunday as the first day of the week) as a "
"decimal number [00,53]. All days in a new year preceding the first Sunday "
"are considered to be in week 0."
msgstr ""
"%U - Número de semana del año (Domingo como el primer día de la semana) como "
"un número decimal [00,53]. Se considera que todos los días en un año nuevo "
"que preceden el primer domingo están en la semana 0."

#. module: base
#: view:ir.ui.view:0
msgid "Advanced"
msgstr "Avanzado"

#. module: base
#: model:res.country,name:base.fi
msgid "Finland"
msgstr "Finlandia"

#. module: base
#: selection:ir.actions.act_window,view_type:0
#: selection:ir.actions.act_window.view,view_mode:0
#: view:ir.ui.view:0
#: selection:ir.ui.view,type:0
#: selection:wizard.ir.model.menu.create.line,view_type:0
msgid "Tree"
msgstr "Árbol"

#. module: base
#: help:res.config.users,password:0
msgid ""
"Keep empty if you don't want the user to be able to connect on the system."
msgstr ""
"Dejarlo vacío ﻿si no quiere que el usuario se pueda conectar en el sistema."

#. module: base
#: view:ir.actions.server:0
msgid "Create / Write / Copy"
msgstr "Crear / Escribir / Copiar"

#. module: base
#: view:base.language.export:0
msgid "https://help.launchpad.net/Translations"
msgstr "https://help.launchpad.net/Translations"

#. module: base
#: field:ir.actions.act_window,view_mode:0
msgid "View Mode"
msgstr "Modo de vista"

#. module: base
#: view:base.language.import:0
msgid ""
"When using CSV format, please also check that the first line of your file is "
"one of the following:"
msgstr ""
"Cuando use el formato CSV, por favor compruebe que la primera línea de su "
"archivo es una de las siguientes:"

#. module: base
#: code:addons/fields.py:114
#, python-format
msgid "Not implemented search_memory method !"
msgstr "¡El método search_memory no está implementado!"

#. module: base
#: view:res.log:0
msgid "Logs"
msgstr "Registros"

#. module: base
#: selection:base.language.install,lang:0
msgid "Spanish / Español"
msgstr "Español / Español"

#. module: base
#: selection:base.language.install,lang:0
msgid "Korean (KP) / 한국어 (KP)"
msgstr "Koreano"

#. module: base
#: view:base.module.update:0
msgid ""
"This wizard will scan all module repositories on the server side to detect "
"newly added modules as well as any change to existing modules."
msgstr ""
"Este asistente escaneará todos la bibliotecas de módulos en el servidor para "
"detectar nuevos módulos añadidos y también cambios en los módulos existentes."

#. module: base
#: field:res.company,logo:0
msgid "Logo"
msgstr "Logo"

#. module: base
#: view:res.partner.address:0
msgid "Search Contact"
msgstr "Buscar contacto"

#. module: base
#: view:ir.module.module:0
msgid "Uninstall (beta)"
msgstr "Desinstalar (beta)"

#. module: base
#: selection:ir.actions.act_window,target:0
#: selection:ir.actions.url,target:0
msgid "New Window"
msgstr "Nueva ventana"

#. module: base
#: model:res.country,name:base.bs
msgid "Bahamas"
msgstr "Bahamas"

#. module: base
#: code:addons/base/res/partner/partner.py:250
#, python-format
msgid ""
"Couldn't generate the next id because some partners have an alphabetic id !"
msgstr ""
"¡No se puede generar el siguiente id porqué algunas empresas tienen un id "
"alfabético!"

#. module: base
#: view:ir.attachment:0
msgid "Attachment"
msgstr "Adjunto"

#. module: base
#: model:res.country,name:base.ie
msgid "Ireland"
msgstr "Irlanda"

#. module: base
#: field:base.module.update,update:0
msgid "Number of modules updated"
msgstr "Número de módulos actualizados"

#. module: base
#: code:addons/fields.py:100
#, python-format
msgid "Not implemented set_memory method !"
msgstr "¡El método set_memory no está implementado!"

#. module: base
#: view:workflow.activity:0
msgid "Workflow Activity"
msgstr "Actividad del flujo de trabajo"

#. module: base
#: view:ir.rule:0
msgid ""
"Example: GLOBAL_RULE_1 AND GLOBAL_RULE_2 AND ( (GROUP_A_RULE_1 AND "
"GROUP_A_RULE_2) OR (GROUP_B_RULE_1 AND GROUP_B_RULE_2) )"
msgstr ""
"Ejemplo: REGLA_GLOBAL_1 AND REGLA_GLOBAL_2 AND ( (GRUPO_A_REGLA_1 AND "
"GRUPO_A_REGLA_2) OR (GRUPO_B_REGLA_1 AND GRUPO_B_REGLA_2) )"

#. module: base
#: model:ir.actions.act_window,help:base.action_ui_view
msgid ""
"Views allows you to personalize each view of OpenERP. You can add new "
"fields, move fields, rename them or delete the ones that you do not need."
msgstr ""
"Las \"vistas\" permiten personalizar cada pantalla de datos en OpenERP.  Es "
"posible agregar campos nuevos, modificar campos existentes, renombrarlos o "
"eliminarlos, según sea el caso."

#. module: base
#: field:ir.actions.act_window,groups_id:0
#: model:ir.actions.act_window,name:base.action_res_groups
#: view:ir.actions.report.xml:0
#: field:ir.actions.report.xml,groups_id:0
#: view:ir.actions.todo:0
#: field:ir.actions.todo,groups_id:0
#: field:ir.actions.wizard,groups_id:0
#: view:ir.model:0
#: field:ir.model.fields,groups:0
#: field:ir.rule,groups:0
#: view:ir.ui.menu:0
#: field:ir.ui.menu,groups_id:0
#: model:ir.ui.menu,name:base.menu_action_res_groups
#: field:res.config.users,groups_id:0
#: view:res.groups:0
#: view:res.users:0
#: field:res.users,groups_id:0
msgid "Groups"
msgstr "Grupos"

#. module: base
#: selection:base.language.install,lang:0
msgid "Spanish (CL) / Español (CL)"
msgstr "Español"

#. module: base
#: view:res.config.users:0
msgid ""
"Create additional users and assign them groups that will allow them to have "
"access to selected functionalities within the system. Click on 'Done' if you "
"do not wish to add more users at this stage, you can always do this later."
msgstr ""
"Cree nuevos usuarios y asigneles los grupos que les permitirá tener acceso a "
"las funcionalidades seleccionadas dentro del sistema. Haga clic en "
"'Realizado' si no desea añadir más usuarios en este paso, siempre puede "
"hacerlo más tarde."

#. module: base
#: model:res.country,name:base.bz
msgid "Belize"
msgstr "Belize"

#. module: base
#: model:res.country,name:base.ge
msgid "Georgia"
msgstr "Georgia"

#. module: base
#: model:res.country,name:base.pl
msgid "Poland"
msgstr "Polonia"

#. module: base
#: help:ir.actions.act_window,view_mode:0
msgid ""
"Comma-separated list of allowed view modes, such as 'form', 'tree', "
"'calendar', etc. (Default: tree,form)"
msgstr ""
"Lista separada por comas de modos de vista permitidos, como 'form' "
"(formulario), 'tree' (árbol), 'calendar' (calendario), etc (por defecto: "
"tree,form)"

#. module: base
#: code:addons/orm.py:3147
#, python-format
msgid "A document was modified since you last viewed it (%s:%d)"
msgstr ""
"Un documento ha sido modificado desde la última vez que lo vió (%s:%d)"

#. module: base
#: view:workflow:0
msgid "Workflow Editor"
msgstr "Editor de flujos de trabajo"

#. module: base
#: selection:ir.module.module,state:0
#: selection:ir.module.module.dependency,state:0
msgid "To be removed"
msgstr "Para ser eliminado"

#. module: base
#: model:ir.model,name:base.model_ir_sequence
msgid "ir.sequence"
msgstr "ir.secuencia"

#. module: base
#: help:ir.actions.server,expression:0
msgid ""
"Enter the field/expression that will return the list. E.g. select the sale "
"order in Object, and you can have loop on the sales order line. Expression = "
"`object.order_line`."
msgstr ""
"﻿Introduzca el campo/expresión que devolverá la lista. Por ej. si seleccione "
"el pedido de venta en Objeto podrá realizar un bucle sobre las líneas del "
"pedido de venta. Expresión = `object.order_line`."

#. module: base
#: field:ir.property,fields_id:0
#: selection:ir.translation,type:0
#: field:multi_company.default,field_id:0
msgid "Field"
msgstr "Campo"

#. module: base
#: view:ir.rule:0
msgid "Groups (no group = global)"
msgstr "Grupos (sin grupos = global)"

#. module: base
#: model:res.country,name:base.fo
msgid "Faroe Islands"
msgstr "Islas Feroe"

#. module: base
#: selection:res.config.users,view:0
#: selection:res.config.view,view:0
#: selection:res.users,view:0
msgid "Simplified"
msgstr "Simplificado"

#. module: base
#: model:res.country,name:base.st
msgid "Saint Tome (Sao Tome) and Principe"
msgstr "Santo Tomé y Príncipe"

#. module: base
#: selection:res.partner.address,type:0
msgid "Invoice"
msgstr "Factura"

#. module: base
#: selection:base.language.install,lang:0
msgid "Portugese (BR) / Português (BR)"
msgstr "Portugués"

#. module: base
#: model:res.country,name:base.bb
msgid "Barbados"
msgstr "Barbados"

#. module: base
#: model:res.country,name:base.mg
msgid "Madagascar"
msgstr "Madagascar"

#. module: base
#: code:addons/base/ir/ir_model.py:96
#, python-format
msgid ""
"The Object name must start with x_ and not contain any special character !"
msgstr ""
"¡El nombre del objeto debe empezar con x_ y no contener ningún carácter "
"especial!"

#. module: base
#: field:ir.actions.configuration.wizard,note:0
msgid "Next Wizard"
msgstr "Siguiente asistente"

#. module: base
#: model:ir.actions.act_window,name:base.action_menu_admin
#: view:ir.ui.menu:0
#: field:ir.ui.menu,name:0
msgid "Menu"
msgstr "Menú"

#. module: base
#: field:res.currency,rate:0
msgid "Current Rate"
msgstr "Tasa"

#. module: base
#: field:ir.ui.view.custom,ref_id:0
msgid "Original View"
msgstr "Vista Original"

#. module: base
#: view:ir.values:0
msgid "Action To Launch"
msgstr "Acción a ejecutar"

#. module: base
#: field:ir.actions.url,target:0
msgid "Action Target"
msgstr "Destino acción"

#. module: base
#: model:res.country,name:base.ai
msgid "Anguilla"
msgstr "Anguilla"

#. module: base
#: field:ir.ui.view_sc,name:0
msgid "Shortcut Name"
msgstr "Nombre de acceso rápido"

#. module: base
#: help:ir.actions.act_window,limit:0
msgid "Default limit for the list view"
msgstr "Límite por defecto para la vista de lista"

#. module: base
#: help:ir.actions.server,write_id:0
msgid ""
"Provide the field name that the record id refers to for the write operation. "
"If it is empty it will refer to the active id of the object."
msgstr ""
"Indique el nombre de campo al cual se refiere el id del registro para la "
"operación escribir. Si está vacío se referirá al id activo del objeto."

#. module: base
#: model:res.country,name:base.zw
msgid "Zimbabwe"
msgstr "Zimbabwe"

#. module: base
#: view:base.module.update:0
msgid "Please be patient, as this operation may take a few seconds..."
msgstr ""
"Por favor tenga paciencia, esta operación puede tardar varios segundos..."

#. module: base
#: help:ir.values,action_id:0
msgid "This field is not used, it only helps you to select the right action."
msgstr ""
"Este campo no se utiliza, sólo le ayuda a seleccionar la acción correcta."

#. module: base
#: field:ir.actions.server,email:0
msgid "Email Address"
msgstr "Dirección de correo electrónico"

#. module: base
#: selection:base.language.install,lang:0
msgid "French (BE) / Français (BE)"
msgstr "Francés (BE) / Français (BE)"

#. module: base
#: view:ir.actions.server:0
#: field:workflow.activity,action_id:0
msgid "Server Action"
msgstr "Acción servidor"

#. module: base
#: model:res.country,name:base.tt
msgid "Trinidad and Tobago"
msgstr "Trinidad y Tobago"

#. module: base
#: model:res.country,name:base.lv
msgid "Latvia"
msgstr "Letonia"

#. module: base
#: view:ir.values:0
msgid "Values"
msgstr "Valores"

#. module: base
#: view:ir.actions.server:0
msgid "Field Mappings"
msgstr "Mapeado de campos"

#. module: base
#: view:base.language.export:0
msgid "Export Translations"
msgstr "Exportar traducciones"

#. module: base
#: model:ir.ui.menu,name:base.menu_custom
msgid "Customization"
msgstr "Personalización"

#. module: base
#: model:res.country,name:base.py
msgid "Paraguay"
msgstr "Paraguay"

#. module: base
#: model:ir.model,name:base.model_ir_actions_act_window_close
msgid "ir.actions.act_window_close"
msgstr "ir.acciones.acc_ventana_cerrar"

#. module: base
#: field:ir.server.object.lines,col1:0
msgid "Destination"
msgstr "Destino"

#. module: base
#: model:res.country,name:base.lt
msgid "Lithuania"
msgstr "Lituania"

#. module: base
#: model:ir.actions.act_window,name:base.action_view_partner_clear_ids
#: model:ir.model,name:base.model_partner_clear_ids
#: view:partner.clear.ids:0
msgid "Clear IDs"
msgstr "Eliminar ID's"

#. module: base
#: help:ir.cron,model:0
msgid ""
"Name of object whose function will be called when this scheduler will run. "
"e.g. 'res.partener'"
msgstr ""
"Nombre del objeto cuya función será llamada cuando el planificador se "
"ejecute. Por ejemplo: 'res.partner'"

#. module: base
#: code:addons/orm.py:1040
#, python-format
msgid "The perm_read method is not implemented on this object !"
msgstr ""
"¡El método perm_read (leer permisos) no está implementado en este objeto!"

#. module: base
#: view:res.lang:0
msgid "%y - Year without century [00,99]."
msgstr "%y - Año sin el siglo [00,99]."

#. module: base
#: model:res.country,name:base.si
msgid "Slovenia"
msgstr "Eslovenia"

#. module: base
#: model:res.country,name:base.pk
msgid "Pakistan"
msgstr "Pakistán"

#. module: base
#: code:addons/orm.py:1350
#, python-format
msgid "Invalid Object Architecture!"
msgstr "¡Estructura del objeto no válida!"

#. module: base
#: model:ir.ui.menu,name:base.menu_email_gateway_form
msgid "Messages"
msgstr "Mensajes"

#. module: base
#: code:addons/base/ir/ir_model.py:303
#: code:addons/base/ir/ir_model.py:317
#: code:addons/base/ir/ir_model.py:319
#: code:addons/base/ir/ir_model.py:321
#: code:addons/base/ir/ir_model.py:328
#: code:addons/base/ir/ir_model.py:331
#: code:addons/base/module/wizard/base_update_translations.py:38
#, python-format
msgid "Error!"
msgstr "¡Error!"

#. module: base
#: view:res.lang:0
msgid "%p - Equivalent of either AM or PM."
msgstr "%p - Equivalente a AM o PM."

#. module: base
#: view:ir.actions.server:0
msgid "Iteration Actions"
msgstr "Acciones iteración"

#. module: base
#: help:multi_company.default,company_id:0
msgid "Company where the user is connected"
msgstr "Compañía en la que pertenece el usuario."

#. module: base
#: field:publisher_warranty.contract,date_stop:0
msgid "Ending Date"
msgstr "Fecha final"

#. module: base
#: model:res.country,name:base.nz
msgid "New Zealand"
msgstr "Nueva Zelanda"

#. module: base
#: code:addons/orm.py:3366
#, python-format
msgid ""
"One of the records you are trying to modify has already been deleted "
"(Document type: %s)."
msgstr ""
"Uno de los registros que está intentando modificar ya ha sido eliminado "
"(tipo documento: %s)."

#. module: base
#: model:ir.actions.act_window,help:base.action_country
msgid ""
"Display and manage the list of all countries that can be assigned to your "
"partner records. You can create or delete countries to make sure the ones "
"you are working on will be maintained."
msgstr ""
"Muestra y gestiona la lista de todos los países que pueden asignarse a los "
"registros de sus empresas. Puede crear o eliminar países para mantener "
"aquellos con los que trabaja."

#. module: base
#: model:res.partner.category,name:base.res_partner_category_7
msgid "Openstuff.net"
msgstr "Openstuff.net"

#. module: base
#: model:res.country,name:base.nf
msgid "Norfolk Island"
msgstr "Isla Norfolk"

#. module: base
#: selection:base.language.install,lang:0
msgid "Korean (KR) / 한국어 (KR)"
msgstr "Koreano"

#. module: base
#: help:ir.model.fields,model:0
msgid "The technical name of the model this field belongs to"
msgstr "El nombre técnico del modelo al que pertenece este campo."

#. module: base
#: field:ir.actions.server,action_id:0
#: selection:ir.actions.server,state:0
msgid "Client Action"
msgstr "Acción cliente"

#. module: base
#: model:res.country,name:base.bd
msgid "Bangladesh"
msgstr "Bangladesh"

#. module: base
#: constraint:res.company:0
msgid "Error! You can not create recursive companies."
msgstr "¡Error! No se pueden crear compañías recursivas."

#. module: base
#: selection:publisher_warranty.contract,state:0
msgid "Valid"
msgstr "Válido"

#. module: base
#: selection:ir.translation,type:0
msgid "XSL"
msgstr "XSL"

#. module: base
#: code:addons/base/module/module.py:322
#, python-format
msgid "Can not upgrade module '%s'. It is not installed."
msgstr "No puede actualizar el módulo '% s'. No está instalado"

#. module: base
#: model:res.country,name:base.cu
msgid "Cuba"
msgstr "Cuba"

#. module: base
#: model:ir.model,name:base.model_res_partner_event
msgid "res.partner.event"
msgstr "res.empresa.evento"

#. module: base
#: model:res.widget,title:base.facebook_widget
msgid "Facebook"
msgstr "Facebook"

#. module: base
#: model:res.country,name:base.am
msgid "Armenia"
msgstr "Armenia"

#. module: base
#: model:ir.actions.act_window,name:base.ir_property_form
#: model:ir.ui.menu,name:base.menu_ir_property_form_all
msgid "Configuration Parameters"
msgstr "Parámetros de configuración"

#. module: base
#: constraint:ir.cron:0
msgid "Invalid arguments"
msgstr "Argumentos no válidos"

#. module: base
#: model:res.country,name:base.se
msgid "Sweden"
msgstr "Sweden"

#. module: base
#: selection:ir.actions.act_window.view,view_mode:0
#: selection:ir.ui.view,type:0
#: selection:wizard.ir.model.menu.create.line,view_type:0
msgid "Gantt"
msgstr "Gantt"

#. module: base
#: view:ir.property:0
msgid "Property"
msgstr "Propiedad"

#. module: base
#: model:ir.model,name:base.model_res_partner_bank_type
#: view:res.partner.bank.type:0
msgid "Bank Account Type"
msgstr "Tipo de cuenta bancaria"

#. module: base
#: field:base.language.export,config_logo:0
#: field:base.language.import,config_logo:0
#: field:base.language.install,config_logo:0
#: field:base.module.import,config_logo:0
#: field:base.module.update,config_logo:0
#: field:base.update.translations,config_logo:0
#: field:ir.actions.configuration.wizard,config_logo:0
#: field:ir.wizard.screen,config_logo:0
#: field:publisher_warranty.contract.wizard,config_logo:0
#: field:res.config,config_logo:0
#: field:res.config.installer,config_logo:0
#: field:res.config.users,config_logo:0
#: field:res.config.view,config_logo:0
msgid "Image"
msgstr "Imagen"

#. module: base
#: view:ir.actions.server:0
msgid "Iteration Action Configuration"
msgstr "Configuración acción iteración"

#. module: base
#: selection:publisher_warranty.contract,state:0
msgid "Canceled"
msgstr "Cancelado"

#. module: base
#: model:res.country,name:base.at
msgid "Austria"
msgstr "Austria"

#. module: base
#: selection:base.language.install,state:0
#: selection:base.module.import,state:0
#: selection:base.module.update,state:0
msgid "done"
msgstr "Realizado"

#. module: base
#: selection:ir.actions.act_window.view,view_mode:0
#: model:ir.ui.menu,name:base.menu_calendar_configuration
#: selection:ir.ui.view,type:0
#: selection:wizard.ir.model.menu.create.line,view_type:0
msgid "Calendar"
msgstr "Calendario"

#. module: base
#: field:res.partner.address,partner_id:0
msgid "Partner Name"
msgstr "Nombre de empresa"

#. module: base
#: field:workflow.activity,signal_send:0
msgid "Signal (subflow.*)"
msgstr "Señal (subflow.*)"

#. module: base
#: model:res.partner.category,name:base.res_partner_category_17
msgid "HR sector"
msgstr "Sector RRHH"

#. module: base
#: code:addons/orm.py:3817
#, python-format
msgid ""
"Invalid \"order\" specified. A valid \"order\" specification is a comma-"
"separated list of valid field names (optionally followed by asc/desc for the "
"direction)"
msgstr ""
"Se ha indicado un \"order\" no válido. Una especificación \"order\" válida "
"es una lista separada por comas (CSV)de nombres de campos válidos "
"(opcionalmente seguidos por asc/desc para indicar la dirección)"

#. module: base
#: model:ir.model,name:base.model_ir_module_module_dependency
msgid "Module dependency"
msgstr "Dependencias de módulos"

#. module: base
#: selection:publisher_warranty.contract.wizard,state:0
msgid "Draft"
msgstr "Borrador"

#. module: base
#: selection:res.config.users,view:0
#: selection:res.config.view,view:0
#: selection:res.users,view:0
msgid "Extended"
msgstr "Extendida"

#. module: base
#: model:ir.actions.act_window,help:base.action_partner_title_contact
msgid ""
"Manage the contact titles you want to have available in your system and the "
"way you want to print them in letters and other documents. Some example: "
"Mr., Mrs. "
msgstr ""
"Gestione los títulos de contacto que quiere tener disponibles en su sistema "
"y la forma en la que quiere que aparezcan impresos en cartas y otros "
"documentos. Por ejemplo: Sr., Sra. "

#. module: base
#: field:res.company,rml_footer1:0
msgid "Report Footer 1"
msgstr "Pie de página 1 de los informes"

#. module: base
#: field:res.company,rml_footer2:0
msgid "Report Footer 2"
msgstr "Pie de página 2 de los informes"

#. module: base
#: view:ir.model.access:0
#: view:res.groups:0
#: field:res.groups,model_access:0
msgid "Access Controls"
msgstr "Controles de acceso"

#. module: base
#: view:ir.module.module:0
#: field:ir.module.module,dependencies_id:0
msgid "Dependencies"
msgstr "Dependencias"

#. module: base
#: field:multi_company.default,company_id:0
msgid "Main Company"
msgstr "Empresa principal"

#. module: base
#: field:ir.ui.menu,web_icon_hover:0
msgid "Web Icon File (hover)"
msgstr "Archivo icono web (inmóvil)"

#. module: base
#: view:ir.actions.server:0
msgid ""
"If you use a formula type, use a python expression using the variable "
"'object'."
msgstr ""
"﻿Si utiliza un tipo fórmula, introduzca una expresión Python que incluya la "
"variable 'object'."

#. module: base
#: field:res.partner.address,birthdate:0
msgid "Birthdate"
msgstr "Fecha de nacimiento"

#. module: base
#: model:ir.actions.act_window,name:base.action_partner_title_contact
#: model:ir.ui.menu,name:base.menu_partner_title_contact
msgid "Contact Titles"
msgstr "Títulos de contacto"

#. module: base
#: view:base.language.import:0
msgid ""
"Please double-check that the file encoding is set to UTF-8 (sometimes called "
"Unicode) when the translator exports it."
msgstr ""
"Compruebe dos veces que la codificación del fichero sea UTF-8 (a veces "
"llamada Unicode) cuando el traductor lo exporte."

#. module: base
#: selection:base.language.install,lang:0
msgid "Spanish (DO) / Español (DO)"
msgstr "Español"

#. module: base
#: model:ir.model,name:base.model_workflow_activity
msgid "workflow.activity"
msgstr "workflow.actividad"

#. module: base
#: help:ir.ui.view_sc,res_id:0
msgid ""
"Reference of the target resource, whose model/table depends on the 'Resource "
"Name' field."
msgstr ""
"Referencia al recurso destino, cuyo modelo/tabla depende del campo 'Nombre "
"recurso'."

#. module: base
#: field:ir.model.fields,select_level:0
msgid "Searchable"
msgstr "Puede ser objeto de búsquedas"

#. module: base
#: model:res.country,name:base.uy
msgid "Uruguay"
msgstr "Uruguay"

#. module: base
#: selection:base.language.install,lang:0
msgid "Finnish / Suomi"
msgstr "Finlandes"

#. module: base
#: field:ir.rule,perm_write:0
msgid "Apply For Write"
msgstr "Aplicar para escritura"

#. module: base
#: field:ir.sequence,prefix:0
msgid "Prefix"
msgstr "Prefijo"

#. module: base
#: selection:base.language.install,lang:0
msgid "German / Deutsch"
msgstr "Alemán / Deutsch"

#. module: base
#: help:ir.actions.server,trigger_name:0
msgid "Select the Signal name that is to be used as the trigger."
msgstr "Selecciona la señal que se usará como disparador."

#. module: base
#: view:ir.actions.server:0
msgid "Fields Mapping"
msgstr "Mapeo de campos"

#. module: base
#: selection:base.language.install,lang:0
msgid "Portugese / Português"
msgstr "Portugués / Português"

#. module: base
#: model:res.partner.title,name:base.res_partner_title_sir
msgid "Sir"
msgstr "Sr."

#. module: base
#: code:addons/orm.py:1622
#, python-format
msgid "There is no view of type '%s' defined for the structure!"
msgstr "¡No existe una vista del tipo '%s' definida para la estructura!"

#. module: base
#: field:ir.default,ref_id:0
msgid "ID Ref."
msgstr "Ref. ID"

#. module: base
#: model:ir.actions.server,name:base.action_start_configurator
#: model:ir.ui.menu,name:base.menu_view_base_module_configuration
msgid "Start Configuration"
msgstr "Iniciar la configuración"

#. module: base
#: model:res.country,name:base.mt
msgid "Malta"
msgstr "Malta"

#. module: base
#: field:ir.actions.server,fields_lines:0
msgid "Field Mappings."
msgstr "Mapeo de campos."

#. module: base
#: model:ir.model,name:base.model_ir_module_module
#: view:ir.model.data:0
#: field:ir.model.data,module:0
#: view:ir.module.module:0
#: field:ir.module.module.dependency,module_id:0
#: report:ir.module.reference.graph:0
#: field:ir.translation,module:0
msgid "Module"
msgstr "Módulo"

#. module: base
#: field:ir.attachment,description:0
#: view:ir.module.module:0
#: field:ir.module.module,description:0
#: field:res.partner.bank,name:0
#: view:res.partner.event:0
#: field:res.partner.event,description:0
#: view:res.request:0
msgid "Description"
msgstr "Descripción"

#. module: base
#: model:ir.actions.act_window,name:base.action_workflow_instance_form
#: model:ir.ui.menu,name:base.menu_workflow_instance
msgid "Instances"
msgstr "Instancias"

#. module: base
#: model:res.country,name:base.aq
msgid "Antarctica"
msgstr "Antártida"

#. module: base
#: field:ir.actions.report.xml,auto:0
msgid "Custom python parser"
msgstr "Analizador Python personalizado"

#. module: base
#: view:base.language.import:0
msgid "_Import"
msgstr "_Importar"

#. module: base
#: view:res.partner.canal:0
msgid "Channel"
msgstr "Canal"

#. module: base
#: field:res.lang,grouping:0
msgid "Separator Format"
msgstr "Formato separador"

#. module: base
#: selection:publisher_warranty.contract,state:0
msgid "Unvalidated"
msgstr "No validado"

#. module: base
#: model:ir.ui.menu,name:base.next_id_9
msgid "Database Structure"
msgstr "Estructura de la base de datos"

#. module: base
#: model:ir.actions.act_window,name:base.action_partner_mass_mail
#: model:ir.model,name:base.model_partner_wizard_spam
#: view:partner.wizard.spam:0
msgid "Mass Mailing"
msgstr "Enviar Email"

#. module: base
#: model:res.country,name:base.yt
msgid "Mayotte"
msgstr "Mayotte"

#. module: base
#: code:addons/base/ir/ir_actions.py:597
#, python-format
msgid "Please specify an action to launch !"
msgstr "¡ Por favor, indique una acción a ejecutar !"

#. module: base
#: view:res.payterm:0
msgid "Payment Term"
msgstr "Plazo de pago"

#. module: base
#: selection:res.lang,direction:0
msgid "Right-to-Left"
msgstr "Derecha-a-izquierda"

#. module: base
#: view:ir.actions.act_window:0
#: model:ir.actions.act_window,name:base.actions_ir_filters_view
#: view:ir.filters:0
#: model:ir.model,name:base.model_ir_filters
#: model:ir.ui.menu,name:base.menu_ir_filters
msgid "Filters"
msgstr "Filtros"

#. module: base
#: code:addons/orm.py:758
#, python-format
msgid "Please check that all your lines have %d columns."
msgstr "Verifique que todas las líneas tengan %d columnas"

#. module: base
#: model:ir.actions.act_window,name:base.ir_cron_act
#: view:ir.cron:0
#: model:ir.ui.menu,name:base.menu_ir_cron_act
msgid "Scheduled Actions"
msgstr "Acciones planificadas"

#. module: base
#: field:res.partner.address,title:0
#: field:res.partner.title,name:0
#: field:res.widget,title:0
msgid "Title"
msgstr "Título"

#. module: base
#: help:ir.property,res_id:0
msgid "If not set, acts as a default value for new resources"
msgstr ""
"Si no está especificado, actúa como valor por defecto para nuevos recursos"

#. module: base
#: code:addons/orm.py:3448
#, python-format
msgid "Recursivity Detected."
msgstr "Se ha detectado recursividad."

#. module: base
#: code:addons/base/module/module.py:262
#, python-format
msgid "Recursion error in modules dependencies !"
msgstr "¡Error de recurrencia entre dependencias de módulos!"

#. module: base
#: view:base.language.install:0
msgid ""
"This wizard helps you add a new language to your OpenERP system. After "
"loading a new language it becomes available as default interface language "
"for users and partners."
msgstr ""
"Este asistente le permite añadir un nuevo idioma a su sistema OpenERP. "
"Después de cargar un nuevo idioma, aparece disponible como idoma por defecto "
"para usuarios y empresas."

#. module: base
#: view:ir.model:0
msgid "Create a Menu"
msgstr "Crear un menú"

#. module: base
#: help:res.partner,vat:0
msgid ""
"Value Added Tax number. Check the box if the partner is subjected to the "
"VAT. Used by the VAT legal statement."
msgstr ""
"Número CIF/NIF. Marque esta caja si la empresa está sujeta al IVA. Se "
"utiliza para la declaración legal del IVA."

#. module: base
#: model:ir.model,name:base.model_maintenance_contract
msgid "maintenance.contract"
msgstr "mantenimiento.contrato"

#. module: base
#: model:res.country,name:base.ru
msgid "Russian Federation"
msgstr "Federación Rusa"

#. module: base
#: selection:base.language.install,lang:0
msgid "Urdu / اردو"
msgstr "Tayiko / اردو"

#. module: base
#: field:res.company,name:0
msgid "Company Name"
msgstr "Nombre de la compañía"

#. module: base
#: model:ir.actions.act_window,name:base.action_country
#: model:ir.ui.menu,name:base.menu_country_partner
msgid "Countries"
msgstr "Países"

#. module: base
#: selection:ir.translation,type:0
msgid "RML  (deprecated - use Report)"
msgstr "RML  (obsoleto - usar Informe)"

#. module: base
#: view:ir.rule:0
msgid "Record rules"
msgstr "Reglas de registro"

#. module: base
#: view:ir.property:0
msgid "Field Information"
msgstr "Información del campo"

#. module: base
#: view:ir.actions.todo:0
msgid "Search Actions"
msgstr "Acciones de búsqueda"

#. module: base
#: model:ir.actions.act_window,name:base.action_view_partner_wizard_ean_check
#: view:partner.wizard.ean.check:0
msgid "Ean check"
msgstr "Verificación EAN"

#. module: base
#: field:res.partner,vat:0
msgid "VAT"
msgstr "CIF/NIF"

#. module: base
#: view:res.lang:0
msgid "12. %w              ==> 5 ( Friday is the 6th day)"
msgstr "12. %w ==> 5 (viernes es el 6º día)"

#. module: base
#: constraint:res.partner.category:0
msgid "Error ! You can not create recursive categories."
msgstr "¡Error! No puede crear categorías recursivas."

#. module: base
#: view:res.lang:0
msgid "%x - Appropriate date representation."
msgstr "%x - Representación apropiada de fecha."

#. module: base
#: view:res.lang:0
msgid "%d - Day of the month [01,31]."
msgstr "%d - Día del mes [01,31]."

#. module: base
#: model:res.country,name:base.tj
msgid "Tajikistan"
msgstr "Tajikistán"

#. module: base
#: selection:ir.module.module,license:0
msgid "GPL-2 or later version"
msgstr "GPL-2 o versión posterior"

#. module: base
#: model:res.partner.title,shortcut:base.res_partner_title_sir
msgid "M."
msgstr "Sr."

#. module: base
#: code:addons/base/module/module.py:429
#, python-format
msgid ""
"Can not create the module file:\n"
" %s"
msgstr ""
"No se puede crear el archivo del módulo:\n"
" %s"

#. module: base
#: code:addons/orm.py:2973
#, python-format
msgid ""
"Operation prohibited by access rules, or performed on an already deleted "
"document (Operation: read, Document type: %s)."
msgstr ""
"Operación prohibida por las reglas de acceso o a sido realizada en un "
"documento ya eliminado (Operación: lectura, Tipo documento: %s)."

#. module: base
#: model:res.country,name:base.nr
msgid "Nauru"
msgstr "Nauru"

#. module: base
#: code:addons/base/module/module.py:200
#, python-format
msgid "The certificate ID of the module must be unique !"
msgstr "¡El ID del certificado del módulo debe ser único!"

#. module: base
#: model:ir.model,name:base.model_ir_property
msgid "ir.property"
msgstr "ir.property"

#. module: base
#: selection:ir.actions.act_window,view_type:0
#: selection:ir.actions.act_window.view,view_mode:0
#: view:ir.ui.view:0
#: selection:ir.ui.view,type:0
#: selection:wizard.ir.model.menu.create.line,view_type:0
msgid "Form"
msgstr "Formulario"

#. module: base
#: model:res.country,name:base.me
msgid "Montenegro"
msgstr "Montenegro"

#. module: base
#: view:ir.cron:0
msgid "Technical Data"
msgstr "Datos técnicos"

#. module: base
#: view:res.partner:0
#: field:res.partner,category_id:0
msgid "Categories"
msgstr "Categorías"

#. module: base
#: view:base.language.import:0
msgid ""
"If you need another language than the official ones available, you can "
"import a language pack from here. Other OpenERP languages than the official "
"ones can be found on launchpad."
msgstr ""
"Si necesita un idioma aparte de los oficialmente disponibles, puede importar "
"su archivo de traducción desde aquí. Podrá encontrar traducciones "
"adicionales en launchpad.net"

#. module: base
#: view:ir.module.module:0
#: selection:ir.module.module,state:0
#: selection:ir.module.module.dependency,state:0
msgid "To be upgraded"
msgstr "Para ser actualizado"

#. module: base
#: model:res.country,name:base.ly
msgid "Libya"
msgstr "Libia"

#. module: base
#: model:res.country,name:base.cf
msgid "Central African Republic"
msgstr "República Centro Africana"

#. module: base
#: model:res.country,name:base.li
msgid "Liechtenstein"
msgstr "Liechtenstein"

#. module: base
#: model:ir.model,name:base.model_partner_sms_send
#: view:partner.sms.send:0
msgid "Send SMS"
msgstr "Enviar SMS"

#. module: base
#: field:res.partner,ean13:0
msgid "EAN13"
msgstr "EAN13"

#. module: base
#: code:addons/orm.py:1622
#, python-format
msgid "Invalid Architecture!"
msgstr "¡Estructura no válida!"

#. module: base
#: model:res.country,name:base.pt
msgid "Portugal"
msgstr "Portugal"

#. module: base
#: sql_constraint:ir.model.data:0
msgid ""
"You cannot have multiple records with the same id for the same module !"
msgstr ""
"¡No puede tener múltiples registros con el mismo id para el mismo módulo!"

#. module: base
#: field:ir.module.module,certificate:0
msgid "Quality Certificate"
msgstr "Certificado de calidad"

#. module: base
#: view:res.lang:0
msgid "6.  %d, %m         ==> 05, 12"
msgstr "6. %d, %m ==> 05, 12"

#. module: base
#: field:res.config.users,date:0
#: field:res.users,date:0
msgid "Last Connection"
msgstr "Última conexión"

#. module: base
#: field:ir.actions.act_window,help:0
msgid "Action description"
msgstr "Descripción de la acción"

#. module: base
#: help:res.partner,customer:0
msgid "Check this box if the partner is a customer."
msgstr "Marque esta opción si la empresa es un cliente."

#. module: base
#: model:ir.actions.act_window,name:base.res_lang_act_window
#: model:ir.model,name:base.model_res_lang
#: model:ir.ui.menu,name:base.menu_res_lang_act_window
#: view:res.lang:0
msgid "Languages"
msgstr "Idiomas"

#. module: base
#: selection:workflow.activity,join_mode:0
#: selection:workflow.activity,split_mode:0
msgid "Xor"
msgstr "Xor"

#. module: base
#: model:res.country,name:base.ec
msgid "Ecuador"
msgstr "Ecuador"

#. module: base
#: code:addons/base/module/wizard/base_export_language.py:52
#, python-format
msgid ""
"Save this document to a .CSV file and open it with your favourite "
"spreadsheet software. The file encoding is UTF-8. You have to translate the "
"latest column before reimporting it."
msgstr ""
"Guarde este documento como un archivo .CSV y ábralo con su programa favorito "
"de hojas de cálculo. La codificación del archivo es UTF-8. Debe traducir la "
"última columna antes de importarlo de nuevo."

#. module: base
#: model:ir.actions.act_window,name:base.action_partner_customer_form
#: model:ir.actions.act_window,name:base.action_partner_form
#: model:ir.ui.menu,name:base.menu_partner_form
#: view:res.partner:0
msgid "Customers"
msgstr "Clientes"

#. module: base
#: model:res.country,name:base.au
msgid "Australia"
msgstr "Australia"

#. module: base
#: help:res.partner,lang:0
msgid ""
"If the selected language is loaded in the system, all documents related to "
"this partner will be printed in this language. If not, it will be english."
msgstr ""
"Si el idioma seleccionado está instalado en el sistema, todos los documentos "
"relacionados con esta empresa serán mostrados en este idioma. Si no, serán "
"mostrados en inglés."

#. module: base
#: report:ir.module.reference.graph:0
msgid "Menu :"
msgstr "Menú :"

#. module: base
#: selection:ir.model.fields,state:0
msgid "Base Field"
msgstr "Campo base"

#. module: base
#: view:publisher_warranty.contract:0
msgid "Validate"
msgstr "Validar"

#. module: base
#: field:ir.actions.todo,restart:0
msgid "Restart"
msgstr "Reiniciar"

#. module: base
#: field:ir.actions.report.xml,report_sxw_content:0
#: field:ir.actions.report.xml,report_sxw_content_data:0
msgid "SXW content"
msgstr "Contenido SXW"

#. module: base
#: view:ir.actions.wizard:0
#: field:wizard.ir.model.menu.create.line,wizard_id:0
msgid "Wizard"
msgstr "Asistente"

#. module: base
#: view:ir.cron:0
msgid "Action to Trigger"
msgstr "Acción a disparar"

#. module: base
#: code:addons/base/res/res_user.py:136
#, python-format
msgid "\"email_from\" needs to be set to send welcome mails to users"
msgstr ""
"Debe establecerse \"email_from\" para enviar mensajes de bienvenida a los "
"usuarios"

#. module: base
#: selection:ir.translation,type:0
msgid "Constraint"
msgstr "Restricción"

#. module: base
#: selection:ir.values,key:0
#: selection:res.partner.address,type:0
msgid "Default"
msgstr "Por defecto"

#. module: base
#: view:ir.model.fields:0
#: field:ir.model.fields,required:0
#: field:res.partner.bank.type.field,required:0
msgid "Required"
msgstr "Requerido"

#. module: base
#: view:res.users:0
msgid "Default Filters"
msgstr "Filtros por defecto"

#. module: base
#: field:res.request.history,name:0
msgid "Summary"
msgstr "Resumen"

#. module: base
#: field:multi_company.default,expression:0
msgid "Expression"
msgstr "Expresión"

#. module: base
#: help:ir.actions.server,subject:0
msgid ""
"Specify the subject. You can use fields from the object, e.g. `Hello [[ "
"object.partner_id.name ]]`"
msgstr ""
"Indique el asunto. Puede utilizar campos del objeto, por ej. `Hola "
"[[object.partner_id.name]]`"

#. module: base
#: view:res.company:0
msgid "Header/Footer"
msgstr "Cabecera / Pie de página"

#. module: base
#: help:ir.actions.act_window,help:0
msgid ""
"Optional help text for the users with a description of the target view, such "
"as its usage and purpose."
msgstr ""
"Texto de ayuda opcional para los usuarios con una descripción de la vista "
"destino, como su uso y su propósito."

#. module: base
#: model:res.country,name:base.va
msgid "Holy See (Vatican City State)"
msgstr "Santa Sede (Ciudad Estado del Vaticano)"

#. module: base
#: field:base.module.import,module_file:0
msgid "Module .ZIP file"
msgstr "Archivo .ZIP del módulo"

#. module: base
#: field:ir.ui.view,xml_id:0
msgid "XML ID"
msgstr "ID XML"

#. module: base
#: model:res.partner.category,name:base.res_partner_category_16
msgid "Telecom sector"
msgstr "Sector de telecomunicaciones"

#. module: base
#: field:workflow.transition,trigger_model:0
msgid "Trigger Object"
msgstr "Objeto del disparo"

#. module: base
#: view:res.users:0
msgid "Current Activity"
msgstr "Actividad actual"

#. module: base
#: view:workflow.activity:0
#: field:workflow.activity,in_transitions:0
msgid "Incoming Transitions"
msgstr "Transiciones entrantes"

#. module: base
#: model:res.country,name:base.sr
msgid "Suriname"
msgstr "Surinam"

#. module: base
#: model:ir.ui.menu,name:base.marketing_menu
msgid "Marketing"
msgstr "Marketing"

#. module: base
#: view:res.partner.bank:0
#: model:res.partner.bank.type,name:base.bank_normal
msgid "Bank account"
msgstr "Cuenta bancaria"

#. module: base
#: selection:base.language.install,lang:0
msgid "Spanish (HN) / Español (HN)"
msgstr "Español (HN) / Español (HN)"

#. module: base
#: view:ir.sequence.type:0
msgid "Sequence Type"
msgstr "Tipo de secuencia"

#. module: base
#: view:ir.ui.view.custom:0
msgid "Customized Architecture"
msgstr "Estructura personalizada."

#. module: base
#: field:ir.module.module,license:0
msgid "License"
msgstr "Licencia"

#. module: base
#: field:ir.attachment,url:0
msgid "Url"
msgstr "Url"

#. module: base
#: selection:ir.actions.todo,restart:0
msgid "Always"
msgstr "Siempre"

#. module: base
#: selection:ir.translation,type:0
msgid "SQL Constraint"
msgstr "Restricción SQL"

#. module: base
#: field:ir.actions.server,srcmodel_id:0
#: field:ir.model.fields,model_id:0
msgid "Model"
msgstr "Modelo"

#. module: base
#: view:base.language.install:0
msgid ""
"The selected language has been successfully installed. You must change the "
"preferences of the user and open a new menu to view the changes."
msgstr ""
"El idioma seleccionado ha sido instalado con éxito. Deberá cambiar las "
"preferencias del usuario y abrir un nuevo menú para apreciar los cambios."

#. module: base
#: sql_constraint:ir.config_parameter:0
msgid "Key must be unique."
msgstr "La clave debe ser única."

#. module: base
#: view:ir.actions.act_window:0
msgid "Open a Window"
msgstr "Abrir una ventana"

#. module: base
#: model:res.country,name:base.gq
msgid "Equatorial Guinea"
msgstr "Guinea ecuatorial"

#. module: base
#: view:base.module.import:0
#: model:ir.actions.act_window,name:base.action_view_base_module_import
msgid "Module Import"
msgstr "Importación de módulo"

#. module: base
#: field:res.bank,zip:0
#: field:res.partner.address,zip:0
#: field:res.partner.bank,zip:0
msgid "Zip"
msgstr "C.P."

#. module: base
#: view:ir.module.module:0
#: field:ir.module.module,author:0
msgid "Author"
msgstr "Autor"

#. module: base
#: model:res.country,name:base.mk
msgid "FYROM"
msgstr "FYR de Macedonia"

#. module: base
#: view:res.lang:0
msgid "%c - Appropriate date and time representation."
msgstr "%c - Representación apropiada de fecha y hora."

#. module: base
#: code:addons/base/res/res_config.py:422
#, python-format
msgid ""
"Your database is now fully configured.\n"
"\n"
"Click 'Continue' and enjoy your OpenERP experience..."
msgstr ""
"Su base de datos está ahora completamente configurada.\n"
"\n"
"Haga clic en 'Continuar' y disfrute de su experiencia OpenERP ..."

#. module: base
#: selection:base.language.install,lang:0
msgid "Hebrew / עִבְרִי"
msgstr "Hebrero / עִבְרִי"

#. module: base
#: model:res.country,name:base.bo
msgid "Bolivia"
msgstr "Bolivia"

#. module: base
#: model:res.country,name:base.gh
msgid "Ghana"
msgstr "Ghana"

#. module: base
#: field:res.lang,direction:0
msgid "Direction"
msgstr "Dirección"

#. module: base
#: view:ir.actions.act_window:0
#: model:ir.actions.act_window,name:base.action_ui_view
#: field:ir.actions.act_window,view_ids:0
#: field:ir.actions.act_window,views:0
#: field:ir.module.module,views_by_module:0
#: model:ir.ui.menu,name:base.menu_action_ui_view
#: view:ir.ui.view:0
msgid "Views"
msgstr "Vistas"

#. module: base
#: view:res.groups:0
#: field:res.groups,rule_groups:0
msgid "Rules"
msgstr "Reglas"

#. module: base
#: code:addons/base/module/module.py:216
#, python-format
msgid "You try to remove a module that is installed or will be installed"
msgstr ""
"Está tratando de eliminar un módulo que está instalado o será instalado"

#. module: base
#: view:base.module.upgrade:0
msgid "The selected modules have been updated / installed !"
msgstr "Los módulos seleccionados han sido actualizados / instalados !"

#. module: base
#: selection:base.language.install,lang:0
msgid "Spanish (PR) / Español (PR)"
msgstr "Español (PR) / Español (PR)"

#. module: base
#: model:res.country,name:base.gt
msgid "Guatemala"
msgstr "Guatemala"

#. module: base
#: model:ir.actions.act_window,name:base.action_workflow_form
#: model:ir.ui.menu,name:base.menu_low_workflow
#: model:ir.ui.menu,name:base.menu_workflow
#: model:ir.ui.menu,name:base.menu_workflow_root
msgid "Workflows"
msgstr "Flujos"

#. module: base
#: field:ir.translation,xml_id:0
msgid "XML Id"
msgstr "Id XML"

#. module: base
#: model:ir.actions.act_window,name:base.action_config_user_form
msgid "Create Users"
msgstr "Crear usuarios"

#. module: base
#: model:ir.model,name:base.model_res_partner_title
msgid "res.partner.title"
msgstr "res.empresa.titulo"

#. module: base
#: view:ir.values:0
msgid "tree_but_action, client_print_multi"
msgstr "acción_excepto_árbol, multi_impresión_cliente"

#. module: base
#: model:res.partner.category,name:base.res_partner_category_retailers0
msgid "Retailers"
msgstr "Minoristas"

#. module: base
#: help:ir.cron,priority:0
msgid ""
"0=Very Urgent\n"
"10=Not urgent"
msgstr ""
"0=Muy urgente\n"
"10=Sin urgencia"

#. module: base
#: view:res.config:0
#: view:res.config.installer:0
msgid "Skip"
msgstr "Saltar"

#. module: base
#: model:res.country,name:base.ls
msgid "Lesotho"
msgstr "Lesotho"

#. module: base
#: code:addons/base/ir/ir_model.py:114
#, python-format
msgid "You can not remove the model '%s' !"
msgstr "¡No puede eliminar este modelo «%s»!"

#. module: base
#: model:res.country,name:base.ke
msgid "Kenya"
msgstr "Kenia"

#. module: base
#: view:res.partner.event:0
msgid "Event"
msgstr "Evento"

#. module: base
#: model:ir.ui.menu,name:base.menu_custom_reports
msgid "Custom Reports"
msgstr "Informes personalizados"

#. module: base
#: selection:base.language.install,lang:0
msgid "Abkhazian / аҧсуа"
msgstr "Abkhazian / аҧсуа"

#. module: base
#: view:base.module.configuration:0
msgid "System Configuration Done"
msgstr "Configuración del sistema realizada"

#. module: base
#: code:addons/orm.py:929
#, python-format
msgid "Error occurred while validating the field(s) %s: %s"
msgstr "Ha ocurrido un error mientras se validaban los campo(s) %s: %s"

#. module: base
#: view:ir.property:0
msgid "Generic"
msgstr "Genérico"

#. module: base
#: model:res.country,name:base.sm
msgid "San Marino"
msgstr "San Marino"

#. module: base
#: model:res.country,name:base.bm
msgid "Bermuda"
msgstr "Bermudas"

#. module: base
#: model:res.country,name:base.pe
msgid "Peru"
msgstr "Perú"

#. module: base
#: selection:ir.model.fields,on_delete:0
msgid "Set NULL"
msgstr "Establecer a NULL"

#. module: base
#: model:res.country,name:base.bj
msgid "Benin"
msgstr "Benín"

#. module: base
#: code:addons/base/publisher_warranty/publisher_warranty.py:281
#, python-format
msgid "That contract is already registered in the system."
msgstr "Este contrato ya está registrado en el sistema."

#. module: base
#: help:ir.sequence,suffix:0
msgid "Suffix value of the record for the sequence"
msgstr "Valor del sufijo del registro para la secuencia"

#. module: base
#: selection:base.language.install,lang:0
msgid "Spanish (PY) / Español (PY)"
msgstr "Español (PY) / Español (PY)"

#. module: base
#: field:ir.config_parameter,key:0
msgid "Key"
msgstr "Clave"

#. module: base
#: field:res.company,rml_header:0
msgid "RML Header"
msgstr "Cabecera RML"

#. module: base
#: field:partner.sms.send,app_id:0
msgid "API ID"
msgstr "ID API"

#. module: base
#: code:addons/base/ir/ir_model.py:486
#, python-format
msgid ""
"You can not create this document (%s) ! Be sure your user belongs to one of "
"these groups: %s."
msgstr ""
"¡No puede crear este documento (%s)! Asegúrese que su usuario pertenezca a "
"uno de los siguientes grupos: %s."

#. module: base
#: model:res.country,name:base.mu
msgid "Mauritius"
msgstr "Mauricio"

#. module: base
#: view:ir.model.access:0
#: view:ir.rule:0
msgid "Full Access"
msgstr "Acceso Total"

#. module: base
#: view:ir.actions.act_window:0
#: view:ir.actions.report.xml:0
#: view:ir.actions.wizard:0
#: view:ir.model.fields:0
#: model:ir.ui.menu,name:base.menu_security
msgid "Security"
msgstr "Seguridad"

#. module: base
#: model:res.widget,title:base.openerp_favorites_twitter_widget
msgid "OpenERP Favorites"
msgstr "Favoritos OpenERP"

#. module: base
#: model:res.country,name:base.za
msgid "South Africa"
msgstr "Sudáfrica"

#. module: base
#: view:ir.module.module:0
#: selection:ir.module.module,state:0
#: selection:ir.module.module.dependency,state:0
msgid "Installed"
msgstr "Instalado"

#. module: base
#: selection:base.language.install,lang:0
msgid "Ukrainian / українська"
msgstr "Ucraniano / українська"

#. module: base
#: model:ir.actions.act_window,name:base.action_translation
#: model:ir.ui.menu,name:base.menu_action_translation
msgid "Translation Terms"
msgstr "Términos de traducción"

#. module: base
#: model:res.country,name:base.sn
msgid "Senegal"
msgstr "Senegal"

#. module: base
#: model:res.country,name:base.hu
msgid "Hungary"
msgstr "Hungría"

#. module: base
#: model:ir.model,name:base.model_res_groups
msgid "res.groups"
msgstr "res.grupos"

#. module: base
#: model:res.country,name:base.br
msgid "Brazil"
msgstr "Brasil"

#. module: base
#: view:res.lang:0
msgid "%M - Minute [00,59]."
msgstr "%M - Minuto [00,59]."

#. module: base
#: selection:ir.module.module,license:0
msgid "Affero GPL-3"
msgstr "Affero GPL-3"

#. module: base
#: field:ir.sequence,number_next:0
msgid "Next Number"
msgstr "Número siguiente"

#. module: base
#: help:workflow.transition,condition:0
msgid "Expression to be satisfied if we want the transition done."
msgstr ""
"Expresión que debe ser satisfecha si queremos que la transición sea "
"realizada."

#. module: base
#: selection:base.language.install,lang:0
msgid "Spanish (PA) / Español (PA)"
msgstr "Español (PA) / Español (PA)"

#. module: base
#: view:res.currency:0
#: field:res.currency,rate_ids:0
msgid "Rates"
msgstr "Tasas"

#. module: base
#: model:res.country,name:base.sy
msgid "Syria"
msgstr "Siria"

#. module: base
#: view:res.lang:0
msgid "======================================================"
msgstr "======================================================"

#. module: base
#: help:ir.actions.server,mobile:0
msgid ""
"Provides fields that be used to fetch the mobile number, e.g. you select the "
"invoice, then `object.invoice_address_id.mobile` is the field which gives "
"the correct mobile number"
msgstr ""
"Indique los campos que se utilizarán para extraer el número de móvil. Por "
"ej. cuándo selecciona la factura, entonces "
"`object.invoice_address_id.mobile` es el campo que contiene el número de "
"móvil correcto."

#. module: base
#: view:base.module.upgrade:0
msgid "System update completed"
msgstr "Actualización del sistema terminada"

#. module: base
#: selection:res.request,state:0
msgid "draft"
msgstr "borrador"

#. module: base
#: selection:ir.property,type:0
#: field:res.currency,date:0
#: field:res.currency.rate,name:0
#: field:res.partner,date:0
#: field:res.partner.event,date:0
#: field:res.request,date_sent:0
msgid "Date"
msgstr "Fecha"

#. module: base
#: field:ir.actions.report.xml,report_sxw:0
msgid "SXW path"
msgstr "Ruta SXW"

#. module: base
#: view:ir.attachment:0
msgid "Data"
msgstr "Datos"

#. module: base
#: field:ir.ui.menu,parent_id:0
#: field:wizard.ir.model.menu.create,menu_id:0
msgid "Parent Menu"
msgstr "Menú padre"

#. module: base
#: field:ir.rule,perm_unlink:0
msgid "Apply For Delete"
msgstr "Aplicar para Eliminar"

#. module: base
#: code:addons/base/ir/ir_model.py:319
#, python-format
msgid "Cannot rename column to %s, because that column already exists!"
msgstr ""
"¡No se puede renombrar la columna a %s, dado que ya existe esa columna!"

#. module: base
#: view:ir.attachment:0
msgid "Attached To"
msgstr "Adjuntado a"

#. module: base
#: field:res.lang,decimal_point:0
msgid "Decimal Separator"
msgstr "Separador de decimales"

#. module: base
#: model:ir.actions.act_window,help:base.action_res_groups
msgid ""
"A group is a set of functional areas that will be assigned to the user in "
"order to give them access and rights to specific applications and tasks in "
"the system. You can create custom groups or edit the ones existing by "
"default in order to customize the view of the menu that users will be able "
"to see. Whether they can have a read, write, create and delete access right "
"can be managed from here."
msgstr ""
"Un grupo es un conjunto de áreas funcionales que se asignarán al usuario "
"para darle acceso y derechos a aplicaciones específicas y tareas en el "
"sistema. Puede crear grupos personalizados o editar los existentes para "
"personalizar la vista de menús que los usuarios podrán ver. La gestión de "
"los permisos de lectura, escritura, creación y eliminación se hace desde "
"aquí."

#. module: base
#: view:res.partner:0
#: view:res.request:0
#: field:res.request,history:0
msgid "History"
msgstr "Historial"

#. module: base
#: field:ir.attachment,create_uid:0
msgid "Creator"
msgstr "Creador"

#. module: base
#: model:res.company,overdue_msg:base.main_company
msgid ""
"Please note that the following payments are now due. If your payment         "
"                has been sent, kindly forward your payment details. If "
"payment will be                         delayed further, please contact us "
"to discuss.                         \n"
"Would your payment have been carried out after this mail was sent, please "
"consider the present one as void."
msgstr ""
"Tenga en cuenta que ahora los siguientes pagos están pendientes. Si acaba de "
"realizar su pago, envíenos los detalles del pago. Si el pago se retrasara "
"aún más, por favor póngase en contacto con nosotros.\n"
"Si su pago se han llevado a cabo después de que este correo ha sido enviado, "
"por favor no lo tenga en cuenta."

#. module: base
#: model:res.country,name:base.mx
msgid "Mexico"
msgstr "México"

#. module: base
#: model:ir.ui.menu,name:base.menu_base_config_plugins
msgid "Plugins"
msgstr "Plugins"

#. module: base
#: field:res.company,child_ids:0
msgid "Child Companies"
msgstr "Compañías hijas"

#. module: base
#: model:ir.model,name:base.model_res_users
msgid "res.users"
msgstr "res.usuarios"

#. module: base
#: model:res.country,name:base.ni
msgid "Nicaragua"
msgstr "Nicaragua"

#. module: base
#: code:addons/orm.py:1046
#, python-format
msgid "The write method is not implemented on this object !"
msgstr "¡El método write (escribir) no está implementado en este objeto!"

#. module: base
#: view:res.partner.event:0
msgid "General Description"
msgstr "Descripción general"

#. module: base
#: model:ir.actions.act_window,name:base.action_config_simple_view_form
#: view:res.config.view:0
msgid "Configure Your Interface"
msgstr "Configure su interfaz"

#. module: base
#: field:ir.values,meta:0
msgid "Meta Datas"
msgstr "Meta datos"

#. module: base
#: sql_constraint:ir.ui.view_sc:0
msgid "Shortcut for this menu already exists!"
msgstr "¡El acceso rápido para este menú ya existe!"

#. module: base
#: model:res.country,name:base.ve
msgid "Venezuela"
msgstr "Venezuela"

#. module: base
#: view:res.lang:0
msgid "9.  %j              ==> 340"
msgstr "9. %j ==> 340"

#. module: base
#: model:res.country,name:base.zm
msgid "Zambia"
msgstr "Zambia"

#. module: base
#: help:res.partner,user_id:0
msgid ""
"The internal user that is in charge of communicating with this partner if "
"any."
msgstr ""
"﻿El usuario interno que se encarga de comunicarse con esta empresa, si los "
"hubiera."

#. module: base
#: field:res.partner,parent_id:0
msgid "Parent Partner"
msgstr "Empresa padre"

#. module: base
#: view:ir.module.module:0
msgid "Cancel Upgrade"
msgstr "Cancelar actualización"

#. module: base
#: model:res.country,name:base.ci
msgid "Ivory Coast (Cote D'Ivoire)"
msgstr "Costa de Marfil"

#. module: base
#: model:res.country,name:base.kz
msgid "Kazakhstan"
msgstr "Kazajstán"

#. module: base
#: view:res.lang:0
msgid "%w - Weekday number [0(Sunday),6]."
msgstr "%w - Día de la semana [0(domingo),6]."

#. module: base
#: model:ir.actions.act_window,help:base.action_partner_form
msgid ""
"A customer is an entity you do business with, like a company or an "
"organization. A customer can have several contacts or addresses which are "
"the people working for this company. You can use the history tab, to follow "
"all transactions related to a customer: sales order, emails, opportunities, "
"claims, etc. If you use the email gateway, the Outlook or the Thunderbird "
"plugin, don't forget to register emails to each contact so that the gateway "
"will automatically attach incoming emails to the right partner."
msgstr ""
"Un cliente es una entidad con quien hace o realiza negocios, como una "
"empresa o una organización. Un cliente puede tener varios contactos o "
"direcciones que pueden ser las personas que trabajan para esta empresa. "
"Puede utilizar la pestaña historial para seguir todas las transacciones "
"relacionadas con un cliente como por ejemplo: pedidos de venta, correos "
"electrónicos, oportunidades, reclamaciones, etc. Si utiliza la pasarela de "
"correo electrónico, el conector Outlook o Thunderbird, no olvide introducir "
"el correo electrónico de cada contacto de modo que la pasarela adjuntará "
"automáticamente los correos electrónicos entrantes a la empresa correcta."

#. module: base
#: field:ir.actions.report.xml,name:0
#: field:ir.actions.todo,name:0
#: field:ir.cron,name:0
#: field:ir.model.access,name:0
#: field:ir.model.fields,name:0
#: field:ir.module.category,name:0
#: field:ir.module.module,name:0
#: field:ir.module.module.dependency,name:0
#: report:ir.module.reference.graph:0
#: field:ir.property,name:0
#: field:ir.rule,name:0
#: field:ir.sequence,name:0
#: field:ir.sequence.type,name:0
#: field:ir.values,name:0
#: field:multi_company.default,name:0
#: field:res.bank,name:0
#: field:res.config.view,name:0
#: field:res.lang,name:0
#: field:res.partner,name:0
#: field:res.partner.bank.type,name:0
#: view:res.partner.event:0
#: field:res.request.link,name:0
#: field:workflow,name:0
#: field:workflow.activity,name:0
msgid "Name"
msgstr "Nombre"

#. module: base
#: help:ir.actions.act_window,multi:0
msgid ""
"If set to true, the action will not be displayed on the right toolbar of a "
"form view"
msgstr ""
"Si se marca esta opción, la acción no se mostrará en la barra de "
"herramientas de la derecha en la vista formulario."

#. module: base
#: model:res.country,name:base.ms
msgid "Montserrat"
msgstr "Montserrat"

#. module: base
#: code:addons/base/ir/ir_model.py:205
#, python-format
msgid ""
"The Selection Options expression is not a valid Pythonic expression.Please "
"provide an expression in the [('key','Label'), ...] format."
msgstr ""
"La expresión de opciones de selección no es una expresión \"Pythonica\" "
"válida. Proporcione una expresión en el formato [('clave', 'Etiqueta'), ...]."

#. module: base
#: model:ir.ui.menu,name:base.menu_translation_app
msgid "Application Terms"
msgstr "Términos de la aplicación"

#. module: base
#: help:res.config.users,context_tz:0
#: help:res.users,context_tz:0
msgid ""
"The user's timezone, used to perform timezone conversions between the server "
"and the client."
msgstr ""
"Zona horaria del usuario, utilizada para realizar conversiones de zonas "
"horarias entre el servidor y el cliente."

#. module: base
#: field:ir.module.module,demo:0
msgid "Demo data"
msgstr "Datos de ejemplo"

#. module: base
#: selection:base.language.install,lang:0
msgid "English (UK)"
msgstr "Inglés (Reino Unido)"

#. module: base
#: selection:base.language.install,lang:0
msgid "Japanese / 日本語"
msgstr "Japanés / 日本語"

#. module: base
#: help:workflow.transition,act_from:0
msgid ""
"Source activity. When this activity is over, the condition is tested to "
"determine if we can start the ACT_TO activity."
msgstr ""
"Actividad origen. Cuando esta actividad se ha terminado, se testea la "
"condición para determinar si se puede empezar la actividad destino ACT_TO."

#. module: base
#: model:res.partner.category,name:base.res_partner_category_3
msgid "Starter Partner"
msgstr "Empresa joven"

#. module: base
#: help:ir.model.fields,relation_field:0
msgid ""
"For one2many fields, the field on the target model that implement the "
"opposite many2one relationship"
msgstr ""
"Para campos one2many, el campo modelo destino que implementa la relación "
"inversa many2one"

#. module: base
#: model:ir.model,name:base.model_ir_actions_act_window_view
msgid "ir.actions.act_window.view"
msgstr "ir.acciones.acc_window.vista"

#. module: base
#: report:ir.module.reference.graph:0
msgid "Web"
msgstr "Web"

#. module: base
#: selection:base.language.install,lang:0
msgid "English (CA)"
msgstr "Inglés (Canadá)"

#. module: base
#: model:ir.model,name:base.model_publisher_warranty_contract
msgid "publisher_warranty.contract"
msgstr "editor_garantía.contrato"

#. module: base
#: model:res.country,name:base.et
msgid "Ethiopia"
msgstr "Etiopía"

#. module: base
#: help:res.country.state,code:0
msgid "The state code in three chars.\n"
msgstr "El código de la provincia de 3 caracteres.\n"

#. module: base
#: model:res.country,name:base.sj
msgid "Svalbard and Jan Mayen Islands"
msgstr "Islas Jan Mayen y Svalbard"

#. module: base
#: model:ir.model,name:base.model_ir_actions_wizard
#: selection:ir.ui.menu,action:0
msgid "ir.actions.wizard"
msgstr "ir.acciones.asistente"

#. module: base
#: view:ir.actions.act_window:0
#: view:ir.actions.report.xml:0
#: view:ir.actions.server:0
#: view:ir.filters:0
#: view:res.request:0
msgid "Group By"
msgstr "Agrupar por"

#. module: base
#: view:res.config:0
#: view:res.config.installer:0
msgid "title"
msgstr "título"

#. module: base
#: model:ir.model,name:base.model_base_language_install
msgid "Install Language"
msgstr "Instalar idioma"

#. module: base
#: view:ir.translation:0
msgid "Translation"
msgstr "Traducción"

#. module: base
#: selection:res.request,state:0
msgid "closed"
msgstr "cerrada"

#. module: base
#: selection:base.language.export,state:0
msgid "get"
msgstr "obtener"

#. module: base
#: help:ir.model.fields,on_delete:0
msgid "On delete property for many2one fields"
msgstr "Propiedad 'On delete' (al borrar) para campos many2one"

#. module: base
#: field:ir.actions.server,write_id:0
msgid "Write Id"
msgstr "Id escritura"

#. module: base
#: model:ir.ui.menu,name:base.menu_product
msgid "Products"
msgstr "Productos"

#. module: base
#: field:ir.actions.act_window,domain:0
#: field:ir.filters,domain:0
msgid "Domain Value"
msgstr "Valor de dominio"

#. module: base
#: view:ir.actions.server:0
msgid "SMS Configuration"
msgstr "Configuración SMS"

#. module: base
#: selection:base.language.install,lang:0
msgid "Spanish (BO) / Español (BO)"
msgstr "Español (BO) / Español (BO)"

#. module: base
#: model:ir.actions.act_window,name:base.ir_access_act
#: model:ir.ui.menu,name:base.menu_ir_access_act
msgid "Access Controls List"
msgstr "Lista de controles de acceso"

#. module: base
#: model:res.country,name:base.um
msgid "USA Minor Outlying Islands"
msgstr "EE.UU. Islas Exteriores Menores"

#. module: base
#: field:res.partner.bank,state:0
#: field:res.partner.bank.type.field,bank_type_id:0
msgid "Bank Type"
msgstr "Tipo de banco"

#. module: base
#: code:addons/base/res/res_user.py:58
#: code:addons/base/res/res_user.py:67
#, python-format
msgid "The name of the group can not start with \"-\""
msgstr "El nombre del grupo no puede empezar con \"-\""

#. module: base
#: view:ir.ui.view_sc:0
#: field:res.partner.title,shortcut:0
msgid "Shortcut"
msgstr "Acceso rápido"

#. module: base
#: field:ir.model.data,date_init:0
msgid "Init Date"
msgstr "Fecha inicial"

#. module: base
#: selection:base.language.install,lang:0
msgid "Gujarati / ગુજરાતી"
msgstr "Gujarati / ગુજરાતી"

#. module: base
#: code:addons/base/module/module.py:257
#, python-format
msgid ""
"Unable to process module \"%s\" because an external dependency is not met: %s"
msgstr ""
"Imposible procesar el modulo \"%s\" por que no se resolvió la dependencia "
"externa: %s"

#. module: base
#: view:publisher_warranty.contract.wizard:0
msgid "Please enter the serial key provided in your contract document:"
msgstr ""
"Introduzca el número de serie proporcionado en el documento de su contrato:"

#. module: base
#: view:workflow.activity:0
#: field:workflow.activity,flow_start:0
msgid "Flow Start"
msgstr "Inicio del flujo"

#. module: base
#: code:addons/__init__.py:834
#, python-format
msgid "module base cannot be loaded! (hint: verify addons-path)"
msgstr ""
"¡No se puede cargar el módulo base! (consejo: verifique el path de los "
"addons)"

#. module: base
#: view:res.partner.bank:0
msgid "Bank Account Owner"
msgstr "Propietario cuenta bancaria"

#. module: base
#: model:ir.actions.act_window,name:base.act_values_form
msgid "Client Actions Connections"
msgstr "Conexiones acciones cliente"

#. module: base
#: field:ir.attachment,res_name:0
#: field:ir.ui.view_sc,resource:0
msgid "Resource Name"
msgstr "Nombre del recurso"

#. module: base
#: selection:ir.cron,interval_type:0
msgid "Hours"
msgstr "Horas"

#. module: base
#: model:res.country,name:base.gp
msgid "Guadeloupe (French)"
msgstr "Guadalupe (Francesa)"

#. module: base
#: code:addons/base/res/res_lang.py:157
#: code:addons/base/res/res_lang.py:159
#: code:addons/base/res/res_lang.py:161
#, python-format
msgid "User Error"
msgstr "Error de usuario"

#. module: base
#: help:workflow.transition,signal:0
msgid ""
"When the operation of transition comes from a button pressed in the client "
"form, signal tests the name of the pressed button. If signal is NULL, no "
"button is necessary to validate this transition."
msgstr ""
"Cuando la operación de la transición viene de un botón pulsado en el "
"formulario de cliente, la señal comprueba el nombre del botón pulsado. Si la "
"señal es NULL, ningún botón es necesario para validar esta transición."

#. module: base
#: help:multi_company.default,object_id:0
msgid "Object affected by this rule"
msgstr "Objeto afectado por esta regla"

#. module: base
#: report:ir.module.reference.graph:0
msgid "Directory"
msgstr "Directorio"

#. module: base
#: field:wizard.ir.model.menu.create,name:0
msgid "Menu Name"
msgstr "Nombre menú"

#. module: base
#: view:ir.module.module:0
msgid "Author Website"
msgstr "Web del autor"

#. module: base
#: view:ir.attachment:0
msgid "Month"
msgstr "Mes"

#. module: base
#: model:res.country,name:base.my
msgid "Malaysia"
msgstr "Malasia"

#. module: base
#: view:base.language.install:0
#: model:ir.actions.act_window,name:base.action_view_base_language_install
msgid "Load Official Translation"
msgstr "Cargar traducción ofical"

#. module: base
#: model:ir.model,name:base.model_res_request_history
msgid "res.request.history"
msgstr "res.solicitud.historial"

#. module: base
#: view:ir.actions.server:0
msgid "Client Action Configuration"
msgstr "Configuración acción cliente"

#. module: base
#: model:ir.model,name:base.model_res_partner_address
#: view:res.partner.address:0
msgid "Partner Addresses"
msgstr "Direcciones de empresa"

#. module: base
#: help:ir.model.fields,translate:0
msgid ""
"Whether values for this field can be translated (enables the translation "
"mechanism for that field)"
msgstr ""
"Si los valores de este campo se pueden traducir (activa el mecanismo de "
"traducción para este campo)."

#. module: base
#: view:res.lang:0
msgid "%S - Seconds [00,61]."
msgstr "%S - Segundos [00,61]."

#. module: base
#: model:res.country,name:base.cv
msgid "Cape Verde"
msgstr "Cabo Verde"

#. module: base
#: view:base.module.import:0
msgid "Select module package to import (.zip file):"
msgstr "Selccione el paquete del módulo que queire importar (fichero .zip)"

#. module: base
#: model:ir.actions.act_window,name:base.act_res_partner_event
#: field:res.partner,events:0
#: field:res.partner.event,name:0
#: model:res.widget,title:base.events_widget
msgid "Events"
msgstr "Eventos"

#. module: base
#: model:ir.model,name:base.model_ir_actions_url
#: selection:ir.ui.menu,action:0
msgid "ir.actions.url"
msgstr "ir.acciones.url"

#. module: base
#: model:res.widget,title:base.currency_converter_widget
msgid "Currency Converter"
msgstr "Conversor de divisas"

#. module: base
#: code:addons/orm.py:156
#, python-format
msgid "Wrong ID for the browse record, got %r, expected an integer."
msgstr ""
"ID erróneo para el registro a mostrar, se ha obtenido %r, se esperaba un "
"entero."

#. module: base
#: model:ir.actions.act_window,name:base.action_partner_addess_tree
#: view:res.partner:0
msgid "Partner Contacts"
msgstr "Contactos de la empresa"

#. module: base
#: field:base.module.update,add:0
msgid "Number of modules added"
msgstr "Número de módulos añadidos"

#. module: base
#: view:res.currency:0
msgid "Price Accuracy"
msgstr "Precisión del precio"

#. module: base
#: selection:base.language.install,lang:0
msgid "Latvian / latviešu valoda"
msgstr "Letón / latviešu valoda"

#. module: base
#: view:res.config:0
#: view:res.config.installer:0
msgid "vsep"
msgstr "vsep"

#. module: base
#: selection:base.language.install,lang:0
msgid "French / Français"
msgstr "Francés / Français"

#. module: base
#: code:addons/orm.py:1049
#, python-format
msgid "The create method is not implemented on this object !"
msgstr "¡El método create (crear) no está implementado en este objeto!"

#. module: base
#: field:workflow.triggers,workitem_id:0
msgid "Workitem"
msgstr "Elemento de trabajo"

#. module: base
#: view:ir.actions.todo:0
msgid "Set as Todo"
msgstr "Marcar como Para ejecutar"

#. module: base
#: field:ir.actions.act_window.view,act_window_id:0
#: view:ir.actions.actions:0
#: field:ir.actions.todo,action_id:0
#: field:ir.ui.menu,action:0
#: field:ir.values,action_id:0
#: selection:ir.values,key:0
#: view:res.users:0
msgid "Action"
msgstr "Acción"

#. module: base
#: view:ir.actions.server:0
msgid "Email Configuration"
msgstr "Configuración Email"

#. module: base
#: model:ir.model,name:base.model_ir_cron
msgid "ir.cron"
msgstr "ir.cron"

#. module: base
#: view:ir.rule:0
msgid "Combination of rules"
msgstr "Combinación de reglas"

#. module: base
#: view:ir.sequence:0
msgid "Current Year without Century: %(y)s"
msgstr "Año actual sin centuria: %(y)s"

#. module: base
#: field:ir.actions.server,trigger_obj_id:0
msgid "Trigger On"
msgstr "Disparar sobre"

#. module: base
#: sql_constraint:ir.rule:0
msgid "Rule must have at least one checked access right !"
msgstr "¡La regla debe tener por lo menos un derecho de acceso marcado!"

#. module: base
#: model:res.country,name:base.fj
msgid "Fiji"
msgstr "Fiji"

#. module: base
#: field:ir.model.fields,size:0
msgid "Size"
msgstr "Tamaño"

#. module: base
#: model:res.country,name:base.sd
msgid "Sudan"
msgstr "Sudán"

#. module: base
#: model:res.country,name:base.fm
msgid "Micronesia"
msgstr "Micronesia"

#. module: base
#: view:res.request.history:0
msgid "Request History"
msgstr "Historial de solicitudes"

#. module: base
#: field:ir.actions.act_window,menus:0
#: field:ir.module.module,menus_by_module:0
#: view:res.groups:0
msgid "Menus"
msgstr "Menús"

#. module: base
#: selection:base.language.install,lang:0
msgid "Serbian (Latin) / srpski"
msgstr "Serbio (Latín) / srpski"

#. module: base
#: model:res.country,name:base.il
msgid "Israel"
msgstr "Israel"

#. module: base
#: model:ir.actions.wizard,name:base.wizard_server_action_create
msgid "Create Action"
msgstr "Crear acción"

#. module: base
#: model:ir.actions.act_window,name:base.action_model_model
#: model:ir.model,name:base.model_ir_model
#: model:ir.ui.menu,name:base.ir_model_model_menu
msgid "Objects"
msgstr "Objetos"

#. module: base
#: field:res.lang,time_format:0
msgid "Time Format"
msgstr "Formato de hora"

#. module: base
#: view:ir.module.module:0
msgid "Defined Reports"
msgstr "Informes definidos"

#. module: base
#: view:ir.actions.report.xml:0
msgid "Report xml"
msgstr "Informe XML"

#. module: base
#: field:base.language.export,modules:0
#: model:ir.actions.act_window,name:base.action_module_open_categ
#: model:ir.actions.act_window,name:base.open_module_tree
#: view:ir.module.module:0
#: model:ir.ui.menu,name:base.menu_management
#: model:ir.ui.menu,name:base.menu_module_tree
msgid "Modules"
msgstr "Módulos"

#. module: base
#: view:workflow.activity:0
#: selection:workflow.activity,kind:0
#: field:workflow.activity,subflow_id:0
#: field:workflow.workitem,subflow_id:0
msgid "Subflow"
msgstr "Subflujo"

#. module: base
#: model:ir.model,name:base.model_res_config
msgid "res.config"
msgstr "res.config"

#. module: base
#: field:workflow.transition,signal:0
msgid "Signal (button Name)"
msgstr "Señal (nombre del botón)"

#. module: base
#: model:ir.actions.act_window,name:base.action_res_bank_form
#: model:ir.ui.menu,name:base.menu_action_res_bank_form
#: view:res.bank:0
#: field:res.partner,bank_ids:0
msgid "Banks"
msgstr "Bancos"

#. module: base
#: view:res.log:0
msgid "Unread"
msgstr "No leído"

#. module: base
#: field:ir.cron,doall:0
msgid "Repeat Missed"
msgstr "Repetir perdidos"

#. module: base
#: help:ir.actions.server,state:0
msgid "Type of the Action that is to be executed"
msgstr "Tipo de acción que se debe ejecutar"

#. module: base
#: field:ir.server.object.lines,server_id:0
msgid "Object Mapping"
msgstr "Mapeado de objetos"

#. module: base
#: help:res.currency,rate:0
#: help:res.currency.rate,rate:0
msgid "The rate of the currency to the currency of rate 1"
msgstr "La tasa de cambio de la moneda respecto a la moneda de tasa 1"

#. module: base
#: model:res.country,name:base.uk
msgid "United Kingdom"
msgstr "Reino Unido"

#. module: base
#: view:res.config:0
#: view:res.config.users:0
#: view:res.config.view:0
msgid "res_config_contents"
msgstr "res_config_contenidos"

#. module: base
#: help:res.partner.category,active:0
msgid "The active field allows you to hide the category without removing it."
msgstr ""
"El campo activo le permite ocultar la categoría sin tener que eliminarla."

#. module: base
#: report:ir.module.reference.graph:0
msgid "Object:"
msgstr "Objeto:"

#. module: base
#: model:res.country,name:base.bw
msgid "Botswana"
msgstr "Botsuana"

#. module: base
#: model:ir.actions.act_window,name:base.action_partner_title_partner
#: model:ir.ui.menu,name:base.menu_partner_title_partner
#: view:res.partner.title:0
msgid "Partner Titles"
msgstr "Títulos de empresa"

#. module: base
#: help:ir.actions.act_window,auto_refresh:0
msgid "Add an auto-refresh on the view"
msgstr "Añadir un auto-refrescar a la vista"

#. module: base
#: help:res.partner,employee:0
msgid "Check this box if the partner is an Employee."
msgstr "Marque esta casilla si la persona es un empleado."

#. module: base
#: field:ir.actions.report.xml,report_rml_content:0
#: field:ir.actions.report.xml,report_rml_content_data:0
msgid "RML content"
msgstr "Contenido RML"

#. module: base
#: model:ir.actions.act_window,name:base.action_workflow_workitem_form
#: model:ir.ui.menu,name:base.menu_workflow_workitem
msgid "Workitems"
msgstr "Elementos de trabajo"

#. module: base
#: field:base.language.export,advice:0
msgid "Advice"
msgstr "Consejo"

#. module: base
#: model:ir.model,name:base.model_ir_attachment
msgid "ir.attachment"
msgstr "ir.attachment"

#. module: base
#: code:addons/orm.py:3533
#, python-format
msgid ""
"You cannot perform this operation. New Record Creation is not allowed for "
"this object as this object is for reporting purpose."
msgstr ""
"No puede realizar esta operación. La creación de nuevos registros no está "
"permitida para este objeto ya que este objeto tiene como finalidad la "
"generación de informes o reportes."

#. module: base
#: view:base.language.import:0
msgid "- module,type,name,res_id,src,value"
msgstr "- module,type,name,res_id,src,value"

#. module: base
#: selection:base.language.install,lang:0
msgid "Lithuanian / Lietuvių kalba"
msgstr "﻿Lituano / Lietuvių kalba"

#. module: base
#: help:ir.actions.server,record_id:0
msgid ""
"Provide the field name where the record id is stored after the create "
"operations. If it is empty, you can not track the new record."
msgstr ""
"Indique el nombre de campo donde se almacena el id del registro después de "
"las operaciones de creación. Si está vacío, no podrá realizar un seguimiento "
"del registro nuevo."

#. module: base
#: help:ir.model.fields,relation:0
msgid "For relationship fields, the technical name of the target model"
msgstr "Para campos de relación, el nombre técnico del modelo destino."

#. module: base
#: selection:base.language.install,lang:0
msgid "Indonesian / Bahasa Indonesia"
msgstr "Indonesio / Bahasa Indonesia"

#. module: base
#: field:ir.ui.view,inherit_id:0
msgid "Inherited View"
msgstr "Vista heredada"

#. module: base
#: view:ir.translation:0
msgid "Source Term"
msgstr "Término original"

#. module: base
#: model:ir.ui.menu,name:base.menu_main_pm
msgid "Project"
msgstr "Proyecto"

#. module: base
#: field:ir.ui.menu,web_icon_hover_data:0
msgid "Web Icon Image (hover)"
msgstr "Imagen de icono web (inmóvil)"

#. module: base
#: view:base.module.import:0
msgid "Module file successfully imported!"
msgstr "¡Archivo de módulo importado con éxito!"

#. module: base
#: selection:ir.actions.todo,state:0
msgid "Cancelled"
msgstr "Cancelado"

#. module: base
#: view:res.config.users:0
msgid "Create User"
msgstr "Crear usuario"

#. module: base
#: view:partner.clear.ids:0
msgid "Want to Clear Ids ? "
msgstr "¿Desea limpiar Ids? "

#. module: base
#: field:publisher_warranty.contract,name:0
#: field:publisher_warranty.contract.wizard,name:0
msgid "Serial Key"
msgstr "Número de serie"

#. module: base
#: selection:res.request,priority:0
msgid "Low"
msgstr "Baja"

#. module: base
#: model:ir.ui.menu,name:base.menu_audit
msgid "Audit"
msgstr "Auditoría"

#. module: base
#: model:res.country,name:base.lc
msgid "Saint Lucia"
msgstr "Santa Lucía"

#. module: base
#: view:publisher_warranty.contract:0
msgid "Maintenance Contract"
msgstr "Contrato de mantenimiento"

#. module: base
#: help:ir.actions.server,trigger_obj_id:0
msgid "Select the object from the model on which the workflow will executed."
msgstr "Seleccione el objeto del modelo sobre el cual se ejecutará el flujo."

#. module: base
#: field:res.partner,employee:0
msgid "Employee"
msgstr "Empleado"

#. module: base
#: field:ir.model.access,perm_create:0
msgid "Create Access"
msgstr "Permiso para crear"

#. module: base
#: field:res.partner.address,state_id:0
msgid "Fed. State"
msgstr "Provincia"

#. module: base
#: field:ir.actions.server,copy_object:0
msgid "Copy Of"
msgstr "Copia de"

#. module: base
#: field:ir.model,osv_memory:0
msgid "In-memory model"
msgstr "Modelo en memoria"

#. module: base
#: view:partner.clear.ids:0
msgid "Clear Ids"
msgstr "Limpiar Ids"

#. module: base
#: model:res.country,name:base.io
msgid "British Indian Ocean Territory"
msgstr "Territorio Británico del Océano Índico"

#. module: base
#: field:res.config.users,view:0
#: field:res.config.view,view:0
#: field:res.users,view:0
msgid "Interface"
msgstr "Interfaz"

#. module: base
#: view:ir.actions.server:0
msgid "Field Mapping"
msgstr "Mapeo de campo"

#. module: base
#: view:publisher_warranty.contract:0
msgid "Refresh Validation Dates"
msgstr "Refrescar fechas de validación"

#. module: base
#: view:ir.model:0
#: field:ir.model.fields,ttype:0
msgid "Field Type"
msgstr "Tipo de campo"

#. module: base
#: field:res.country.state,code:0
msgid "State Code"
msgstr "Código de provincia"

#. module: base
#: field:ir.model.fields,on_delete:0
msgid "On delete"
msgstr "Al eliminar"

#. module: base
#: selection:res.lang,direction:0
msgid "Left-to-Right"
msgstr "Izquierda-a-Derecha"

#. module: base
#: view:res.lang:0
#: field:res.lang,translatable:0
msgid "Translatable"
msgstr "Traducible"

#. module: base
#: model:res.country,name:base.vn
msgid "Vietnam"
msgstr "Vietnam"

#. module: base
#: field:res.config.users,signature:0
#: view:res.users:0
#: field:res.users,signature:0
msgid "Signature"
msgstr "Firma"

#. module: base
#: code:addons/fields.py:456
#: code:addons/fields.py:654
#: code:addons/fields.py:656
#: code:addons/fields.py:658
#: code:addons/fields.py:660
#: code:addons/fields.py:662
#: code:addons/fields.py:664
#, python-format
msgid "Not Implemented"
msgstr "No implementado"

#. module: base
#: model:ir.model,name:base.model_res_widget_user
msgid "res.widget.user"
msgstr "res.widget.usuario"

#. module: base
#: field:res.partner.category,complete_name:0
msgid "Full Name"
msgstr "Nombre completo"

#. module: base
#: view:base.module.configuration:0
msgid "_Ok"
msgstr "_Aceptar"

#. module: base
#: help:ir.filters,user_id:0
msgid "False means for every user"
msgstr "Falso significa para todos los usuarios."

#. module: base
#: code:addons/base/module/module.py:198
#, python-format
msgid "The name of the module must be unique !"
msgstr "¡El nombre del módulo debe ser único!"

#. module: base
#: model:res.country,name:base.mz
msgid "Mozambique"
msgstr "Mozambique"

#. module: base
#: model:ir.ui.menu,name:base.menu_project_long_term
msgid "Long Term Planning"
msgstr "Planificación a largo plazo"

#. module: base
#: field:ir.actions.server,message:0
#: view:partner.sms.send:0
#: field:partner.wizard.spam,text:0
#: field:res.log,name:0
msgid "Message"
msgstr "Mensaje"

#. module: base
#: field:ir.actions.act_window.view,multi:0
msgid "On Multiple Doc."
msgstr "En múltiples doc."

#. module: base
#: view:res.partner:0
#: field:res.partner,user_id:0
msgid "Salesman"
msgstr "Comercial"

#. module: base
#: field:res.partner,address:0
#: view:res.partner.address:0
msgid "Contacts"
msgstr "Contactos"

#. module: base
#: code:addons/orm.py:3199
#, python-format
msgid ""
"Unable to delete this document because it is used as a default property"
msgstr ""
"No se ha podido eliminar este documento ya que se utiliza como una propiedad "
"por defecto."

#. module: base
#: view:res.widget.wizard:0
msgid "Add"
msgstr "Añadir"

#. module: base
#: view:base.module.upgrade:0
#: model:ir.actions.act_window,name:base.action_view_base_module_upgrade_window
#: model:ir.ui.menu,name:base.menu_view_base_module_upgrade
msgid "Apply Scheduled Upgrades"
msgstr "Aplicar actualizaciones programadas"

#. module: base
#: view:res.widget:0
msgid "Widgets"
msgstr "Widgets"

#. module: base
#: model:res.country,name:base.cz
msgid "Czech Republic"
msgstr "República Checa"

#. module: base
#: view:res.widget.wizard:0
msgid "Widget Wizard"
msgstr "Asistente widget"

#. module: base
#: model:ir.actions.act_window,help:base.act_ir_actions_todo_form
msgid ""
"The configuration wizards are used to help you configure a new instance of "
"OpenERP. They are launched during the installation of new modules, but you "
"can choose to restart some wizards manually from this menu."
msgstr ""
"Los asistentes de configuración se utilizan para ayudarle a configurar una "
"nueva instalación de OpenERP. Son ejecutados durante la instalación de "
"nuevos módulos, pero desde este menú, usted puede seleccionar algunos "
"asistentes para ejecutarlos manualmente."

#. module: base
#: code:addons/base/res/res_user.py:206
#, python-format
msgid ""
"Please use the change password wizard (in User Preferences or User menu) to "
"change your own password."
msgstr ""
"Utilice el \"asistente de cambio de contraseña\" (en Preferencias de usuario "
"o menú Usuario) para cambiar su propia contraseña."

#. module: base
#: code:addons/orm.py:1350
#, python-format
msgid "Insufficient fields for Calendar View!"
msgstr "¡Campos insuficientes para la vista calendario!"

#. module: base
#: selection:ir.property,type:0
msgid "Integer"
msgstr "Entero"

#. module: base
#: help:ir.actions.report.xml,report_rml:0
msgid ""
"The path to the main report file (depending on Report Type) or NULL if the "
"content is in another data field"
msgstr ""
"La ruta al fichero principal del informe (dependiendo del tipo de informe) o "
"NULL si el contenido está en otro campo de datos."

#. module: base
#: help:res.config.users,company_id:0
#: help:res.users,company_id:0
msgid "The company this user is currently working for."
msgstr "La compañía para la cual trabaja este usuario actualmente."

#. module: base
#: model:ir.model,name:base.model_wizard_ir_model_menu_create
msgid "wizard.ir.model.menu.create"
msgstr "asistente.ir.modelo.menu.crea"

#. module: base
#: view:workflow.transition:0
msgid "Transition"
msgstr "Transición"

#. module: base
#: field:res.groups,menu_access:0
msgid "Access Menu"
msgstr "Acceso a menús"

#. module: base
#: model:res.country,name:base.na
msgid "Namibia"
msgstr "Namibia"

#. module: base
#: model:res.country,name:base.mn
msgid "Mongolia"
msgstr "Mongolia"

#. module: base
#: view:ir.module.module:0
msgid "Created Menus"
msgstr "Menús creados"

#. module: base
#: selection:ir.ui.view,type:0
msgid "mdx"
msgstr "mdx"

#. module: base
#: model:res.country,name:base.bi
msgid "Burundi"
msgstr "Burundi"

#. module: base
#: view:base.language.install:0
#: view:base.module.import:0
#: view:base.module.update:0
#: view:publisher_warranty.contract.wizard:0
#: view:res.request:0
#: wizard_button:server.action.create,init,end:0
#: wizard_button:server.action.create,step_1,end:0
msgid "Close"
msgstr "Cerrar"

#. module: base
#: selection:base.language.install,lang:0
msgid "Spanish (MX) / Español (MX)"
msgstr "Spanish (MX) / Español (MX)"

#. module: base
#: view:res.log:0
msgid "My Logs"
msgstr "Mis registros"

#. module: base
#: model:res.country,name:base.bt
msgid "Bhutan"
msgstr "Bhután"

#. module: base
#: help:ir.sequence,number_next:0
msgid "Next number of this sequence"
msgstr "Número siguiente de esta secuencia"

#. module: base
#: model:res.partner.category,name:base.res_partner_category_11
msgid "Textile Suppliers"
msgstr "Proveedores textiles"

#. module: base
#: selection:ir.actions.url,target:0
msgid "This Window"
msgstr "Esta ventana"

#. module: base
#: view:publisher_warranty.contract:0
msgid "Publisher Warranty Contracts"
msgstr "Contratos de garantía del editor"

#. module: base
#: help:res.log,name:0
msgid "The logging message."
msgstr "El mensaje de conexión."

#. module: base
#: field:base.language.export,format:0
msgid "File Format"
msgstr "Formato del archivo"

#. module: base
#: field:res.lang,iso_code:0
msgid "ISO code"
msgstr "Código ISO"

#. module: base
#: model:ir.model,name:base.model_res_config_view
msgid "res.config.view"
msgstr "res.config.vista"

#. module: base
#: view:res.log:0
#: field:res.log,read:0
msgid "Read"
msgstr "Lectura"

#. module: base
#: sql_constraint:res.country:0
msgid "The name of the country must be unique !"
msgstr "¡El nombre del país debe ser único!"

#. module: base
#: model:ir.actions.act_window,help:base.action_country_state
msgid ""
"If you are working on the American market, you can manage the different "
"federal states you are working on from here. Each state is attached to one "
"country."
msgstr ""
"Por ejemplo puede gestionar los estados federales de los Estados Unidos "
"desde aquí. Cada estado federal o provincia está asociado a un país."

#. module: base
#: view:workflow.workitem:0
msgid "Workflow Workitems"
msgstr "Elementos del flujo"

#. module: base
#: model:res.country,name:base.vc
msgid "Saint Vincent & Grenadines"
msgstr "San Vicente y las Granadinas"

#. module: base
#: field:partner.sms.send,password:0
#: field:res.config.users,password:0
#: field:res.users,password:0
msgid "Password"
msgstr "Contraseña"

#. module: base
#: model:ir.actions.act_window,name:base.action_model_fields
#: view:ir.model:0
#: field:ir.model,field_id:0
#: model:ir.model,name:base.model_ir_model_fields
#: view:ir.model.fields:0
#: model:ir.ui.menu,name:base.ir_model_model_fields
msgid "Fields"
msgstr "Campos"

#. module: base
#: model:ir.actions.act_window,name:base.action_partner_employee_form
msgid "Employees"
msgstr "Empleados"

#. module: base
#: help:res.log,read:0
msgid ""
"If this log item has been read, get() should not send it to the client"
msgstr ""
"Si este registro ha sido leído, get() no debería enviarlo al cliente."

#. module: base
#: field:res.company,rml_header2:0
#: field:res.company,rml_header3:0
msgid "RML Internal Header"
msgstr "Cabecera interna RML"

#. module: base
#: field:ir.actions.act_window,search_view_id:0
msgid "Search View Ref."
msgstr "Ref. vista búsqueda"

#. module: base
#: field:ir.module.module,installed_version:0
msgid "Latest version"
msgstr "Última versión"

#. module: base
#: model:ir.actions.act_window,help:base.res_partner_canal-act
msgid ""
"Track from where is coming your leads and opportunities by creating specific "
"channels that will be maintained at the creation of a document in the "
"system. Some examples of channels can be: Website, Phone Call, Reseller, etc."
msgstr ""
"Controle el origen de sus iniciativas y oportunidades de venta mediante la "
"creación de canales específicos que se usarán en la creación de documentos "
"en el sistema. Algunos ejemplos de canales son: Sitio web, llamada "
"telefónica, distribuidores, ..."

#. module: base
#: model:res.partner.bank.type.field,name:base.bank_normal_field
msgid "acc_number"
msgstr "Número cuenta"

#. module: base
#: model:ir.actions.act_window,name:base.action_partner_address_form
#: model:ir.ui.menu,name:base.menu_partner_address_form
msgid "Addresses"
msgstr "Direcciones"

#. module: base
#: model:res.country,name:base.mm
msgid "Myanmar"
msgstr "Birmania"

#. module: base
#: selection:base.language.install,lang:0
msgid "Chinese (CN) / 简体中文"
msgstr "Chino (CN) / 简体中文"

#. module: base
#: field:res.bank,street:0
#: field:res.partner.address,street:0
#: field:res.partner.bank,street:0
msgid "Street"
msgstr "Calle"

#. module: base
#: model:res.country,name:base.yu
msgid "Yugoslavia"
msgstr "Yugoslavia"

#. module: base
#: field:ir.model.data,name:0
msgid "XML Identifier"
msgstr "Identificador XML"

#. module: base
#: model:res.country,name:base.ca
msgid "Canada"
msgstr "Canadá"

#. module: base
#: selection:ir.module.module.dependency,state:0
msgid "Unknown"
msgstr "Desconocido"

#. module: base
#: model:ir.actions.act_window,name:base.action_res_users_my
msgid "Change My Preferences"
msgstr "Cambiar mis preferencias"

#. module: base
#: code:addons/base/ir/ir_actions.py:164
#, python-format
msgid "Invalid model name in the action definition."
msgstr "Nombre de modelo no válido en la definición de acción."

#. module: base
#: field:partner.sms.send,text:0
msgid "SMS Message"
msgstr "Mensaje de SMS"

#. module: base
#: model:res.country,name:base.cm
msgid "Cameroon"
msgstr "Camerún"

#. module: base
#: model:res.country,name:base.bf
msgid "Burkina Faso"
msgstr "Burkina Faso"

#. module: base
#: selection:ir.actions.todo,state:0
msgid "Skipped"
msgstr "Omitido"

#. module: base
#: selection:ir.model.fields,state:0
msgid "Custom Field"
msgstr "Campo personalizado"

#. module: base
#: field:ir.module.module,web:0
msgid "Has a web component"
msgstr "Contiene un componente web"

#. module: base
#: model:res.country,name:base.cc
msgid "Cocos (Keeling) Islands"
msgstr "Islas Cocos (Keeling)"

#. module: base
#: selection:base.language.install,state:0
#: selection:base.module.import,state:0
#: selection:base.module.update,state:0
msgid "init"
msgstr "Inicio"

#. module: base
#: view:res.lang:0
msgid "11. %U or %W       ==> 48 (49th week)"
msgstr "11. %U or %W ==> 48 (49ª semana)"

#. module: base
#: model:ir.model,name:base.model_res_partner_bank_type_field
msgid "Bank type fields"
msgstr "Campos tipo de banco"

#. module: base
#: selection:base.language.install,lang:0
msgid "Dutch / Nederlands"
msgstr "Holandés / Nederlands"

#. module: base
#: code:addons/base/res/res_config.py:384
#, python-format
msgid ""
"\n"
"\n"
"This addon is already installed on your system"
msgstr ""
"\n"
"\n"
"Este addon ya está instalado en su sistema"

#. module: base
#: help:ir.cron,interval_number:0
msgid "Repeat every x."
msgstr "Repetir cada x."

#. module: base
#: wizard_view:server.action.create,step_1:0
#: wizard_field:server.action.create,step_1,report:0
msgid "Select Report"
msgstr "Seleccione informe"

#. module: base
#: report:ir.module.reference.graph:0
msgid "1cm 28cm 20cm 28cm"
msgstr "1cm 28cm 20cm 28cm"

#. module: base
#: field:ir.module.module,maintainer:0
msgid "Maintainer"
msgstr "Encargado"

#. module: base
#: field:ir.sequence,suffix:0
msgid "Suffix"
msgstr "Sufijo"

#. module: base
#: model:res.country,name:base.mo
msgid "Macau"
msgstr "Macao"

#. module: base
#: model:ir.actions.report.xml,name:base.res_partner_address_report
msgid "Labels"
msgstr "Etiquetas"

#. module: base
#: field:partner.wizard.spam,email_from:0
msgid "Sender's email"
msgstr "Email remitente"

#. module: base
#: field:ir.default,field_name:0
msgid "Object Field"
msgstr "Campo del objeto"

#. module: base
#: selection:base.language.install,lang:0
msgid "Spanish (PE) / Español (PE)"
msgstr "Español (PE) / Español (PE)"

#. module: base
#: selection:base.language.install,lang:0
msgid "French (CH) / Français (CH)"
msgstr "Francés (CH) / Français (CH)"

#. module: base
#: help:res.config.users,action_id:0
#: help:res.users,action_id:0
msgid ""
"If specified, this action will be opened at logon for this user, in addition "
"to the standard menu."
msgstr ""
"Si se especifica, se abrirá esta acción cuando este usuario inicie la "
"sesión, además del menú estándar."

#. module: base
#: view:ir.values:0
msgid "Client Actions"
msgstr "Acciones cliente"

#. module: base
#: code:addons/orm.py:1806
#, python-format
msgid "The exists method is not implemented on this object !"
msgstr "¡El método exists no se encuentra implementado en este objeto!"

#. module: base
#: code:addons/base/module/module.py:336
#, python-format
msgid ""
"You try to upgrade a module that depends on the module: %s.\n"
"But this module is not available in your system."
msgstr ""
"﻿Intenta actualizar un módulo que depende del módulo: %s.\n"
"Pero este módulo no está disponible en su sistema."

#. module: base
#: field:workflow.transition,act_to:0
msgid "Destination Activity"
msgstr "Actividad destino"

#. module: base
#: view:ir.values:0
msgid "Connect Events to Actions"
msgstr "Conectar eventos a acciones"

#. module: base
#: model:ir.model,name:base.model_base_update_translations
msgid "base.update.translations"
msgstr "base.actualizar.tranducciones"

#. module: base
#: field:ir.module.category,parent_id:0
#: field:res.partner.category,parent_id:0
msgid "Parent Category"
msgstr "Categoría padre"

#. module: base
#: selection:ir.property,type:0
msgid "Integer Big"
msgstr "Entero grande"

#. module: base
#: selection:res.partner.address,type:0
#: selection:res.partner.title,domain:0
#: view:res.users:0
msgid "Contact"
msgstr "Contacto"

#. module: base
#: model:ir.model,name:base.model_ir_ui_menu
msgid "ir.ui.menu"
msgstr "ir.ui.menu"

#. module: base
#: model:res.country,name:base.us
msgid "United States"
msgstr "Estados Unidos"

#. module: base
#: view:ir.module.module:0
msgid "Cancel Uninstall"
msgstr "Cancelar desinstalación"

#. module: base
#: view:res.bank:0
#: view:res.partner:0
#: view:res.partner.address:0
msgid "Communication"
msgstr "Comunicación"

#. module: base
#: view:ir.actions.report.xml:0
msgid "RML Report"
msgstr "Informe RML"

#. module: base
#: model:ir.model,name:base.model_ir_server_object_lines
msgid "ir.server.object.lines"
msgstr "ir.server.objeto.lineas"

#. module: base
#: code:addons/base/module/module.py:531
#, python-format
msgid "Module %s: Invalid Quality Certificate"
msgstr "Módulo %s: Certificado de calidad no válido"

#. module: base
#: model:res.country,name:base.kw
msgid "Kuwait"
msgstr "Kuwait"

#. module: base
#: field:workflow.workitem,inst_id:0
msgid "Instance"
msgstr "Instancia"

#. module: base
#: help:ir.actions.report.xml,attachment:0
msgid ""
"This is the filename of the attachment used to store the printing result. "
"Keep empty to not save the printed reports. You can use a python expression "
"with the object and time variables."
msgstr ""
"Éste es el nombre del archivo del adjunto utilizado para almacenar el "
"resultado de impresión. Déjelo vacío para no guardar los informes impresos. "
"Puede utilizar una expresión Python con las variables objeto y fecha/hora."

#. module: base
#: selection:ir.property,type:0
msgid "Many2One"
msgstr "Many2One"

#. module: base
#: model:res.country,name:base.ng
msgid "Nigeria"
msgstr "Nigeria"

#. module: base
#: code:addons/base/ir/ir_model.py:250
#, python-format
msgid "For selection fields, the Selection Options must be given!"
msgstr "¡Para los campos selección, debe indicar las opciones de selección!"

#. module: base
#: model:ir.actions.act_window,name:base.action_partner_sms_send
msgid "SMS Send"
msgstr "Enviar SMS"

#. module: base
#: field:res.company,user_ids:0
msgid "Accepted Users"
msgstr "Usuarios aceptados"

#. module: base
#: field:ir.ui.menu,web_icon_data:0
msgid "Web Icon Image"
msgstr "Imagen de icono web"

#. module: base
#: view:ir.values:0
msgid "Values for Event Type"
msgstr "Valores para tipo evento"

#. module: base
#: selection:ir.model.fields,select_level:0
msgid "Always Searchable"
msgstr "Siempre puede ser buscado"

#. module: base
#: model:res.country,name:base.hk
msgid "Hong Kong"
msgstr "Hong Kong"

#. module: base
#: help:ir.actions.server,name:0
msgid "Easy to Refer action by name e.g. One Sales Order -> Many Invoices"
msgstr ""
"Para facilitar referirse a las acciones por su nombre. Por ej. Un pedido de "
"venta -> Varias facturas"

#. module: base
#: model:ir.actions.act_window,help:base.action_partner_address_form
msgid ""
"Customers (also called Partners in other areas of the system) helps you "
"manage your address book of companies whether they are prospects, customers "
"and/or suppliers. The partner form allows you to track and record all the "
"necessary information to interact with your partners from the company "
"address to their contacts as well as pricelists, and much more. If you "
"installed the CRM, with the history tab, you can track all the interactions "
"with a partner such as opportunities, emails, or sales orders issued."
msgstr ""
"Los Clientes (también llamados Empresas en otras áreas del sistema) le "
"ayudan a administrar una libreta de direcciones de empresas, sean éstas de "
"clientes potenciales, clientes y/o proveedores. El formulario de empresa le "
"permite guardar y controlar toda la información necesaria para interactuar "
"con sus empresas desde la dirección de la empresa a sus contactos, las "
"tarifas de precios, .... Si ha instalado el CRM, mediante la pestaña del "
"historial podrá registrar las interacciones con una empresa, como las "
"oportunidades de negocios, emails o pedidos de venta realizados."

#. module: base
#: model:res.country,name:base.ph
msgid "Philippines"
msgstr "Filipinas"

#. module: base
#: model:res.country,name:base.ma
msgid "Morocco"
msgstr "Marruecos"

#. module: base
#: view:res.lang:0
msgid "2.  %a ,%A         ==> Fri, Friday"
msgstr "2. %a ,%A ==> Vie, Viernes"

#. module: base
#: field:res.widget,content:0
msgid "Content"
msgstr "Contenido"

#. module: base
#: help:ir.rule,global:0
msgid "If no group is specified the rule is global and applied to everyone"
msgstr ""
"Si no se especifica ningún grupo, la regla es global y se aplica a todo el "
"mundo"

#. module: base
#: model:res.country,name:base.td
msgid "Chad"
msgstr "Chad"

#. module: base
#: model:ir.model,name:base.model_workflow_transition
msgid "workflow.transition"
msgstr "workflow.transicion"

#. module: base
#: view:res.lang:0
msgid "%a - Abbreviated weekday name."
msgstr "%a - Nombre abreviado del día de la semana."

#. module: base
#: report:ir.module.reference.graph:0
msgid "Introspection report on objects"
msgstr "Informe detallado de objetos"

#. module: base
#: model:res.country,name:base.pf
msgid "Polynesia (French)"
msgstr "Polinesia (Francesa)"

#. module: base
#: model:res.country,name:base.dm
msgid "Dominica"
msgstr "Dominica"

#. module: base
#: sql_constraint:publisher_warranty.contract:0
msgid ""
"Your publisher warranty contract is already subscribed in the system !"
msgstr "¡Su contrato de garantía del editor ya está inscrito en el sistema!"

#. module: base
#: help:ir.cron,nextcall:0
msgid "Next planned execution date for this scheduler"
msgstr "Siguiente fecha de ejecución para este planificador"

#. module: base
#: help:res.config.users,view:0
#: help:res.users,view:0
msgid "Choose between the simplified interface and the extended one"
msgstr "Elija entre la interfaz simplificada o la extendida."

#. module: base
#: model:res.country,name:base.np
msgid "Nepal"
msgstr "Nepal"

#. module: base
#: code:addons/orm.py:2307
#, python-format
msgid ""
"Invalid value for reference field \"%s\" (last part must be a non-zero "
"integer): \"%s\""
msgstr ""
"Valor no válido para el campo referencia \"%s\" (la última parte debe ser un "
"entero distinto de cero): \"%s\""

#. module: base
#: help:ir.cron,args:0
msgid "Arguments to be passed to the method. e.g. (uid,)"
msgstr "Argumentos que serán enviados al método (p.ej uid)"

#. module: base
#: help:ir.ui.menu,groups_id:0
msgid ""
"If you have groups, the visibility of this menu will be based on these "
"groups. If this field is empty, OpenERP will compute visibility based on the "
"related object's read access."
msgstr ""
"Si tiene grupos, la visibilidad del menú se basará en esos grupos. Si el "
"campo está vacío, OpenERP otorgará la visibilidad basándose en los permisos "
"de lectura de los objetos asociados."

#. module: base
#: model:ir.actions.act_window,name:base.action_ui_view_custom
#: model:ir.ui.menu,name:base.menu_action_ui_view_custom
#: view:ir.ui.view.custom:0
msgid "Customized Views"
msgstr "Vistas Personalizadas"

#. module: base
#: view:partner.sms.send:0
msgid "Bulk SMS send"
msgstr "Bulk SMS enviado"

#. module: base
#: view:ir.sequence:0
msgid "Seconde: %(sec)s"
msgstr "Segundo: %(sec)s"

#. module: base
#: model:ir.ui.menu,name:base.menu_view_base_module_update
msgid "Update Modules List"
msgstr "Actualizar lista de módulos"

#. module: base
#: code:addons/base/module/module.py:255
#, python-format
msgid ""
"Unable to upgrade module \"%s\" because an external dependency is not met: %s"
msgstr ""
"Imposible actualizar el módulo \"%s\" porqué hay una dependencia externa no "
"resuelta: %s"

#. module: base
#: code:addons/base/res/res_user.py:257
#, python-format
msgid ""
"Please keep in mind that documents currently displayed may not be relevant "
"after switching to another company. If you have unsaved changes, please make "
"sure to save and close all forms before switching to a different company. "
"(You can click on Cancel in the User Preferences now)"
msgstr ""
"Tenga en cuenta que los documentos que se muestran actualmente pueden no ser "
"relevantes después de cambiar a otra compañía. Asegúrese de guardar y cerrar "
"todas los formularios modificados antes de cambiar a una compañía diferente "
"(ahora puede hacer clic en Cancelar en las preferencias del usuario)"

#. module: base
#: view:ir.actions.configuration.wizard:0
msgid "Continue"
msgstr "Siguiente"

#. module: base
#: selection:base.language.install,lang:0
msgid "Thai / ภาษาไทย"
msgstr "Tailandés / ภาษาไทย"

#. module: base
#: code:addons/orm.py:158
#, python-format
msgid "Object %s does not exists"
msgstr "El objeto %s no existe"

#. module: base
#: selection:base.language.install,lang:0
msgid "Slovenian / slovenščina"
msgstr "Esloveno / slovenščina"

#. module: base
#: field:ir.actions.report.xml,attachment_use:0
msgid "Reload from Attachment"
msgstr "Recargar desde adjunto"

#. module: base
#: model:res.country,name:base.bv
msgid "Bouvet Island"
msgstr "Isla Bouvet"

#. module: base
#: field:ir.attachment,name:0
msgid "Attachment Name"
msgstr "Nombre del documento adjunto"

#. module: base
#: field:base.language.export,data:0
#: field:base.language.import,data:0
msgid "File"
msgstr "Archivo"

#. module: base
#: view:res.config.users:0
msgid "Add User"
msgstr "Añadir usuario"

#. module: base
#: model:ir.actions.act_window,name:base.action_view_base_module_upgrade_install
msgid "Module Upgrade Install"
msgstr "Instalar actualizar módulo"

#. module: base
#: model:ir.model,name:base.model_ir_actions_configuration_wizard
msgid "ir.actions.configuration.wizard"
msgstr "ir.acciones.configuración.asistente"

#. module: base
#: view:res.lang:0
msgid "%b - Abbreviated month name."
msgstr "%b - Nombre abreviado del mes."

#. module: base
#: field:res.partner,supplier:0
#: view:res.partner.address:0
#: field:res.partner.address,is_supplier_add:0
#: model:res.partner.category,name:base.res_partner_category_8
msgid "Supplier"
msgstr "Proveedor"

#. module: base
#: view:ir.actions.server:0
#: selection:ir.actions.server,state:0
msgid "Multi Actions"
msgstr "Multi acciones"

#. module: base
#: view:base.language.export:0
#: view:base.language.import:0
#: view:wizard.ir.model.menu.create:0
msgid "_Close"
msgstr "_Cerrar"

#. module: base
#: field:multi_company.default,company_dest_id:0
msgid "Default Company"
msgstr "Compañía por defecto"

#. module: base
#: selection:base.language.install,lang:0
msgid "Spanish (EC) / Español (EC)"
msgstr "Español (EC) / Español (EC)"

#. module: base
#: help:ir.ui.view,xml_id:0
msgid "ID of the view defined in xml file"
msgstr "El ID de la vista definido en el fichero xml"

#. module: base
#: model:ir.model,name:base.model_base_module_import
#: model:ir.ui.menu,name:base.menu_view_base_module_import
msgid "Import Module"
msgstr "Importar módulo"

#. module: base
#: model:res.country,name:base.as
msgid "American Samoa"
msgstr "Samoa Americana"

#. module: base
#: help:ir.actions.act_window,res_model:0
msgid "Model name of the object to open in the view window"
msgstr "Nombre del modelo del objeto a abrir en la nueva ventana"

#. module: base
#: field:res.log,secondary:0
msgid "Secondary Log"
msgstr "Registro secundario"

#. module: base
#: field:ir.model.fields,selectable:0
msgid "Selectable"
msgstr "Seleccionable"

#. module: base
#: view:res.request.link:0
msgid "Request Link"
msgstr "Enlace solicitud"

#. module: base
#: view:ir.attachment:0
#: selection:ir.attachment,type:0
#: field:ir.module.module,url:0
msgid "URL"
msgstr "URL"

#. module: base
#: help:res.country,name:0
msgid "The full name of the country."
msgstr "El nombre completo del país."

#. module: base
#: selection:ir.actions.server,state:0
msgid "Iteration"
msgstr "Iteración"

#. module: base
#: code:addons/orm.py:3448
#: code:addons/orm.py:3532
#, python-format
msgid "UserError"
msgstr "Error de usuario"

#. module: base
#: model:res.country,name:base.ae
msgid "United Arab Emirates"
msgstr "Emiratos Árabes Unidos"

#. module: base
#: model:ir.ui.menu,name:base.menu_crm_case_job_req_main
msgid "Recruitment"
msgstr "Proceso de selección"

#. module: base
#: model:res.country,name:base.re
msgid "Reunion (French)"
msgstr "Reunión (Francesa)"

#. module: base
#: code:addons/base/ir/ir_model.py:321
#, python-format
msgid ""
"New column name must still start with x_ , because it is a custom field!"
msgstr ""
"¡El nuevo nombre de columna debe empezar con x_ , dado que es un campo "
"personalizado!"

#. module: base
#: view:ir.model.access:0
#: view:ir.rule:0
#: field:ir.rule,global:0
msgid "Global"
msgstr "Global"

#. module: base
#: model:res.country,name:base.mp
msgid "Northern Mariana Islands"
msgstr "Islas Marianas del Norte"

#. module: base
#: model:res.country,name:base.sb
msgid "Solomon Islands"
msgstr "Islas Salomón"

#. module: base
#: code:addons/base/ir/ir_model.py:490
#: code:addons/orm.py:1897
#: code:addons/orm.py:2972
#: code:addons/orm.py:3165
#: code:addons/orm.py:3365
#: code:addons/orm.py:3817
#, python-format
msgid "AccessError"
msgstr "ErrorAcceso"

#. module: base
#: view:res.request:0
msgid "Waiting"
msgstr "En espera"

#. module: base
#: code:addons/__init__.py:834
#, python-format
msgid "Could not load base module"
msgstr "Podría no cargar el módulo base"

#. module: base
#: view:res.lang:0
msgid "8.  %I:%M:%S %p  ==> 06:25:20 PM"
msgstr "8. %I:%M:%S %p ==> 06:25:20 PM"

#. module: base
#: code:addons/orm.py:1803
#, python-format
msgid "The copy method is not implemented on this object !"
msgstr "¡El método copy (copiar) no está implementado en este objeto!"

#. module: base
#: field:res.log,create_date:0
msgid "Creation Date"
msgstr "Fecha creación"

#. module: base
#: view:ir.translation:0
#: model:ir.ui.menu,name:base.menu_translation
msgid "Translations"
msgstr "Traducciones"

#. module: base
#: field:ir.sequence,padding:0
msgid "Number Padding"
<<<<<<< HEAD
msgstr ""
=======
msgstr "Número(s) de relleno"
>>>>>>> c629763a

#. module: base
#: view:ir.actions.report.xml:0
msgid "Report"
msgstr "Informe"

#. module: base
#: model:res.country,name:base.ua
msgid "Ukraine"
msgstr "Ucrania"

#. module: base
#: model:res.country,name:base.to
msgid "Tonga"
msgstr "Tonga"

#. module: base
#: model:ir.model,name:base.model_ir_module_category
#: view:ir.module.category:0
msgid "Module Category"
msgstr "Categoría del módulo"

#. module: base
#: view:partner.wizard.ean.check:0
msgid "Ignore"
msgstr "Ignorar"

#. module: base
#: report:ir.module.reference.graph:0
msgid "Reference Guide"
msgstr "Guía de referencia"

#. module: base
#: view:ir.ui.view:0
msgid "Architecture"
msgstr "Arquitectura"

#. module: base
#: model:res.country,name:base.ml
msgid "Mali"
msgstr "Mali"

#. module: base
#: help:res.config.users,email:0
#: help:res.users,email:0
msgid ""
"If an email is provided, the user will be sent a message welcoming him.\n"
"\n"
"Warning: if \"email_from\" and \"smtp_server\" aren't configured, it won't "
"be possible to email new users."
msgstr ""
"Si se proporciona un correo electrónico, el usuario recibirá un mensaje de "
"bienvenida.\n"
"\n"
"Aviso: Si \"email_from\" y \"smtp_server\" no están configurados, no será "
"posible enviar por correo los nuevos usuarios."

#. module: base
#: selection:base.language.install,lang:0
msgid "Flemish (BE) / Vlaams (BE)"
msgstr "Flamenco (BE) / Vlaams (BE)"

#. module: base
#: field:ir.cron,interval_number:0
msgid "Interval Number"
msgstr "Número de intervalos"

#. module: base
#: model:res.country,name:base.tk
msgid "Tokelau"
msgstr "Tokelau"

#. module: base
#: field:ir.actions.report.xml,report_xsl:0
msgid "XSL path"
msgstr "Ruta XSL"

#. module: base
#: model:res.country,name:base.bn
msgid "Brunei Darussalam"
msgstr "Brunei Darussalam"

#. module: base
#: view:ir.actions.act_window:0
#: field:ir.actions.act_window,view_type:0
#: field:ir.actions.act_window.view,view_mode:0
#: field:ir.ui.view,type:0
#: field:wizard.ir.model.menu.create.line,view_type:0
msgid "View Type"
msgstr "Tipo de vista"

#. module: base
#: model:ir.ui.menu,name:base.next_id_2
msgid "User Interface"
msgstr "Interfaz de usuario"

#. module: base
#: field:ir.attachment,create_date:0
msgid "Date Created"
msgstr "Fecha de creación"

#. module: base
#: model:ir.model,name:base.model_ir_actions_todo
msgid "ir.actions.todo"
msgstr "ir.acciones.todo"

#. module: base
#: code:addons/base/res/res_config.py:94
#, python-format
msgid "Couldn't find previous ir.actions.todo"
msgstr "No se ha encontrado el ir.acciones.todo anterior"

#. module: base
#: view:ir.actions.act_window:0
msgid "General Settings"
msgstr "Configuración general"

#. module: base
#: model:ir.ui.menu,name:base.menu_administration_shortcut
msgid "Custom Shortcuts"
msgstr "Accesos rápidos personalizados"

#. module: base
#: selection:base.language.install,lang:0
msgid "Vietnamese / Tiếng Việt"
msgstr "Vietnamita / Tiếng Việt"

#. module: base
#: model:res.country,name:base.dz
msgid "Algeria"
msgstr "Argelia"

#. module: base
#: model:res.country,name:base.be
msgid "Belgium"
msgstr "Bélgica"

#. module: base
#: model:ir.model,name:base.model_osv_memory_autovacuum
msgid "osv_memory.autovacuum"
msgstr "osv_memory.autovacuum"

#. module: base
#: field:base.language.export,lang:0
#: field:base.language.install,lang:0
#: field:base.update.translations,lang:0
#: field:ir.translation,lang:0
#: field:res.config.users,context_lang:0
#: field:res.partner,lang:0
#: field:res.users,context_lang:0
msgid "Language"
msgstr "Idioma"

#. module: base
#: model:res.country,name:base.gm
msgid "Gambia"
msgstr "Gambia"

#. module: base
#: model:ir.actions.act_window,name:base.action_res_company_form
#: model:ir.model,name:base.model_res_company
#: model:ir.ui.menu,name:base.menu_action_res_company_form
#: model:ir.ui.menu,name:base.menu_res_company_global
#: view:res.company:0
#: field:res.config.users,company_ids:0
#: view:res.users:0
#: field:res.users,company_ids:0
msgid "Companies"
msgstr "Compañías"

#. module: base
#: view:res.lang:0
msgid "%H - Hour (24-hour clock) [00,23]."
msgstr "%H - Hora (reloj 24-horas) [00,23]."

#. module: base
#: model:ir.model,name:base.model_res_widget
msgid "res.widget"
msgstr "res.widget"

#. module: base
#: code:addons/base/ir/ir_model.py:258
#, python-format
msgid "Model %s does not exist!"
msgstr "¡No existe el módulo %s!"

#. module: base
#: code:addons/base/res/res_lang.py:159
#, python-format
msgid "You cannot delete the language which is User's Preferred Language !"
msgstr ""
"¡No puede eliminar el idioma que es el idioma predeterminado de un usuario!"

#. module: base
#: code:addons/fields.py:103
#, python-format
msgid "Not implemented get_memory method !"
msgstr "¡El método get_memory no está implementado!"

#. module: base
#: view:ir.actions.server:0
#: field:ir.actions.server,code:0
#: selection:ir.actions.server,state:0
msgid "Python Code"
msgstr "Código Python"

#. module: base
#: code:addons/base/module/wizard/base_module_import.py:67
#, python-format
msgid "Can not create the module file: %s !"
msgstr "¡No se puede crear el archivo de módulo: %s!"

#. module: base
#: model:ir.module.module,description:base.module_meta_information
msgid "The kernel of OpenERP, needed for all installation."
msgstr "El núcleo de OpenERP, necesario para toda instalación."

#. module: base
#: view:base.language.install:0
#: view:base.module.import:0
#: view:base.module.update:0
#: view:base.module.upgrade:0
#: view:base.update.translations:0
#: view:partner.clear.ids:0
#: view:partner.sms.send:0
#: view:partner.wizard.spam:0
#: view:publisher_warranty.contract.wizard:0
#: view:res.widget.wizard:0
msgid "Cancel"
msgstr "Cancelar"

#. module: base
#: selection:base.language.export,format:0
msgid "PO File"
msgstr "Archivo PO"

#. module: base
#: model:res.country,name:base.nt
msgid "Neutral Zone"
msgstr "Zona neutral"

#. module: base
#: selection:base.language.install,lang:0
msgid "Hindi / हिंदी"
msgstr "Hindi / हिंदी"

#. module: base
#: view:ir.model:0
msgid "Custom"
msgstr "Personalizado"

#. module: base
#: view:res.request:0
msgid "Current"
msgstr "Actual"

#. module: base
#: model:res.partner.category,name:base.res_partner_category_9
msgid "Components Supplier"
msgstr "Proveedor de componentes"

#. module: base
#: model:ir.actions.act_window,name:base.action_res_users
#: field:ir.default,uid:0
#: model:ir.ui.menu,name:base.menu_action_res_users
#: model:ir.ui.menu,name:base.menu_users
#: view:res.groups:0
#: field:res.groups,users:0
#: view:res.users:0
msgid "Users"
msgstr "Usuarios"

#. module: base
#: field:ir.module.module,published_version:0
msgid "Published Version"
msgstr "Versión publicada"

#. module: base
#: model:res.country,name:base.is
msgid "Iceland"
msgstr "Islandia"

#. module: base
#: model:ir.actions.act_window,name:base.ir_action_window
#: model:ir.ui.menu,name:base.menu_ir_action_window
msgid "Window Actions"
msgstr "Acciones de ventana"

#. module: base
#: view:res.lang:0
msgid "%I - Hour (12-hour clock) [01,12]."
msgstr "%I - Hora (reloj 12-horas) [01,12]."

#. module: base
#: selection:publisher_warranty.contract.wizard,state:0
msgid "Finished"
msgstr "Finalizado"

#. module: base
#: model:res.country,name:base.de
msgid "Germany"
msgstr "Alemania"

#. module: base
#: view:ir.sequence:0
msgid "Week of the year: %(woy)s"
msgstr "Semana del año: %(woy)s"

#. module: base
#: model:res.partner.category,name:base.res_partner_category_14
msgid "Bad customers"
msgstr "Clientes malos"

#. module: base
#: report:ir.module.reference.graph:0
msgid "Reports :"
msgstr "Informes :"

#. module: base
#: model:res.country,name:base.gy
msgid "Guyana"
msgstr "Guayana"

#. module: base
#: help:ir.actions.act_window,view_type:0
msgid ""
"View type: set to 'tree' for a hierarchical tree view, or 'form' for other "
"views"
msgstr ""
"Tipo de vista: 'tree' para una vista de árbol jerárquica, o 'form' para las "
"otras vistas."

#. module: base
#: code:addons/base/res/res_config.py:421
#, python-format
msgid "Click 'Continue' to configure the next addon..."
msgstr "Haga clic en 'Continuar' para configurar el siguiente módulo..."

#. module: base
#: field:ir.actions.server,record_id:0
msgid "Create Id"
msgstr "Id creación"

#. module: base
#: model:res.country,name:base.hn
msgid "Honduras"
msgstr "Honduras"

#. module: base
#: help:res.config.users,menu_tips:0
#: help:res.users,menu_tips:0
msgid ""
"Check out this box if you want to always display tips on each menu action"
msgstr ""
"Seleccione esta opción si desea mostrar los consejos en cada acción del menú."

#. module: base
#: model:res.country,name:base.eg
msgid "Egypt"
msgstr "Egipto"

#. module: base
#: field:ir.rule,perm_read:0
msgid "Apply For Read"
msgstr "Aplicar para lectura"

#. module: base
#: help:ir.actions.server,model_id:0
msgid ""
"Select the object on which the action will work (read, write, create)."
msgstr ""
"Seleccione el objeto sobre el cual la acción actuará (leer, escribir, crear)."

#. module: base
#: code:addons/base/ir/ir_actions.py:629
#, python-format
msgid "Please specify server option --email-from !"
msgstr "¡Verifique la opción del servidor --email-from !"

#. module: base
#: field:base.language.import,name:0
msgid "Language Name"
msgstr "Nombre del idioma"

#. module: base
#: selection:ir.property,type:0
msgid "Boolean"
msgstr "Booleano"

#. module: base
#: view:ir.model:0
msgid "Fields Description"
msgstr "Descripción de campos"

#. module: base
#: view:ir.attachment:0
#: view:ir.cron:0
#: view:ir.model.access:0
#: view:ir.model.data:0
#: view:ir.model.fields:0
#: view:ir.module.module:0
#: view:ir.rule:0
#: view:ir.ui.view:0
#: view:ir.values:0
#: view:res.partner:0
#: view:res.partner.address:0
#: view:workflow.activity:0
msgid "Group By..."
msgstr "Agrupar por..."

#. module: base
#: view:ir.model.fields:0
#: field:ir.model.fields,readonly:0
#: field:res.partner.bank.type.field,readonly:0
msgid "Readonly"
msgstr "Sólo lectura"

#. module: base
#: field:ir.actions.act_window.view,view_id:0
#: field:ir.default,page:0
#: selection:ir.translation,type:0
#: field:wizard.ir.model.menu.create.line,view_id:0
msgid "View"
msgstr "Vista"

#. module: base
#: selection:ir.module.module,state:0
#: selection:ir.module.module.dependency,state:0
msgid "To be installed"
msgstr "Para ser instalado"

#. module: base
#: help:ir.actions.act_window,display_menu_tip:0
msgid ""
"It gives the status if the tip has to be displayed or not when a user "
"executes an action"
msgstr ""
"Proporciona el estado si el consejo debe ser mostrado o no cuando un usuario "
"ejecuta una acción."

#. module: base
#: view:ir.model:0
#: model:ir.module.module,shortdesc:base.module_meta_information
#: field:res.currency,base:0
msgid "Base"
msgstr "Base"

#. module: base
#: selection:base.language.install,lang:0
msgid "Telugu / తెలుగు"
msgstr "Telugu / తెలుగు"

#. module: base
#: model:res.country,name:base.lr
msgid "Liberia"
msgstr "Liberia"

#. module: base
#: view:ir.attachment:0
#: view:ir.model:0
#: view:res.groups:0
#: view:res.partner:0
#: field:res.partner,comment:0
#: model:res.widget,title:base.note_widget
msgid "Notes"
msgstr "Notas"

#. module: base
#: field:ir.config_parameter,value:0
#: field:ir.property,value_binary:0
#: field:ir.property,value_datetime:0
#: field:ir.property,value_float:0
#: field:ir.property,value_integer:0
#: field:ir.property,value_reference:0
#: field:ir.property,value_text:0
#: selection:ir.server.object.lines,type:0
#: field:ir.server.object.lines,value:0
#: view:ir.values:0
#: field:ir.values,value:0
#: field:ir.values,value_unpickle:0
msgid "Value"
msgstr "Valor"

#. module: base
#: field:ir.sequence,code:0
#: field:ir.sequence.type,code:0
#: selection:ir.translation,type:0
#: field:res.bank,code:0
#: field:res.partner.bank.type,code:0
msgid "Code"
msgstr "Código"

#. module: base
#: model:ir.model,name:base.model_res_config_installer
msgid "res.config.installer"
msgstr "res.config.instalador"

#. module: base
#: model:res.country,name:base.mc
msgid "Monaco"
msgstr "Mónaco"

#. module: base
#: selection:ir.cron,interval_type:0
msgid "Minutes"
msgstr "Minutos"

#. module: base
#: selection:ir.translation,type:0
msgid "Help"
msgstr "Ayuda"

#. module: base
#: help:res.config.users,menu_id:0
#: help:res.users,menu_id:0
msgid ""
"If specified, the action will replace the standard menu for this user."
msgstr ""
"Si se indica, la acción reemplazará el menú estándar para este usuario."

#. module: base
#: selection:ir.actions.server,state:0
msgid "Write Object"
msgstr "Escribir objeto"

#. module: base
#: model:ir.ui.menu,name:base.menu_fundrising
msgid "Fund Raising"
msgstr "Recaudación de fondos"

#. module: base
#: model:ir.actions.act_window,name:base.ir_sequence_type
#: model:ir.ui.menu,name:base.menu_ir_sequence_type
msgid "Sequence Codes"
msgstr "Códigos de secuencias"

#. module: base
#: selection:base.language.install,lang:0
msgid "Spanish (CO) / Español (CO)"
msgstr "Español (CO) / Español (CO)"

#. module: base
#: view:base.module.configuration:0
msgid ""
"All pending configuration wizards have been executed. You may restart "
"individual wizards via the list of configuration wizards."
msgstr ""
"Todos los asistentes de configuración pendientes han sido ejecutados. Puede "
"reiniciar asistentes individualmente a través de la lista de asistentes de "
"configuración."

#. module: base
#: wizard_button:server.action.create,step_1,create:0
msgid "Create"
msgstr "Crear"

#. module: base
#: view:ir.sequence:0
msgid "Current Year with Century: %(year)s"
msgstr "Año actual con centuria: %(year)s"

#. module: base
#: field:ir.exports,export_fields:0
msgid "Export ID"
msgstr "ID exportación"

#. module: base
#: model:res.country,name:base.fr
msgid "France"
msgstr "Francia"

#. module: base
#: model:ir.model,name:base.model_res_log
msgid "res.log"
msgstr "res.log"

#. module: base
#: help:ir.translation,module:0
#: help:ir.translation,xml_id:0
msgid "Maps to the ir_model_data for which this translation is provided."
msgstr "Mapeo hacia el ir_model_data cuya traducción se proporciona."

#. module: base
#: view:workflow.activity:0
#: field:workflow.activity,flow_stop:0
msgid "Flow Stop"
msgstr "Final del flujo"

#. module: base
#: selection:ir.cron,interval_type:0
msgid "Weeks"
msgstr "Semanas"

#. module: base
#: model:res.country,name:base.af
msgid "Afghanistan, Islamic State of"
msgstr "Estado Islámico de Afganistán"

#. module: base
#: code:addons/base/module/wizard/base_module_import.py:67
#, python-format
msgid "Error !"
msgstr "¡Error!"

#. module: base
#: model:res.partner.bank.type.field,name:base.bank_normal_field_contry
msgid "country_id"
msgstr "País"

#. module: base
#: field:ir.cron,interval_type:0
msgid "Interval Unit"
msgstr "Unidad de intervalo"

#. module: base
#: field:publisher_warranty.contract,kind:0
#: field:workflow.activity,kind:0
msgid "Kind"
msgstr "Clase"

#. module: base
#: code:addons/orm.py:3775
#, python-format
msgid "This method does not exist anymore"
msgstr "Este método ya no existe"

#. module: base
#: field:res.bank,fax:0
#: field:res.partner.address,fax:0
msgid "Fax"
msgstr "Fax"

#. module: base
#: field:res.lang,thousands_sep:0
msgid "Thousands Separator"
msgstr "Separador de miles"

#. module: base
#: field:res.request,create_date:0
msgid "Created Date"
msgstr "Fecha creación"

#. module: base
#: help:ir.actions.server,loop_action:0
msgid ""
"Select the action that will be executed. Loop action will not be avaliable "
"inside loop."
msgstr ""
"﻿Seleccione la acción que se ejecutará. La acción bucle no estará disponible "
"dentro de un bucle."

#. module: base
#: selection:base.language.install,lang:0
msgid "Chinese (TW) / 正體字"
msgstr "Chino (TW) / 正體字"

#. module: base
#: model:ir.model,name:base.model_res_request
msgid "res.request"
msgstr "res.solicitud"

#. module: base
#: view:ir.model:0
msgid "In Memory"
msgstr "En memoria"

#. module: base
#: view:ir.actions.todo:0
msgid "Todo"
msgstr "Para ejecutar"

#. module: base
#: field:ir.attachment,datas:0
msgid "File Content"
msgstr "Contenido del fichero"

#. module: base
#: model:res.country,name:base.pa
msgid "Panama"
msgstr "Panamá"

#. module: base
#: model:res.partner.title,name:base.res_partner_title_ltd
msgid "Ltd"
msgstr "S.L."

#. module: base
#: help:workflow.transition,group_id:0
msgid ""
"The group that a user must have to be authorized to validate this transition."
msgstr ""
"El grupo que un usuario debe tener para ser autorizado a validar esta "
"transición."

#. module: base
#: constraint:res.config.users:0
#: constraint:res.users:0
msgid "The chosen company is not in the allowed companies for this user"
msgstr ""
"La compañía seleccionada no está en las compañías permitidas para este "
"usuario"

#. module: base
#: model:res.country,name:base.gi
msgid "Gibraltar"
msgstr "Gibraltar"

#. module: base
#: field:ir.actions.report.xml,report_name:0
msgid "Service Name"
msgstr "Nombre del servicio"

#. module: base
#: model:res.country,name:base.pn
msgid "Pitcairn Island"
msgstr "Isla Pitcairn"

#. module: base
#: view:base.module.upgrade:0
msgid ""
"We suggest to reload the menu tab to see the new menus (Ctrl+T then Ctrl+R)."
msgstr ""
"Le sugerimos de recargar el menú para ver los nuevos menús (Ctrl+T seguido "
"de Ctrl+R)"

#. module: base
#: model:ir.actions.act_window,name:base.action_rule
#: model:ir.ui.menu,name:base.menu_action_rule
msgid "Record Rules"
msgstr "Reglas de registros"

#. module: base
#: field:res.config.users,name:0
#: field:res.users,name:0
msgid "User Name"
msgstr "Nombre de usuario"

#. module: base
#: view:ir.sequence:0
msgid "Day of the year: %(doy)s"
msgstr "Día del año: %(doy)s"

#. module: base
#: view:ir.model:0
#: view:ir.model.fields:0
#: view:workflow.activity:0
msgid "Properties"
msgstr "Propiedades"

#. module: base
#: help:ir.sequence,padding:0
msgid ""
"OpenERP will automatically adds some '0' on the left of the 'Next Number' to "
"get the required padding size."
msgstr ""
"OpenERP automáticamente añadirá algunos '0' a la izquierda del 'Siguiente "
"número' para obtener el tamaño de relleno necesario."

#. module: base
#: view:res.lang:0
msgid "%A - Full weekday name."
msgstr "%A - Nombre completo del día de la semana."

#. module: base
#: selection:ir.cron,interval_type:0
msgid "Months"
msgstr "Meses"

#. module: base
#: field:ir.actions.act_window,search_view:0
msgid "Search View"
msgstr "Vista de búsqueda"

#. module: base
#: sql_constraint:res.lang:0
msgid "The code of the language must be unique !"
msgstr "¡El código del idioma debe ser único!"

#. module: base
#: model:ir.actions.act_window,name:base.action_attachment
#: view:ir.actions.report.xml:0
#: view:ir.attachment:0
#: model:ir.ui.menu,name:base.menu_action_attachment
msgid "Attachments"
msgstr "Adjuntos"

#. module: base
#: model:ir.ui.menu,name:base.menu_base_partner
#: model:ir.ui.menu,name:base.menu_sale_config_sales
#: model:ir.ui.menu,name:base.menu_sales
msgid "Sales"
msgstr "Ventas"

#. module: base
#: field:ir.actions.server,child_ids:0
msgid "Other Actions"
msgstr "Otras acciones"

#. module: base
#: selection:ir.actions.todo,state:0
#: view:res.config.users:0
msgid "Done"
msgstr "Realizado"

#. module: base
#: model:res.partner.title,name:base.res_partner_title_miss
msgid "Miss"
msgstr "Sra."

#. module: base
#: view:ir.model.access:0
#: field:ir.model.access,perm_write:0
#: view:ir.rule:0
msgid "Write Access"
msgstr "Permiso para escribir"

#. module: base
#: view:res.lang:0
msgid "%m - Month number [01,12]."
msgstr "%m - Número mes [01,12]."

#. module: base
#: field:res.bank,city:0
#: field:res.partner,city:0
#: field:res.partner.address,city:0
#: field:res.partner.bank,city:0
msgid "City"
msgstr "Ciudad"

#. module: base
#: model:res.country,name:base.qa
msgid "Qatar"
msgstr "Qatar"

#. module: base
#: model:res.country,name:base.it
msgid "Italy"
msgstr "Italia"

#. module: base
#: view:ir.actions.todo:0
#: selection:ir.actions.todo,state:0
msgid "To Do"
msgstr "Para ejecutar"

#. module: base
#: selection:base.language.install,lang:0
msgid "Estonian / Eesti keel"
msgstr "Estonio / Eesti keel"

#. module: base
#: field:res.config.users,email:0
#: field:res.partner,email:0
#: field:res.users,email:0
msgid "E-mail"
msgstr "E-mail"

#. module: base
#: selection:ir.module.module,license:0
msgid "GPL-3 or later version"
msgstr "GPL-3 o versió posterior"

#. module: base
#: field:workflow.activity,action:0
msgid "Python Action"
msgstr "Acción Python"

#. module: base
#: selection:base.language.install,lang:0
msgid "English (US)"
msgstr "Inglés (Estados Unidos)"

#. module: base
#: model:ir.actions.act_window,name:base.action_model_data
#: view:ir.model.data:0
#: model:ir.ui.menu,name:base.ir_model_data_menu
msgid "Object Identifiers"
msgstr "Identificadores de objeto"

#. module: base
#: model:ir.actions.act_window,help:base.action_partner_title_partner
msgid ""
"Manage the partner titles you want to have available in your system. The "
"partner titles is the legal status of the company: Private Limited, SA, etc."
msgstr ""
"Gestione los títulos de empresa que quiere disponer en su sistema. Los "
"títulos de empresa es el estatuto legal de la compañía: Sociedad Limitada, "
"Sociedad Anónima, ..."

#. module: base
#: view:base.language.export:0
msgid "To browse official translations, you can start with these links:"
msgstr "Para buscar traducciones oficiales, puede empezar con estos enlaces:"

#. module: base
#: code:addons/base/ir/ir_model.py:484
#, python-format
msgid ""
"You can not read this document (%s) ! Be sure your user belongs to one of "
"these groups: %s."
msgstr ""
"¡No puede leer este documento: (%s)!. Asegúrese que su usuario pertenezca a "
"alguno de los siguientes grupos: %s."

#. module: base
#: view:res.bank:0
#: field:res.config.users,address_id:0
#: view:res.partner.address:0
#: view:res.users:0
#: field:res.users,address_id:0
msgid "Address"
msgstr "Dirección"

#. module: base
#: field:ir.module.module,latest_version:0
msgid "Installed version"
msgstr "Versión instalada"

#. module: base
#: selection:base.language.install,lang:0
msgid "Mongolian / монгол"
msgstr "Mongol / монгол"

#. module: base
#: model:res.country,name:base.mr
msgid "Mauritania"
msgstr "Mauritania"

#. module: base
#: model:ir.model,name:base.model_ir_translation
msgid "ir.translation"
msgstr "ir.traduccion"

#. module: base
#: view:base.module.update:0
msgid "Module update result"
msgstr "Resultado de la actualización del módulo"

#. module: base
#: view:workflow.activity:0
#: field:workflow.workitem,act_id:0
msgid "Activity"
msgstr "Actividad"

#. module: base
#: view:res.partner:0
#: view:res.partner.address:0
msgid "Postal Address"
msgstr "Dirección postal"

#. module: base
#: field:res.company,parent_id:0
msgid "Parent Company"
msgstr "Compañía matriz"

#. module: base
#: selection:base.language.install,lang:0
msgid "Spanish (CR) / Español (CR)"
msgstr "Español (CR) / Español (CR)"

#. module: base
#: field:res.currency.rate,rate:0
msgid "Rate"
msgstr "Tasa"

#. module: base
#: model:res.country,name:base.cg
msgid "Congo"
msgstr "Congo"

#. module: base
#: view:res.lang:0
msgid "Examples"
msgstr "Ejemplos"

#. module: base
#: field:ir.default,value:0
msgid "Default Value"
msgstr "Valor por defecto"

#. module: base
#: model:ir.ui.menu,name:base.menu_tools
msgid "Tools"
msgstr "Herramientas"

#. module: base
#: model:res.country,name:base.kn
msgid "Saint Kitts & Nevis Anguilla"
msgstr "Antillas San Kitts y Nevis"

#. module: base
#: code:addons/base/res/res_currency.py:100
#, python-format
msgid ""
"No rate found \n"
"for the currency: %s \n"
"at the date: %s"
msgstr ""
"No se ha encontrado tasas de cambio \n"
"para la moneda: %s \n"
"en la fecha: %s"

#. module: base
#: model:ir.actions.act_window,help:base.action_ui_view_custom
msgid ""
"Customized views are used when users reorganize the content of their "
"dashboard views (via web client)"
msgstr ""
"Las vistas personalizadas se utilizan cuando los usuarios reorganizan el "
"contenido de sus vistas de tablero (mediante el cliente web)."

#. module: base
#: field:ir.model,name:0
#: field:ir.model.fields,model:0
#: field:ir.values,model:0
msgid "Object Name"
msgstr "Nombre del objeto"

#. module: base
#: help:ir.actions.server,srcmodel_id:0
msgid ""
"Object in which you want to create / write the object. If it is empty then "
"refer to the Object field."
msgstr ""
"Objeto en el cual desea crear / escribir el objeto. Si está vacío entonces "
"se refiere al campo Objeto."

#. module: base
#: view:ir.module.module:0
#: selection:ir.module.module,state:0
#: selection:ir.module.module.dependency,state:0
msgid "Not Installed"
msgstr "No instalado"

#. module: base
#: view:workflow.activity:0
#: field:workflow.activity,out_transitions:0
msgid "Outgoing Transitions"
msgstr "Transiciones salientes"

#. module: base
#: field:ir.ui.menu,icon:0
msgid "Icon"
msgstr "Icono"

#. module: base
#: help:ir.model.fields,model_id:0
msgid "The model this field belongs to"
msgstr "El modelo al que pertenece este campo."

#. module: base
#: model:res.country,name:base.mq
msgid "Martinique (French)"
msgstr "Martinica (Francia)"

#. module: base
#: view:ir.sequence.type:0
msgid "Sequences Type"
msgstr "Tipo de secuencias"

#. module: base
#: model:ir.actions.act_window,name:base.res_request-act
#: model:ir.ui.menu,name:base.menu_res_request_act
#: model:ir.ui.menu,name:base.menu_resquest_ref
#: view:res.request:0
msgid "Requests"
msgstr "Solicitudes"

#. module: base
#: model:res.country,name:base.ye
msgid "Yemen"
msgstr "Yemen"

#. module: base
#: selection:workflow.activity,split_mode:0
msgid "Or"
msgstr "O"

#. module: base
#: model:ir.actions.act_window,name:base.res_log_act_window
#: model:ir.ui.menu,name:base.menu_res_log_act_window
msgid "Client Logs"
msgstr "Registros de cliente(s)"

#. module: base
#: model:res.country,name:base.al
msgid "Albania"
msgstr "Albania"

#. module: base
#: model:res.country,name:base.ws
msgid "Samoa"
msgstr "Samoa"

#. module: base
#: code:addons/base/res/res_lang.py:161
#, python-format
msgid ""
"You cannot delete the language which is Active !\n"
"Please de-activate the language first."
msgstr "No puede eliminar le idioma que está actualmente activo!"

#. module: base
#: view:base.language.install:0
#: view:base.module.import:0
msgid ""
"Please be patient, this operation may take a few minutes (depending on the "
"number of modules currently installed)..."
msgstr ""
"Por favor espere, esta operación puede tardar algunos minutos (dependiendo "
"del número de módulos actualmente instalados)..."

#. module: base
#: field:ir.ui.menu,child_id:0
msgid "Child IDs"
msgstr "IDs hijos"

#. module: base
#: code:addons/base/ir/ir_actions.py:713
#: code:addons/base/ir/ir_actions.py:716
#, python-format
msgid "Problem in configuration `Record Id` in Server Action!"
msgstr "¡Problema en configuración `Id registro` en la acción del servidor!"

#. module: base
#: code:addons/orm.py:2306
#: code:addons/orm.py:2316
#, python-format
msgid "ValidateError"
msgstr "Error de validación"

#. module: base
#: view:base.module.import:0
#: view:base.module.update:0
msgid "Open Modules"
msgstr "Abrir módulos"

#. module: base
#: model:ir.actions.act_window,help:base.action_res_bank_form
msgid "Manage bank records you want to be used in the system."
msgstr "Gestione los registros de bancos que quiere usar en el sistema."

#. module: base
#: view:base.module.import:0
msgid "Import module"
msgstr "Importar módulo"

#. module: base
#: field:ir.actions.server,loop_action:0
msgid "Loop Action"
msgstr "Acción bucle"

#. module: base
#: help:ir.actions.report.xml,report_file:0
msgid ""
"The path to the main report file (depending on Report Type) or NULL if the "
"content is in another field"
msgstr ""
"La ruta al fichero principal del informe (dependiendo del tipo de informe) o "
"NULL si el contenido está en otro campo."

#. module: base
#: model:res.country,name:base.la
msgid "Laos"
msgstr "Laos"

#. module: base
#: selection:ir.actions.server,state:0
#: field:res.config.users,user_email:0
#: field:res.users,user_email:0
msgid "Email"
msgstr "Email"

#. module: base
#: field:res.config.users,action_id:0
#: field:res.users,action_id:0
msgid "Home Action"
msgstr "Acción inicial"

#. module: base
#: code:addons/custom.py:558
#, python-format
msgid ""
"The sum of the data (2nd field) is null.\n"
"We can't draw a pie chart !"
msgstr ""
"﻿La suma de los datos (2º campo) es nula.\n"
"¡No se puede dibujar un gráfico de sectores!"

#. module: base
#: model:ir.ui.menu,name:base.menu_lunch_reporting
#: model:ir.ui.menu,name:base.menu_project_report
#: model:ir.ui.menu,name:base.menu_report_association
#: model:ir.ui.menu,name:base.menu_report_marketing
#: model:ir.ui.menu,name:base.menu_reporting
#: model:ir.ui.menu,name:base.next_id_64
#: model:ir.ui.menu,name:base.next_id_73
#: model:ir.ui.menu,name:base.reporting_menu
msgid "Reporting"
msgstr "Informes"

#. module: base
#: model:res.country,name:base.tg
msgid "Togo"
msgstr "Togo"

#. module: base
#: selection:ir.module.module,license:0
msgid "Other Proprietary"
msgstr "Otro propietario"

#. module: base
#: selection:workflow.activity,kind:0
msgid "Stop All"
msgstr "Todo parado"

#. module: base
#: code:addons/orm.py:412
#, python-format
msgid "The read_group method is not implemented on this object !"
msgstr "¡El método read_group no está implementado en este objeto!"

#. module: base
#: view:ir.model.data:0
msgid "Updatable"
msgstr "Actualizable"

#. module: base
#: view:res.lang:0
msgid "3.  %x ,%X         ==> 12/05/08, 18:25:20"
msgstr "3. %x ,%X ==> 12/05/08, 18:25:20"

#. module: base
#: selection:ir.model.fields,on_delete:0
msgid "Cascade"
msgstr "En cascada"

#. module: base
#: field:workflow.transition,group_id:0
msgid "Group Required"
msgstr "Grupo requerido"

#. module: base
#: view:ir.actions.configuration.wizard:0
msgid "Next Configuration Step"
msgstr "Siguiente paso de la configuración"

#. module: base
#: field:res.groups,comment:0
msgid "Comment"
msgstr "Comentario"

#. module: base
#: model:res.country,name:base.ro
msgid "Romania"
msgstr "Rumanía"

#. module: base
#: help:ir.cron,doall:0
msgid ""
"Enable this if you want to execute missed occurences as soon as the server "
"restarts."
msgstr ""
"Habilitar esta opción si desea ejecutar los sucesos perdidos tan pronto como "
"se reinicia el servidor."

#. module: base
#: view:base.module.upgrade:0
msgid "Start update"
msgstr "Iniciar actualización"

#. module: base
#: code:addons/base/publisher_warranty/publisher_warranty.py:144
#, python-format
msgid "Contract validation error"
msgstr "Error de validación de contrato"

#. module: base
#: field:res.country.state,name:0
msgid "State Name"
msgstr "Nombre provincia"

#. module: base
#: field:workflow.activity,join_mode:0
msgid "Join Mode"
msgstr "Modo unión"

#. module: base
#: field:res.config.users,context_tz:0
#: field:res.users,context_tz:0
msgid "Timezone"
msgstr "Zona horaria"

#. module: base
#: model:ir.model,name:base.model_ir_actions_report_xml
#: selection:ir.ui.menu,action:0
msgid "ir.actions.report.xml"
msgstr "ir.acciones.informe.xml"

#. module: base
#: model:res.partner.title,shortcut:base.res_partner_title_miss
msgid "Mss"
msgstr "Sra."

#. module: base
#: model:ir.model,name:base.model_ir_ui_view
msgid "ir.ui.view"
msgstr "ir.ui.view"

#. module: base
#: constraint:res.partner:0
msgid "Error ! You can not create recursive associated members."
msgstr "¡Error! No puede crear miembros asociados recursivamente."

#. module: base
#: help:res.lang,code:0
msgid "This field is used to set/get locales for user"
msgstr ""
"Este campo se utiliza para establecer/obtener los locales para el usuario."

#. module: base
#: model:res.partner.category,name:base.res_partner_category_2
msgid "OpenERP Partners"
msgstr "Empresas OpenERP"

#. module: base
#: model:ir.ui.menu,name:base.menu_hr_manager
msgid "HR Manager Dashboard"
msgstr "Tablero Director RH"

#. module: base
#: code:addons/base/module/module.py:253
#, python-format
msgid ""
"Unable to install module \"%s\" because an external dependency is not met: %s"
msgstr ""
"Imposible instalar el módulo \"%s\" porqué hay una dependencia externa no "
"resuelta: %s"

#. module: base
#: view:ir.module.module:0
msgid "Search modules"
msgstr "Buscar módulos"

#. module: base
#: model:res.country,name:base.by
msgid "Belarus"
msgstr "Bielorrusia"

#. module: base
#: field:ir.actions.act_window,name:0
#: field:ir.actions.act_window_close,name:0
#: field:ir.actions.actions,name:0
#: field:ir.actions.server,name:0
#: field:ir.actions.url,name:0
#: field:ir.filters,name:0
msgid "Action Name"
msgstr "Nombre de acción"

#. module: base
#: model:ir.actions.act_window,help:base.action_res_users
msgid ""
"Create and manage users that will connect to the system. Users can be "
"deactivated should there be a period of time during which they will/should "
"not connect to the system. You can assign them groups in order to give them "
"specific access to the applications they need to use in the system."
msgstr ""
"Cree y gestione los usuarios que accederán al sistema. Los usuarios pueden "
"ser desactivados si durante un periodo de tiempo no deberían acceder al "
"sistema. Puede asignarles grupos con el fin de darles acceso a las "
"aplicaciones que necesiten usar en el sistema."

#. module: base
#: selection:res.request,priority:0
msgid "Normal"
msgstr "Normal"

#. module: base
#: field:res.bank,street2:0
#: field:res.partner.address,street2:0
msgid "Street2"
msgstr "Calle2"

#. module: base
#: model:ir.actions.act_window,name:base.action_view_base_module_update
msgid "Module Update"
msgstr "Actualizar módulo"

#. module: base
#: code:addons/base/module/wizard/base_module_upgrade.py:95
#, python-format
msgid "Following modules are not installed or unknown: %s"
msgstr "Los siguientes módulos no están instalados o son desconocidos: %s"

#. module: base
#: view:ir.cron:0
#: field:ir.cron,user_id:0
#: view:ir.filters:0
#: field:ir.filters,user_id:0
#: field:ir.ui.view.custom,user_id:0
#: field:ir.values,user_id:0
#: field:res.log,user_id:0
#: field:res.partner.event,user_id:0
#: view:res.users:0
#: field:res.widget.user,user_id:0
msgid "User"
msgstr "Usuario"

#. module: base
#: model:res.country,name:base.pr
msgid "Puerto Rico"
msgstr "Puerto Rico"

#. module: base
#: view:ir.actions.act_window:0
msgid "Open Window"
msgstr "Abrir ventana"

#. module: base
#: field:ir.actions.act_window,auto_search:0
msgid "Auto Search"
msgstr "Auto búsqueda"

#. module: base
#: field:ir.actions.act_window,filter:0
msgid "Filter"
msgstr "Filtro"

#. module: base
#: model:res.partner.title,shortcut:base.res_partner_title_madam
msgid "Ms."
msgstr "Sra."

#. module: base
#: model:res.country,name:base.ch
msgid "Switzerland"
msgstr "Suiza"

#. module: base
#: model:res.country,name:base.gd
msgid "Grenada"
msgstr "Granada"

#. module: base
#: model:res.country,name:base.wf
msgid "Wallis and Futuna Islands"
msgstr "Islas Wallis y Futuna"

#. module: base
#: selection:server.action.create,init,type:0
msgid "Open Report"
msgstr "Abrir informe"

#. module: base
#: field:res.currency,rounding:0
msgid "Rounding factor"
msgstr "Factor redondeo"

#. module: base
#: view:base.language.install:0
msgid "Load"
msgstr "Cargar"

#. module: base
#: help:res.config.users,name:0
#: help:res.users,name:0
msgid "The new user's real name, used for searching and most listings"
msgstr ""
"El nombre real del nuevo usuario, utilizado para búsquedas y para la mayoría "
"de los listados."

#. module: base
#: code:addons/osv.py:154
#: code:addons/osv.py:156
#, python-format
msgid "Integrity Error"
msgstr "Error de integridad."

#. module: base
#: model:ir.model,name:base.model_ir_wizard_screen
msgid "ir.wizard.screen"
msgstr "ir.asistente.pantalla"

#. module: base
#: code:addons/base/ir/ir_model.py:223
#, python-format
msgid "Size of the field can never be less than 1 !"
msgstr "¡El tamaño del campo nunca puede ser menor que 1!"

#. module: base
#: model:res.country,name:base.so
msgid "Somalia"
msgstr "Somalia"

#. module: base
#: selection:publisher_warranty.contract,state:0
msgid "Terminated"
msgstr "Finalizado"

#. module: base
#: model:res.partner.category,name:base.res_partner_category_13
msgid "Important customers"
msgstr "Clientes importantes"

#. module: base
#: view:res.lang:0
msgid "Update Terms"
msgstr "Actualizar términos"

#. module: base
#: field:partner.sms.send,mobile_to:0
#: field:res.request,act_to:0
#: field:res.request.history,act_to:0
msgid "To"
msgstr "A"

#. module: base
#: view:ir.cron:0
#: field:ir.cron,args:0
msgid "Arguments"
msgstr "Argumentos"

#. module: base
#: code:addons/orm.py:716
#, python-format
msgid "Database ID doesn't exist: %s : %s"
msgstr "No existe el ID de la base de datos: %s : %s"

#. module: base
#: selection:ir.module.module,license:0
msgid "GPL Version 2"
msgstr "GPL Versión 2"

#. module: base
#: selection:ir.module.module,license:0
msgid "GPL Version 3"
msgstr "GPL Versión 3"

#. module: base
#: code:addons/orm.py:836
#, python-format
msgid "key '%s' not found in selection field '%s'"
msgstr "No se ha encontrado la clave '%s' en el campo selección '%s'"

#. module: base
#: view:partner.wizard.ean.check:0
msgid "Correct EAN13"
msgstr "Corrija código EAN13"

#. module: base
#: code:addons/orm.py:2317
#, python-format
msgid "The value \"%s\" for the field \"%s\" is not in the selection"
msgstr "﻿El valor \"%s\" para el campo \"%s\" no está en la selección"

#. module: base
#: field:res.partner,customer:0
#: view:res.partner.address:0
#: field:res.partner.address,is_customer_add:0
#: model:res.partner.category,name:base.res_partner_category_0
msgid "Customer"
msgstr "Cliente"

#. module: base
#: selection:base.language.install,lang:0
msgid "Spanish (NI) / Español (NI)"
msgstr "Español (NI) / Español (NI)"

#. module: base
#: field:ir.module.module,shortdesc:0
msgid "Short Description"
msgstr "Descripción breve"

#. module: base
#: field:ir.actions.act_window,context:0
#: field:ir.filters,context:0
msgid "Context Value"
msgstr "Valor de contexto"

#. module: base
#: view:ir.sequence:0
msgid "Hour 00->24: %(h24)s"
msgstr "Hora 00->24: %(h24)s"

#. module: base
#: field:ir.cron,nextcall:0
msgid "Next Execution Date"
msgstr "Siguiente fecha de ejecución"

#. module: base
#: help:multi_company.default,field_id:0
msgid "Select field property"
msgstr "Seleccione campo propiedad"

#. module: base
#: field:res.request.history,date_sent:0
msgid "Date sent"
msgstr "Fecha envío"

#. module: base
#: view:ir.sequence:0
msgid "Month: %(month)s"
msgstr "Mes: %(month)s"

#. module: base
#: field:ir.actions.act_window.view,sequence:0
#: field:ir.actions.server,sequence:0
#: field:ir.actions.todo,sequence:0
#: view:ir.cron:0
#: view:ir.sequence:0
#: field:ir.ui.menu,sequence:0
#: view:ir.ui.view:0
#: field:ir.ui.view,priority:0
#: field:ir.ui.view_sc,sequence:0
#: field:multi_company.default,sequence:0
#: field:res.partner.bank,sequence:0
#: field:res.widget.user,sequence:0
#: field:wizard.ir.model.menu.create.line,sequence:0
msgid "Sequence"
msgstr "Secuencia"

#. module: base
#: model:res.country,name:base.tn
msgid "Tunisia"
msgstr "Túnez"

#. module: base
#: model:ir.ui.menu,name:base.menu_mrp_root
msgid "Manufacturing"
msgstr "Producción"

#. module: base
#: model:res.country,name:base.km
msgid "Comoros"
msgstr "Comores"

#. module: base
#: model:ir.actions.act_window,name:base.action_server_action
#: view:ir.actions.server:0
#: model:ir.ui.menu,name:base.menu_server_action
msgid "Server Actions"
msgstr "Acciones de servidor"

#. module: base
#: view:ir.module.module:0
msgid "Cancel Install"
msgstr "Cancelar instalación"

#. module: base
#: field:ir.model.fields,selection:0
msgid "Selection Options"
msgstr "Opciones de Selección"

#. module: base
#: field:res.partner.category,parent_right:0
msgid "Right parent"
msgstr "Padre derecho"

#. module: base
#: view:res.lang:0
msgid "Legends for Date and Time Formats"
msgstr "Leyenda para formatos de fecha y hora"

#. module: base
#: selection:ir.actions.server,state:0
msgid "Copy Object"
msgstr "Copiar objeto"

#. module: base
#: code:addons/base/res/res_user.py:581
#, python-format
msgid ""
"Group(s) cannot be deleted, because some user(s) still belong to them: %s !"
msgstr ""
"¡No se pueden eliminar grupo(s) que tengan usuario(s) asociado(s): %s !"

#. module: base
#: model:ir.actions.act_window,name:base.action_country_state
#: model:ir.ui.menu,name:base.menu_country_state_partner
msgid "Fed. States"
msgstr "Estados federales"

#. module: base
#: view:ir.model:0
#: view:res.groups:0
msgid "Access Rules"
msgstr "Reglas de acceso"

#. module: base
#: field:ir.default,ref_table:0
msgid "Table Ref."
msgstr "Ref. tabla"

#. module: base
#: field:ir.actions.act_window,res_model:0
#: field:ir.actions.report.xml,model:0
#: field:ir.actions.server,model_id:0
#: field:ir.actions.wizard,model:0
#: field:ir.cron,model:0
#: field:ir.default,field_tbl:0
#: field:ir.filters,model_id:0
#: field:ir.model,model:0
#: view:ir.model.access:0
#: field:ir.model.access,model_id:0
#: view:ir.model.data:0
#: field:ir.model.data,model:0
#: view:ir.model.fields:0
#: view:ir.rule:0
#: field:ir.rule,model_id:0
#: selection:ir.translation,type:0
#: view:ir.ui.view:0
#: field:ir.ui.view,model:0
#: view:ir.values:0
#: field:ir.values,model_id:0
#: field:multi_company.default,object_id:0
#: field:res.log,res_model:0
#: field:res.request.link,object:0
#: field:workflow.triggers,model:0
msgid "Object"
msgstr "Objeto"

#. module: base
#: code:addons/osv.py:151
#, python-format
msgid ""
"\n"
"\n"
"[object with reference: %s - %s]"
msgstr ""
"\n"
"\n"
"[objeto con referencia: %s - %s]"

#. module: base
#: model:ir.model,name:base.model_ir_default
msgid "ir.default"
msgstr "ir.default"

#. module: base
#: view:ir.sequence:0
msgid "Minute: %(min)s"
msgstr "Minuto: %(min)s"

#. module: base
#: view:base.update.translations:0
#: model:ir.actions.act_window,name:base.action_wizard_update_translations
#: model:ir.ui.menu,name:base.menu_wizard_update_translations
msgid "Synchronize Translations"
msgstr "Sincronizar taducciones"

#. module: base
#: model:ir.ui.menu,name:base.next_id_10
msgid "Scheduler"
msgstr "Planificación"

#. module: base
#: help:ir.cron,numbercall:0
msgid ""
"Number of time the function is called,\n"
"a negative number indicates no limit"
msgstr ""
"Número de veces que se llama la función,\n"
"un número negativo indica que es indefinido (sin límite)."

#. module: base
#: code:addons/base/ir/ir_model.py:331
#, python-format
msgid ""
"Changing the type of a column is not yet supported. Please drop it and "
"create it again!"
msgstr ""
"El cambio de tipo de una columna todavía no está soportado. ¡Elimine la "
"columna y créela de nuevo!"

#. module: base
#: field:ir.ui.view_sc,user_id:0
msgid "User Ref."
msgstr "Ref. usuario"

#. module: base
#: code:addons/base/res/res_user.py:580
#, python-format
msgid "Warning !"
msgstr "¡Aviso!"

#. module: base
#: model:res.widget,title:base.google_maps_widget
msgid "Google Maps"
msgstr "Google Maps"

#. module: base
#: model:ir.ui.menu,name:base.menu_base_config
#: model:ir.ui.menu,name:base.menu_config
#: model:ir.ui.menu,name:base.menu_event_config
#: model:ir.ui.menu,name:base.menu_lunch_survey_root
#: model:ir.ui.menu,name:base.menu_marketing_config_association
#: model:ir.ui.menu,name:base.menu_marketing_config_root
#: view:res.company:0
msgid "Configuration"
msgstr "Configuración"

#. module: base
#: model:ir.model,name:base.model_publisher_warranty_contract_wizard
msgid "publisher_warranty.contract.wizard"
msgstr "editor_garantía.contrato.asistente"

#. module: base
#: field:ir.actions.server,expression:0
msgid "Loop Expression"
msgstr "Expresión del bucle"

#. module: base
#: field:publisher_warranty.contract,date_start:0
msgid "Starting Date"
msgstr "Fecha inicial"

#. module: base
#: help:res.partner,website:0
msgid "Website of Partner"
msgstr "Sitio web de la empresa."

#. module: base
#: model:res.partner.category,name:base.res_partner_category_5
msgid "Gold Partner"
msgstr "Empresa oro"

#. module: base
#: model:ir.model,name:base.model_res_partner
#: field:res.company,partner_id:0
#: view:res.partner.address:0
#: field:res.partner.bank,partner_id:0
#: field:res.partner.event,partner_id:0
#: selection:res.partner.title,domain:0
#: model:res.request.link,name:base.req_link_partner
msgid "Partner"
msgstr "Empresa"

#. module: base
#: model:res.country,name:base.tr
msgid "Turkey"
msgstr "Turquía"

#. module: base
#: model:res.country,name:base.fk
msgid "Falkland Islands"
msgstr "Islas Malvinas"

#. module: base
#: model:res.country,name:base.lb
msgid "Lebanon"
msgstr "Líbano"

#. module: base
#: view:ir.actions.report.xml:0
#: field:ir.actions.report.xml,report_type:0
msgid "Report Type"
msgstr "Tipo de informe"

#. module: base
#: field:ir.actions.todo,state:0
#: view:ir.module.module:0
#: field:ir.module.module,state:0
#: field:ir.module.module.dependency,state:0
#: field:publisher_warranty.contract,state:0
#: field:res.bank,state:0
#: view:res.country.state:0
#: field:res.partner.bank,state_id:0
#: view:res.request:0
#: field:res.request,state:0
#: field:workflow.instance,state:0
#: field:workflow.workitem,state:0
msgid "State"
msgstr "Estado"

#. module: base
#: selection:base.language.install,lang:0
msgid "Galician / Galego"
msgstr "Gallego / Galego"

#. module: base
#: model:res.country,name:base.no
msgid "Norway"
msgstr "Noruega"

#. module: base
#: view:res.lang:0
msgid "4.  %b, %B         ==> Dec, December"
msgstr "4. %b, %B ==> Dic, Diciembre"

#. module: base
#: view:base.language.install:0
#: model:ir.ui.menu,name:base.menu_view_base_language_install
msgid "Load an Official Translation"
msgstr "Cargar una traducción oficial"

#. module: base
#: view:res.currency:0
msgid "Miscelleanous"
msgstr "Varios"

#. module: base
#: model:res.partner.category,name:base.res_partner_category_10
msgid "Open Source Service Company"
msgstr "Empresa de servicios de software libre"

#. module: base
#: model:res.country,name:base.kg
msgid "Kyrgyz Republic (Kyrgyzstan)"
msgstr "República Kyrgyz (Kyrgyzstan)"

#. module: base
#: selection:res.request,state:0
msgid "waiting"
msgstr "En espera"

#. module: base
#: field:ir.actions.report.xml,report_file:0
msgid "Report file"
msgstr "Fichero del informe"

#. module: base
#: model:ir.model,name:base.model_workflow_triggers
msgid "workflow.triggers"
msgstr "workflow.disparadores"

#. module: base
#: code:addons/base/ir/ir_model.py:62
#, python-format
msgid "Invalid search criterions"
msgstr "Criterios de búsqueda inválidos"

#. module: base
#: view:ir.attachment:0
msgid "Created"
msgstr "Creado"

#. module: base
#: help:ir.actions.wizard,multi:0
msgid ""
"If set to true, the wizard will not be displayed on the right toolbar of a "
"form view."
msgstr ""
"Si se marca a cierto, el asistente no se mostrará en la barra de "
"herramientas de la derecha en una vista formulario."

#. module: base
#: view:base.language.import:0
msgid "- type,name,res_id,src,value"
msgstr "- type,name,res_id,src,value"

#. module: base
#: model:res.country,name:base.hm
msgid "Heard and McDonald Islands"
msgstr "Islas Heard y McDonald"

#. module: base
#: field:ir.actions.act_window,view_id:0
msgid "View Ref."
msgstr "Ref. vista"

#. module: base
#: selection:ir.translation,type:0
msgid "Selection"
msgstr "Selección"

#. module: base
#: field:res.company,rml_header1:0
msgid "Report Header"
msgstr "Cabecera del informe"

#. module: base
#: field:ir.actions.act_window,type:0
#: field:ir.actions.act_window_close,type:0
#: field:ir.actions.actions,type:0
#: field:ir.actions.report.xml,type:0
#: view:ir.actions.server:0
#: field:ir.actions.server,state:0
#: field:ir.actions.server,type:0
#: field:ir.actions.url,type:0
#: field:ir.actions.wizard,type:0
msgid "Action Type"
msgstr "Tipo de acción"

#. module: base
#: code:addons/base/module/module.py:268
#, python-format
msgid ""
"You try to install module '%s' that depends on module '%s'.\n"
"But the latter module is not available in your system."
msgstr ""
"Intenta instalar el módulo '%s' que depende del módulo '%s'.\n"
"Este último módulo no está disponible en su sistema."

#. module: base
#: view:base.language.import:0
#: model:ir.actions.act_window,name:base.action_view_base_import_language
#: model:ir.ui.menu,name:base.menu_view_base_import_language
msgid "Import Translation"
msgstr "Importar traducción"

#. module: base
#: field:res.partner.bank.type,field_ids:0
msgid "Type fields"
msgstr "Campos de tipo"

#. module: base
#: view:ir.module.module:0
#: field:ir.module.module,category_id:0
msgid "Category"
msgstr "Categoría"

#. module: base
#: view:ir.attachment:0
#: selection:ir.attachment,type:0
#: selection:ir.property,type:0
msgid "Binary"
msgstr "Binario"

#. module: base
#: field:ir.actions.server,sms:0
#: selection:ir.actions.server,state:0
msgid "SMS"
msgstr "SMS (mensaje de texto)"

#. module: base
#: model:res.country,name:base.cr
msgid "Costa Rica"
msgstr "Costa Rica"

#. module: base
#: view:workflow.activity:0
msgid "Conditions"
msgstr "Condiciones"

#. module: base
#: model:ir.actions.act_window,name:base.action_partner_other_form
msgid "Other Partners"
msgstr "Otras empresas"

#. module: base
#: model:ir.actions.act_window,name:base.action_currency_form
#: model:ir.ui.menu,name:base.menu_action_currency_form
#: view:res.currency:0
msgid "Currencies"
msgstr "Monedas"

#. module: base
#: sql_constraint:res.groups:0
msgid "The name of the group must be unique !"
msgstr "¡El nombre del grupo debe ser único!"

#. module: base
#: view:ir.sequence:0
msgid "Hour 00->12: %(h12)s"
msgstr "Hora 00->12: %(h12)s"

#. module: base
#: help:res.partner.address,active:0
msgid "Uncheck the active field to hide the contact."
msgstr "Desmarque el campo activo para ocultar el contacto."

#. module: base
#: model:ir.model,name:base.model_res_widget_wizard
msgid "Add a widget for User"
msgstr "Añadir un widget para usuario"

#. module: base
#: model:res.country,name:base.dk
msgid "Denmark"
msgstr "Dinamarca"

#. module: base
#: field:res.country,code:0
msgid "Country Code"
msgstr "Código de país"

#. module: base
#: model:ir.model,name:base.model_workflow_instance
msgid "workflow.instance"
msgstr "workflow.instancia"

#. module: base
#: code:addons/orm.py:278
#, python-format
msgid "Unknown attribute %s in %s "
msgstr "Atributo desconocido %s en %s "

#. module: base
#: view:res.lang:0
msgid "10. %S              ==> 20"
msgstr "10. %S ==> 20"

#. module: base
#: code:addons/fields.py:106
#, python-format
msgid "undefined get method !"
msgstr "¡Método get (obtener) no definido!"

#. module: base
#: selection:base.language.install,lang:0
msgid "Norwegian Bokmål / Norsk bokmål"
msgstr "Noruego Bokmål / Norsk bokmål"

#. module: base
#: help:res.config.users,new_password:0
#: help:res.users,new_password:0
msgid ""
"Only specify a value if you want to change the user password. This user will "
"have to logout and login again!"
msgstr ""
"Introduzca un valor si desea cambiar la contraseña del usuario. ¡Este "
"usuario deberá encontrarse desconectado o desconectarse (si se encontrase "
"conectado) y posteriormente volverse a conectar!"

#. module: base
#: model:res.partner.title,name:base.res_partner_title_madam
msgid "Madam"
msgstr "Sra."

#. module: base
#: model:res.country,name:base.ee
msgid "Estonia"
msgstr "Estonia"

#. module: base
#: model:ir.ui.menu,name:base.dashboard
msgid "Dashboards"
msgstr "Tableros"

#. module: base
#: help:ir.attachment,type:0
msgid "Binary File or external URL"
msgstr "Fichero binario de URL externa"

#. module: base
#: field:res.config.users,new_password:0
#: field:res.users,new_password:0
msgid "Change password"
msgstr "Cambiar la Contraseña"

#. module: base
#: model:res.country,name:base.nl
msgid "Netherlands"
msgstr "Países Bajos-Holanda"

#. module: base
#: model:ir.ui.menu,name:base.next_id_4
msgid "Low Level Objects"
msgstr "Objetos de bajo nivel"

#. module: base
#: view:res.company:0
msgid "Your Logo - Use a size of about 450x150 pixels."
msgstr "Su logo – Utilizar un tamaño de 450x150 píxeles aprox."

#. module: base
#: model:ir.model,name:base.model_ir_values
msgid "ir.values"
msgstr "ir.valores"

#. module: base
#: selection:base.language.install,lang:0
msgid "Occitan (FR, post 1500) / Occitan"
msgstr "Occitano (FR, post 1500) / Occitan"

#. module: base
#: model:ir.actions.act_window,help:base.open_module_tree
msgid ""
"You can install new modules in order to activate new features, menu, reports "
"or data in your OpenERP instance. To install some modules, click on the "
"button \"Schedule for Installation\" from the form view, then click on "
"\"Apply Scheduled Upgrades\" to migrate your system."
msgstr ""
"Puede instalar nuevos módulos para activar nuevas características, menús, "
"informes o datos en su instalación de OpenERP. Para instalar nuevos módulos, "
"haga clic en el botón \"Programar para instalación\" desde la vista "
"formulario, y luego haga clic en \"Aplicar actualizaciones programadas\" "
"para actualizar su sistema."

#. module: base
#: model:ir.ui.menu,name:base.menu_emails
#: model:ir.ui.menu,name:base.menu_mail_gateway
msgid "Emails"
msgstr "Emails"

#. module: base
#: model:res.country,name:base.cd
msgid "Congo, The Democratic Republic of the"
msgstr "República Democrática del Congo"

#. module: base
#: selection:base.language.install,lang:0
msgid "Malayalam / മലയാളം"
msgstr "Malayalam / മലയാളം"

#. module: base
#: view:res.request:0
#: field:res.request,body:0
#: field:res.request.history,req_id:0
msgid "Request"
msgstr "Solicitud"

#. module: base
#: model:res.country,name:base.jp
msgid "Japan"
msgstr "Japón"

#. module: base
#: field:ir.cron,numbercall:0
msgid "Number of Calls"
msgstr "Número de ejecuciones"

#. module: base
#: view:base.module.upgrade:0
#: field:base.module.upgrade,module_info:0
msgid "Modules to update"
msgstr "Módulos a actualizar"

#. module: base
#: help:ir.actions.server,sequence:0
msgid ""
"Important when you deal with multiple actions, the execution order will be "
"decided based on this, low number is higher priority."
msgstr ""
"Importante en acciones múltiples, el orden de ejecución se decidirá según "
"este campo. Número bajo indica prioridad más alta."

#. module: base
#: field:ir.actions.report.xml,header:0
msgid "Add RML header"
msgstr "Añadir cabecera RML"

#. module: base
#: model:res.country,name:base.gr
msgid "Greece"
msgstr "Grecia"

#. module: base
#: field:res.request,trigger_date:0
msgid "Trigger Date"
msgstr "Fecha de activación"

#. module: base
#: selection:base.language.install,lang:0
msgid "Croatian / hrvatski jezik"
msgstr "Croata / hrvatski jezik"

#. module: base
#: field:base.language.install,overwrite:0
msgid "Overwrite Existing Terms"
msgstr "Sobrescribir términos existentes"

#. module: base
#: help:ir.actions.server,code:0
msgid "Python code to be executed"
msgstr "Código Python a ejecutarse"

#. module: base
#: sql_constraint:res.country:0
msgid "The code of the country must be unique !"
msgstr "¡El código de país debe ser único!"

#. module: base
#: selection:ir.module.module.dependency,state:0
msgid "Uninstallable"
msgstr "No instalable"

#. module: base
#: view:res.partner.category:0
msgid "Partner Category"
msgstr "Categoría de empresa"

#. module: base
#: view:ir.actions.server:0
#: selection:ir.actions.server,state:0
msgid "Trigger"
msgstr "Disparador"

#. module: base
#: model:ir.model,name:base.model_base_module_update
msgid "Update Module"
msgstr "Actualizar módulo"

#. module: base
#: view:ir.model.fields:0
#: field:ir.model.fields,translate:0
msgid "Translate"
msgstr "Traducir"

#. module: base
#: field:res.request.history,body:0
msgid "Body"
msgstr "Contenido"

#. module: base
#: view:partner.wizard.spam:0
msgid "Send Email"
msgstr "Enviar email"

#. module: base
#: field:res.config.users,menu_id:0
#: field:res.users,menu_id:0
msgid "Menu Action"
msgstr "Acción de menú"

#. module: base
#: help:ir.model.fields,selection:0
msgid ""
"List of options for a selection field, specified as a Python expression "
"defining a list of (key, label) pairs. For example: "
"[('blue','Blue'),('yellow','Yellow')]"
msgstr ""
"Lista de opciones para un campo de selección, se especifica como una "
"expresión Python definiendo una lista de pares (clave, etiqueta). Por "
"ejemplo: [('blue','Blue'),('yellow','Yellow')]"

#. module: base
#: selection:base.language.export,state:0
msgid "choose"
msgstr "selección"

#. module: base
#: help:ir.model,osv_memory:0
msgid ""
"Indicates whether this object model lives in memory only, i.e. is not "
"persisted (osv.osv_memory)"
msgstr ""
"Indica si este modelo de objeto existe únicamente en memoria, por ej. no es "
"persistente (osv.osv_memory)."

#. module: base
#: field:res.partner,child_ids:0
#: field:res.request,ref_partner_id:0
msgid "Partner Ref."
msgstr "Ref. empresa"

#. module: base
#: model:ir.actions.act_window,name:base.action_partner_supplier_form
#: model:ir.ui.menu,name:base.menu_procurement_management_supplier_name
#: view:res.partner:0
msgid "Suppliers"
msgstr "Proveedores"

#. module: base
#: view:publisher_warranty.contract.wizard:0
msgid "Register"
msgstr "Registro"

#. module: base
#: field:res.request,ref_doc2:0
msgid "Document Ref 2"
msgstr "Ref documento 2"

#. module: base
#: field:res.request,ref_doc1:0
msgid "Document Ref 1"
msgstr "Ref documento 1"

#. module: base
#: model:res.country,name:base.ga
msgid "Gabon"
msgstr "Gabón"

#. module: base
#: model:ir.model,name:base.model_ir_model_data
msgid "ir.model.data"
msgstr "ir.modelo.datos"

#. module: base
#: view:ir.model:0
#: view:ir.rule:0
#: view:res.groups:0
msgid "Access Rights"
msgstr "Permisos de acceso"

#. module: base
#: model:res.country,name:base.gl
msgid "Greenland"
msgstr "Groenlandia"

#. module: base
#: field:res.partner.bank,acc_number:0
msgid "Account Number"
msgstr "Número de cuenta"

#. module: base
#: view:res.lang:0
msgid "1.  %c              ==> Fri Dec  5 18:25:20 2008"
msgstr "1. %c ==> Vie Dic 5 18:25:20 2008"

#. module: base
#: model:res.country,name:base.nc
msgid "New Caledonia (French)"
msgstr "Nueva Caledonia (Francesa)"

#. module: base
#: model:res.country,name:base.cy
msgid "Cyprus"
msgstr "Chipre"

#. module: base
#: view:base.module.import:0
msgid ""
"This wizard helps you add a new language to you OpenERP system. After "
"loading a new language it becomes available as default interface language "
"for users and partners."
msgstr ""
"Este asistente le ayuda a añadir un nuevo idioma a su sistema OpenERP. "
"Después de cargar un nuevo idioma, estará disponible como idioma por defecto "
"de la interfaz para usuarios y empresas."

#. module: base
#: field:ir.actions.server,subject:0
#: field:partner.wizard.spam,subject:0
#: field:res.request,name:0
msgid "Subject"
msgstr "Asunto"

#. module: base
#: field:res.request,act_from:0
#: field:res.request.history,act_from:0
msgid "From"
msgstr "De"

#. module: base
#: view:res.users:0
msgid "Preferences"
msgstr "Preferencias"

#. module: base
#: model:res.partner.category,name:base.res_partner_category_consumers0
msgid "Consumers"
msgstr "Consumidores"

#. module: base
#: view:res.config:0
#: wizard_button:server.action.create,init,step_1:0
msgid "Next"
msgstr "Siguiente"

#. module: base
#: help:ir.cron,function:0
msgid ""
"Name of the method to be called on the object when this scheduler is "
"executed."
msgstr ""
"Nombre del método del objeto a llamar cuando esta planificación se ejecute."

#. module: base
#: code:addons/base/ir/ir_model.py:219
#, python-format
msgid ""
"The Selection Options expression is must be in the [('key','Label'), ...] "
"format!"
msgstr ""
"¡La expresión de opciones de selección debe estar en el formato "
"[('clave','Etiqueta'), ...]!"

#. module: base
#: view:ir.actions.report.xml:0
msgid "Miscellaneous"
msgstr "Varios"

#. module: base
#: model:res.country,name:base.cn
msgid "China"
msgstr "China"

#. module: base
#: code:addons/base/res/res_user.py:516
#, python-format
msgid ""
"--\n"
"%(name)s %(email)s\n"
msgstr ""
"--\n"
"%(name)s %(email)s\n"

#. module: base
#: model:res.country,name:base.eh
msgid "Western Sahara"
msgstr "Sáhara occidental"

#. module: base
#: model:ir.model,name:base.model_workflow
msgid "workflow"
msgstr "flujo"

#. module: base
#: model:ir.actions.act_window,help:base.action_res_company_form
msgid ""
"Create and manage the companies that will be managed by OpenERP from here. "
"Shops or subsidiaries can be created and maintained from here."
msgstr ""
"Cree o modifique las compañías que se gestionarán mediante OpenERP. Tiendas "
"o delegaciones también pueden ser creadas y gestionadas desde aquí."

#. module: base
#: model:res.country,name:base.id
msgid "Indonesia"
msgstr "Indonesia"

#. module: base
#: view:base.update.translations:0
msgid ""
"This wizard will detect new terms to translate in the application, so that "
"you can then add translations manually or perform a complete export (as a "
"template for a new language example)."
msgstr ""
"Este asistente detectará nuevos términos para traducir en la aplicación, de "
"modo que pueda añadir traducciones de forma manual o realizar una "
"exportación total (como una plantilla de ejemplo para un nuevo idioma)."

#. module: base
#: help:multi_company.default,expression:0
msgid ""
"Expression, must be True to match\n"
"use context.get or user (browse)"
msgstr ""
"Expresión, debe ser cierta para concordar\n"
"utilice context.get o user (browse)"

#. module: base
#: model:res.country,name:base.bg
msgid "Bulgaria"
msgstr "Bulgaria"

#. module: base
#: view:publisher_warranty.contract.wizard:0
msgid "Publisher warranty contract successfully registered!"
msgstr "¡Contrato de garantía del editor registrado correctamente!"

#. module: base
#: model:res.country,name:base.ao
msgid "Angola"
msgstr "Angola"

#. module: base
#: model:res.country,name:base.tf
msgid "French Southern Territories"
msgstr "Territorios franceses del sur"

#. module: base
#: model:ir.model,name:base.model_res_currency
#: field:res.company,currency_id:0
#: field:res.company,currency_ids:0
#: view:res.currency:0
#: field:res.currency,name:0
#: field:res.currency.rate,currency_id:0
msgid "Currency"
msgstr "Moneda"

#. module: base
#: field:res.partner.canal,name:0
msgid "Channel Name"
msgstr "Nombre canal"

#. module: base
#: view:res.lang:0
msgid "5.  %y, %Y         ==> 08, 2008"
msgstr "5. %y, %Y ==> 08, 2008"

#. module: base
#: model:res.partner.title,shortcut:base.res_partner_title_ltd
msgid "ltd"
msgstr "S.L."

#. module: base
#: field:ir.values,res_id:0
#: field:res.log,res_id:0
msgid "Object ID"
msgstr "ID del objeto"

#. module: base
#: view:res.company:0
msgid "Landscape"
msgstr "Horizontal"

#. module: base
#: model:ir.ui.menu,name:base.menu_administration
msgid "Administration"
msgstr "Administración"

#. module: base
#: view:base.module.update:0
msgid "Click on Update below to start the process..."
msgstr "Haga clic en Actualizar para empezar el proceso"

#. module: base
#: model:res.country,name:base.ir
msgid "Iran"
msgstr "Irán"

#. module: base
#: model:ir.actions.act_window,name:base.res_widget_user_act_window
#: model:ir.ui.menu,name:base.menu_res_widget_user_act_window
msgid "Widgets per User"
msgstr "Widgets por usuario"

#. module: base
#: selection:base.language.install,lang:0
msgid "Slovak / Slovenský jazyk"
msgstr "Eslovaco / Slovenský jazyk"

#. module: base
#: field:base.language.export,state:0
#: field:ir.ui.menu,icon_pict:0
#: field:publisher_warranty.contract.wizard,state:0
msgid "unknown"
msgstr "desconocido"

#. module: base
#: field:res.currency,symbol:0
msgid "Symbol"
msgstr "Símbolo"

#. module: base
#: help:res.config.users,login:0
#: help:res.users,login:0
msgid "Used to log into the system"
msgstr "Utilizado para conectarse al sistema."

#. module: base
#: view:base.update.translations:0
msgid "Synchronize Translation"
msgstr "Sincronizar traducción"

#. module: base
#: field:ir.ui.view_sc,res_id:0
msgid "Resource Ref."
msgstr "Ref. recurso"

#. module: base
#: model:res.country,name:base.ki
msgid "Kiribati"
msgstr "Kiribati"

#. module: base
#: model:res.country,name:base.iq
msgid "Iraq"
msgstr "Irak"

#. module: base
#: model:ir.ui.menu,name:base.menu_association
msgid "Association"
msgstr "Asociación"

#. module: base
#: model:res.country,name:base.cl
msgid "Chile"
msgstr "Chile"

#. module: base
#: model:ir.ui.menu,name:base.menu_address_book
#: model:ir.ui.menu,name:base.menu_config_address_book
#: model:ir.ui.menu,name:base.menu_procurement_management_supplier
msgid "Address Book"
msgstr "Libreta de direcciones"

#. module: base
#: model:ir.model,name:base.model_ir_sequence_type
msgid "ir.sequence.type"
msgstr "ir.secuencia.tipo"

#. module: base
#: selection:base.language.export,format:0
msgid "CSV File"
msgstr "Archivo CSV"

#. module: base
#: field:res.company,account_no:0
msgid "Account No."
msgstr "Nº de cuenta"

#. module: base
#: code:addons/base/res/res_lang.py:157
#, python-format
msgid "Base Language 'en_US' can not be deleted !"
msgstr "¡El idioma de base 'en_US' no puede ser suprimido!"

#. module: base
#: selection:ir.model,state:0
msgid "Base Object"
msgstr "Objeto base"

#. module: base
#: report:ir.module.reference.graph:0
msgid "Dependencies :"
msgstr "Dependencias :"

#. module: base
#: field:ir.model.fields,field_description:0
msgid "Field Label"
msgstr "Etiqueta campo"

#. module: base
#: model:res.country,name:base.dj
msgid "Djibouti"
msgstr "Yibuti"

#. module: base
#: field:ir.translation,value:0
msgid "Translation Value"
msgstr "Traducción"

#. module: base
#: model:res.country,name:base.ag
msgid "Antigua and Barbuda"
msgstr "Antigua y Barbuda"

#. module: base
#: code:addons/orm.py:3166
#, python-format
msgid ""
"Operation prohibited by access rules, or performed on an already deleted "
"document (Operation: %s, Document type: %s)."
msgstr ""
"Operación prohibida por las reglas de acceso o la operación a sido realizada "
"en un documento ya eliminado (Operación: %s, Tipo documento: %s)."

#. module: base
#: model:res.country,name:base.zr
msgid "Zaire"
msgstr "Zaire"

#. module: base
#: field:ir.model.data,res_id:0
#: field:ir.translation,res_id:0
#: field:workflow.instance,res_id:0
#: field:workflow.triggers,res_id:0
msgid "Resource ID"
msgstr "ID recurso"

#. module: base
#: view:ir.cron:0
#: field:ir.model,info:0
msgid "Information"
msgstr "Información"

#. module: base
#: view:res.widget.user:0
msgid "User Widgets"
msgstr "Widgets usuario"

#. module: base
#: view:base.module.update:0
msgid "Update Module List"
msgstr "Actualizar lista de módulos"

#. module: base
#: selection:res.partner.address,type:0
msgid "Other"
msgstr "Otro"

#. module: base
#: view:res.request:0
msgid "Reply"
msgstr "Responder"

#. module: base
#: selection:base.language.install,lang:0
msgid "Turkish / Türkçe"
msgstr "Turco / Türkçe"

#. module: base
#: model:ir.actions.act_window,name:base.action_workflow_activity_form
#: model:ir.ui.menu,name:base.menu_workflow_activity
#: view:workflow:0
#: field:workflow,activities:0
msgid "Activities"
msgstr "Actividades"

#. module: base
#: field:ir.actions.act_window,auto_refresh:0
msgid "Auto-Refresh"
msgstr "Auto-refrescar"

#. module: base
#: code:addons/base/ir/ir_model.py:62
#, python-format
msgid "The osv_memory field can only be compared with = and != operator."
msgstr ""
"El campo osv_memory solo puede ser comparado con los operadores = y !=."

#. module: base
#: selection:ir.ui.view,type:0
msgid "Diagram"
msgstr "Diagrama"

#. module: base
#: help:multi_company.default,name:0
msgid "Name it to easily find a record"
msgstr "Dele un nombre para encontrar fácilmente un registro."

#. module: base
#: model:ir.actions.act_window,name:base.grant_menu_access
#: model:ir.ui.menu,name:base.menu_grant_menu_access
msgid "Menu Items"
msgstr "Elementos menú"

#. module: base
#: constraint:ir.rule:0
msgid "Rules are not supported for osv_memory objects !"
msgstr "¡Las reglas no están soportadas en los objetos osv_memory!"

#. module: base
#: model:ir.ui.menu,name:base.menu_event_association
#: model:ir.ui.menu,name:base.menu_event_main
msgid "Events Organisation"
msgstr "Organización de eventos"

#. module: base
#: model:ir.actions.act_window,name:base.ir_sequence_actions
#: model:ir.ui.menu,name:base.menu_custom_action
#: model:ir.ui.menu,name:base.menu_ir_sequence_actions
#: model:ir.ui.menu,name:base.next_id_6
#: view:workflow.activity:0
msgid "Actions"
msgstr "Acciones"

#. module: base
#: selection:res.request,priority:0
msgid "High"
msgstr "Alta"

#. module: base
#: field:ir.exports.line,export_id:0
msgid "Export"
msgstr "Exportar"

#. module: base
#: model:res.country,name:base.hr
msgid "Croatia"
msgstr "Croacia"

#. module: base
#: help:res.bank,bic:0
msgid "Bank Identifier Code"
msgstr "Código de identificador bancario"

#. module: base
#: model:res.country,name:base.tm
msgid "Turkmenistan"
msgstr "Turkmenistán"

#. module: base
#: code:addons/base/ir/ir_actions.py:597
#: code:addons/base/ir/ir_actions.py:629
#: code:addons/base/ir/ir_actions.py:713
#: code:addons/base/ir/ir_actions.py:716
#: code:addons/base/ir/ir_model.py:114
#: code:addons/base/ir/ir_model.py:204
#: code:addons/base/ir/ir_model.py:218
#: code:addons/base/ir/ir_model.py:232
#: code:addons/base/ir/ir_model.py:250
#: code:addons/base/ir/ir_model.py:255
#: code:addons/base/ir/ir_model.py:258
#: code:addons/base/module/module.py:215
#: code:addons/base/module/module.py:258
#: code:addons/base/module/module.py:262
#: code:addons/base/module/module.py:268
#: code:addons/base/module/module.py:303
#: code:addons/base/module/module.py:321
#: code:addons/base/module/module.py:336
#: code:addons/base/module/module.py:429
#: code:addons/base/module/module.py:531
#: code:addons/base/publisher_warranty/publisher_warranty.py:163
#: code:addons/base/publisher_warranty/publisher_warranty.py:281
#: code:addons/base/res/res_currency.py:100
#: code:addons/base/res/res_user.py:57
#: code:addons/base/res/res_user.py:66
#: code:addons/custom.py:558
#: code:addons/orm.py:3199
#, python-format
msgid "Error"
msgstr "Error"

#. module: base
#: model:res.country,name:base.pm
msgid "Saint Pierre and Miquelon"
msgstr "San Pierre y Miquelon"

#. module: base
#: help:ir.actions.report.xml,header:0
msgid "Add or not the coporate RML header"
msgstr "Añadir o no la cabecera corporativa en el informe RML"

#. module: base
#: help:workflow.transition,act_to:0
msgid "The destination activity."
msgstr "Actividad destino"

#. module: base
#: view:base.module.update:0
#: view:base.update.translations:0
msgid "Update"
msgstr "Actualizar"

#. module: base
#: model:ir.actions.report.xml,name:base.ir_module_reference_print
msgid "Technical guide"
msgstr "Guía técnica"

#. module: base
#: model:res.country,name:base.tz
msgid "Tanzania"
msgstr "Tanzania"

#. module: base
#: selection:base.language.install,lang:0
msgid "Danish / Dansk"
msgstr "Danés / Dansk"

#. module: base
#: selection:ir.model.fields,select_level:0
msgid "Advanced Search (deprecated)"
msgstr "Búsqueda Avanzada (obsoleto)"

#. module: base
#: model:res.country,name:base.cx
msgid "Christmas Island"
msgstr "Isla Natividad"

#. module: base
#: view:ir.actions.server:0
msgid "Other Actions Configuration"
msgstr "Configuración de otras acciones"

#. module: base
#: view:res.config.installer:0
msgid "Install Modules"
msgstr "Instalar módulos"

#. module: base
#: model:ir.actions.act_window,name:base.res_partner_canal-act
#: model:ir.model,name:base.model_res_partner_canal
#: model:ir.ui.menu,name:base.menu_res_partner_canal-act
#: view:res.partner.canal:0
msgid "Channels"
msgstr "Canales"

#. module: base
#: view:ir.ui.view:0
msgid "Extra Info"
msgstr "Infomración extra"

#. module: base
#: model:ir.actions.act_window,name:base.act_values_form_action
#: model:ir.ui.menu,name:base.menu_values_form_action
msgid "Client Events"
msgstr "Eventos cliente"

#. module: base
#: view:ir.module.module:0
msgid "Schedule for Installation"
msgstr "Programar para instalación"

#. module: base
#: model:ir.model,name:base.model_partner_wizard_ean_check
msgid "Ean Check"
msgstr "Verificación EAN"

#. module: base
#: sql_constraint:res.config.users:0
#: sql_constraint:res.users:0
msgid "You can not have two users with the same login !"
msgstr "¡No puede tener dos usuarios con el mismo identificador de usuario!"

#. module: base
#: model:ir.model,name:base.model_multi_company_default
msgid "Default multi company"
msgstr "Multi compañía por defecto"

#. module: base
#: view:res.request:0
msgid "Send"
msgstr "Enviar"

#. module: base
#: field:res.config.users,menu_tips:0
#: field:res.users,menu_tips:0
msgid "Menu Tips"
msgstr "Sugerencias de menú"

#. module: base
#: field:ir.translation,src:0
msgid "Source"
msgstr "Texto original"

#. module: base
#: help:res.partner.address,partner_id:0
msgid "Keep empty for a private address, not related to partner."
msgstr ""
"Dejarlo vacío para una dirección privada, no relacionada con una empresa."

#. module: base
#: model:res.country,name:base.vu
msgid "Vanuatu"
msgstr "Vanuatu"

#. module: base
#: view:res.company:0
msgid "Internal Header/Footer"
msgstr "Cabecera / Pie de página interna"

#. module: base
#: code:addons/base/module/wizard/base_export_language.py:59
#, python-format
msgid ""
"Save this document to a .tgz file. This archive containt UTF-8 %s files and "
"may be uploaded to launchpad."
msgstr ""
"﻿Guarde este documento en un archivo .tgz. Este archivo contendrá %s "
"archivos UTF-8 y puede ser subido a launchpad."

#. module: base
#: view:base.module.upgrade:0
msgid "Start configuration"
msgstr "Iniciar configuración"

#. module: base
#: view:base.language.export:0
msgid "_Export"
msgstr "_Exportar"

#. module: base
#: field:base.language.install,state:0
#: field:base.module.import,state:0
#: field:base.module.update,state:0
msgid "state"
msgstr "estado"

#. module: base
#: selection:base.language.install,lang:0
msgid "Catalan / Català"
msgstr "Catalán / Català"

#. module: base
#: model:res.country,name:base.do
msgid "Dominican Republic"
msgstr "República Dominicana"

#. module: base
#: selection:base.language.install,lang:0
msgid "Serbian (Cyrillic) / српски"
msgstr "Serbio (Cirílico) / српски"

#. module: base
#: code:addons/orm.py:2161
#, python-format
msgid ""
"Invalid group_by specification: \"%s\".\n"
"A group_by specification must be a list of valid fields."
msgstr ""
"La especificación group_by no es válida: \"%s\".\n"
"Una especificación group_by debe contener una lista de campos válidos."

#. module: base
#: model:res.country,name:base.sa
msgid "Saudi Arabia"
msgstr "Arabia Saudí"

#. module: base
#: help:res.partner,supplier:0
msgid ""
"Check this box if the partner is a supplier. If it's not checked, purchase "
"people will not see it when encoding a purchase order."
msgstr ""
"Marque esta opción si la empresa es un proveedor. Si no está marcada no será "
"visible al introducir un pedido de compra."

#. module: base
#: field:ir.model.fields,relation_field:0
msgid "Relation Field"
msgstr "Campo relación"

#. module: base
#: view:res.partner.event:0
msgid "Event Logs"
msgstr "Registros de eventos"

#. module: base
#: code:addons/base/module/wizard/base_module_configuration.py:37
#, python-format
msgid "System Configuration done"
msgstr "Configuración del sistema realizada."

#. module: base
#: field:workflow.triggers,instance_id:0
msgid "Destination Instance"
msgstr "Instancia de destino"

#. module: base
#: field:ir.actions.act_window,multi:0
#: field:ir.actions.wizard,multi:0
msgid "Action on Multiple Doc."
msgstr "Acción en múltiples doc."

#. module: base
#: view:base.language.export:0
msgid "https://translations.launchpad.net/openobject"
msgstr "https://translations.launchpad.net/openobject"

#. module: base
#: field:ir.actions.report.xml,report_xml:0
msgid "XML path"
msgstr "Ruta XML"

#. module: base
#: selection:ir.actions.todo,restart:0
msgid "On Skip"
msgstr "Al omitir"

#. module: base
#: model:res.country,name:base.gn
msgid "Guinea"
msgstr "Guinea"

#. module: base
#: model:res.country,name:base.lu
msgid "Luxembourg"
msgstr "Luxemburgo"

#. module: base
#: help:ir.values,key2:0
msgid ""
"The kind of action or button in the client side that will trigger the action."
msgstr "Tipo de acción o botón del lado del cliente que activará la acción."

#. module: base
#: code:addons/base/ir/ir_ui_menu.py:285
#, python-format
msgid "Error ! You can not create recursive Menu."
msgstr "Error ! No puede crear menús recursivos"

#. module: base
#: model:ir.actions.act_window,name:base.action_publisher_warranty_contract_add_wizard
#: model:ir.ui.menu,name:base.menu_publisher_warranty_contract_add
#: view:publisher_warranty.contract.wizard:0
msgid "Register a Contract"
msgstr "Registrar un contracto"

#. module: base
#: view:ir.rule:0
msgid ""
"3. If user belongs to several groups, the results from step 2 are combined "
"with logical OR operator"
msgstr ""
"3. Si el usuario pertenece a varios grupos, los resultados del paso 2 se "
"combinan mediante un operador lógico OR"

#. module: base
#: code:addons/base/publisher_warranty/publisher_warranty.py:145
#, python-format
msgid "Please check your publisher warranty contract name and validity."
msgstr "Compruebe el nombre y validez de su contrato de garantía del editor."

#. module: base
#: model:res.country,name:base.sv
msgid "El Salvador"
msgstr "El Salvador"

#. module: base
#: field:res.bank,phone:0
#: field:res.partner,phone:0
#: field:res.partner.address,phone:0
msgid "Phone"
msgstr "Teléfono"

#. module: base
#: field:ir.cron,active:0
#: field:ir.sequence,active:0
#: field:res.bank,active:0
#: field:res.config.users,active:0
#: field:res.currency,active:0
#: field:res.lang,active:0
#: field:res.partner,active:0
#: field:res.partner.address,active:0
#: field:res.partner.canal,active:0
#: field:res.partner.category,active:0
#: field:res.request,active:0
#: field:res.users,active:0
#: view:workflow.instance:0
#: view:workflow.workitem:0
msgid "Active"
msgstr "Activo"

#. module: base
#: model:res.country,name:base.th
msgid "Thailand"
msgstr "Tailandia"

#. module: base
#: model:ir.ui.menu,name:base.menu_crm_config_lead
msgid "Leads & Opportunities"
msgstr "Iniciativas y Oportunidades"

#. module: base
#: selection:base.language.install,lang:0
msgid "Romanian / română"
msgstr "Rumano / română"

#. module: base
#: view:res.log:0
msgid "System Logs"
msgstr "Registros del sistema"

#. module: base
#: selection:workflow.activity,join_mode:0
#: selection:workflow.activity,split_mode:0
msgid "And"
msgstr "Y"

#. module: base
#: field:ir.model.fields,relation:0
msgid "Object Relation"
msgstr "Relación objeto"

#. module: base
#: view:ir.rule:0
#: view:res.partner:0
msgid "General"
msgstr "General"

#. module: base
#: model:res.country,name:base.uz
msgid "Uzbekistan"
msgstr "Uzbekistán"

#. module: base
#: model:ir.model,name:base.model_ir_actions_act_window
#: selection:ir.ui.menu,action:0
msgid "ir.actions.act_window"
msgstr "ir.acciones.acc_ventana"

#. module: base
#: field:ir.rule,perm_create:0
msgid "Apply For Create"
msgstr "Aplicar para crear"

#. module: base
#: model:res.country,name:base.vi
msgid "Virgin Islands (USA)"
msgstr "Islas Vírgenes (EE.UU.)"

#. module: base
#: model:res.country,name:base.tw
msgid "Taiwan"
msgstr "Taiwán"

#. module: base
#: model:ir.model,name:base.model_res_currency_rate
msgid "Currency Rate"
msgstr "Tasa monetaria"

#. module: base
#: model:ir.actions.act_window,help:base.grant_menu_access
msgid ""
"Manage and customize the items available and displayed in your OpenERP "
"system menu. You can delete an item by clicking on the box at the beginning "
"of each line and then delete it through the button that appeared. Items can "
"be assigned to specific groups in order to make them accessible to some "
"users within the system."
msgstr ""
"Administre y personalice los elementos disponibles en el menú de sistema de "
"OpenERP.  Puede borrar un elemento haciendo clic en el cuadro al principio "
"de cada línea y luego eliminarlo mediante el botón que aparece. Los "
"elementos pueden ser asignados a grupos específicos con el fin de hacerlos "
"accesibles a los diferentes usuarios en el sistema."

#. module: base
#: field:ir.ui.view,field_parent:0
msgid "Child Field"
msgstr "Campo hijo"

#. module: base
#: field:ir.actions.act_window,usage:0
#: field:ir.actions.act_window_close,usage:0
#: field:ir.actions.actions,usage:0
#: field:ir.actions.report.xml,usage:0
#: field:ir.actions.server,usage:0
#: field:ir.actions.wizard,usage:0
msgid "Action Usage"
msgstr "Uso de la acción"

#. module: base
#: model:ir.model,name:base.model_workflow_workitem
msgid "workflow.workitem"
msgstr "workflow.workitem"

#. module: base
#: selection:ir.module.module,state:0
msgid "Not Installable"
msgstr "No instalable"

#. module: base
#: report:ir.module.reference.graph:0
msgid "View :"
msgstr "Vista :"

#. module: base
#: field:ir.model.fields,view_load:0
msgid "View Auto-Load"
msgstr "Vista auto-carga"

#. module: base
#: code:addons/base/ir/ir_model.py:232
#, python-format
msgid "You cannot remove the field '%s' !"
msgstr "No puede suprimir el campo '%s' !"

#. module: base
#: field:ir.exports,resource:0
#: view:ir.property:0
#: field:ir.property,res_id:0
msgid "Resource"
msgstr "Recurso"

#. module: base
#: field:ir.ui.menu,web_icon:0
msgid "Web Icon File"
msgstr "Archivo de icono web"

#. module: base
#: selection:base.language.install,lang:0
msgid "Persian / فارس"
msgstr "Persa / فارس"

#. module: base
#: view:ir.actions.act_window:0
msgid "View Ordering"
msgstr "Ordenación de la vista"

#. module: base
#: code:addons/base/module/wizard/base_module_upgrade.py:95
#, python-format
msgid "Unmet dependency !"
msgstr "¡Dependencia no resuleta!"

#. module: base
#: view:base.language.import:0
msgid ""
"Supported file formats: *.csv (Comma-separated values) or *.po (GetText "
"Portable Objects)"
msgstr ""
"Formatos de ficheros soportados: *.csv (valores separados por comas) o *.po "
"(objetos portables GetText)"

#. module: base
#: code:addons/base/ir/ir_model.py:487
#, python-format
msgid ""
"You can not delete this document (%s) ! Be sure your user belongs to one of "
"these groups: %s."
msgstr ""
"¡No puede eliminar este documento (%s)! Asegúrese que su usuario pertenezca "
"a alguno de los siguientes grupos: %s."

#. module: base
#: model:ir.model,name:base.model_base_module_configuration
msgid "base.module.configuration"
msgstr "base.modulo.configuracion"

#. module: base
#: field:base.language.export,name:0
#: field:ir.attachment,datas_fname:0
msgid "Filename"
msgstr "Nombre de archivo"

#. module: base
#: field:ir.model,access_ids:0
#: view:ir.model.access:0
msgid "Access"
msgstr "Acceso"

#. module: base
#: model:res.country,name:base.sk
msgid "Slovak Republic"
msgstr "República de Eslovaquia"

#. module: base
#: model:ir.ui.menu,name:base.publisher_warranty
msgid "Publisher Warranty"
msgstr "Garantía del editor"

#. module: base
#: model:res.country,name:base.aw
msgid "Aruba"
msgstr "Aruba"

#. module: base
#: model:res.country,name:base.ar
msgid "Argentina"
msgstr "Argentina"

#. module: base
#: field:res.groups,name:0
msgid "Group Name"
msgstr "Nombre grupo"

#. module: base
#: model:res.country,name:base.bh
msgid "Bahrain"
msgstr "Bahréin"

#. module: base
#: model:res.partner.category,name:base.res_partner_category_12
msgid "Segmentation"
msgstr "Segmentación"

#. module: base
#: view:ir.attachment:0
#: field:ir.attachment,company_id:0
#: field:ir.default,company_id:0
#: field:ir.property,company_id:0
#: field:ir.sequence,company_id:0
#: field:ir.values,company_id:0
#: view:res.company:0
#: field:res.config.users,company_id:0
#: field:res.currency,company_id:0
#: field:res.partner,company_id:0
#: field:res.partner.address,company_id:0
#: view:res.users:0
#: field:res.users,company_id:0
msgid "Company"
msgstr "Compañía"

#. module: base
#: view:res.users:0
msgid "Email & Signature"
msgstr "Correo electrónico y firma"

#. module: base
#: view:publisher_warranty.contract:0
msgid "Publisher Warranty Contract"
msgstr "Contrato de garantía del editor"

#. module: base
#: selection:base.language.install,lang:0
msgid "Bulgarian / български език"
msgstr "Búlgaro / български език"

#. module: base
#: model:ir.ui.menu,name:base.menu_aftersale
msgid "After-Sale Services"
msgstr "Servicio de Post-venta"

#. module: base
#: view:ir.actions.todo:0
msgid "Launch"
msgstr "Lanzar"

#. module: base
#: field:ir.actions.act_window,limit:0
msgid "Limit"
msgstr "Límite"

#. module: base
#: help:ir.actions.server,wkf_model_id:0
msgid "Workflow to be executed on this model."
msgstr "Flujo para ser ejecutado en este modelo."

#. module: base
#: model:res.country,name:base.jm
msgid "Jamaica"
msgstr "Jamaica"

#. module: base
#: model:ir.actions.act_window,help:base.action_partner_category_form
msgid ""
"Manage the partner categories in order to better classify them for tracking "
"and analysis purposes. A partner may belong to several categories and "
"categories have a hierarchy structure: a partner belonging to a category "
"also belong to his parent category."
msgstr ""
"Gestione las categorías de empresas para clasificarlas mejor con el objetivo "
"de realizar su seguimiento y análisis. Una empresa puede pertenecer a varias "
"categorías. Éstas conforman una estructura jerárquica, de modo que si una "
"empresa pertenece a una categoría también pertenecerá a la categoría padre."

#. module: base
#: model:res.country,name:base.az
msgid "Azerbaijan"
msgstr "Azerbaiyán"

#. module: base
#: code:addons/base/res/partner/partner.py:250
#, python-format
msgid "Warning"
msgstr "Aviso"

#. module: base
#: selection:base.language.install,lang:0
msgid "Arabic / الْعَرَبيّة"
msgstr "Árabe / الْعَرَبيّة"

#. module: base
#: model:res.country,name:base.vg
msgid "Virgin Islands (British)"
msgstr "Islas Vírgenes (Británicas)"

#. module: base
#: view:ir.property:0
#: model:ir.ui.menu,name:base.next_id_15
msgid "Parameters"
msgstr "Parámetros"

#. module: base
#: selection:base.language.install,lang:0
msgid "Czech / Čeština"
msgstr "﻿Checo / Čeština"

#. module: base
#: view:ir.actions.server:0
msgid "Trigger Configuration"
msgstr "Configuración del disparo"

#. module: base
#: model:ir.actions.act_window,help:base.action_partner_supplier_form
msgid ""
"You can access all information regarding your suppliers from the supplier "
"form: accounting data, history of emails, meetings, purchases, etc. You can "
"uncheck the 'Suppliers' filter button in order to search in all your "
"partners, including customers and prospects."
msgstr ""
"Puede acceder a toda la información relacionada con sus proveedores desde el "
"formulario de proveedor como por ejemplo: Datos contables, historial de "
"correos, reuniones, compras, etc. Puede desmarcar el botón de filtrado "
"'Proveedores' para buscar en todas sus empresas, incluyendo clientes y "
"clientes potenciales."

#. module: base
#: model:res.country,name:base.rw
msgid "Rwanda"
msgstr "Ruanda"

#. module: base
#: view:ir.sequence:0
msgid "Day of the week (0:Monday): %(weekday)s"
msgstr "Día de la semana (0:Lunes): %(weekday)s"

#. module: base
#: model:res.country,name:base.ck
msgid "Cook Islands"
msgstr "Islas Cook"

#. module: base
#: field:ir.model.data,noupdate:0
msgid "Non Updatable"
msgstr "No actualizable"

#. module: base
#: selection:base.language.install,lang:0
msgid "Klingon"
msgstr "Klingon"

#. module: base
#: model:res.country,name:base.sg
msgid "Singapore"
msgstr "Singapur"

#. module: base
#: selection:ir.actions.act_window,target:0
msgid "Current Window"
msgstr "Ventana actual"

#. module: base
#: view:ir.values:0
msgid "Action Source"
msgstr "Origen acción"

#. module: base
#: view:res.config.view:0
msgid ""
"If you use OpenERP for the first time we strongly advise you to select the "
"simplified interface, which has less features but is easier. You can always "
"switch later from the user preferences."
msgstr ""
"Si utiliza OpenERP por primera vez, le recomendamos que seleccione la "
"interfaz simplificada, que tiene menos funciones, pero es más fácil. Siempre "
"puede cambiarlo más tarde en las preferencias del usuario."

#. module: base
#: model:ir.model,name:base.model_res_country
#: field:res.bank,country:0
#: view:res.country:0
#: field:res.country.state,country_id:0
#: field:res.partner,country:0
#: view:res.partner.address:0
#: field:res.partner.address,country_id:0
#: field:res.partner.bank,country_id:0
msgid "Country"
msgstr "País"

#. module: base
#: field:ir.model.fields,complete_name:0
#: field:ir.ui.menu,complete_name:0
msgid "Complete Name"
msgstr "Nombre completo"

#. module: base
#: field:ir.values,object:0
msgid "Is Object"
msgstr "Es un objeto"

#. module: base
#: view:ir.rule:0
msgid ""
"1. Global rules are combined together with a logical AND operator, and with "
"the result of the following steps"
msgstr ""
"1. Reglas globales se combinan juntas mediante un operador lógico AND, y con "
"el resultado de los siguientes pasos"

#. module: base
#: field:res.partner.category,name:0
msgid "Category Name"
msgstr "Nombre de categoría"

#. module: base
#: model:res.partner.category,name:base.res_partner_category_15
msgid "IT sector"
msgstr "Sector de TI"

#. module: base
#: view:ir.actions.act_window:0
msgid "Select Groups"
msgstr "Seleccionar grupos"

#. module: base
#: view:res.lang:0
msgid "%X - Appropriate time representation."
msgstr "%X - Representación apropiada de la hora."

#. module: base
#: selection:base.language.install,lang:0
msgid "Spanish (SV) / Español (SV)"
msgstr "Español (SV) / Español (SV)"

#. module: base
#: help:res.lang,grouping:0
msgid ""
"The Separator Format should be like [,n] where 0 < n :starting from Unit "
"digit.-1 will end the separation. e.g. [3,2,-1] will represent 106500 to be "
"1,06,500;[1,2,-1] will represent it to be 106,50,0;[3] will represent it as "
"106,500. Provided ',' as the thousand separator in each case."
msgstr ""
"﻿El formato de separación debería ser como [,n] dónde 0 < n, empezando por "
"el dígito unidad. -1 terminará la separación. Por ej. [3,2,-1] representará "
"106500 como 1,06,500; [1,2,-1] lo representará como 106,50,0; [3] lo "
"representará como 106,500. Siempre que ',' sea el separador de mil en cada "
"caso."

#. module: base
#: view:res.company:0
msgid "Portrait"
msgstr "Vertical"

#. module: base
#: code:addons/base/ir/ir_model.py:317
#, python-format
msgid "Can only rename one column at a time!"
msgstr "¡Sólo puede renombrar una sola columna a la vez!"

#. module: base
#: selection:ir.translation,type:0
msgid "Wizard Button"
msgstr "Botón asistente"

#. module: base
#: selection:ir.translation,type:0
msgid "Report/Template"
msgstr "Informe/Plantilla"

#. module: base
#: selection:ir.actions.act_window.view,view_mode:0
#: selection:ir.ui.view,type:0
#: selection:wizard.ir.model.menu.create.line,view_type:0
msgid "Graph"
msgstr "Gráfico"

#. module: base
#: model:ir.model,name:base.model_ir_actions_server
#: selection:ir.ui.menu,action:0
msgid "ir.actions.server"
msgstr "ir.acciones.server"

#. module: base
#: field:ir.actions.configuration.wizard,progress:0
#: field:res.config,progress:0
#: field:res.config.installer,progress:0
#: field:res.config.users,progress:0
#: field:res.config.view,progress:0
msgid "Configuration Progress"
msgstr "Progreso de la configuración"

#. module: base
#: model:ir.actions.act_window,name:base.act_ir_actions_todo_form
#: model:ir.ui.menu,name:base.menu_ir_actions_todo_form
#: model:ir.ui.menu,name:base.next_id_11
msgid "Configuration Wizards"
msgstr "Asistentes de configuración"

#. module: base
#: field:res.lang,code:0
msgid "Locale Code"
msgstr "Código local"

#. module: base
#: field:workflow.activity,split_mode:0
msgid "Split Mode"
msgstr "Modo división"

#. module: base
#: view:base.module.upgrade:0
msgid "Note that this operation might take a few minutes."
msgstr "Para su informciín, esta operación puede llevar varios minutos"

#. module: base
#: model:ir.ui.menu,name:base.menu_localisation
msgid "Localisation"
msgstr "Ubicación"

#. module: base
#: view:ir.actions.server:0
msgid "Action to Launch"
msgstr "Acción a ejecutar"

#. module: base
#: view:ir.cron:0
msgid "Execution"
msgstr "Ejecución"

#. module: base
#: field:ir.actions.server,condition:0
#: field:workflow.transition,condition:0
msgid "Condition"
msgstr "Condición"

#. module: base
#: help:ir.values,model_id:0
msgid "This field is not used, it only helps you to select a good model."
msgstr ""
"Este campo no se utiliza, sólo le ayuda a seleccionar un modelo correcto."

#. module: base
#: field:ir.ui.view,name:0
msgid "View Name"
msgstr "Nombre de la vista"

#. module: base
#: selection:base.language.install,lang:0
msgid "Italian / Italiano"
msgstr "Italiano / Italiano"

#. module: base
#: field:ir.actions.report.xml,attachment:0
msgid "Save As Attachment Prefix"
msgstr "Prefijo guardar como adjunto"

#. module: base
#: view:ir.actions.server:0
msgid ""
"Only one client action will be executed, last client action will be "
"considered in case of multiple client actions."
msgstr ""
"Sólo una acción de cliente será ejecutada, se tendrá en cuenta la última "
"acción de cliente en caso de acciones de cliente múltiples."

#. module: base
#: view:res.lang:0
msgid "%j - Day of the year [001,366]."
msgstr "%j - Día del año [001,366]."

#. module: base
#: field:ir.actions.server,mobile:0
msgid "Mobile No"
msgstr "Núm. móvil"

#. module: base
#: model:ir.actions.act_window,name:base.action_partner_by_category
#: model:ir.actions.act_window,name:base.action_partner_category_form
#: model:ir.model,name:base.model_res_partner_category
#: model:ir.ui.menu,name:base.menu_partner_category_form
#: view:res.partner.category:0
msgid "Partner Categories"
msgstr "Categorías de empresas"

#. module: base
#: view:base.module.upgrade:0
msgid "System Update"
msgstr "Actualización del sistema"

#. module: base
#: selection:ir.translation,type:0
msgid "Wizard Field"
msgstr "Campo asistente"

#. module: base
#: help:ir.sequence,prefix:0
msgid "Prefix value of the record for the sequence"
msgstr "Valor del prefijo del registro en la secuencia."

#. module: base
#: model:res.country,name:base.sc
msgid "Seychelles"
msgstr "Seychelles"

#. module: base
#: model:ir.model,name:base.model_res_partner_bank
#: view:res.partner.bank:0
msgid "Bank Accounts"
msgstr "Cuentas bancarias"

#. module: base
#: model:res.country,name:base.sl
msgid "Sierra Leone"
msgstr "Sierra Leona"

#. module: base
#: view:res.company:0
#: view:res.partner:0
msgid "General Information"
msgstr "Información general"

#. module: base
#: model:res.country,name:base.tc
msgid "Turks and Caicos Islands"
msgstr "Islas Turcas y Caicos"

#. module: base
#: field:res.partner.bank,owner_name:0
msgid "Account Owner"
msgstr "Propietario cuenta"

#. module: base
#: code:addons/base/res/res_user.py:256
#, python-format
msgid "Company Switch Warning"
msgstr "Advertencia de cambio de compañia."

#. module: base
#: model:ir.actions.act_window,name:base.action_res_widget_wizard
msgid "Homepage Widgets Management"
msgstr "Gestión de widgets de la página inicial"

#. module: base
#: field:workflow,osv:0
#: field:workflow.instance,res_type:0
msgid "Resource Object"
msgstr "Objeto del recurso"

#. module: base
#: help:ir.sequence,number_increment:0
msgid "The next number of the sequence will be incremented by this number"
msgstr ""
"El próximo número de esta secuencia será incrementado por este número"

#. module: base
#: field:ir.cron,function:0
#: field:res.partner.address,function:0
#: selection:workflow.activity,kind:0
msgid "Function"
msgstr "Función"

#. module: base
#: view:res.widget:0
msgid "Search Widget"
msgstr "Buscar widget"

#. module: base
#: selection:ir.actions.todo,restart:0
msgid "Never"
msgstr "Nunca"

#. module: base
#: selection:res.partner.address,type:0
msgid "Delivery"
msgstr "Envío"

#. module: base
#: model:res.partner.title,name:base.res_partner_title_pvt_ltd
#: model:res.partner.title,shortcut:base.res_partner_title_pvt_ltd
msgid "Corp."
msgstr "S.A."

#. module: base
#: model:res.country,name:base.gw
msgid "Guinea Bissau"
msgstr "Guinea Bissau"

#. module: base
#: view:workflow.instance:0
msgid "Workflow Instances"
msgstr "Instancias del flujo"

#. module: base
#: code:addons/base/res/partner/partner.py:261
#, python-format
msgid "Partners: "
msgstr "Empresas: "

#. module: base
#: model:res.country,name:base.kp
msgid "North Korea"
msgstr "Corea del Norte"

#. module: base
#: selection:ir.actions.server,state:0
msgid "Create Object"
msgstr "Crear objeto"

#. module: base
#: view:ir.filters:0
#: field:res.log,context:0
msgid "Context"
msgstr "Contexto"

#. module: base
#: field:res.bank,bic:0
msgid "BIC/Swift code"
msgstr "Código BIC/Swift"

#. module: base
#: model:res.partner.category,name:base.res_partner_category_1
msgid "Prospect"
msgstr "Prospección"

#. module: base
#: selection:base.language.install,lang:0
msgid "Polish / Język polski"
msgstr "﻿Polaco / Język polski"

#. module: base
#: field:ir.exports,name:0
msgid "Export Name"
msgstr "Nombre exportación"

#. module: base
#: help:res.partner.address,type:0
msgid ""
"Used to select automatically the right address according to the context in "
"sales and purchases documents."
msgstr ""
"﻿Utilizado para seleccionar automáticamente la dirección correcta según el "
"contexto en documentos de ventas y compras."

#. module: base
#: model:res.country,name:base.lk
msgid "Sri Lanka"
msgstr "Sri Lanka"

#. module: base
#: selection:base.language.install,lang:0
msgid "Russian / русский язык"
msgstr "Ruso / русский язык"

#~ msgid "Number padding"
#~ msgstr "Relleno del número"<|MERGE_RESOLUTION|>--- conflicted
+++ resolved
@@ -13,11 +13,7 @@
 "MIME-Version: 1.0\n"
 "Content-Type: text/plain; charset=UTF-8\n"
 "Content-Transfer-Encoding: 8bit\n"
-<<<<<<< HEAD
-"X-Launchpad-Export-Date: 2011-10-01 05:07+0000\n"
-=======
 "X-Launchpad-Export-Date: 2011-10-04 05:01+0000\n"
->>>>>>> c629763a
 "X-Generator: Launchpad (build 14071)\n"
 
 #. module: base
@@ -5730,11 +5726,7 @@
 #. module: base
 #: field:ir.sequence,padding:0
 msgid "Number Padding"
-<<<<<<< HEAD
-msgstr ""
-=======
 msgstr "Número(s) de relleno"
->>>>>>> c629763a
 
 #. module: base
 #: view:ir.actions.report.xml:0
