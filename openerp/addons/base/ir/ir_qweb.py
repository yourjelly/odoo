# -*- coding: utf-8 -*-
import hashlib
import itertools
import json
import logging
import math
import os
import re
import sys
import textwrap
import uuid
from collections import defaultdict, Mapping, Sized
from copy import deepcopy
from cStringIO import StringIO
from datetime import datetime
from subprocess import Popen, PIPE
from urlparse import urlparse

import babel
import babel.dates
import psycopg2
import werkzeug
from lxml import etree, html
from PIL import Image

from odoo import api, fields, models, tools, SUPERUSER_ID, _
from odoo.exceptions import QWebException
from odoo.http import request
from odoo.modules.module import get_resource_path
from odoo.tools import html_escape as escape, find_in_path, lazy_property, posix_to_ldml
from odoo.tools.safe_eval import safe_eval as eval

_logger = logging.getLogger(__name__)

MAX_CSS_RULES = 4095


#--------------------------------------------------------------------
# QWeb template engine
#--------------------------------------------------------------------
class QWebTemplateNotFound(QWebException):
    pass


def raise_qweb_exception(etype=None, **kw):
    if etype is None:
        etype = QWebException
    orig_type, original, tb = sys.exc_info()
    try:
        raise etype, original, tb
    except etype, e:
        # Will use `raise foo from bar` in python 3 and rename cause to __cause__
        e.qweb.update(kw, cause=original)
        raise


def _build_attribute(name, value):
    value = escape(value)
    if isinstance(name, unicode):
        name = name.encode('utf-8')
    if isinstance(value, unicode):
        value = value.encode('utf-8')
    return ' %s="%s"' % (name, value)


class FileSystemLoader(object):
    def __init__(self, path):
        # TODO: support multiple files #add_file() + add cache
        self.path = path
        self.doc = etree.parse(path).getroot()

    def __iter__(self):
        for node in self.doc:
            name = node.get('t-name')
            if name:
                yield name

    def __call__(self, name, env=None):
        for node in self.doc:
            if node.get('t-name') == name:
                root = etree.Element('templates')
                root.append(deepcopy(node))
                arch = etree.tostring(root, encoding='utf-8', xml_declaration=True)
                return arch


class QWebContext(dict):
    def __init__(self, env, data, loader=None):
        self.env = env
        self.loader = loader
        super(QWebContext, self).__init__(data)
        self['defined'] = lambda key: key in self

    # deprecated, use 'env' instead
    cr = property(lambda self: self.env.cr)
    uid = property(lambda self: self.env.uid)
    context = property(lambda self: self.env.context)

    def safe_eval(self, expr):
        locals_dict = defaultdict(lambda: None)
        locals_dict.update(self)
        locals_dict.pop('cr', None)
        locals_dict.pop('loader', None)
        return eval(expr, None, locals_dict, nocopy=True, locals_builtins=True)

    def copy(self):
        """ Clone the current context, conserving all data and metadata
        (loader, template cache, ...)
        """
        return QWebContext(self.env, dict(self), loader=self.loader)

    def __copy__(self):
        return self.copy()


class QWeb(models.AbstractModel):
    """ Base QWeb rendering engine

    * to customize ``t-field`` rendering, subclass ``ir.qweb.field`` and
      create new models called :samp:`ir.qweb.field.{widget}`
    * alternatively, override :meth:`~.get_converter_for` and return an
      arbitrary model to use as field converter

    Beware that if you need extensions or alterations which could be
    incompatible with other subsystems, you should create a local object
    inheriting from ``ir.qweb`` and customize that.
    """

    _name = 'ir.qweb'

    _void_elements = frozenset([
        u'area', u'base', u'br', u'col', u'embed', u'hr', u'img', u'input',
        u'keygen', u'link', u'menuitem', u'meta', u'param', u'source',
        u'track', u'wbr'])
    # regex for ruby-style pattern or jinja-style pattern
    _format_regex = re.compile(r'(?:#\{(.+?)\})|(?:\{\{(.+?)\}\})')

    def __init__(self, pool, cr):
        super(QWeb, self).__init__(pool, cr)
        type(self)._render_tag = self.prefixed_methods('render_tag_')
        type(self)._render_att = self.prefixed_methods('render_att_')

    def prefixed_methods(self, prefix):
        """ Extracts all methods prefixed by ``prefix``, and returns a mapping
        of (t-name, method) where the t-name is the method name with prefix
        removed and underscore converted to dashes

        :param str prefix:
        :return: dict
        """
        n_prefix = len(prefix)
        return dict(
            (name[n_prefix:].replace('_', '-'), getattr(type(self), name))
            for name in dir(self)
            if name.startswith(prefix)
        )

    def register_tag(self, tag, func):
        self._render_tag[tag] = func

    def get_template(self, name, qwebcontext):
        origin_template = qwebcontext.get('__caller__') or qwebcontext['__stack__'][0]
        try:
            document = qwebcontext.loader(name, env=qwebcontext.env)
        except ValueError:
            raise_qweb_exception(QWebTemplateNotFound, message="Loader could not find template %r" % name, template=origin_template)

        if hasattr(document, 'documentElement'):
            dom = document
        elif document.startswith("<?xml"):
            dom = etree.fromstring(document)
        else:
            dom = etree.parse(document).getroot()

        res_id = isinstance(name, (int, long)) and name or None
        for node in dom:
            if node.get('t-name') or (res_id and node.tag == "t"):
                return node

        raise QWebTemplateNotFound("Template %r not found" % name, template=origin_template)

    def eval(self, expr, qwebcontext):
        try:
            return qwebcontext.safe_eval(expr)
        except Exception:
            template = qwebcontext.get('__template__')
            raise_qweb_exception(message="Could not evaluate expression %r" % expr, expression=expr, template=template)

    def eval_object(self, expr, qwebcontext):
        return self.eval(expr, qwebcontext)

    def eval_str(self, expr, qwebcontext):
        if expr == "0":
            return qwebcontext.get(0, '')
        val = self.eval(expr, qwebcontext)
        if isinstance(val, unicode):
            return val.encode("utf8")
        if val is False or val is None:
            return ''
        return str(val)

    def eval_format(self, expr, qwebcontext):
        expr, replacements = self._format_regex.subn(
            lambda m: self.eval_str(m.group(1) or m.group(2), qwebcontext),
            expr
        )

        if replacements:
            return expr

        try:
            return str(expr % qwebcontext)
        except Exception:
            template = qwebcontext.get('__template__')
            raise_qweb_exception(message="Format error for expression %r" % expr, expression=expr, template=template)

    def eval_bool(self, expr, qwebcontext):
        return int(bool(self.eval(expr, qwebcontext)))

    @api.model
    def render(self, template, qwebcontext=None, loader=None):
        """ render(template, qwebcontext=None, loader=None)

        Renders the template specified by the provided template name

        :param qwebcontext: context for rendering the template
        :type qwebcontext: dict or :class:`QWebContext` instance
        :param loader: if ``qwebcontext`` is a dict, loader set into the
                       context instantiated for rendering
        """
        if qwebcontext is None:
            qwebcontext = {}

        if not isinstance(qwebcontext, QWebContext):
            qwebcontext = QWebContext(self.env, qwebcontext, loader=loader)

        qwebcontext['__template__'] = template
        stack = qwebcontext.setdefault('__stack__', [])
        if stack:
            qwebcontext['__caller__'] = stack[-1]
        stack.append(template)
        qwebcontext['xmlid'] = str(stack[0]) # Temporary fix

        element = self.get_template(template, qwebcontext)
        element.attrib.pop("name", False)
        return self.render_node(element, qwebcontext, generated_attributes=qwebcontext.pop('generated_attributes', ''))

    def render_node(self, element, qwebcontext, generated_attributes=''):
        t_render = None
        template_attributes = {}

        debugger = element.get('t-debug')
        if debugger is not None:
            if 'qweb' in tools.config['dev_mode']:
                __import__(debugger).set_trace()  # pdb, ipdb, pudb, ...
            else:
                _logger.warning("@t-debug in template '%s' is only available in --dev mode" % qwebcontext['__template__'])

        for (attribute_name, attribute_value) in element.attrib.iteritems():
            attribute_name = unicode(attribute_name)
            if attribute_name == "groups":
                can_see = (qwebcontext.cr and qwebcontext.uid and
                           qwebcontext.env['ir.qweb'].user_has_groups(attribute_value))
                if not can_see:
                    return element.tail and self.render_tail(element.tail, element, qwebcontext) or ''

            attribute_value = attribute_value.encode("utf8")

            if attribute_name.startswith("t-"):
                for attribute in self._render_att:
                    if attribute_name[2:].startswith(attribute):
                        attrs = self._render_att[attribute](
                            self, element, attribute_name, attribute_value, qwebcontext)
                        for att, val in attrs:
                            if not val:
                                continue
                            generated_attributes += self.render_attribute(element, att, val, qwebcontext)
                        break
                else:
                    if attribute_name[2:] in self._render_tag:
                        t_render = attribute_name[2:]
                    template_attributes[attribute_name[2:]] = attribute_value
            else:
                generated_attributes += self.render_attribute(element, attribute_name, attribute_value, qwebcontext)

        if t_render:
            result = self._render_tag[t_render](self, element, template_attributes, generated_attributes, qwebcontext)
        else:
            result = self.render_element(element, template_attributes, generated_attributes, qwebcontext)

        if element.tail:
            result += self.render_tail(element.tail, element, qwebcontext)

        if isinstance(result, unicode):
            return result.encode('utf-8')
        return result

    def render_element(self, element, template_attributes, generated_attributes, qwebcontext, inner=None):
        # element: element
        # template_attributes: t-* attributes
        # generated_attributes: generated attributes
        # qwebcontext: values
        # inner: optional innerXml
        name = unicode(element.tag)
        if inner:
            g_inner = inner.encode('utf-8') if isinstance(inner, unicode) else inner
        else:
            g_inner = [] if element.text is None else [self.render_text(element.text, element, qwebcontext)]
            for current_node in element.iterchildren(tag=etree.Element):
                try:
                    g_inner.append(self.render_node(current_node, qwebcontext,
                        generated_attributes=(name == "t" and generated_attributes or '')))
                except QWebException:
                    raise
                except Exception:
                    template = qwebcontext.get('__template__')
                    raise_qweb_exception(message="Could not render element %r" % element.tag, node=element, template=template)
        inner = "".join(g_inner)
        trim = template_attributes.get("trim", 0)
        if trim == 0:
            pass
        elif trim == 'left':
            inner = inner.lstrip()
        elif trim == 'right':
            inner = inner.rstrip()
        elif trim == 'both':
            inner = inner.strip()
        if name == "t":
            return inner
        elif len(inner) or name not in self._void_elements:
            return "<%s%s>%s</%s>" % tuple(
                qwebcontext if isinstance(qwebcontext, str) else qwebcontext.encode('utf-8')
                for qwebcontext in (name, generated_attributes, inner, name)
            )
        else:
            return "<%s%s/>" % (name.encode("utf-8"), generated_attributes)

    def render_attribute(self, element, name, value, qwebcontext):
        return _build_attribute(name, value)

    def render_text(self, text, element, qwebcontext):
        return text.encode('utf-8')

    def render_tail(self, tail, element, qwebcontext):
        return tail.encode('utf-8')

    # Attributes
    def render_att_att(self, element, attribute_name, attribute_value, qwebcontext):
        if attribute_name.startswith("t-attf-"):
            return [(attribute_name[7:], self.eval_format(attribute_value, qwebcontext))]

        if attribute_name.startswith("t-att-"):
            return [(attribute_name[6:], self.eval(attribute_value, qwebcontext))]

        result = self.eval_object(attribute_value, qwebcontext)
        if isinstance(result, Mapping):
            return result.iteritems()
        # assume tuple
        return [result]

    # Tags
    def render_tag_raw(self, element, template_attributes, generated_attributes, qwebcontext):
        inner = self.eval_str(template_attributes["raw"], qwebcontext)
        return self.render_element(element, template_attributes, generated_attributes, qwebcontext, inner)

    def render_tag_esc(self, element, template_attributes, generated_attributes, qwebcontext):
        options = json.loads(template_attributes.get('esc-options') or '{}')
        widget = self.get_widget_for(options.get('widget'))
        inner = widget.format(template_attributes['esc'], options, qwebcontext)
        return self.render_element(element, template_attributes, generated_attributes, qwebcontext, inner)

    def _iterate(self, iterable):
        if isinstance(iterable, Mapping):
            return iterable.iteritems()

        return itertools.izip(*itertools.tee(iterable))

    def render_tag_foreach(self, element, template_attributes, generated_attributes, qwebcontext):
        expr = template_attributes["foreach"]
        enum = self.eval_object(expr, qwebcontext)
        if enum is None:
            template = qwebcontext.get('__template__')
            raise QWebException("foreach enumerator %r is not defined while rendering template %r" % (expr, template), template=template)
        if isinstance(enum, int):
            enum = range(enum)

        varname = template_attributes['as'].replace('.', '_')
        copy_qwebcontext = qwebcontext.copy()

        size = None
        if isinstance(enum, Sized):
            size = len(enum)
            copy_qwebcontext["%s_size" % varname] = size

        copy_qwebcontext["%s_all" % varname] = enum
        ru = []
        for index, (item, value) in enumerate(self._iterate(enum)):
            copy_qwebcontext.update({
                varname: item,
                '%s_value' % varname: value,
                '%s_index' % varname: index,
                '%s_first' % varname: index == 0,
            })
            if size is not None:
                copy_qwebcontext['%s_last' % varname] = index + 1 == size
            if index % 2:
                copy_qwebcontext.update({
                    '%s_parity' % varname: 'odd',
                    '%s_even' % varname: False,
                    '%s_odd' % varname: True,
                })
            else:
                copy_qwebcontext.update({
                    '%s_parity' % varname: 'even',
                    '%s_even' % varname: True,
                    '%s_odd' % varname: False,
                })
            ru.append(self.render_element(element, template_attributes, generated_attributes, copy_qwebcontext))

        for k in qwebcontext.keys():
            qwebcontext[k] = copy_qwebcontext[k]

        return "".join(ru)

    def render_tag_if(self, element, template_attributes, generated_attributes, qwebcontext):
        if self.eval_bool(template_attributes["if"], qwebcontext):
            return self.render_element(element, template_attributes, generated_attributes, qwebcontext)
        return ""

    def render_tag_call(self, element, template_attributes, generated_attributes, qwebcontext):
        d = qwebcontext.copy()

        if 'lang' in template_attributes:
            # add 'lang' in the context of d
            lang = template_attributes['lang']
            lang = self.eval(lang, d) or lang

            if not d.env['res.lang'].search_count([('code', '=', lang)]):
                lang_eval = lang
                lang = qwebcontext.get('res_company') and qwebcontext['res_company'].partner_id.lang or 'en_US'
                _logger.info("'%s' is not a valid language code, is an empty field or is not installed, falling back to %s", lang_eval, lang)
            d.env = d.env(context=dict(d.context, lang=lang))

        d[0] = self.render_element(element, template_attributes, generated_attributes, d)

        template = self.eval_format(template_attributes["call"], d)
        try:
            template = int(template)
        except ValueError:
            pass

        d['generated_attributes'] = generated_attributes
        res = d.env['ir.qweb'].render(template, d)

        return res

    def render_tag_call_assets(self, element, template_attributes, generated_attributes, qwebcontext):
        """ This special 't-call' tag can be used in order to aggregate/minify javascript and css assets"""
        if len(element):
            # An asset bundle is rendered in two differents contexts (when genereting html and
            # when generating the bundle itself) so they must be qwebcontext free
            # even '0' variable is forbidden
            template = qwebcontext.get('__template__')
            raise QWebException("t-call-assets cannot contain children nodes", template=template)
        xmlid = template_attributes['call-assets']
        bundle = AssetsBundle(xmlid, env=qwebcontext.env)
        css = self.get_attr_bool(template_attributes.get('css'), default=True)
        js = self.get_attr_bool(template_attributes.get('js'), default=True)
        async = self.get_attr_bool(template_attributes.get('async'), default=False)
<<<<<<< HEAD
        return bundle.to_html(css=css, js=js, debug=qwebcontext.get('debug'), async=async, qwebcontext=qwebcontext)
=======
        debug = bool(qwebcontext.context['debug'] if 'debug' in qwebcontext.context else qwebcontext.get('debug'))
        return bundle.to_html(css=css, js=js, debug=debug, async=async, qwebcontext=qwebcontext)
>>>>>>> 156dee2a

    def render_tag_set(self, element, template_attributes, generated_attributes, qwebcontext):
        if "value" in template_attributes:
            qwebcontext[template_attributes["set"]] = self.eval_object(template_attributes["value"], qwebcontext)
        elif "valuef" in template_attributes:
            qwebcontext[template_attributes["set"]] = self.eval_format(template_attributes["valuef"], qwebcontext)
        else:
            qwebcontext[template_attributes["set"]] = self.render_element(element, template_attributes, generated_attributes, qwebcontext)
        return ""

    def render_tag_field(self, element, template_attributes, generated_attributes, qwebcontext):
        """ eg: <span t-record="browse_record(res.partner, 1)" t-field="phone">+1 555 555 8069</span>"""
        node_name = element.tag
        assert node_name not in ("table", "tbody", "thead", "tfoot", "tr", "td",
                                 "li", "ul", "ol", "dl", "dt", "dd"),\
            "RTE widgets do not work correctly on %r elements" % node_name
        assert node_name != 't',\
            "t-field can not be used on a t element, provide an actual HTML node"

        record, field_name = template_attributes["field"].rsplit('.', 1)
        record = self.eval_object(record, qwebcontext)

        foptions = self.eval_format(template_attributes.get('field-options') or '{}', qwebcontext)
        options = json.loads(foptions)
        field_type = get_field_type(record._fields[field_name], options)

        converter = self.get_converter_for(field_type)
        return converter.to_html(field_name, record, options, element,
                                 template_attributes, generated_attributes, qwebcontext)

    def get_converter_for(self, field_type):
        """ Return a model instance to render a ``t-field``. The result is of
        the same kind (old/new api) as ``self``

        By default, tries to get the model named
        :samp:`ir.qweb.field.{field_type}`, falling back on ``ir.qweb.field``.

        :param str field_type: type or widget of field to render
        """
        registry = getattr(self, 'env', self.pool)
        try:
            return registry['ir.qweb.field.' + field_type]
        except KeyError:
            return registry['ir.qweb.field']

    def get_widget_for(self, widget):
        """ Return a model instance to render a ``t-esc``. The result is of the
        same kind (old/new api) as ``self``

        :param str widget: name of the widget to use, or ``None``
        """
        registry = getattr(self, 'env', self.pool)
        try:
            return registry['ir.qweb.widget.' + (widget or '')]
        except KeyError:
            return registry['ir.qweb.widget']

    def get_attr_bool(self, attr, default=False):
        if attr:
            attr = attr.lower()
            if attr in ('false', '0'):
                return False
            elif attr in ('true', '1'):
                return True
        return default


#--------------------------------------------------------------------
# QWeb Fields converters
#--------------------------------------------------------------------

class FieldConverter(models.AbstractModel):
    """ Used to convert a t-field specification into an output HTML field.

    :meth:`~.to_html` is the entry point of this conversion from QWeb, it:

    * converts the record value to html using :meth:`~.record_to_html`
    * generates the metadata attributes (``data-oe-``) to set on the root
      result node
    * generates the root result node itself through :meth:`~.render_element`
    """
    _name = 'ir.qweb.field'

    @api.model
    def attributes(self, field_name, record, options, source_element, g_att, t_att, qweb_context):
        """ attributes(field_name, record, options, source_element, g_att, t_att, qweb_context)

        Generates the metadata attributes (prefixed by ``data-oe-`` for the
        root node of the field conversion. Attribute values are escaped by the
        parent.

        The default attributes are:

        * ``model``, the name of the record's model
        * ``id`` the id of the record to which the field belongs
        * ``field`` the name of the converted field
        * ``type`` the logical field type (widget, may not match the field's
          ``type``, may not be any Field subclass name)
        * ``translate``, a boolean flag (``0`` or ``1``) denoting whether the
          field is translatable
        * ``readonly``, has this attribute if the field is readonly
        * ``expression``, the original expression

        :returns: iterable of (attribute name, attribute value) pairs.
        """
        field = record._fields[field_name]
        field_type = get_field_type(field, options)
        data = [
            ('data-oe-model', record._name),
            ('data-oe-id', record.id),
            ('data-oe-field', field_name),
            ('data-oe-type', field_type),
            ('data-oe-expression', t_att['field']),
        ]
        if field.readonly:
            data.append(('data-oe-readonly', 1))
        return data

    @api.model
    def value_to_html(self, value, field, options=None):
        """ value_to_html(value, field, options=None)

        Converts a single value to its HTML version/output
        """
        return value or ''

    @api.model
    def record_to_html(self, field_name, record, options=None):
        """ record_to_html(field_name, record, options=None)

        Converts the specified field of the browse_record ``record`` to HTML
        """
        field = record._fields[field_name]
        return self.value_to_html(record[field_name], field, options=options)

    @api.model
    def to_html(self, field_name, record, options, source_element, t_att, g_att, qweb_context):
        """ to_html(field_name, record, options, source_element, t_att, g_att, qweb_context)

        Converts a ``t-field`` to its HTML output. A ``t-field`` may be
        extended by a ``t-field-options``, which is a JSON-serialized mapping
        of configuration values.

        A default configuration key is ``widget`` which can override the
        field's own ``_type``.
        """
        try:
            content = self.record_to_html(field_name, record, options)
            if options.get('html-escape', True):
                content = escape(content)
            elif hasattr(content, '__html__'):
                content = content.__html__()
        except Exception:
            _logger.warning("Could not get field %s for model %s",
                            field_name, record._name, exc_info=True)
            content = None

        inherit_branding = self._context.get('inherit_branding')
        if not inherit_branding and self._context.get('inherit_branding_auto'):
            inherit_branding = record.check_access_rights('write', False)
        translate = self._context.get('edit_translations') and self._context.get('translatable') and getattr(record._fields[field_name], 'translate', False)

        if inherit_branding or translate:
            # add branding attributes
            g_att += ''.join(
                _build_attribute(name, value)
                for name, value in self.attributes(
                    field_name, record, options,
                    source_element, g_att, t_att, qweb_context)
            )

        return self.render_element(source_element, t_att, g_att, qweb_context, content)

    @api.model
    def render_element(self, source_element, t_att, g_att, qweb_context, content):
        """ render_element(source_element, t_att, g_att, qweb_context, content)

        Final rendering hook, by default just calls ir.qweb's ``render_element``
        """
        return self.env['ir.qweb'].render_element(
            source_element, t_att, g_att, qweb_context, content or '')

    @api.model
    def user_lang(self):
        """ user_lang()

        Fetches the res.lang record corresponding to the language code stored
        in the user's context. Fallbacks to en_US if no lang is present in the
        context *or the language code is not valid*.

        :returns: res.lang browse_record
        """
        lang_code = self._context.get('lang') or 'en_US'
        return self.env['res.lang']._lang_get(lang_code)


class IntegerConverter(models.AbstractModel):
    _name = 'ir.qweb.field.integer'
    _inherit = 'ir.qweb.field'

    @api.model
    def value_to_html(self, value, field, options=None):
        return self.user_lang().format('%d', value, grouping=True)


class FloatConverter(models.AbstractModel):
    _name = 'ir.qweb.field.float'
    _inherit = 'ir.qweb.field'

    @api.model
    def precision(self, field, options=None):
        _, precision = field.digits or (None, None)
        return precision

    @api.model
    def value_to_html(self, value, field, options=None):
        precision = self.precision(field, options=options)
        fmt = '%f' if precision is None else '%.{precision}f'
        lang = self.user_lang()
        formatted = lang.format(fmt.format(precision=precision), value, grouping=True)

        # %f does not strip trailing zeroes. %g does but its precision causes
        # it to switch to scientific notation starting at a million *and* to
        # strip decimals. So use %f and if no precision was specified manually
        # strip trailing 0.
        if precision is None:
            formatted = re.sub(r'(?:(0|\d+?)0+)$', r'\1', formatted)
        return formatted


class DateConverter(models.AbstractModel):
    _name = 'ir.qweb.field.date'
    _inherit = 'ir.qweb.field'

    @api.model
    def value_to_html(self, value, field, options=None):
        if not value or len(value) < 10:
            return ''
        lang = self.user_lang()
        locale = babel.Locale.parse(lang.code)

        if isinstance(value, basestring):
            value = fields.Datetime.from_string(value[:10])

        if options and 'format' in options:
            pattern = options['format']
        else:
            strftime_pattern = lang.date_format
            pattern = posix_to_ldml(strftime_pattern, locale=locale)

        return babel.dates.format_date(value, format=pattern, locale=locale)


class DateTimeConverter(models.AbstractModel):
    _name = 'ir.qweb.field.datetime'
    _inherit = 'ir.qweb.field'

    @api.model
    def value_to_html(self, value, field, options=None):
        if not value:
            return ''
        lang = self.user_lang()
        locale = babel.Locale.parse(lang.code)

        if isinstance(value, basestring):
            value = fields.Datetime.from_string(value)

        value = fields.Datetime.context_timestamp(self, value)

        if options and 'format' in options:
            pattern = options['format']
        else:
            strftime_pattern = (u"%s %s" % (lang.date_format, lang.time_format))
            pattern = posix_to_ldml(strftime_pattern, locale=locale)

        if options and options.get('hide_seconds'):
            pattern = pattern.replace(":ss", "").replace(":s", "")

        return babel.dates.format_datetime(value, format=pattern, locale=locale)

    @api.model
    def record_to_html(self, field_name, record, options=None):
        field = field = record._fields[field_name]
        value = record[field_name]
        return self.with_context(**record.env.context).value_to_html(value, field, options=options)

class TextConverter(models.AbstractModel):
    _name = 'ir.qweb.field.text'
    _inherit = 'ir.qweb.field'

    @api.model
    def value_to_html(self, value, field, options=None):
        """
        Escapes the value and converts newlines to br. This is bullshit.
        """
        return nl2br(value, options=options) if value else ''


class SelectionConverter(models.AbstractModel):
    _name = 'ir.qweb.field.selection'
    _inherit = 'ir.qweb.field'

    @api.model
    def record_to_html(self, field_name, record, options=None):
        value = record[field_name]
        if not value:
            return ''
        field = record._fields[field_name]
        selection = dict(field.get_description(record.env)['selection'])
        return self.value_to_html(selection[value], field, options=options)


class ManyToOneConverter(models.AbstractModel):
    _name = 'ir.qweb.field.many2one'
    _inherit = 'ir.qweb.field'

    @api.model
    def record_to_html(self, field_name, record, options=None):
        value = record[field_name].sudo().display_name
        return nl2br(value, options=options) if value else ''


class HTMLConverter(models.AbstractModel):
    _name = 'ir.qweb.field.html'
    _inherit = 'ir.qweb.field'

    @api.model
    def value_to_html(self, value, field, options=None):
        return HTMLSafe(value or '')


class ImageConverter(models.AbstractModel):
    """ ``image`` widget rendering, inserts a data:uri-using image tag in the
    document. May be overridden by e.g. the website module to generate links
    instead.

    .. todo:: what happens if different output need different converters? e.g.
              reports may need embedded images or FS links whereas website
              needs website-aware
    """
    _name = 'ir.qweb.field.image'
    _inherit = 'ir.qweb.field'

    @api.model
    def value_to_html(self, value, field, options=None):
        try:
            image = Image.open(StringIO(value.decode('base64')))
            image.verify()
        except IOError:
            raise ValueError("Non-image binary fields can not be converted to HTML")
        except: # image.verify() throws "suitable exceptions", I have no idea what they are
            raise ValueError("Invalid image content")

        return HTMLSafe('<img src="data:%s;base64,%s">' % (Image.MIME[image.format], value))


class MonetaryConverter(models.AbstractModel):
    """ ``monetary`` converter, has a mandatory option
    ``display_currency`` only if field is not of type Monetary.
    Otherwise, if we are in presence of a monetary field, the field definition must
    have a currency_field attribute set.

    The currency is used for formatting *and rounding* of the float value. It
    is assumed that the linked res_currency has a non-empty rounding value and
    res.currency's ``round`` method is used to perform rounding.

    .. note:: the monetary converter internally adds the qweb context to its
              options mapping, so that the context is available to callees.
              It's set under the ``_qweb_context`` key.
    """
    _name = 'ir.qweb.field.monetary'
    _inherit = 'ir.qweb.field'

    @api.model
    def to_html(self, field_name, record, options, source_element, t_att, g_att, qweb_context):
        options['_qweb_context'] = qweb_context
        return super(MonetaryConverter, self).to_html(
            field_name, record, options,
            source_element, t_att, g_att, qweb_context)

    @api.model
    def record_to_html(self, field_name, record, options):
        cur_field = record._fields[field_name]
        display_currency = False
        #currency should be specified by monetary field
        if cur_field.type == 'monetary' and cur_field.currency_field:
            display_currency = record[cur_field.currency_field]
        #otherwise fall back to old method
        if not display_currency:
            display_currency = self.display_currency(options['display_currency'], options)

        # lang.format mandates a sprintf-style format. These formats are non-
        # minimal (they have a default fixed precision instead), and
        # lang.format will not set one by default. currency.round will not
        # provide one either. So we need to generate a precision value
        # (integer > 0) from the currency's rounding (a float generally < 1.0).
        fmt = "%.{0}f".format(display_currency.decimal_places)

        from_amount = record[field_name]

        if options.get('from_currency'):
            from_currency = self.display_currency(options['from_currency'], options)
            from_amount = from_currency.compute(from_amount, display_currency)

        lang = self.user_lang()
        formatted_amount = lang.format(fmt, display_currency.round(from_amount),
                                       grouping=True, monetary=True).replace(r' ', u'\N{NO-BREAK SPACE}')

        pre = post = u''
        if display_currency.position == 'before':
            pre = u'{symbol}\N{NO-BREAK SPACE}'
        else:
            post = u'\N{NO-BREAK SPACE}{symbol}'

        return HTMLSafe(u'{pre}<span class="oe_currency_value">{0}</span>{post}'.format(
            formatted_amount, pre=pre, post=post,
        ).format(
            symbol=display_currency.symbol,
        ))

    @api.model
    def display_currency(self, currency, options):
        return self.env['ir.qweb'].eval_object(currency, options['_qweb_context'])


TIMEDELTA_UNITS = (
    ('year',   3600 * 24 * 365),
    ('month',  3600 * 24 * 30),
    ('week',   3600 * 24 * 7),
    ('day',    3600 * 24),
    ('hour',   3600),
    ('minute', 60),
    ('second', 1)
)


class DurationConverter(models.AbstractModel):
    """ ``duration`` converter, to display integral or fractional values as
    human-readable time spans (e.g. 1.5 as "1 hour 30 minutes").

    Can be used on any numerical field.

    Has a mandatory option ``unit`` which can be one of ``second``, ``minute``,
    ``hour``, ``day``, ``week`` or ``year``, used to interpret the numerical
    field value before converting it.

    Sub-second values will be ignored.
    """
    _name = 'ir.qweb.field.duration'
    _inherit = 'ir.qweb.field'

    @api.model
    def value_to_html(self, value, field, options=None):
        units = dict(TIMEDELTA_UNITS)
        if value < 0:
            raise ValueError(_("Durations can't be negative"))
        if not options or options.get('unit') not in units:
            raise ValueError(_("A unit must be provided to duration widgets"))

        locale = babel.Locale.parse(self.user_lang().code)
        factor = units[options['unit']]

        sections = []
        r = value * factor
        for unit, secs_per_unit in TIMEDELTA_UNITS:
            v, r = divmod(r, secs_per_unit)
            if not v:
                continue
            section = babel.dates.format_timedelta(
                v*secs_per_unit, threshold=1, locale=locale)
            if section:
                sections.append(section)
        return ' '.join(sections)


class RelativeDatetimeConverter(models.AbstractModel):
    _name = 'ir.qweb.field.relative'
    _inherit = 'ir.qweb.field'

    @api.model
    def value_to_html(self, value, field, options=None):
        locale = babel.Locale.parse(self.user_lang().code)

        if isinstance(value, basestring):
            value = fields.Datetime.from_string(value)

        # value should be a naive datetime in UTC. So is fields.Datetime.now()
        reference = fields.Datetime.from_string(field.now())

        return babel.dates.format_timedelta(value - reference, add_direction=True, locale=locale)


class Contact(models.AbstractModel):
    _name = 'ir.qweb.field.contact'
    _inherit = 'ir.qweb.field.many2one'

    @api.model
    def record_to_html(self, field_name, record, options=None):
        if options is None:
            options = {}
        opf = options.get('fields') or ["name", "address", "phone", "mobile", "fax", "email"]

        value_rec = record[field_name]
        if not value_rec:
            return None
        value_rec = value_rec.sudo().with_context(show_address=True)
        value = value_rec.name_get()[0][1]

        val = {
            'name': value.split("\n")[0],
            'address': escape("\n".join(value.split("\n")[1:])).strip(),
            'phone': value_rec.phone,
            'mobile': value_rec.mobile,
            'fax': value_rec.fax,
            'city': value_rec.city,
            'country_id': value_rec.country_id.display_name,
            'website': value_rec.website,
            'email': value_rec.email,
            'fields': opf,
            'object': value_rec,
            'options': options
        }

        view = self.env.ref('base.contact')
        html = view.render(val, engine='ir.qweb').decode('utf8')

        return HTMLSafe(html)


class QwebView(models.AbstractModel):
    _name = 'ir.qweb.field.qweb'
    _inherit = 'ir.qweb.field.many2one'

    @api.model
    def record_to_html(self, field_name, record, options=None):
        if not getattr(record, field_name):
            return None

        view = getattr(record, field_name)

        if view._name != "ir.ui.view":
            _logger.warning("%s.%s must be a 'ir.ui.view' model." % (record, field_name))
            return None

        view = view.with_context(object=record)
        html = view.render(view._context, engine='ir.qweb').decode('utf8')

        return HTMLSafe(html)


class QwebWidget(models.AbstractModel):
    _name = 'ir.qweb.widget'

    def _format(self, inner, options, qwebcontext):
        return self.pool['ir.qweb'].eval_str(inner, qwebcontext)

    def format(self, inner, options, qwebcontext):
        return escape(self._format(inner, options, qwebcontext))


class QwebWidgetMonetary(models.AbstractModel):
    _name = 'ir.qweb.widget.monetary'
    _inherit = 'ir.qweb.widget'

    def _format(self, inner, options, qwebcontext):
        inner = qwebcontext.env['ir.qweb'].eval(inner, qwebcontext)
        display = qwebcontext.env['ir.qweb'].eval_object(options['display_currency'], qwebcontext)
        precision = int(round(math.log10(display.rounding)))
        fmt = "%.{0}f".format(-precision if precision < 0 else 0)
        lang_code = qwebcontext.context.get('lang') or 'en_US'
        lang = qwebcontext.env['res.lang']._lang_get(lang_code)
        formatted_amount = lang.format(fmt, inner, grouping=True, monetary=True).replace(r' ', u'\N{NO-BREAK SPACE}')
        pre = post = u''
        if display.position == 'before':
            pre = u'{symbol}\N{NO-BREAK SPACE}'
        else:
            post = u'\N{NO-BREAK SPACE}{symbol}'

        return u'{pre}{0}{post}'.format(
            formatted_amount, pre=pre, post=post
        ).format(symbol=display.symbol,)


class HTMLSafe(object):
    """ HTMLSafe string wrapper, Werkzeug's escape() has special handling for
    objects with a ``__html__`` methods but AFAIK does not provide any such
    object.

    Wrapping a string in HTML will prevent its escaping
    """
    __slots__ = ['string']

    def __init__(self, string):
        self.string = string

    def __html__(self):
        return self.string

    def __str__(self):
        s = self.string
        if isinstance(s, unicode):
            return s.encode('utf-8')
        return s

    def __unicode__(self):
        s = self.string
        if isinstance(s, str):
            return s.decode('utf-8')
        return s


def nl2br(string, options=None):
    """ Converts newlines to HTML linebreaks in ``string``. Automatically
    escapes content unless options['html-escape'] is set to False, and returns
    the result wrapped in an HTMLSafe object.

    :param str string:
    :param dict options:
    :rtype: HTMLSafe
    """
    if options is None:
        options = {}

    if options.get('html-escape', True):
        string = escape(string)
    return HTMLSafe(string.replace('\n', '<br>\n'))


def get_field_type(field, options):
    """ Gets a t-field's effective type from the field definition and its options """
    return options.get('widget', field.type)


class AssetError(Exception):
    pass


class AssetNotFound(AssetError):
    pass


class AssetsBundle(object):
    rx_css_import = re.compile("(@import[^;{]+;?)", re.M)
    rx_preprocess_imports = re.compile("""(@import\s?['"]([^'"]+)['"](;?))""")
    rx_css_split = re.compile("\/\*\! ([a-f0-9-]+) \*\/")

    def __init__(self, xmlid, env=None, max_css_rules=MAX_CSS_RULES):
        self.xmlid = xmlid
        self.env = request.env if env is None else env
        self.max_css_rules = max_css_rules
        self.javascripts = []
        self.stylesheets = []
        self.css_errors = []
        self.remains = []
        self._checksum = None

        env = self.env(context=dict(self.env.context,
                                    inherit_branding=False,
                                    inherit_branding_auto=False,
                                    rendering_bundle=True))
        self.html = env.ref(xmlid).render()
        self.parse()

    def parse(self):
        fragments = html.fragments_fromstring(self.html)
        for el in fragments:
            if isinstance(el, basestring):
                self.remains.append(el)
            elif isinstance(el, html.HtmlElement):
                src = el.get('src', '')
                href = el.get('href', '')
                atype = el.get('type')
                media = el.get('media')
                if el.tag == 'style':
                    if atype == 'text/sass' or src.endswith('.sass'):
                        self.stylesheets.append(SassStylesheetAsset(self, inline=el.text, media=media))
                    elif atype == 'text/less' or src.endswith('.less'):
                        self.stylesheets.append(LessStylesheetAsset(self, inline=el.text, media=media))
                    else:
                        self.stylesheets.append(StylesheetAsset(self, inline=el.text, media=media))
                elif el.tag == 'link' and el.get('rel') == 'stylesheet' and self.can_aggregate(href):
                    if href.endswith('.sass') or atype == 'text/sass':
                        self.stylesheets.append(SassStylesheetAsset(self, url=href, media=media))
                    elif href.endswith('.less') or atype == 'text/less':
                        self.stylesheets.append(LessStylesheetAsset(self, url=href, media=media))
                    else:
                        self.stylesheets.append(StylesheetAsset(self, url=href, media=media))
                elif el.tag == 'script' and not src:
                    self.javascripts.append(JavascriptAsset(self, inline=el.text))
                elif el.tag == 'script' and self.can_aggregate(src):
                    self.javascripts.append(JavascriptAsset(self, url=src))
                else:
                    self.remains.append(html.tostring(el))
            else:
                try:
                    self.remains.append(html.tostring(el))
                except Exception:
                    # notYETimplementederror
                    raise NotImplementedError

    def can_aggregate(self, url):
        return not urlparse(url).netloc and not url.startswith('/web/content')

    def to_html(self, sep=None, css=True, js=True, debug=False, async=False, qwebcontext=None):
        if sep is None:
            sep = '\n            '
        response = []
        if debug == 'assets':
            if css and self.stylesheets:
                if not self.is_css_preprocessed():
                    self.preprocess_css(debug=debug)
                    if self.css_errors:
                        msg = '\n'.join(self.css_errors)
                        self.stylesheets.append(StylesheetAsset(self, inline=self.css_message(msg)))
                for style in self.stylesheets:
                    response.append(style.to_html())
            if js:
                for jscript in self.javascripts:
                    response.append(jscript.to_html())
        else:
            if qwebcontext is None:
                qwebcontext = QWebContext(self.env(context={}), {})
            if css and self.stylesheets:
                css_attachments = self.css()
                if not self.css_errors:
                    for attachment in css_attachments:
                        el = etree.fromstring('<link href="%s" rel="stylesheet"/>' % attachment.url)
                        response.append(self.env['ir.qweb'].render_node(el, qwebcontext))
                else:
                    msg = '\n'.join(self.css_errors)
                    self.stylesheets.append(StylesheetAsset(self, inline=self.css_message(msg)))
                    for style in self.stylesheets:
                        response.append(style.to_html())
            if js and self.javascripts:
                el = etree.fromstring('<script %s type="text/javascript" src="%s"></script>' % (async and 'async="async"' or '', self.js().url))
                response.append(self.env['ir.qweb'].render_node(el, qwebcontext))
        response.extend(self.remains)
        return sep + sep.join(response)

    @lazy_property
    def last_modified(self):
        """Returns last modified date of linked files"""
        return max(itertools.chain(
            (asset.last_modified for asset in self.javascripts),
            (asset.last_modified for asset in self.stylesheets),
        ))

    @lazy_property
    def version(self):
        return self.checksum[0:7]

    @lazy_property
    def checksum(self):
        """
        Not really a full checksum.
        We compute a SHA1 on the rendered bundle + max linked files last_modified date
        """
        check = self.html + str(self.last_modified)
        return hashlib.sha1(check).hexdigest()

    def clean_attachments(self, type):
        """ Takes care of deleting any outdated ir.attachment records associated to a bundle before
        saving a fresh one.

        When `type` is css we need to check that we are deleting a different version (and not *any*
        version) because css may be paginated and, therefore, may produce multiple attachments for
        the same bundle's version.

        When `type` is js we need to check that we are deleting a different version (and not *any*
        version) because, as one of the creates in `save_attachment` can trigger a rollback, the
        call to `clean_attachments ` is made at the end of the method in order to avoid the rollback
        of an ir.attachment unlink (because we cannot rollback a removal on the filestore), thus we
        must exclude the current bundle.
        """
        ira = self.env['ir.attachment']
        domain = [
            ('url', '=like', '/web/content/%-%/{0}%.{1}'.format(self.xmlid, type)),  # The wilcards are id, version and pagination number (if any)
            '!', ('url', '=like', '/web/content/%-{}/%'.format(self.version))
        ]
        return ira.sudo().search(domain).unlink()

    def get_attachments(self, type, inc=None):
        ira = self.env['ir.attachment']
        domain = [('url', '=like', '/web/content/%%-%s/%s%s.%s' % (self.version, self.xmlid, ('%%' if inc is None else '.%s' % inc), type))]
        return ira.sudo().search(domain, order='name asc')

    def save_attachment(self, type, content, inc=None):
        ira = self.env['ir.attachment']

        fname = '%s%s.%s' % (self.xmlid, ('' if inc is None else '.%s' % inc), type)
        values = {
            'name': "/web/content/%s" % type,
            'datas_fname': fname,
            'res_model': 'ir.ui.view',
            'res_id': False,
            'type': 'binary',
            'public': True,
            'datas': content.encode('utf8').encode('base64'),
        }
        attachment = ira.sudo().create(values)

        url = '/web/content/%s-%s/%s' % (attachment.id, self.version, fname)
        values = {
            'name': url,
            'url': url,
        }
        attachment.write(values)

        if self.env.context.get('commit_assetsbundle') is True:
            self.env.cr.commit()

        self.clean_attachments(type)

        return attachment

    def js(self):
        attachments = self.get_attachments('js')
        if not attachments:
            content = ';\n'.join(asset.minify() for asset in self.javascripts)
            return self.save_attachment('js', content)
        return attachments[0]

    def css(self):
        attachments = self.get_attachments('css')
        if not attachments:
            # get css content
            css = self.preprocess_css()
            if self.css_errors:
                return

            # move up all @import rules to the top
            matches = []
            css = re.sub(self.rx_css_import, lambda matchobj: matches.append(matchobj.group(0)) and '', css)
            matches.append(css)
            css = u'\n'.join(matches)

            # split for browser max file size and browser max expression
            re_rules = '([^{]+\{(?:[^{}]|\{[^{}]*\})*\})'
            re_selectors = '()(?:\s*@media\s*[^{]*\{)?(?:\s*(?:[^,{]*(?:,|\{(?:[^}]*\}))))'
            page = []
            pages = [page]
            page_selectors = 0
            for rule in re.findall(re_rules, css):
                selectors = len(re.findall(re_selectors, rule))
                if page_selectors + selectors <= self.max_css_rules:
                    page_selectors += selectors
                    page.append(rule)
                else:
                    pages.append([rule])
                    page = pages[-1]
                    page_selectors = selectors
            for idx, page in enumerate(pages):
                self.save_attachment("css", ' '.join(page), inc=idx)
            attachments = self.get_attachments('css')
        return attachments

    def css_message(self, message):
        # '\A' == css content carriage return
        message = message.replace('\n', '\\A ').replace('"', '\\"')
        return """
            body:before {
                background: #ffc;
                width: 100%%;
                font-size: 14px;
                font-family: monospace;
                white-space: pre;
                content: "%s";
            }
        """ % message

    def is_css_preprocessed(self):
        preprocessed = True
        for atype in (SassStylesheetAsset, LessStylesheetAsset):
            outdated = False
            assets = dict((asset.html_url, asset) for asset in self.stylesheets if isinstance(asset, atype))
            if assets:
                assets_domain = [('url', 'in', assets.keys())]
                attachments = self.env['ir.attachment'].sudo().search(assets_domain)
                for attachment in attachments:
                    asset = assets[attachment.url]
                    if asset.last_modified > fields.Datetime.from_string(attachment['__last_update']):
                        outdated = True
                        break
                    if asset._content is None:
                        asset._content = attachment.datas and attachment.datas.decode('base64').decode('utf8') or ''
                        if not asset._content and attachment.file_size > 0:
                            asset._content = None # file missing, force recompile

                if any(asset._content is None for asset in assets.itervalues()):
                    outdated = True

                if outdated:
                    if attachments:
                        attachments.unlink()
                    preprocessed = False

        return preprocessed

    def preprocess_css(self, debug=False):
        """
            Checks if the bundle contains any sass/less content, then compiles it to css.
            Returns the bundle's flat css.
        """
        for atype in (SassStylesheetAsset, LessStylesheetAsset):
            assets = [asset for asset in self.stylesheets if isinstance(asset, atype)]
            if assets:
                cmd = assets[0].get_command()
                source = '\n'.join([asset.get_source() for asset in assets])
                compiled = self.compile_css(cmd, source)

                fragments = self.rx_css_split.split(compiled)
                at_rules = fragments.pop(0)
                if at_rules:
                    # Sass and less moves @at-rules to the top in order to stay css 2.1 compatible
                    self.stylesheets.insert(0, StylesheetAsset(self, inline=at_rules))
                while fragments:
                    asset_id = fragments.pop(0)
                    asset = next(asset for asset in self.stylesheets if asset.id == asset_id)
                    asset._content = fragments.pop(0)

                    if debug:
                        try:
                            fname = os.path.basename(asset.url)
                            url = asset.html_url
                            with self.env.cr.savepoint():
                                self.env['ir.attachment'].sudo().create(dict(
                                    datas=asset.content.encode('utf8').encode('base64'),
                                    mimetype='text/css',
                                    type='binary',
                                    name=url,
                                    url=url,
                                    datas_fname=fname,
                                    res_model=False,
                                    res_id=False,
                                ))

                            if self.env.context.get('commit_assetsbundle') is True:
                                self.env.cr.commit()
                        except psycopg2.Error:
                            pass

        return '\n'.join(asset.minify() for asset in self.stylesheets)

    def compile_css(self, cmd, source):
        """Sanitizes @import rules, remove duplicates @import rules, then compile"""
        imports = []

        def sanitize(matchobj):
            ref = matchobj.group(2)
            line = '@import "%s"%s' % (ref, matchobj.group(3))
            if '.' not in ref and line not in imports and not ref.startswith(('.', '/', '~')):
                imports.append(line)
                return line
            msg = "Local import '%s' is forbidden for security reasons." % ref
            _logger.warning(msg)
            self.css_errors.append(msg)
            return ''
        source = re.sub(self.rx_preprocess_imports, sanitize, source)

        try:
            compiler = Popen(cmd, stdin=PIPE, stdout=PIPE, stderr=PIPE)
        except Exception:
            msg = "Could not execute command %r" % cmd[0]
            _logger.error(msg)
            self.css_errors.append(msg)
            return ''
        result = compiler.communicate(input=source.encode('utf-8'))
        if compiler.returncode:
            error = self.get_preprocessor_error(''.join(result), source=source)
            _logger.warning(error)
            self.css_errors.append(error)
            return ''
        compiled = result[0].strip().decode('utf8')
        return compiled

    def get_preprocessor_error(self, stderr, source=None):
        """Improve and remove sensitive information from sass/less compilator error messages"""
        error = stderr.split('Load paths')[0].replace('  Use --trace for backtrace.', '')
        if 'Cannot load compass' in error:
            error += "Maybe you should install the compass gem using this extra argument:\n\n" \
                     "    $ sudo gem install compass --pre\n"
        error += "This error occured while compiling the bundle '%s' containing:" % self.xmlid
        for asset in self.stylesheets:
            if isinstance(asset, PreprocessedCSS):
                error += '\n    - %s' % (asset.url if asset.url else '<inline sass>')
        return error


class WebAsset(object):
    html_url_format = '%s'

    def __init__(self, bundle, inline=None, url=None):
        self.id = str(uuid.uuid4())
        self.bundle = bundle
        self.inline = inline
        self.url = url
        self.html_url_args = url
        self.env = bundle.env
        self._content = None
        self._filename = None
        self._ir_attach = None
        name = '<inline asset>' if inline else url
        self.name = "%s defined in bundle '%s'" % (name, bundle.xmlid)
        if not inline and not url:
            raise Exception("An asset should either be inlined or url linked")

    @property
    def html_url(self):
        return self.html_url_format % self.html_url_args

    def stat(self):
        if not (self.inline or self._filename or self._ir_attach):
            path = filter(None, self.url.split('/'))
            self._filename = get_resource_path(*path)
            if self._filename:
                return
            try:
                # Test url against ir.attachments
                fields = ['__last_update', 'datas', 'mimetype']
                domain = [('type', '=', 'binary'), ('url', '=', self.url)]
                attach = self.env['ir.attachment'].sudo().search_read(domain, fields)
                self._ir_attach = attach[0]
            except Exception:
                raise AssetNotFound("Could not find %s" % self.name)

    def to_html(self):
        raise NotImplementedError()

    @lazy_property
    def last_modified(self):
        try:
            self.stat()
            if self._filename:
                return datetime.fromtimestamp(os.path.getmtime(self._filename))
            elif self._ir_attach:
                server_format = tools.DEFAULT_SERVER_DATETIME_FORMAT
                last_update = self._ir_attach['__last_update']
                try:
                    return datetime.strptime(last_update, server_format + '.%f')
                except ValueError:
                    return datetime.strptime(last_update, server_format)
        except Exception:
            pass
        return datetime(1970, 1, 1)

    @property
    def content(self):
        if self._content is None:
            self._content = self.inline or self._fetch_content()
        return self._content

    def _fetch_content(self):
        """ Fetch content from file or database"""
        try:
            self.stat()
            if self._filename:
                with open(self._filename, 'rb') as fp:
                    return fp.read().decode('utf-8')
            else:
                return self._ir_attach['datas'].decode('base64')
        except UnicodeDecodeError:
            raise AssetError('%s is not utf-8 encoded.' % self.name)
        except IOError:
            raise AssetNotFound('File %s does not exist.' % self.name)
        except:
            raise AssetError('Could not get content for %s.' % self.name)

    def minify(self):
        return self.content

    def with_header(self, content=None):
        if content is None:
            content = self.content
        return '\n/* %s */\n%s' % (self.name, content)


class JavascriptAsset(WebAsset):
    def minify(self):
        return self.with_header(rjsmin(self.content))

    def _fetch_content(self):
        try:
            return super(JavascriptAsset, self)._fetch_content()
        except AssetError, e:
            return "console.error(%s);" % json.dumps(e.message)

    def to_html(self):
        if self.url:
            return '<script type="text/javascript" src="%s"></script>' % (self.html_url)
        else:
            return '<script type="text/javascript" charset="utf-8">%s</script>' % self.with_header()


class StylesheetAsset(WebAsset):
    rx_import = re.compile(r"""@import\s+('|")(?!'|"|/|https?://)""", re.U)
    rx_url = re.compile(r"""url\s*\(\s*('|"|)(?!'|"|/|https?://|data:)""", re.U)
    rx_sourceMap = re.compile(r'(/\*# sourceMappingURL=.*)', re.U)
    rx_charset = re.compile(r'(@charset "[^"]+";)', re.U)

    def __init__(self, *args, **kw):
        self.media = kw.pop('media', None)
        super(StylesheetAsset, self).__init__(*args, **kw)

    @property
    def content(self):
        content = super(StylesheetAsset, self).content
        if self.media:
            content = '@media %s { %s }' % (self.media, content)
        return content

    def _fetch_content(self):
        try:
            content = super(StylesheetAsset, self)._fetch_content()
            web_dir = os.path.dirname(self.url)

            if self.rx_import:
                content = self.rx_import.sub(
                    r"""@import \1%s/""" % (web_dir,),
                    content,
                )

            if self.rx_url:
                content = self.rx_url.sub(
                    r"url(\1%s/" % (web_dir,),
                    content,
                )

            if self.rx_charset:
                # remove charset declarations, we only support utf-8
                content = self.rx_charset.sub('', content)

            return content
        except AssetError, e:
            self.bundle.css_errors.append(e.message)
            return ''

    def minify(self):
        # remove existing sourcemaps, make no sense after re-mini
        content = self.rx_sourceMap.sub('', self.content)
        # comments
        content = re.sub(r'/\*.*?\*/', '', content, flags=re.S)
        # space
        content = re.sub(r'\s+', ' ', content)
        content = re.sub(r' *([{}]) *', r'\1', content)
        return self.with_header(content)

    def to_html(self):
        media = (' media="%s"' % werkzeug.utils.escape(self.media)) if self.media else ''
        if self.url:
            href = self.html_url
            return '<link rel="stylesheet" href="%s" type="text/css"%s/>' % (href, media)
        else:
            return '<style type="text/css"%s>%s</style>' % (media, self.with_header())


class PreprocessedCSS(StylesheetAsset):
    rx_import = None

    def __init__(self, *args, **kw):
        super(PreprocessedCSS, self).__init__(*args, **kw)
        self.html_url_format = '%%s/%s/%%s.css' % self.bundle.xmlid
        self.html_url_args = tuple(self.url.rsplit('/', 1))

    def get_source(self):
        content = self.inline or self._fetch_content()
        return "/*! %s */\n%s" % (self.id, content)

    def get_command(self):
        raise NotImplementedError


class SassStylesheetAsset(PreprocessedCSS):
    rx_indent = re.compile(r'^( +|\t+)', re.M)
    indent = None
    reindent = '    '

    def get_source(self):
        content = textwrap.dedent(self.inline or self._fetch_content())

        def fix_indent(m):
            # Indentation normalization
            ind = m.group()
            if self.indent is None:
                self.indent = ind
                if self.indent == self.reindent:
                    # Don't reindent the file if identation is the final one (reindent)
                    raise StopIteration()
            return ind.replace(self.indent, self.reindent)

        try:
            content = self.rx_indent.sub(fix_indent, content)
        except StopIteration:
            pass
        return "/*! %s */\n%s" % (self.id, content)

    def get_command(self):
        try:
            sass = find_in_path('sass')
        except IOError:
            sass = 'sass'
        return [sass, '--stdin', '-t', 'compressed', '--unix-newlines', '--compass',
                '-r', 'bootstrap-sass']


class LessStylesheetAsset(PreprocessedCSS):
    def get_command(self):
        try:
            if os.name == 'nt':
                lessc = find_in_path('lessc.cmd')
            else:
                lessc = find_in_path('lessc')
        except IOError:
            lessc = 'lessc'
        lesspath = get_resource_path('web', 'static', 'lib', 'bootstrap', 'less')
        return [lessc, '-', '--no-js', '--no-color', '--include-path=%s' % lesspath]


def rjsmin(script):
    """ Minify js with a clever regex.
    Taken from http://opensource.perlig.de/rjsmin
    Apache License, Version 2.0 """
    def subber(match):
        """ Substitution callback """
        groups = match.groups()
        return (
            groups[0] or
            groups[1] or
            groups[2] or
            groups[3] or
            (groups[4] and '\n') or
            (groups[5] and ' ') or
            (groups[6] and ' ') or
            (groups[7] and ' ') or
            ''
        )

    result = re.sub(
        r'([^\047"/\000-\040]+)|((?:(?:\047[^\047\\\r\n]*(?:\\(?:[^\r\n]|\r?'
        r'\n|\r)[^\047\\\r\n]*)*\047)|(?:"[^"\\\r\n]*(?:\\(?:[^\r\n]|\r?\n|'
        r'\r)[^"\\\r\n]*)*"))[^\047"/\000-\040]*)|(?:(?<=[(,=:\[!&|?{};\r\n]'
        r')(?:[\000-\011\013\014\016-\040]|(?:/\*[^*]*\*+(?:[^/*][^*]*\*+)*/'
        r'))*((?:/(?![\r\n/*])[^/\\\[\r\n]*(?:(?:\\[^\r\n]|(?:\[[^\\\]\r\n]*'
        r'(?:\\[^\r\n][^\\\]\r\n]*)*\]))[^/\\\[\r\n]*)*/)[^\047"/\000-\040]*'
        r'))|(?:(?<=[\000-#%-,./:-@\[-^`{-~-]return)(?:[\000-\011\013\014\01'
        r'6-\040]|(?:/\*[^*]*\*+(?:[^/*][^*]*\*+)*/))*((?:/(?![\r\n/*])[^/'
        r'\\\[\r\n]*(?:(?:\\[^\r\n]|(?:\[[^\\\]\r\n]*(?:\\[^\r\n][^\\\]\r\n]'
        r'*)*\]))[^/\\\[\r\n]*)*/)[^\047"/\000-\040]*))|(?<=[^\000-!#%&(*,./'
        r':-@\[\\^`{|~])(?:[\000-\011\013\014\016-\040]|(?:/\*[^*]*\*+(?:[^/'
        r'*][^*]*\*+)*/))*(?:((?:(?://[^\r\n]*)?[\r\n]))(?:[\000-\011\013\01'
        r'4\016-\040]|(?:/\*[^*]*\*+(?:[^/*][^*]*\*+)*/))*)+(?=[^\000-\040"#'
        r'%-\047)*,./:-@\\-^`|-~])|(?<=[^\000-#%-,./:-@\[-^`{-~-])((?:[\000-'
        r'\011\013\014\016-\040]|(?:/\*[^*]*\*+(?:[^/*][^*]*\*+)*/)))+(?=[^'
        r'\000-#%-,./:-@\[-^`{-~-])|(?<=\+)((?:[\000-\011\013\014\016-\040]|'
        r'(?:/\*[^*]*\*+(?:[^/*][^*]*\*+)*/)))+(?=\+)|(?<=-)((?:[\000-\011\0'
        r'13\014\016-\040]|(?:/\*[^*]*\*+(?:[^/*][^*]*\*+)*/)))+(?=-)|(?:[\0'
        r'00-\011\013\014\016-\040]|(?:/\*[^*]*\*+(?:[^/*][^*]*\*+)*/))+|(?:'
        r'(?:(?://[^\r\n]*)?[\r\n])(?:[\000-\011\013\014\016-\040]|(?:/\*[^*'
        r']*\*+(?:[^/*][^*]*\*+)*/))*)+', subber, '\n%s\n' % script
    ).strip()
    return result<|MERGE_RESOLUTION|>--- conflicted
+++ resolved
@@ -467,12 +467,8 @@
         css = self.get_attr_bool(template_attributes.get('css'), default=True)
         js = self.get_attr_bool(template_attributes.get('js'), default=True)
         async = self.get_attr_bool(template_attributes.get('async'), default=False)
-<<<<<<< HEAD
-        return bundle.to_html(css=css, js=js, debug=qwebcontext.get('debug'), async=async, qwebcontext=qwebcontext)
-=======
         debug = bool(qwebcontext.context['debug'] if 'debug' in qwebcontext.context else qwebcontext.get('debug'))
         return bundle.to_html(css=css, js=js, debug=debug, async=async, qwebcontext=qwebcontext)
->>>>>>> 156dee2a
 
     def render_tag_set(self, element, template_attributes, generated_attributes, qwebcontext):
         if "value" in template_attributes:
