# -*- coding: utf-8 -*-
##############################################################################
#
#    OpenERP, Open Source Management Solution
#    Copyright (C) 2004-2009 Tiny SPRL (<http://tiny.be>).
#    Copyright (C) 2010-2011 OpenERP s.a. (<http://openerp.com>).
#
#    This program is free software: you can redistribute it and/or modify
#    it under the terms of the GNU Affero General Public License as
#    published by the Free Software Foundation, either version 3 of the
#    License, or (at your option) any later version.
#
#    This program is distributed in the hope that it will be useful,
#    but WITHOUT ANY WARRANTY; without even the implied warranty of
#    MERCHANTABILITY or FITNESS FOR A PARTICULAR PURPOSE.  See the
#    GNU Affero General Public License for more details.
#
#    You should have received a copy of the GNU Affero General Public License
#    along with this program.  If not, see <http://www.gnu.org/licenses/>.
#
##############################################################################

import logging
from functools import partial

import pytz

import io, StringIO
from lxml import etree
from lxml.builder import E
import netsvc
import openerp
import openerp.exceptions
from osv import fields,osv
from osv.orm import browse_record
from PIL import Image
import pooler
import random
from service import security
import tools
from tools.translate import _


# for avatar resizing
import io, StringIO
from PIL import Image
# for default avatar choice
import random

_logger = logging.getLogger(__name__)

class groups(osv.osv):
    _name = "res.groups"
    _description = "Access Groups"
    _rec_name = 'full_name'

    def _get_full_name(self, cr, uid, ids, field, arg, context=None):
        res = {}
        for g in self.browse(cr, uid, ids, context):
            if g.category_id:
                res[g.id] = '%s / %s' % (g.category_id.name, g.name)
            else:
                res[g.id] = g.name
        return res

    _columns = {
        'name': fields.char('Name', size=64, required=True, translate=True),
        'users': fields.many2many('res.users', 'res_groups_users_rel', 'gid', 'uid', 'Users'),
        'model_access': fields.one2many('ir.model.access', 'group_id', 'Access Controls'),
        'rule_groups': fields.many2many('ir.rule', 'rule_group_rel',
            'group_id', 'rule_group_id', 'Rules', domain=[('global', '=', False)]),
        'menu_access': fields.many2many('ir.ui.menu', 'ir_ui_menu_group_rel', 'gid', 'menu_id', 'Access Menu'),
        'comment' : fields.text('Comment', size=250, translate=True),
        'category_id': fields.many2one('ir.module.category', 'Application', select=True),
        'full_name': fields.function(_get_full_name, type='char', string='Group Name'),
    }

    _sql_constraints = [
        ('name_uniq', 'unique (category_id, name)', 'The name of the group must be unique !')
    ]

    def search(self, cr, uid, args, offset=0, limit=None, order=None, context=None, count=False):
        # add explicit ordering if search is sorted on full_name
        if order and order.startswith('full_name'):
            ids = super(groups, self).search(cr, uid, args, context=context)
            gs = self.browse(cr, uid, ids, context)
            gs.sort(key=lambda g: g.full_name, reverse=order.endswith('DESC'))
            gs = gs[offset:offset+limit] if limit else gs[offset:]
            return map(int, gs)
        return super(groups, self).search(cr, uid, args, offset, limit, order, context, count)

    def copy(self, cr, uid, id, default=None, context=None):
        group_name = self.read(cr, uid, [id], ['name'])[0]['name']
        default.update({'name': _('%s (copy)')%group_name})
        return super(groups, self).copy(cr, uid, id, default, context)

    def write(self, cr, uid, ids, vals, context=None):
        if 'name' in vals:
            if vals['name'].startswith('-'):
                raise osv.except_osv(_('Error'),
                        _('The name of the group can not start with "-"'))
        res = super(groups, self).write(cr, uid, ids, vals, context=context)
        self.pool.get('ir.model.access').call_cache_clearing_methods(cr)
        return res

    def create(self, cr, uid, vals, context=None):
        if 'name' in vals:
            if vals['name'].startswith('-'):
                raise osv.except_osv(_('Error'),
                        _('The name of the group can not start with "-"'))
        gid = super(groups, self).create(cr, uid, vals, context=context)
        if context and context.get('noadmin', False):
            pass
        else:
            # assign this new group to user_root
            user_obj = self.pool.get('res.users')
            aid = user_obj.browse(cr, 1, user_obj._get_admin_id(cr))
            if aid:
                aid.write({'groups_id': [(4, gid)]})
        return gid

    def unlink(self, cr, uid, ids, context=None):
        group_users = []
        for record in self.read(cr, uid, ids, ['users'], context=context):
            if record['users']:
                group_users.extend(record['users'])
        if group_users:
            user_names = [user.name for user in self.pool.get('res.users').browse(cr, uid, group_users, context=context)]
            user_names = list(set(user_names))
            if len(user_names) >= 5:
                user_names = user_names[:5] + ['...']
            raise osv.except_osv(_('Warning !'),
                        _('Group(s) cannot be deleted, because some user(s) still belong to them: %s !') % \
                            ', '.join(user_names))
        return super(groups, self).unlink(cr, uid, ids, context=context)

    def get_extended_interface_group(self, cr, uid, context=None):
        data_obj = self.pool.get('ir.model.data')
        extended_group_data_id = data_obj._get_id(cr, uid, 'base', 'group_extended')
        return data_obj.browse(cr, uid, extended_group_data_id, context=context).res_id

groups()

def _lang_get(self, cr, uid, context=None):
    obj = self.pool.get('res.lang')
    ids = obj.search(cr, uid, [('translatable','=',True)])
    res = obj.read(cr, uid, ids, ['code', 'name'], context=context)
    res = [(r['code'], r['name']) for r in res]
    return res

def _tz_get(self,cr,uid, context=None):
    return [(x, x) for x in pytz.all_timezones]

class users(osv.osv):
    __admin_ids = {}
    _uid_cache = {}
    _name = "res.users"
    _order = 'name'

    WELCOME_MAIL_SUBJECT = u"Welcome to OpenERP"
    WELCOME_MAIL_BODY = u"An OpenERP account has been created for you, "\
        "\"%(name)s\".\n\nYour login is %(login)s, "\
        "you should ask your supervisor or system administrator if you "\
        "haven't been given your password yet.\n\n"\
        "If you aren't %(name)s, this email reached you errorneously, "\
        "please delete it."

    def get_welcome_mail_subject(self, cr, uid, context=None):
        """ Returns the subject of the mail new users receive (when
        created via the res.config.users wizard), default implementation
        is to return config_users.WELCOME_MAIL_SUBJECT
        """
        return self.WELCOME_MAIL_SUBJECT
    def get_welcome_mail_body(self, cr, uid, context=None):
        """ Returns the subject of the mail new users receive (when
        created via the res.config.users wizard), default implementation
        is to return config_users.WELCOME_MAIL_BODY
        """
        return self.WELCOME_MAIL_BODY

    def get_current_company(self, cr, uid):
        cr.execute('select company_id, res_company.name from res_users left join res_company on res_company.id = company_id where res_users.id=%s' %uid)
        return cr.fetchall()

    def send_welcome_email(self, cr, uid, id, context=None):
        if isinstance(id,list): id = id[0]
        user = self.read(cr, uid, id, ['email','login','name', 'user_email'], context=context)
        email = user['email'] or user['user_email']

        ir_mail_server = self.pool.get('ir.mail_server')
        msg = ir_mail_server.build_email(email_from=None, # take config default
                                         email_to=[email],
                                         subject=self.get_welcome_mail_subject(cr, uid, context=context),
                                         body=(self.get_welcome_mail_body(cr, uid, context=context) % user))
        return ir_mail_server.send_email(cr, uid, msg, context=context)

    def _set_interface_type(self, cr, uid, ids, name, value, arg, context=None):
        """Implementation of 'view' function field setter, sets the type of interface of the users.
        @param name: Name of the field
        @param arg: User defined argument
        @param value: new value returned
        @return:  True/False
        """
        if not value or value not in ['simple','extended']:
            return False
        group_obj = self.pool.get('res.groups')
        extended_group_id = group_obj.get_extended_interface_group(cr, uid, context=context)
        # First always remove the users from the group (avoids duplication if called twice)
        self.write(cr, uid, ids, {'groups_id': [(3, extended_group_id)]}, context=context)
        # Then add them back if requested
        if value == 'extended':
            self.write(cr, uid, ids, {'groups_id': [(4, extended_group_id)]}, context=context)
        return True

    def _get_interface_type(self, cr, uid, ids, name, args, context=None):
        """Implementation of 'view' function field getter, returns the type of interface of the users.
        @param field_name: Name of the field
        @param arg: User defined argument
        @return:  Dictionary of values
        """
        group_obj = self.pool.get('res.groups')
        extended_group_id = group_obj.get_extended_interface_group(cr, uid, context=context)
        extended_users = group_obj.read(cr, uid, extended_group_id, ['users'], context=context)['users']
        return dict(zip(ids, ['extended' if user in extended_users else 'simple' for user in ids]))

<<<<<<< HEAD
    def onchange_avatar_mini(self, cr, uid, ids, value, context=None):
        return {'value': {'avatar': value, 'avatar_mini': self._avatar_resize(cr, uid, value)  } }
    
    def _set_avatar_mini(self, cr, uid, id, name, value, args, context=None):
        return self.write(cr, uid, [id], {'avatar': value}, context=context)
    
    def _avatar_resize(self, cr, uid, avatar, context=None):
        image_stream = io.BytesIO(avatar.decode('base64'))
        img = Image.open(image_stream)
        img.thumbnail((180, 150), Image.ANTIALIAS)
=======
    def onchange_avatar(self, cr, uid, ids, value, context=None):
        if not value:
            return {'value': {'avatar_big': value, 'avatar': value} }
        return {'value': {'avatar_big': self._avatar_resize(cr, uid, value, 540, 450, context=context), 'avatar': self._avatar_resize(cr, uid, value, context=context)} }
    
    def _set_avatar(self, cr, uid, id, name, value, args, context=None):
        if not value:
            vals = {'avatar_big': value}
        else:
            vals = {'avatar_big': self._avatar_resize(cr, uid, value, 540, 450, context=context)}
        return self.write(cr, uid, [id], vals, context=context)
    
    def _avatar_resize(self, cr, uid, avatar, height=180, width=150, context=None):
        image_stream = io.BytesIO(avatar.decode('base64'))
        img = Image.open(image_stream)
        img.thumbnail((height, width), Image.ANTIALIAS)
>>>>>>> 14609fa2
        img_stream = StringIO.StringIO()
        img.save(img_stream, "JPEG")
        return img_stream.getvalue().encode('base64')
    
<<<<<<< HEAD
    def _get_avatar_mini(self, cr, uid, ids, name, args, context=None):
        result = {}
        for user in self.browse(cr, uid, ids, context=context):
            if not user.avatar:
                result[user.id] = False
            else:
                result[user.id] = self._avatar_resize(cr, uid, user.avatar)
=======
    def _get_avatar(self, cr, uid, ids, name, args, context=None):
        result = dict.fromkeys(ids, False)
        for user in self.browse(cr, uid, ids, context=context):
            if user.avatar_big:
                result[user.id] = self._avatar_resize(cr, uid, user.avatar_big, context=context)
>>>>>>> 14609fa2
        return result

    def _set_new_password(self, cr, uid, id, name, value, args, context=None):
        if value is False:
            # Do not update the password if no value is provided, ignore silently.
            # For example web client submits False values for all empty fields.
            return
        if uid == id:
            # To change their own password users must use the client-specific change password wizard,
            # so that the new password is immediately used for further RPC requests, otherwise the user
            # will face unexpected 'Access Denied' exceptions.
            raise osv.except_osv(_('Operation Canceled'), _('Please use the change password wizard (in User Preferences or User menu) to change your own password.'))
        self.write(cr, uid, id, {'password': value})

    def _get_password(self, cr, uid, ids, arg, karg, context=None):
        return dict.fromkeys(ids, '')

    _columns = {
        'id': fields.integer('ID'),
        'name': fields.char('User Name', size=64, required=True, select=True,
                            help="The new user's real name, used for searching"
                                 " and most listings"),
        'login': fields.char('Login', size=64, required=True,
                             help="Used to log into the system"),
        'password': fields.char('Password', size=64, invisible=True, help="Keep empty if you don't want the user to be able to connect on the system."),
        'new_password': fields.function(_get_password, type='char', size=64,
                                fnct_inv=_set_new_password,
                                string='Set password', help="Specify a value only when creating a user or if you're changing the user's password, "
                                                            "otherwise leave empty. After a change of password, the user has to login again."),
        'user_email': fields.char('Email', size=64),
        'signature': fields.text('Signature', size=64),
<<<<<<< HEAD
        'avatar': fields.binary('User Avatar'),
        'avatar_mini': fields.function(_get_avatar_mini, fnct_inv=_set_avatar_mini, string='User Avatar Mini', type="binary",
            store = {
                'res.users': (lambda self, cr, uid, ids, c={}: ids, ['avatar'], 10),
            }),
=======
        'avatar_big': fields.binary('Big-sized avatar', help="This field holds the image used as avatar for the user. The avatar field is used as an interface to access this field. The image is base64 encoded, and PIL-supported. It is stored as a 540x450 px image, in case a bigger image must be used."),
        'avatar': fields.function(_get_avatar, fnct_inv=_set_avatar, string='Avatar', type="binary",
            store = {
                'res.users': (lambda self, cr, uid, ids, c={}: ids, ['avatar_big'], 10),
            }, help="Image used as avatar for the user. It is automatically resized as a 180x150 px image. This field serves as an interface to the avatar_big field."),
>>>>>>> 14609fa2
        'active': fields.boolean('Active'),
        'action_id': fields.many2one('ir.actions.actions', 'Home Action', help="If specified, this action will be opened at logon for this user, in addition to the standard menu."),
        'menu_id': fields.many2one('ir.actions.actions', 'Menu Action', help="If specified, the action will replace the standard menu for this user."),
        'groups_id': fields.many2many('res.groups', 'res_groups_users_rel', 'uid', 'gid', 'Groups'),

        # Special behavior for this field: res.company.search() will only return the companies
        # available to the current user (should be the user's companies?), when the user_preference
        # context is set.
        'company_id': fields.many2one('res.company', 'Company', required=True,
            help="The company this user is currently working for.", context={'user_preference': True}),

        'company_ids':fields.many2many('res.company','res_company_users_rel','user_id','cid','Companies'),
        'context_lang': fields.selection(_lang_get, 'Language', required=True,
            help="The default language used in the graphical user interface, when translations are available. To add a new language, you can use the 'Load an Official Translation' wizard available from the 'Administration' menu."),
        'context_tz': fields.selection(_tz_get,  'Timezone', size=64,
            help="The user's timezone, used to output proper date and time values inside printed reports. "
                 "It is important to set a value for this field. You should use the same timezone "
                 "that is otherwise used to pick and render date and time values: your computer's timezone."),
        'view': fields.function(_get_interface_type, type='selection', fnct_inv=_set_interface_type,
                                selection=[('simple','Simplified'),('extended','Extended')],
                                string='Interface', help="OpenERP offers a simplified and an extended user interface. If you use OpenERP for the first time we strongly advise you to select the simplified interface, which has less features but is easier to use. You can switch to the other interface from the User/Preferences menu at any time."),
        'menu_tips': fields.boolean('Menu Tips', help="Check out this box if you want to always display tips on each menu action"),
        'date': fields.datetime('Latest Connection', readonly=True),
    }

    def on_change_company_id(self, cr, uid, ids, company_id):
        return {
                'warning' : {
                    'title': _("Company Switch Warning"),
                    'message': _("Please keep in mind that documents currently displayed may not be relevant after switching to another company. If you have unsaved changes, please make sure to save and close all forms before switching to a different company. (You can click on Cancel in the User Preferences now)"),
                }
        }

    def read(self,cr, uid, ids, fields=None, context=None, load='_classic_read'):
        def override_password(o):
            if 'password' in o and ( 'id' not in o or o['id'] != uid ):
                o['password'] = '********'
            return o
        result = super(users, self).read(cr, uid, ids, fields, context, load)
        canwrite = self.pool.get('ir.model.access').check(cr, uid, 'res.users', 'write', False)
        if not canwrite:
            if isinstance(ids, (int, float)):
                result = override_password(result)
            else:
                result = map(override_password, result)
        return result


    def _check_company(self, cr, uid, ids, context=None):
        return all(((this.company_id in this.company_ids) or not this.company_ids) for this in self.browse(cr, uid, ids, context))

    _constraints = [
        (_check_company, 'The chosen company is not in the allowed companies for this user', ['company_id', 'company_ids']),
    ]

    _sql_constraints = [
        ('login_key', 'UNIQUE (login)',  'You can not have two users with the same login !')
    ]

    def _get_email_from(self, cr, uid, ids, context=None):
        if not isinstance(ids, list):
            ids = [ids]
        res = dict.fromkeys(ids, False)
        for user in self.browse(cr, uid, ids, context=context):
            if user.user_email:
                res[user.id] = "%s <%s>" % (user.name, user.user_email)
        return res

    def _get_admin_id(self, cr):
        if self.__admin_ids.get(cr.dbname) is None:
            ir_model_data_obj = self.pool.get('ir.model.data')
            mdid = ir_model_data_obj._get_id(cr, 1, 'base', 'user_root')
            self.__admin_ids[cr.dbname] = ir_model_data_obj.read(cr, 1, [mdid], ['res_id'])[0]['res_id']
        return self.__admin_ids[cr.dbname]

    def _get_company(self,cr, uid, context=None, uid2=False):
        if not uid2:
            uid2 = uid
        user = self.pool.get('res.users').read(cr, uid, uid2, ['company_id'], context)
        company_id = user.get('company_id', False)
        return company_id and company_id[0] or False

    def _get_companies(self, cr, uid, context=None):
        c = self._get_company(cr, uid, context)
        if c:
            return [c]
        return False

    def _get_menu(self,cr, uid, context=None):
        dataobj = self.pool.get('ir.model.data')
        try:
            model, res_id = dataobj.get_object_reference(cr, uid, 'base', 'action_menu_admin')
            if model != 'ir.actions.act_window':
                return False
            return res_id
        except ValueError:
            return False

    def _get_group(self,cr, uid, context=None):
        dataobj = self.pool.get('ir.model.data')
        result = []
        try:
            dummy,group_id = dataobj.get_object_reference(cr, 1, 'base', 'group_user')
            result.append(group_id)
            dummy,group_id = dataobj.get_object_reference(cr, 1, 'base', 'group_partner_manager')
            result.append(group_id)
        except ValueError:
            # If these groups does not exists anymore
            pass
        return result

    def _get_avatar(self, cr, uid, context=None):
<<<<<<< HEAD
        # default avatar file name: avatar0 -> avatar6, choose randomly
        random.seed()
        avatar_path = openerp.modules.get_module_resource('base', 'images', 'avatar%d.jpg' % random.randint(0, 6))
        return self._avatar_resize(cr, uid, open(avatar_path, 'rb').read().encode('base64'))
=======
        # default avatar file name: avatar0 -> avatar6.jpg, choose randomly
        avatar_path = openerp.modules.get_module_resource('base', 'images', 'avatar%d.jpg' % random.randint(0, 6))
        return self._avatar_resize(cr, uid, open(avatar_path, 'rb').read().encode('base64'), context=context)
>>>>>>> 14609fa2
    
    _defaults = {
        'password' : '',
        'context_lang': 'en_US',
<<<<<<< HEAD
        'avatar_mini': _get_avatar,
=======
        'avatar': _get_avatar,
>>>>>>> 14609fa2
        'active' : True,
        'menu_id': _get_menu,
        'company_id': _get_company,
        'company_ids': _get_companies,
        'groups_id': _get_group,
        'menu_tips': False
    }

    # User can write to a few of her own fields (but not her groups for example)
    SELF_WRITEABLE_FIELDS = ['menu_tips','view', 'password', 'signature', 'action_id', 'company_id', 'user_email', 'name']

    def write(self, cr, uid, ids, values, context=None):
        if not hasattr(ids, '__iter__'):
            ids = [ids]
        if ids == [uid]:
            for key in values.keys():
                if not (key in self.SELF_WRITEABLE_FIELDS or key.startswith('context_')):
                    break
            else:
                if 'company_id' in values:
                    if not (values['company_id'] in self.read(cr, 1, uid, ['company_ids'], context=context)['company_ids']):
                        del values['company_id']
                uid = 1 # safe fields only, so we write as super-user to bypass access rights

        res = super(users, self).write(cr, uid, ids, values, context=context)

        # clear caches linked to the users
        self.pool.get('ir.model.access').call_cache_clearing_methods(cr)
        clear = partial(self.pool.get('ir.rule').clear_cache, cr)
        map(clear, ids)
        db = cr.dbname
        if db in self._uid_cache:
            for id in ids:
                if id in self._uid_cache[db]:
                    del self._uid_cache[db][id]

        return res

    def unlink(self, cr, uid, ids, context=None):
        if 1 in ids:
            raise osv.except_osv(_('Can not remove root user!'), _('You can not remove the admin user as it is used internally for resources created by OpenERP (updates, module installation, ...)'))
        db = cr.dbname
        if db in self._uid_cache:
            for id in ids:
                if id in self._uid_cache[db]:
                    del self._uid_cache[db][id]
        return super(users, self).unlink(cr, uid, ids, context=context)

    def name_search(self, cr, user, name='', args=None, operator='ilike', context=None, limit=100):
        if not args:
            args=[]
        if not context:
            context={}
        ids = []
        if name:
            ids = self.search(cr, user, [('login','=',name)]+ args, limit=limit)
        if not ids:
            ids = self.search(cr, user, [('name',operator,name)]+ args, limit=limit)
        return self.name_get(cr, user, ids)

    def copy(self, cr, uid, id, default=None, context=None):
        user2copy = self.read(cr, uid, [id], ['login','name'])[0]
        if default is None:
            default = {}
        copy_pattern = _("%s (copy)")
        copydef = dict(login=(copy_pattern % user2copy['login']),
                       name=(copy_pattern % user2copy['name']),
                       )
        copydef.update(default)
        return super(users, self).copy(cr, uid, id, copydef, context)

    def context_get(self, cr, uid, context=None):
        user = self.browse(cr, uid, uid, context)
        result = {}
        for k in self._columns.keys():
            if k.startswith('context_'):
                res = getattr(user,k) or False
                if isinstance(res, browse_record):
                    res = res.id
                result[k[8:]] = res or False
        return result

    def action_get(self, cr, uid, context=None):
        dataobj = self.pool.get('ir.model.data')
        data_id = dataobj._get_id(cr, 1, 'base', 'action_res_users_my')
        return dataobj.browse(cr, uid, data_id, context=context).res_id

    def authenticate(self, db, login, password, user_agent_env):
        """Verifies and returns the user ID corresponding to the given
          ``login`` and ``password`` combination, or False if there was
          no matching user.

           :param str db: the database on which user is trying to authenticate
           :param str login: username
           :param str password: user password
           :param dict user_agent_env: environment dictionary describing any
               relevant environment attributes
        """
        uid = self.login(db, login, password)
        if uid == openerp.SUPERUSER_ID:
            # Successfully logged in as admin!
            # Attempt to guess the web base url...
            if user_agent_env and user_agent_env.get('base_location'):
                cr = pooler.get_db(db).cursor()
                try:
                    self.pool.get('ir.config_parameter').set_param(cr, uid, 'web.base.url',
                                                                   user_agent_env['base_location'])
                    cr.commit()
                except Exception:
                    _logger.exception("Failed to update web.base.url configuration parameter")
                finally:
                    cr.close()
        return uid

    def login(self, db, login, password):
        if not password:
            return False
        cr = pooler.get_db(db).cursor()
        try:
            # autocommit: our single request will be performed atomically.
            # (In this way, there is no opportunity to have two transactions
            # interleaving their cr.execute()..cr.commit() calls and have one
            # of them rolled back due to a concurrent access.)
            # We effectively unconditionally write the res_users line.
            cr.autocommit(True)
            # Even w/ autocommit there's a chance the user row will be locked,
            # in which case we can't delay the login just for the purpose of
            # update the last login date - hence we use FOR UPDATE NOWAIT to
            # try to get the lock - fail-fast
            cr.execute("""SELECT id from res_users
                          WHERE login=%s AND password=%s
                                AND active FOR UPDATE NOWAIT""",
                       (tools.ustr(login), tools.ustr(password)))
            cr.execute("""UPDATE res_users
                            SET date = now() AT TIME ZONE 'UTC'
                            WHERE login=%s AND password=%s AND active
                            RETURNING id""",
                       (tools.ustr(login), tools.ustr(password)))
        except Exception:
            # Failing to acquire the lock on the res_users row probably means
            # another request is holding it. No big deal, we don't want to
            # prevent/delay login in that case. It will also have been logged
            # as a SQL error, if anyone cares.
            cr.execute("""SELECT id from res_users
                          WHERE login=%s AND password=%s
                                AND active""",
                       (tools.ustr(login), tools.ustr(password)))
        finally:
            res = cr.fetchone()
            cr.close()
            if res:
                return res[0]
        return False

    def check_super(self, passwd):
        if passwd == tools.config['admin_passwd']:
            return True
        else:
            raise openerp.exceptions.AccessDenied()

    def check(self, db, uid, passwd):
        """Verifies that the given (uid, password) pair is authorized for the database ``db`` and
           raise an exception if it is not."""
        if not passwd:
            # empty passwords disallowed for obvious security reasons
            raise openerp.exceptions.AccessDenied()
        if self._uid_cache.get(db, {}).get(uid) == passwd:
            return
        cr = pooler.get_db(db).cursor()
        try:
            cr.execute('SELECT COUNT(1) FROM res_users WHERE id=%s AND password=%s AND active=%s',
                        (int(uid), passwd, True))
            res = cr.fetchone()[0]
            if not res:
                raise openerp.exceptions.AccessDenied()
            if self._uid_cache.has_key(db):
                ulist = self._uid_cache[db]
                ulist[uid] = passwd
            else:
                self._uid_cache[db] = {uid:passwd}
        finally:
            cr.close()

    def access(self, db, uid, passwd, sec_level, ids):
        if not passwd:
            return False
        cr = pooler.get_db(db).cursor()
        try:
            cr.execute('SELECT id FROM res_users WHERE id=%s AND password=%s', (uid, passwd))
            res = cr.fetchone()
            if not res:
                raise openerp.exceptions.AccessDenied()
            return res[0]
        finally:
            cr.close()

    def change_password(self, cr, uid, old_passwd, new_passwd, context=None):
        """Change current user password. Old password must be provided explicitly
        to prevent hijacking an existing user session, or for cases where the cleartext
        password is not used to authenticate requests.

        :return: True
        :raise: openerp.exceptions.AccessDenied when old password is wrong
        :raise: except_osv when new password is not set or empty
        """
        self.check(cr.dbname, uid, old_passwd)
        if new_passwd:
            return self.write(cr, uid, uid, {'password': new_passwd})
        raise osv.except_osv(_('Warning!'), _("Setting empty passwords is not allowed for security reasons!"))

users()



#
# Extension of res.groups and res.users with a relation for "implied" or 
# "inherited" groups.  Once a user belongs to a group, it automatically belongs
# to the implied groups (transitively).
#

class cset(object):
    """ A cset (constrained set) is a set of elements that may be constrained to
        be a subset of other csets.  Elements added to a cset are automatically
        added to its supersets.  Cycles in the subset constraints are supported.
    """
    def __init__(self, xs):
        self.supersets = set()
        self.elements = set(xs)
    def subsetof(self, other):
        if other is not self:
            self.supersets.add(other)
            other.update(self.elements)
    def update(self, xs):
        xs = set(xs) - self.elements
        if xs:      # xs will eventually be empty in case of a cycle
            self.elements.update(xs)
            for s in self.supersets:
                s.update(xs)
    def __iter__(self):
        return iter(self.elements)

def concat(ls):
    """ return the concatenation of a list of iterables """
    res = []
    for l in ls: res.extend(l)
    return res



class groups_implied(osv.osv):
    _inherit = 'res.groups'

    def _get_trans_implied(self, cr, uid, ids, field, arg, context=None):
        "computes the transitive closure of relation implied_ids"
        memo = {}           # use a memo for performance and cycle avoidance
        def computed_set(g):
            if g not in memo:
                memo[g] = cset(g.implied_ids)
                for h in g.implied_ids:
                    computed_set(h).subsetof(memo[g])
            return memo[g]

        res = {}
        for g in self.browse(cr, 1, ids, context):
            res[g.id] = map(int, computed_set(g))
        return res

    _columns = {
        'implied_ids': fields.many2many('res.groups', 'res_groups_implied_rel', 'gid', 'hid',
            string='Inherits', help='Users of this group automatically inherit those groups'),
        'trans_implied_ids': fields.function(_get_trans_implied,
            type='many2many', relation='res.groups', string='Transitively inherits'),
    }

    def create(self, cr, uid, values, context=None):
        users = values.pop('users', None)
        gid = super(groups_implied, self).create(cr, uid, values, context)
        if users:
            # delegate addition of users to add implied groups
            self.write(cr, uid, [gid], {'users': users}, context)
        return gid

    def write(self, cr, uid, ids, values, context=None):
        res = super(groups_implied, self).write(cr, uid, ids, values, context)
        if values.get('users') or values.get('implied_ids'):
            # add all implied groups (to all users of each group)
            for g in self.browse(cr, uid, ids):
                gids = map(int, g.trans_implied_ids)
                vals = {'users': [(4, u.id) for u in g.users]}
                super(groups_implied, self).write(cr, uid, gids, vals, context)
        return res

groups_implied()

class users_implied(osv.osv):
    _inherit = 'res.users'

    def create(self, cr, uid, values, context=None):
        groups = values.pop('groups_id', None)
        user_id = super(users_implied, self).create(cr, uid, values, context)
        if groups:
            # delegate addition of groups to add implied groups
            self.write(cr, uid, [user_id], {'groups_id': groups}, context)
        return user_id

    def write(self, cr, uid, ids, values, context=None):
        if not isinstance(ids,list):
            ids = [ids]
        res = super(users_implied, self).write(cr, uid, ids, values, context)
        if values.get('groups_id'):
            # add implied groups for all users
            for user in self.browse(cr, uid, ids):
                gs = set(concat([g.trans_implied_ids for g in user.groups_id]))
                vals = {'groups_id': [(4, g.id) for g in gs]}
                super(users_implied, self).write(cr, uid, [user.id], vals, context)
        return res

users_implied()



#
# Extension of res.groups and res.users for the special groups view in the users
# form.  This extension presents groups with selection and boolean widgets:
# - Groups are shown by application, with boolean and/or selection fields.
#   Selection fields typically defines a role "Name" for the given application.
# - Uncategorized groups are presented as boolean fields and grouped in a
#   section "Others".
#
# The user form view is modified by an inherited view (base.user_groups_view);
# the inherited view replaces the field 'groups_id' by a set of reified group
# fields (boolean or selection fields).  The arch of that view is regenerated
# each time groups are changed.
#
# Naming conventions for reified groups fields:
# - boolean field 'in_group_ID' is True iff
#       ID is in 'groups_id'
# - boolean field 'in_groups_ID1_..._IDk' is True iff
#       any of ID1, ..., IDk is in 'groups_id'
# - selection field 'sel_groups_ID1_..._IDk' is ID iff
#       ID is in 'groups_id' and ID is maximal in the set {ID1, ..., IDk}

def name_boolean_group(id): return 'in_group_' + str(id)
def name_boolean_groups(ids): return 'in_groups_' + '_'.join(map(str, ids))
def name_selection_groups(ids): return 'sel_groups_' + '_'.join(map(str, ids))

def is_boolean_group(name): return name.startswith('in_group_')
def is_boolean_groups(name): return name.startswith('in_groups_')
def is_selection_groups(name): return name.startswith('sel_groups_')
def is_reified_group(name):
    return is_boolean_group(name) or is_boolean_groups(name) or is_selection_groups(name)

def get_boolean_group(name): return int(name[9:])
def get_boolean_groups(name): return map(int, name[10:].split('_'))
def get_selection_groups(name): return map(int, name[11:].split('_'))

def partition(f, xs):
    "return a pair equivalent to (filter(f, xs), filter(lambda x: not f(x), xs))"
    yes, nos = [], []
    for x in xs:
        (yes if f(x) else nos).append(x)
    return yes, nos



class groups_view(osv.osv):
    _inherit = 'res.groups'

    def create(self, cr, uid, values, context=None):
        res = super(groups_view, self).create(cr, uid, values, context)
        self.update_user_groups_view(cr, uid, context)
        return res

    def write(self, cr, uid, ids, values, context=None):
        res = super(groups_view, self).write(cr, uid, ids, values, context)
        self.update_user_groups_view(cr, uid, context)
        return res

    def unlink(self, cr, uid, ids, context=None):
        res = super(groups_view, self).unlink(cr, uid, ids, context)
        self.update_user_groups_view(cr, uid, context)
        return res

    def update_user_groups_view(self, cr, uid, context=None):
        # the view with id 'base.user_groups_view' inherits the user form view,
        # and introduces the reified group fields
        view = self.get_user_groups_view(cr, uid, context)
        if view:

            xml1, xml2 = [], []
            xml1.append(E.separator(string=_('Application'), colspan="4"))
            for app, kind, gs in self.get_groups_by_application(cr, uid, context):
                if kind == 'selection':
                    # application name with a selection field
                    field_name = name_selection_groups(map(int, gs))
                    xml1.append(E.field(name=field_name))
                    xml1.append(E.newline())
                else:
                    # application separator with boolean fields
                    app_name = app and app.name or _('Other')
                    xml2.append(E.separator(string=app_name, colspan="4"))
                    for g in gs:
                        field_name = name_boolean_group(g.id)
                        xml2.append(E.field(name=field_name))

            xml = E.field(*(xml1 + xml2), name="groups_id", position="replace")
            xml.addprevious(etree.Comment("GENERATED AUTOMATICALLY BY GROUPS"))
            xml_content = etree.tostring(xml, pretty_print=True, xml_declaration=True, encoding="utf-8")
            view.write({'arch': xml_content})
        return True

    def get_user_groups_view(self, cr, uid, context=None):
        try:
            view = self.pool.get('ir.model.data').get_object(cr, 1, 'base', 'user_groups_view', context)
            assert view and view._table_name == 'ir.ui.view'
        except Exception:
            view = False
        return view

    def get_application_groups(self, cr, uid, domain=None, context=None):
        return self.search(cr, uid, domain or [])

    def get_groups_by_application(self, cr, uid, context=None):
        """ return all groups classified by application (module category), as a list of pairs:
                [(app, kind, [group, ...]), ...],
            where app and group are browse records, and kind is either 'boolean' or 'selection'.
            Applications are given in sequence order.  If kind is 'selection', the groups are
            given in reverse implication order.
        """
        def linearized(gs):
            gs = set(gs)
            # determine sequence order: a group should appear after its implied groups
            order = dict.fromkeys(gs, 0)
            for g in gs:
                for h in gs.intersection(g.trans_implied_ids):
                    order[h] -= 1
            # check whether order is total, i.e., sequence orders are distinct
            if len(set(order.itervalues())) == len(gs):
                return sorted(gs, key=lambda g: order[g])
            return None

        # classify all groups by application
        gids = self.get_application_groups(cr, uid, context=context)
        by_app, others = {}, []
        for g in self.browse(cr, uid, gids, context):
            if g.category_id:
                by_app.setdefault(g.category_id, []).append(g)
            else:
                others.append(g)
        # build the result
        res = []
        apps = sorted(by_app.iterkeys(), key=lambda a: a.sequence or 0)
        for app in apps:
            gs = linearized(by_app[app])
            if gs:
                res.append((app, 'selection', gs))
            else:
                res.append((app, 'boolean', by_app[app]))
        if others:
            res.append((False, 'boolean', others))
        return res

groups_view()

class users_view(osv.osv):
    _inherit = 'res.users'

    def create(self, cr, uid, values, context=None):
        self._set_reified_groups(values)
        return super(users_view, self).create(cr, uid, values, context)

    def write(self, cr, uid, ids, values, context=None):
        self._set_reified_groups(values)
        return super(users_view, self).write(cr, uid, ids, values, context)

    def _set_reified_groups(self, values):
        """ reflect reified group fields in values['groups_id'] """
        if 'groups_id' in values:
            # groups are already given, ignore group fields
            for f in filter(is_reified_group, values.iterkeys()):
                del values[f]
            return

        add, remove = [], []
        for f in values.keys():
            if is_boolean_group(f):
                target = add if values.pop(f) else remove
                target.append(get_boolean_group(f))
            elif is_boolean_groups(f):
                if not values.pop(f):
                    remove.extend(get_boolean_groups(f))
            elif is_selection_groups(f):
                remove.extend(get_selection_groups(f))
                selected = values.pop(f)
                if selected:
                    add.append(selected)
        # update values *only* if groups are being modified, otherwise
        # we introduce spurious changes that might break the super.write() call.
        if add or remove:
            # remove groups in 'remove' and add groups in 'add'
            values['groups_id'] = [(3, id) for id in remove] + [(4, id) for id in add]

    def default_get(self, cr, uid, fields, context=None):
        group_fields, fields = partition(is_reified_group, fields)
        fields1 = (fields + ['groups_id']) if group_fields else fields
        values = super(users_view, self).default_get(cr, uid, fields1, context)
        self._get_reified_groups(group_fields, values)
        return values

    def read(self, cr, uid, ids, fields=None, context=None, load='_classic_read'):
        if not fields:
            fields = self.fields_get(cr, uid, context=context).keys()
        group_fields, fields = partition(is_reified_group, fields)
        if not 'groups_id' in fields:
            fields.append('groups_id')
        res = super(users_view, self).read(cr, uid, ids, fields, context=context, load=load)
        for values in (res if isinstance(res, list) else [res]):
            self._get_reified_groups(group_fields, values)
        return res

    def _get_reified_groups(self, fields, values):
        """ compute the given reified group fields from values['groups_id'] """
        gids = set(values.get('groups_id') or [])
        for f in fields:
            if is_boolean_group(f):
                values[f] = get_boolean_group(f) in gids
            elif is_boolean_groups(f):
                values[f] = not gids.isdisjoint(get_boolean_groups(f))
            elif is_selection_groups(f):
                selected = [gid for gid in get_selection_groups(f) if gid in gids]
                values[f] = selected and selected[-1] or False

    def fields_get(self, cr, uid, allfields=None, context=None, write_access=True):
        res = super(users_view, self).fields_get(cr, uid, allfields, context, write_access)
        # add reified groups fields
        for app, kind, gs in self.pool.get('res.groups').get_groups_by_application(cr, uid, context):
            if kind == 'selection':
                # selection group field
                tips = ['%s: %s' % (g.name, g.comment or '') for g in gs]
                res[name_selection_groups(map(int, gs))] = {
                    'type': 'selection',
                    'string': app and app.name or _('Other'),
                    'selection': [(False, '')] + [(g.id, g.name) for g in gs],
                    'help': '\n'.join(tips),
                }
            else:
                # boolean group fields
                for g in gs:
                    res[name_boolean_group(g.id)] = {
                        'type': 'boolean',
                        'string': g.name,
                        'help': g.comment,
                    }
        return res

users_view()

# vim:expandtab:smartindent:tabstop=4:softtabstop=4:shiftwidth=4:<|MERGE_RESOLUTION|>--- conflicted
+++ resolved
@@ -40,13 +40,6 @@
 import tools
 from tools.translate import _
 
-
-# for avatar resizing
-import io, StringIO
-from PIL import Image
-# for default avatar choice
-import random
-
 _logger = logging.getLogger(__name__)
 
 class groups(osv.osv):
@@ -223,18 +216,6 @@
         extended_users = group_obj.read(cr, uid, extended_group_id, ['users'], context=context)['users']
         return dict(zip(ids, ['extended' if user in extended_users else 'simple' for user in ids]))
 
-<<<<<<< HEAD
-    def onchange_avatar_mini(self, cr, uid, ids, value, context=None):
-        return {'value': {'avatar': value, 'avatar_mini': self._avatar_resize(cr, uid, value)  } }
-    
-    def _set_avatar_mini(self, cr, uid, id, name, value, args, context=None):
-        return self.write(cr, uid, [id], {'avatar': value}, context=context)
-    
-    def _avatar_resize(self, cr, uid, avatar, context=None):
-        image_stream = io.BytesIO(avatar.decode('base64'))
-        img = Image.open(image_stream)
-        img.thumbnail((180, 150), Image.ANTIALIAS)
-=======
     def onchange_avatar(self, cr, uid, ids, value, context=None):
         if not value:
             return {'value': {'avatar_big': value, 'avatar': value} }
@@ -251,26 +232,15 @@
         image_stream = io.BytesIO(avatar.decode('base64'))
         img = Image.open(image_stream)
         img.thumbnail((height, width), Image.ANTIALIAS)
->>>>>>> 14609fa2
         img_stream = StringIO.StringIO()
         img.save(img_stream, "JPEG")
         return img_stream.getvalue().encode('base64')
-    
-<<<<<<< HEAD
-    def _get_avatar_mini(self, cr, uid, ids, name, args, context=None):
-        result = {}
-        for user in self.browse(cr, uid, ids, context=context):
-            if not user.avatar:
-                result[user.id] = False
-            else:
-                result[user.id] = self._avatar_resize(cr, uid, user.avatar)
-=======
+
     def _get_avatar(self, cr, uid, ids, name, args, context=None):
         result = dict.fromkeys(ids, False)
         for user in self.browse(cr, uid, ids, context=context):
             if user.avatar_big:
                 result[user.id] = self._avatar_resize(cr, uid, user.avatar_big, context=context)
->>>>>>> 14609fa2
         return result
 
     def _set_new_password(self, cr, uid, id, name, value, args, context=None):
@@ -302,19 +272,11 @@
                                                             "otherwise leave empty. After a change of password, the user has to login again."),
         'user_email': fields.char('Email', size=64),
         'signature': fields.text('Signature', size=64),
-<<<<<<< HEAD
-        'avatar': fields.binary('User Avatar'),
-        'avatar_mini': fields.function(_get_avatar_mini, fnct_inv=_set_avatar_mini, string='User Avatar Mini', type="binary",
-            store = {
-                'res.users': (lambda self, cr, uid, ids, c={}: ids, ['avatar'], 10),
-            }),
-=======
         'avatar_big': fields.binary('Big-sized avatar', help="This field holds the image used as avatar for the user. The avatar field is used as an interface to access this field. The image is base64 encoded, and PIL-supported. It is stored as a 540x450 px image, in case a bigger image must be used."),
         'avatar': fields.function(_get_avatar, fnct_inv=_set_avatar, string='Avatar', type="binary",
             store = {
                 'res.users': (lambda self, cr, uid, ids, c={}: ids, ['avatar_big'], 10),
             }, help="Image used as avatar for the user. It is automatically resized as a 180x150 px image. This field serves as an interface to the avatar_big field."),
->>>>>>> 14609fa2
         'active': fields.boolean('Active'),
         'action_id': fields.many2one('ir.actions.actions', 'Home Action', help="If specified, this action will be opened at logon for this user, in addition to the standard menu."),
         'menu_id': fields.many2one('ir.actions.actions', 'Menu Action', help="If specified, the action will replace the standard menu for this user."),
@@ -427,25 +389,14 @@
         return result
 
     def _get_avatar(self, cr, uid, context=None):
-<<<<<<< HEAD
-        # default avatar file name: avatar0 -> avatar6, choose randomly
-        random.seed()
-        avatar_path = openerp.modules.get_module_resource('base', 'images', 'avatar%d.jpg' % random.randint(0, 6))
-        return self._avatar_resize(cr, uid, open(avatar_path, 'rb').read().encode('base64'))
-=======
         # default avatar file name: avatar0 -> avatar6.jpg, choose randomly
         avatar_path = openerp.modules.get_module_resource('base', 'images', 'avatar%d.jpg' % random.randint(0, 6))
         return self._avatar_resize(cr, uid, open(avatar_path, 'rb').read().encode('base64'), context=context)
->>>>>>> 14609fa2
     
     _defaults = {
         'password' : '',
         'context_lang': 'en_US',
-<<<<<<< HEAD
-        'avatar_mini': _get_avatar,
-=======
         'avatar': _get_avatar,
->>>>>>> 14609fa2
         'active' : True,
         'menu_id': _get_menu,
         'company_id': _get_company,
