# -*- coding: utf-8 -*-
##############################################################################
#
#    OpenERP, Open Source Management Solution
#    Copyright (C) 2004-2009 Tiny SPRL (<http://tiny.be>).
#
#    This program is free software: you can redistribute it and/or modify
#    it under the terms of the GNU Affero General Public License as
#    published by the Free Software Foundation, either version 3 of the
#    License, or (at your option) any later version.
#
#    This program is distributed in the hope that it will be useful,
#    but WITHOUT ANY WARRANTY; without even the implied warranty of
#    MERCHANTABILITY or FITNESS FOR A PARTICULAR PURPOSE.  See the
#    GNU Affero General Public License for more details.
#
#    You should have received a copy of the GNU Affero General Public License
#    along with this program.  If not, see <http://www.gnu.org/licenses/>.
#
##############################################################################

import datetime
from lxml import etree
import math
import pytz

import openerp
from openerp import SUPERUSER_ID
from openerp import tools
from openerp.osv import osv, fields
from openerp.osv.expression import get_unaccent_wrapper
from openerp.tools.translate import _

class format_address(object):
    def fields_view_get_address(self, cr, uid, arch, context={}):
        user_obj = self.pool['res.users']
        fmt = user_obj.browse(cr, SUPERUSER_ID, uid, context).company_id.country_id
        fmt = fmt and fmt.address_format
        layouts = {
            '%(city)s %(state_code)s\n%(zip)s': """
                <div class="address_format">
                    <field name="city" placeholder="City" style="width: 50%%"/>
                    <field name="state_id" class="oe_no_button" placeholder="State" style="width: 47%%" options='{"no_open": true}'/>
                    <br/>
                    <field name="zip" placeholder="ZIP"/>
                </div>
            """,
            '%(zip)s %(city)s': """
                <div class="address_format">
                    <field name="zip" placeholder="ZIP" style="width: 40%%"/>
                    <field name="city" placeholder="City" style="width: 57%%"/>
                    <br/>
                    <field name="state_id" class="oe_no_button" placeholder="State" options='{"no_open": true}'/>
                </div>
            """,
            '%(city)s\n%(state_name)s\n%(zip)s': """
                <div class="address_format">
                    <field name="city" placeholder="City"/>
                    <field name="state_id" class="oe_no_button" placeholder="State" options='{"no_open": true}'/>
                    <field name="zip" placeholder="ZIP"/>
                </div>
            """
        }
        for k,v in layouts.items():
            if fmt and (k in fmt):
                doc = etree.fromstring(arch)
                for node in doc.xpath("//div[@class='address_format']"):
                    tree = etree.fromstring(v)
                    node.getparent().replace(node, tree)
                arch = etree.tostring(doc)
                break
        return arch


def _tz_get(self,cr,uid, context=None):
    # put POSIX 'Etc/*' entries at the end to avoid confusing users - see bug 1086728
    return [(tz,tz) for tz in sorted(pytz.all_timezones, key=lambda tz: tz if not tz.startswith('Etc/') else '_')]

class res_partner_category(osv.osv):

    def name_get(self, cr, uid, ids, context=None):
        """Return the categories' display name, including their direct
           parent by default.

        :param dict context: the ``partner_category_display`` key can be
                             used to select the short version of the
                             category name (without the direct parent),
                             when set to ``'short'``. The default is
                             the long version."""
        if context is None:
            context = {}
        if context.get('partner_category_display') == 'short':
            return super(res_partner_category, self).name_get(cr, uid, ids, context=context)
        if isinstance(ids, (int, long)):
            ids = [ids]
        reads = self.read(cr, uid, ids, ['name', 'parent_id'], context=context)
        res = []
        for record in reads:
            name = record['name']
            if record['parent_id']:
                name = record['parent_id'][1] + ' / ' + name
            res.append((record['id'], name))
        return res

    def name_search(self, cr, uid, name, args=None, operator='ilike', context=None, limit=100):
        if not args:
            args = []
        if not context:
            context = {}
        if name:
            # Be sure name_search is symetric to name_get
            name = name.split(' / ')[-1]
            ids = self.search(cr, uid, [('name', operator, name)] + args, limit=limit, context=context)
        else:
            ids = self.search(cr, uid, args, limit=limit, context=context)
        return self.name_get(cr, uid, ids, context)


    def _name_get_fnc(self, cr, uid, ids, prop, unknow_none, context=None):
        res = self.name_get(cr, uid, ids, context=context)
        return dict(res)

    _description = 'Partner Tags'
    _name = 'res.partner.category'
    _columns = {
        'name': fields.char('Category Name', required=True, size=64, translate=True),
        'parent_id': fields.many2one('res.partner.category', 'Parent Category', select=True, ondelete='cascade'),
        'complete_name': fields.function(_name_get_fnc, type="char", string='Full Name'),
        'child_ids': fields.one2many('res.partner.category', 'parent_id', 'Child Categories'),
        'active': fields.boolean('Active', help="The active field allows you to hide the category without removing it."),
        'parent_left': fields.integer('Left parent', select=True),
        'parent_right': fields.integer('Right parent', select=True),
        'partner_ids': fields.many2many('res.partner', id1='category_id', id2='partner_id', string='Partners'),
    }
    _constraints = [
        (osv.osv._check_recursion, 'Error ! You can not create recursive categories.', ['parent_id'])
    ]
    _defaults = {
        'active': 1,
    }
    _parent_store = True
    _parent_order = 'name'
    _order = 'parent_left'

class res_partner_title(osv.osv):
    _name = 'res.partner.title'
    _order = 'name'
    _columns = {
        'name': fields.char('Title', required=True, size=46, translate=True),
        'shortcut': fields.char('Abbreviation', size=16, translate=True),
        'domain': fields.selection([('partner', 'Partner'), ('contact', 'Contact')], 'Domain', required=True, size=24)
    }
    _defaults = {
        'domain': 'contact',
    }

def _lang_get(self, cr, uid, context=None):
    lang_pool = self.pool['res.lang']
    ids = lang_pool.search(cr, uid, [], context=context)
    res = lang_pool.read(cr, uid, ids, ['code', 'name'], context)
    return [(r['code'], r['name']) for r in res]

# fields copy if 'use_parent_address' is checked
ADDRESS_FIELDS = ('street', 'street2', 'zip', 'city', 'state_id', 'country_id')

class res_partner(osv.osv, format_address):
    _description = 'Partner'
    _name = "res.partner"

    def _address_display(self, cr, uid, ids, name, args, context=None):
        res = {}
        for partner in self.browse(cr, uid, ids, context=context):
            res[partner.id] = self._display_address(cr, uid, partner, context=context)
        return res

    def _get_image(self, cr, uid, ids, name, args, context=None):
        result = dict.fromkeys(ids, False)
        for obj in self.browse(cr, uid, ids, context=context):
            result[obj.id] = tools.image_get_resized_images(obj.image)
        return result

    def _get_tz_offset(self, cr, uid, ids, name, args, context=None):
        result = dict.fromkeys(ids, False)
        for obj in self.browse(cr, uid, ids, context=context):
            result[obj.id] = datetime.datetime.now(pytz.timezone(obj.tz or 'GMT')).strftime('%z')
        return result

    def _set_image(self, cr, uid, id, name, value, args, context=None):
        return self.write(cr, uid, [id], {'image': tools.image_resize_image_big(value)}, context=context)

    def _has_image(self, cr, uid, ids, name, args, context=None):
        result = {}
        for obj in self.browse(cr, uid, ids, context=context):
            result[obj.id] = obj.image != False
        return result

    def _commercial_partner_compute(self, cr, uid, ids, name, args, context=None):
        """ Returns the partner that is considered the commercial
        entity of this partner. The commercial entity holds the master data
        for all commercial fields (see :py:meth:`~_commercial_fields`) """
        result = dict.fromkeys(ids, False)
        for partner in self.browse(cr, uid, ids, context=context):
            current_partner = partner 
            while not current_partner.is_company and current_partner.parent_id:
                current_partner = current_partner.parent_id
            result[partner.id] = current_partner.id
        return result

    def _display_name_compute(self, cr, uid, ids, name, args, context=None):
        context = dict(context or {})
        context.pop('show_address', None)
        context.pop('show_address_only', None)
        context.pop('show_email', None)
        return dict(self.name_get(cr, uid, ids, context=context))

    # indirections to avoid passing a copy of the overridable method when declaring the function field
    _commercial_partner_id = lambda self, *args, **kwargs: self._commercial_partner_compute(*args, **kwargs)
    _display_name = lambda self, *args, **kwargs: self._display_name_compute(*args, **kwargs)

    _commercial_partner_store_triggers = {
        'res.partner': (lambda self,cr,uid,ids,context=None: self.search(cr, uid, [('id','child_of',ids)], context=dict(active_test=False)),
                        ['parent_id', 'is_company'], 10)
    }
    _display_name_store_triggers = {
        'res.partner': (lambda self,cr,uid,ids,context=None: self.search(cr, uid, [('id','child_of',ids)], context=dict(active_test=False)),
                        ['parent_id', 'is_company', 'name'], 10)
    }

    _order = "display_name"
    _columns = {
        'name': fields.char('Name', size=128, required=True, select=True),
        'display_name': fields.function(_display_name, type='char', string='Name', store=_display_name_store_triggers, select=True),
        'date': fields.date('Date', select=1),
        'title': fields.many2one('res.partner.title', 'Title'),
        'parent_id': fields.many2one('res.partner', 'Related Company'),
        'child_ids': fields.one2many('res.partner', 'parent_id', 'Contacts', domain=[('active','=',True)]), # force "active_test" domain to bypass _search() override
        'ref': fields.char('Reference', size=64, select=1),
        'lang': fields.selection(_lang_get, 'Language',
            help="If the selected language is loaded in the system, all documents related to this contact will be printed in this language. If not, it will be English."),
        'tz': fields.selection(_tz_get,  'Timezone', size=64,
            help="The partner's timezone, used to output proper date and time values inside printed reports. "
                 "It is important to set a value for this field. You should use the same timezone "
                 "that is otherwise used to pick and render date and time values: your computer's timezone."),
        'tz_offset': fields.function(_get_tz_offset, type='char', size=5, string='Timezone offset', invisible=True),
        'user_id': fields.many2one('res.users', 'Salesperson', help='The internal user that is in charge of communicating with this contact if any.'),
        'vat': fields.char('TIN', size=32, help="Tax Identification Number. Check the box if this contact is subjected to taxes. Used by the some of the legal statements."),
        'bank_ids': fields.one2many('res.partner.bank', 'partner_id', 'Banks'),
        'website': fields.char('Website', size=64, help="Website of Partner or Company"),
        'comment': fields.text('Notes'),
        'category_id': fields.many2many('res.partner.category', id1='partner_id', id2='category_id', string='Tags'),
        'credit_limit': fields.float(string='Credit Limit'),
        'ean13': fields.char('EAN13', size=13),
        'active': fields.boolean('Active'),
        'customer': fields.boolean('Customer', help="Check this box if this contact is a customer."),
        'supplier': fields.boolean('Supplier', help="Check this box if this contact is a supplier. If it's not checked, purchase people will not see it when encoding a purchase order."),
        'employee': fields.boolean('Employee', help="Check this box if this contact is an Employee."),
        'function': fields.char('Job Position', size=128),
        'type': fields.selection([('default', 'Default'), ('invoice', 'Invoice'),
                                   ('delivery', 'Shipping'), ('contact', 'Contact'),
                                   ('other', 'Other')], 'Address Type',
            help="Used to select automatically the right address according to the context in sales and purchases documents."),
        'street': fields.char('Street', size=128),
        'street2': fields.char('Street2', size=128),
        'zip': fields.char('Zip', change_default=True, size=24),
        'city': fields.char('City', size=128),
        'state_id': fields.many2one("res.country.state", 'State', ondelete='restrict'),
        'country_id': fields.many2one('res.country', 'Country', ondelete='restrict'),
        'country': fields.related('country_id', type='many2one', relation='res.country', string='Country',
                                  deprecated="This field will be removed as of OpenERP 7.1, use country_id instead"),
        'email': fields.char('Email', size=240),
        'phone': fields.char('Phone', size=64),
        'fax': fields.char('Fax', size=64),
        'mobile': fields.char('Mobile', size=64),
        'birthdate': fields.char('Birthdate', size=64),
        'is_company': fields.boolean('Is a Company', help="Check if the contact is a company, otherwise it is a person"),
        'use_parent_address': fields.boolean('Use Company Address', help="Select this if you want to set company's address information  for this contact"),
        # image: all image fields are base64 encoded and PIL-supported
        'image': fields.binary("Image",
            help="This field holds the image used as avatar for this contact, limited to 1024x1024px"),
        'image_medium': fields.function(_get_image, fnct_inv=_set_image,
            string="Medium-sized image", type="binary", multi="_get_image",
            store={
                'res.partner': (lambda self, cr, uid, ids, c={}: ids, ['image'], 10),
            },
            help="Medium-sized image of this contact. It is automatically "\
                 "resized as a 128x128px image, with aspect ratio preserved. "\
                 "Use this field in form views or some kanban views."),
        'image_small': fields.function(_get_image, fnct_inv=_set_image,
            string="Small-sized image", type="binary", multi="_get_image",
            store={
                'res.partner': (lambda self, cr, uid, ids, c={}: ids, ['image'], 10),
            },
            help="Small-sized image of this contact. It is automatically "\
                 "resized as a 64x64px image, with aspect ratio preserved. "\
                 "Use this field anywhere a small image is required."),
        'has_image': fields.function(_has_image, type="boolean"),
        'company_id': fields.many2one('res.company', 'Company', select=1),
        'color': fields.integer('Color Index'),
        'user_ids': fields.one2many('res.users', 'partner_id', 'Users'),
        'contact_address': fields.function(_address_display,  type='char', string='Complete Address'),

        # technical field used for managing commercial fields
        'commercial_partner_id': fields.function(_commercial_partner_id, type='many2one', relation='res.partner', string='Commercial Entity', store=_commercial_partner_store_triggers)
    }

    def _default_category(self, cr, uid, context=None):
        if context is None:
            context = {}
        if context.get('category_id'):
            return [context['category_id']]
        return False

    def _get_default_image(self, cr, uid, is_company, context=None, colorize=False):
        img_path = openerp.modules.get_module_resource('base', 'static/src/img',
                                                       ('company_image.png' if is_company else 'avatar.png'))
        with open(img_path, 'rb') as f:
            image = f.read()

        # colorize user avatars
        if not is_company:
            image = tools.image_colorize(image)

        return tools.image_resize_image_big(image.encode('base64'))

    def fields_view_get(self, cr, user, view_id=None, view_type='form', context=None, toolbar=False, submenu=False):
        if (not view_id) and (view_type=='form') and context and context.get('force_email', False):
            view_id = self.pool['ir.model.data'].get_object_reference(cr, user, 'base', 'view_partner_simple_form')[1]
        res = super(res_partner,self).fields_view_get(cr, user, view_id, view_type, context, toolbar=toolbar, submenu=submenu)
        if view_type == 'form':
            res['arch'] = self.fields_view_get_address(cr, user, res['arch'], context=context)
        return res

    _defaults = {
        'active': True,
        'lang': lambda self, cr, uid, ctx: ctx.get('lang', 'en_US'),
        'tz': lambda self, cr, uid, ctx: ctx.get('tz', False),
        'customer': True,
        'category_id': _default_category,
        'company_id': lambda self, cr, uid, ctx: self.pool['res.company']._company_default_get(cr, uid, 'res.partner', context=ctx),
        'color': 0,
        'is_company': False,
        'type': 'contact', # type 'default' is wildcard and thus inappropriate
        'use_parent_address': False,
        'image': False,
    }

    _constraints = [
        (osv.osv._check_recursion, 'You cannot create recursive Partner hierarchies.', ['parent_id']),
    ]

    def copy(self, cr, uid, id, default=None, context=None):
        if default is None:
            default = {}
        default['user_ids'] = False
        name = self.read(cr, uid, [id], ['name'], context)[0]['name']
        default.update({'name': _('%s (copy)') % name})
        return super(res_partner, self).copy(cr, uid, id, default, context)

    def onchange_type(self, cr, uid, ids, is_company, context=None):
        value = {}
        value['title'] = False
        if is_company:
            domain = {'title': [('domain', '=', 'partner')]}
        else:
            domain = {'title': [('domain', '=', 'contact')]}
        return {'value': value, 'domain': domain}

    def onchange_address(self, cr, uid, ids, use_parent_address, parent_id, context=None):
        def value_or_id(val):
            """ return val or val.id if val is a browse record """
            return val if isinstance(val, (bool, int, long, float, basestring)) else val.id
        result = {}
        if parent_id:
            if ids:
                partner = self.browse(cr, uid, ids[0], context=context)
                if partner.parent_id and partner.parent_id.id != parent_id:
                    result['warning'] = {'title': _('Warning'),
                                         'message': _('Changing the company of a contact should only be done if it '
                                                      'was never correctly set. If an existing contact starts working for a new '
                                                      'company then a new contact should be created under that new '
                                                      'company. You can use the "Discard" button to abandon this change.')}
            parent = self.browse(cr, uid, parent_id, context=context)
            address_fields = self._address_fields(cr, uid, context=context)
            result['value'] = dict((key, value_or_id(parent[key])) for key in address_fields)
        else:
            result['value'] = {'use_parent_address': False}
        return result

    def onchange_state(self, cr, uid, ids, state_id, context=None):
        if state_id:
            country_id = self.pool['res.country.state'].browse(cr, uid, state_id, context).country_id.id
            return {'value':{'country_id':country_id}}
        return {}

    def _check_ean_key(self, cr, uid, ids, context=None):
        for partner_o in self.pool['res.partner'].read(cr, uid, ids, ['ean13',]):
            thisean=partner_o['ean13']
            if thisean and thisean!='':
                if len(thisean)!=13:
                    return False
                sum=0
                for i in range(12):
                    if not (i % 2):
                        sum+=int(thisean[i])
                    else:
                        sum+=3*int(thisean[i])
                if math.ceil(sum/10.0)*10-sum!=int(thisean[12]):
                    return False
        return True

#   _constraints = [(_check_ean_key, 'Error: Invalid ean code', ['ean13'])]

    def _update_fields_values(self, cr, uid, partner, fields, context=None):
        """ Returns dict of write() values for synchronizing ``fields`` """
        values = {}
        for field in fields:
            column = self._all_columns[field].column
            if column._type == 'one2many':
                raise AssertionError('One2Many fields cannot be synchronized as part of `commercial_fields` or `address fields`')
            if column._type == 'many2one':
                values[field] = partner[field].id if partner[field] else False
            elif column._type == 'many2many':
                values[field] = [(6,0,[r.id for r in partner[field] or []])]
            else:
                values[field] = partner[field]
        return values

    def _address_fields(self, cr, uid, context=None):
        """ Returns the list of address fields that are synced from the parent
        when the `use_parent_address` flag is set. """
        return list(ADDRESS_FIELDS)

    def update_address(self, cr, uid, ids, vals, context=None):
        address_fields = self._address_fields(cr, uid, context=context)
        addr_vals = dict((key, vals[key]) for key in address_fields if key in vals)
        if addr_vals:
            return super(res_partner, self).write(cr, uid, ids, addr_vals, context)

    def _commercial_fields(self, cr, uid, context=None):
        """ Returns the list of fields that are managed by the commercial entity
        to which a partner belongs. These fields are meant to be hidden on
        partners that aren't `commercial entities` themselves, and will be
        delegated to the parent `commercial entity`. The list is meant to be
        extended by inheriting classes. """
        return ['vat']

    def _commercial_sync_from_company(self, cr, uid, partner, context=None):
        """ Handle sync of commercial fields when a new parent commercial entity is set,
        as if they were related fields """
        if partner.commercial_partner_id != partner:
            commercial_fields = self._commercial_fields(cr, uid, context=context)
            sync_vals = self._update_fields_values(cr, uid, partner.commercial_partner_id,
                                                        commercial_fields, context=context)
            partner.write(sync_vals)

    def _commercial_sync_to_children(self, cr, uid, partner, context=None):
        """ Handle sync of commercial fields to descendants """
        commercial_fields = self._commercial_fields(cr, uid, context=context)
        sync_vals = self._update_fields_values(cr, uid, partner.commercial_partner_id,
                                                   commercial_fields, context=context)
        sync_children = [c for c in partner.child_ids if not c.is_company]
        for child in sync_children:
            self._commercial_sync_to_children(cr, uid, child, context=context)
        return self.write(cr, uid, [c.id for c in sync_children], sync_vals, context=context)

    def _fields_sync(self, cr, uid, partner, update_values, context=None):
        """ Sync commercial fields and address fields from company and to children after create/update,
        just as if those were all modeled as fields.related to the parent """
        # 1. From UPSTREAM: sync from parent
        if update_values.get('parent_id') or update_values.get('use_parent_address'):
            # 1a. Commercial fields: sync if parent changed
            if update_values.get('parent_id'):
                self._commercial_sync_from_company(cr, uid, partner, context=context)
            # 1b. Address fields: sync if parent or use_parent changed *and* both are now set 
            if partner.parent_id and partner.use_parent_address:
                onchange_vals = self.onchange_address(cr, uid, [partner.id],
                                                      use_parent_address=partner.use_parent_address,
                                                      parent_id=partner.parent_id.id,
                                                      context=context).get('value', {})
                partner.update_address(onchange_vals)

        # 2. To DOWNSTREAM: sync children 
        if partner.child_ids:
            # 2a. Commercial Fields: sync if commercial entity
            if partner.commercial_partner_id == partner:
                commercial_fields = self._commercial_fields(cr, uid,
                                                            context=context)
                if any(field in update_values for field in commercial_fields):
                    self._commercial_sync_to_children(cr, uid, partner,
                                                      context=context)
            # 2b. Address fields: sync if address changed
            address_fields = self._address_fields(cr, uid, context=context)
            if any(field in update_values for field in address_fields):
                domain_children = [('parent_id', '=', partner.id), ('use_parent_address', '=', True)]
                update_ids = self.search(cr, uid, domain_children, context=context)
                self.update_address(cr, uid, update_ids, update_values, context=context)

    def _handle_first_contact_creation(self, cr, uid, partner, context=None):
        """ On creation of first contact for a company (or root) that has no address, assume contact address
        was meant to be company address """
        parent = partner.parent_id
        address_fields = self._address_fields(cr, uid, context=context)
        if parent and (parent.is_company or not parent.parent_id) and len(parent.child_ids) == 1 and \
            any(partner[f] for f in address_fields) and not any(parent[f] for f in address_fields):
            addr_vals = self._update_fields_values(cr, uid, partner, address_fields, context=context)
            parent.update_address(addr_vals)
            if not parent.is_company:
                parent.write({'is_company': True})

    def write(self, cr, uid, ids, vals, context=None):
        if isinstance(ids, (int, long)):
            ids = [ids]
        #res.partner must only allow to set the company_id of a partner if it
        #is the same as the company of all users that inherit from this partner
        #(this is to allow the code from res_users to write to the partner!) or
        #if setting the company_id to False (this is compatible with any user company)
        if vals.get('company_id'):
            for partner in self.browse(cr, uid, ids, context=context):
                if partner.user_ids:
                    user_companies = set([user.company_id.id for user in partner.user_ids])
                    if len(user_companies) > 1 or vals['company_id'] not in user_companies:
                        raise osv.except_osv(_("Warning"),_("You can not change the company as the partner/user has multiple user linked with different companies."))
        result = super(res_partner,self).write(cr, uid, ids, vals, context=context)
        for partner in self.browse(cr, uid, ids, context=context):
            self._fields_sync(cr, uid, partner, vals, context)
        return result

    def create(self, cr, uid, vals, context=None):
        new_id = super(res_partner, self).create(cr, uid, vals, context=context)
        partner = self.browse(cr, uid, new_id, context=context)
        self._fields_sync(cr, uid, partner, vals, context)
        self._handle_first_contact_creation(cr, uid, partner, context)
        return new_id

    def open_commercial_entity(self, cr, uid, ids, context=None):
        """ Utility method used to add an "Open Company" button in partner views """
        partner = self.browse(cr, uid, ids[0], context=context)
        return {'type': 'ir.actions.act_window',
                'res_model': 'res.partner',
                'view_mode': 'form',
                'res_id': partner.commercial_partner_id.id,
                'target': 'new',
                'flags': {'form': {'action_buttons': True}}}

    def open_parent(self, cr, uid, ids, context=None):
        """ Utility method used to add an "Open Parent" button in partner views """
        partner = self.browse(cr, uid, ids[0], context=context)
        return {'type': 'ir.actions.act_window',
                'res_model': 'res.partner',
                'view_mode': 'form',
                'res_id': partner.parent_id.id,
                'target': 'new',
                'flags': {'form': {'action_buttons': True}}}

    def name_get(self, cr, uid, ids, context=None):
        if context is None:
            context = {}
        if isinstance(ids, (int, long)):
            ids = [ids]
        res = []
        for record in self.browse(cr, uid, ids, context=context):
            name = record.name
            if record.parent_id and not record.is_company:
                name =  "%s, %s" % (record.parent_id.name, name)
            if context.get('show_address_only'):
                name = self._display_address(cr, uid, record, without_company=True, context=context)
            if context.get('show_address'):
                name = name + "\n" + self._display_address(cr, uid, record, without_company=True, context=context)
            name = name.replace('\n\n','\n')
            name = name.replace('\n\n','\n')
            if context.get('show_email') and record.email:
                name = "%s <%s>" % (name, record.email)
            res.append((record.id, name))
        return res

    def _parse_partner_name(self, text, context=None):
        """ Supported syntax:
            - 'Raoul <raoul@grosbedon.fr>': will find name and email address
            - otherwise: default, everything is set as the name """
        emails = tools.email_split(text)
        if emails:
            email = emails[0]
            name = text[:text.index(email)].replace('"', '').replace('<', '').strip()
        else:
            name, email = text, ''
        return name, email

    def name_create(self, cr, uid, name, context=None):
        """ Override of orm's name_create method for partners. The purpose is
            to handle some basic formats to create partners using the
            name_create.
            If only an email address is received and that the regex cannot find
            a name, the name will have the email value.
            If 'force_email' key in context: must find the email address. """
        if context is None:
            context = {}
        name, email = self._parse_partner_name(name, context=context)
        if context.get('force_email') and not email:
            raise osv.except_osv(_('Warning'), _("Couldn't create contact without email address!"))
        if not name and email:
            name = email
        rec_id = self.create(cr, uid, {self._rec_name: name or email, 'email': email or False}, context=context)
        return self.name_get(cr, uid, [rec_id], context)[0]

    def _search(self, cr, user, args, offset=0, limit=None, order=None, context=None, count=False, access_rights_uid=None):
        """ Override search() to always show inactive children when searching via ``child_of`` operator. The ORM will
        always call search() with a simple domain of the form [('parent_id', 'in', [ids])]. """
        # a special ``domain`` is set on the ``child_ids`` o2m to bypass this logic, as it uses similar domain expressions
        if len(args) == 1 and len(args[0]) == 3 and args[0][:2] == ('parent_id','in') \
                and args[0][2] != [False]:
            context = dict(context or {}, active_test=False)
        return super(res_partner, self)._search(cr, user, args, offset=offset, limit=limit, order=order, context=context,
                                                count=count, access_rights_uid=access_rights_uid)

    def name_search(self, cr, uid, name, args=None, operator='ilike', context=None, limit=100):
        if not args:
            args = []
        if name and operator in ('=', 'ilike', '=ilike', 'like', '=like'):

            self.check_access_rights(cr, uid, 'read')
            where_query = self._where_calc(cr, uid, args, context=context)
            self._apply_ir_rules(cr, uid, where_query, 'read', context=context)
            from_clause, where_clause, where_clause_params = where_query.get_sql()
            where_str = where_clause and (" WHERE %s AND " % where_clause) or ' WHERE '

            # search on the name of the contacts and of its company
            search_name = name
            if operator in ('ilike', 'like'):
                search_name = '%%%s%%' % name
            if operator in ('=ilike', '=like'):
                operator = operator[1:]

<<<<<<< HEAD
            query = ('SELECT id FROM res_partner ' +
                     where_str +  '(email ' + operator + ''' %s
                          OR display_name ''' + operator + ''' %s)
                    ORDER BY display_name''')
=======
            unaccent = get_unaccent_wrapper(cr)

            # TODO: simplify this in trunk with `display_name`, once it is stored
            # Perf note: a CTE expression (WITH ...) seems to have an even higher cost
            #            than this query with duplicated CASE expressions. The bulk of
            #            the cost is the ORDER BY, and it is inevitable if we want
            #            relevant results for the next step, otherwise we'd return
            #            a random selection of `limit` results.

            display_name = """CASE WHEN company.id IS NULL OR res_partner.is_company
                                   THEN {partner_name}
                                   ELSE {company_name} || ', ' || {partner_name}
                               END""".format(partner_name=unaccent('res_partner.name'),
                                             company_name=unaccent('company.name'))

            query = """SELECT res_partner.id
                         FROM res_partner
                    LEFT JOIN res_partner company
                           ON res_partner.parent_id = company.id
                      {where} ({email} {operator} {percent}
                           OR {display_name} {operator} {percent})
                     ORDER BY {display_name}
                    """.format(where=where_str, operator=operator,
                               email=unaccent('res_partner.email'),
                               percent=unaccent('%s'),
                               display_name=display_name)
>>>>>>> 53d8055c

            where_clause_params += [search_name, search_name]
            if limit:
                query += ' limit %s'
                where_clause_params.append(limit)
            cr.execute(query, where_clause_params)
            ids = map(lambda x: x[0], cr.fetchall())

            if ids:
                return self.name_get(cr, uid, ids, context)
            else:
                return []
        return super(res_partner,self).name_search(cr, uid, name, args, operator=operator, context=context, limit=limit)

    def find_or_create(self, cr, uid, email, context=None):
        """ Find a partner with the given ``email`` or use :py:method:`~.name_create`
            to create one

            :param str email: email-like string, which should contain at least one email,
                e.g. ``"Raoul Grosbedon <r.g@grosbedon.fr>"``"""
        assert email, 'an email is required for find_or_create to work'
        emails = tools.email_split(email)
        if emails:
            email = emails[0]
        ids = self.search(cr, uid, [('email','ilike',email)], context=context)
        if not ids:
            return self.name_create(cr, uid, email, context=context)[0]
        return ids[0]

    def _email_send(self, cr, uid, ids, email_from, subject, body, on_error=None):
        partners = self.browse(cr, uid, ids)
        for partner in partners:
            if partner.email:
                tools.email_send(email_from, [partner.email], subject, body, on_error)
        return True

    def email_send(self, cr, uid, ids, email_from, subject, body, on_error=''):
        while len(ids):
            self.pool['ir.cron'].create(cr, uid, {
                'name': 'Send Partner Emails',
                'user_id': uid,
                'model': 'res.partner',
                'function': '_email_send',
                'args': repr([ids[:16], email_from, subject, body, on_error])
            })
            ids = ids[16:]
        return True

    def address_get(self, cr, uid, ids, adr_pref=None, context=None):
        """ Find contacts/addresses of the right type(s) by doing a depth-first-search
        through descendants within company boundaries (stop at entities flagged ``is_company``)
        then continuing the search at the ancestors that are within the same company boundaries.
        Defaults to partners of type ``'default'`` when the exact type is not found, or to the
        provided partner itself if no type ``'default'`` is found either. """
        adr_pref = set(adr_pref or [])
        if 'default' not in adr_pref:
            adr_pref.add('default')
        result = {}
        visited = set()
        for partner in self.browse(cr, uid, filter(None, ids), context=context):
            current_partner = partner
            while current_partner:
                to_scan = [current_partner]
                # Scan descendants, DFS
                while to_scan:
                    record = to_scan.pop(0)
                    visited.add(record)
                    if record.type in adr_pref and not result.get(record.type):
                        result[record.type] = record.id
                    if len(result) == len(adr_pref):
                        return result
                    to_scan = [c for c in record.child_ids
                                 if c not in visited
                                 if not c.is_company] + to_scan

                # Continue scanning at ancestor if current_partner is not a commercial entity
                if current_partner.is_company or not current_partner.parent_id:
                    break
                current_partner = current_partner.parent_id

        # default to type 'default' or the partner itself
        default = result.get('default', partner.id)
        for adr_type in adr_pref:
            result[adr_type] = result.get(adr_type) or default 
        return result

    def view_header_get(self, cr, uid, view_id, view_type, context):
        res = super(res_partner, self).view_header_get(cr, uid, view_id, view_type, context)
        if res: return res
        if not context.get('category_id', False):
            return False
        return _('Partners: ')+self.pool['res.partner.category'].browse(cr, uid, context['category_id'], context).name

    def main_partner(self, cr, uid):
        ''' Return the id of the main partner
        '''
        model_data = self.pool['ir.model.data']
        return model_data.browse(cr, uid,
                            model_data.search(cr, uid, [('module','=','base'),
                                                ('name','=','main_partner')])[0],
                ).res_id

    def _display_address(self, cr, uid, address, without_company=False, context=None):

        '''
        The purpose of this function is to build and return an address formatted accordingly to the
        standards of the country where it belongs.

        :param address: browse record of the res.partner to format
        :returns: the address formatted in a display that fit its country habits (or the default ones
            if not country is specified)
        :rtype: string
        '''

        # get the information that will be injected into the display format
        # get the address format
        address_format = address.country_id and address.country_id.address_format or \
              "%(street)s\n%(street2)s\n%(city)s %(state_code)s %(zip)s\n%(country_name)s"
        args = {
            'state_code': address.state_id and address.state_id.code or '',
            'state_name': address.state_id and address.state_id.name or '',
            'country_code': address.country_id and address.country_id.code or '',
            'country_name': address.country_id and address.country_id.name or '',
            'company_name': address.parent_id and address.parent_id.name or '',
        }
        for field in self._address_fields(cr, uid, context=context):
            args[field] = getattr(address, field) or ''
        if without_company:
            args['company_name'] = ''
        elif address.parent_id:
            address_format = '%(company_name)s\n' + address_format
        return address_format % args

# vim:expandtab:smartindent:tabstop=4:softtabstop=4:shiftwidth=4:<|MERGE_RESOLUTION|>--- conflicted
+++ resolved
@@ -232,7 +232,7 @@
         'display_name': fields.function(_display_name, type='char', string='Name', store=_display_name_store_triggers, select=True),
         'date': fields.date('Date', select=1),
         'title': fields.many2one('res.partner.title', 'Title'),
-        'parent_id': fields.many2one('res.partner', 'Related Company'),
+        'parent_id': fields.many2one('res.partner', 'Related Company', select=True),
         'child_ids': fields.one2many('res.partner', 'parent_id', 'Contacts', domain=[('active','=',True)]), # force "active_test" domain to bypass _search() override
         'ref': fields.char('Reference', size=64, select=1),
         'lang': fields.selection(_lang_get, 'Language',
@@ -630,39 +630,17 @@
             if operator in ('=ilike', '=like'):
                 operator = operator[1:]
 
-<<<<<<< HEAD
-            query = ('SELECT id FROM res_partner ' +
-                     where_str +  '(email ' + operator + ''' %s
-                          OR display_name ''' + operator + ''' %s)
-                    ORDER BY display_name''')
-=======
             unaccent = get_unaccent_wrapper(cr)
 
-            # TODO: simplify this in trunk with `display_name`, once it is stored
-            # Perf note: a CTE expression (WITH ...) seems to have an even higher cost
-            #            than this query with duplicated CASE expressions. The bulk of
-            #            the cost is the ORDER BY, and it is inevitable if we want
-            #            relevant results for the next step, otherwise we'd return
-            #            a random selection of `limit` results.
-
-            display_name = """CASE WHEN company.id IS NULL OR res_partner.is_company
-                                   THEN {partner_name}
-                                   ELSE {company_name} || ', ' || {partner_name}
-                               END""".format(partner_name=unaccent('res_partner.name'),
-                                             company_name=unaccent('company.name'))
-
-            query = """SELECT res_partner.id
+            query = """SELECT id
                          FROM res_partner
-                    LEFT JOIN res_partner company
-                           ON res_partner.parent_id = company.id
                       {where} ({email} {operator} {percent}
                            OR {display_name} {operator} {percent})
                      ORDER BY {display_name}
                     """.format(where=where_str, operator=operator,
-                               email=unaccent('res_partner.email'),
-                               percent=unaccent('%s'),
-                               display_name=display_name)
->>>>>>> 53d8055c
+                               email=unaccent('email'),
+                               display_name=unaccent('display_name'),
+                               percent=unaccent('%s'))
 
             where_clause_params += [search_name, search_name]
             if limit:
