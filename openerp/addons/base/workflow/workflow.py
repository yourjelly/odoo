--- conflicted
+++ resolved
@@ -199,12 +199,5 @@
         cr.execute('SELECT indexname FROM pg_indexes WHERE indexname = \'wkf_triggers_res_id_model_index\'')
         if not cr.fetchone():
             cr.execute('CREATE INDEX wkf_triggers_res_id_model_index ON wkf_triggers (res_id, model)')
-<<<<<<< HEAD
-wkf_triggers()
-=======
         return res
-wkf_triggers()
-
-
-# vim:expandtab:smartindent:tabstop=4:softtabstop=4:shiftwidth=4:
->>>>>>> 393c14d3
+wkf_triggers()