--- conflicted
+++ resolved
@@ -56,18 +56,13 @@
             trigger: '#customize-menu > a',
         },
         {
-<<<<<<< HEAD
             content: "click on 'Promo Code'",
             trigger: "#customize-menu a:contains(Promo Code)",
-=======
-            content: "click on 'Coupon Code'",
-            trigger: "#customize-menu a:contains(Coupon Code)",
             run: function () {
-                if (!$('#customize-menu a:contains(Coupon Code) input').prop('checked')) {
-                    $('#customize-menu a:contains(Coupon Code)').click();
+                if (!$('#customize-menu a:contains(Promo Code) input').prop('checked')) {
+                    $('#customize-menu a:contains(Promo Code)').click();
                 }
             },
->>>>>>> b4ddcca4
         },
         {
             content: "insert promo code '10pc'",
@@ -163,14 +158,9 @@
             run: "text 3",
         },
         {
-<<<<<<< HEAD
-            content: "click on 'Promo Code'",
-            trigger: "#customize-menu a:contains(Promo Code)",
-=======
             content: "check free product is removed",
             trigger: '#wrap:not(:has(.reward_product:contains("Free Product - iPad Mini")))',
             run: function () {}, // it's a check
->>>>>>> b4ddcca4
         },
         /* 4. Check /shop/payment does not break the `merged discount lines split per tax` (eg: with _compute_tax_id) */
         {
